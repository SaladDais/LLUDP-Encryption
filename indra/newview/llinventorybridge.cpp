/**
 * @file llinventorybridge.cpp
 * @brief Implementation of the Inventory-Folder-View-Bridge classes.
 *
 * $LicenseInfo:firstyear=2001&license=viewerlgpl$
 * Second Life Viewer Source Code
 * Copyright (C) 2010, Linden Research, Inc.
 * 
 * This library is free software; you can redistribute it and/or
 * modify it under the terms of the GNU Lesser General Public
 * License as published by the Free Software Foundation;
 * version 2.1 of the License only.
 * 
 * This library is distributed in the hope that it will be useful,
 * but WITHOUT ANY WARRANTY; without even the implied warranty of
 * MERCHANTABILITY or FITNESS FOR A PARTICULAR PURPOSE.  See the GNU
 * Lesser General Public License for more details.
 * 
 * You should have received a copy of the GNU Lesser General Public
 * License along with this library; if not, write to the Free Software
 * Foundation, Inc., 51 Franklin Street, Fifth Floor, Boston, MA  02110-1301  USA
 * 
 * Linden Research, Inc., 945 Battery Street, San Francisco, CA  94111  USA
 * $/LicenseInfo$
 */

#include "llviewerprecompiledheaders.h"
#include "llinventorybridge.h"

// external projects
#include "lltransfersourceasset.h" 
#include "llavatarnamecache.h"	// IDEVO

#include "llagent.h"
#include "llagentcamera.h"
#include "llagentwearables.h"
#include "llappearancemgr.h"
#include "llattachmentsmgr.h"
#include "llavataractions.h" 
#include "llfavoritesbar.h" // management of favorites folder
#include "llfloateropenobject.h"
#include "llfloaterreg.h"
#include "llfloatersidepanelcontainer.h"
#include "llfloaterworldmap.h"
#include "llfolderview.h"
#include "llfriendcard.h"
#include "llgesturemgr.h"
#include "llgiveinventory.h" 
#include "llfloaterimcontainer.h"
#include "llimview.h"
#include "llclipboard.h"
#include "llinventorydefines.h"
#include "llinventoryfunctions.h"
#include "llinventoryicon.h"
#include "llinventorymodel.h"
#include "llinventorymodelbackgroundfetch.h"
#include "llinventorypanel.h"
#include "llmarketplacefunctions.h"
#include "llnotifications.h"
#include "llnotificationsutil.h"
#include "llpreviewanim.h"
#include "llpreviewgesture.h"
#include "llpreviewtexture.h"
#include "llselectmgr.h"
#include "llsidepanelappearance.h"
#include "lltooldraganddrop.h"
#include "lltrans.h"
#include "llviewerassettype.h"
#include "llviewerfoldertype.h"
#include "llviewermenu.h"
#include "llviewermessage.h"
#include "llviewerobjectlist.h"
#include "llviewerwindow.h"
#include "llvoavatarself.h"
#include "llwearablelist.h"
#include "lllandmarkactions.h"
// [RLVa:KB] - Checked: 2011-05-22 (RLVa-1.3.1)
#include "rlvhandler.h"
#include "rlvlocks.h"
// [/RLVa:KB]

void copy_slurl_to_clipboard_callback_inv(const std::string& slurl);

// Marketplace outbox current disabled
#define ENABLE_MERCHANT_OUTBOX_CONTEXT_MENU	1
#define ENABLE_MERCHANT_SEND_TO_MARKETPLACE_CONTEXT_MENU 0
#define BLOCK_WORN_ITEMS_IN_OUTBOX 1

typedef std::pair<LLUUID, LLUUID> two_uuids_t;
typedef std::list<two_uuids_t> two_uuids_list_t;

struct LLMoveInv
{
	LLUUID mObjectID;
	LLUUID mCategoryID;
	two_uuids_list_t mMoveList;
	void (*mCallback)(S32, void*);
	void* mUserData;
};

using namespace LLOldEvents;

// Function declarations
bool move_task_inventory_callback(const LLSD& notification, const LLSD& response, LLMoveInv*);
bool confirm_attachment_rez(const LLSD& notification, const LLSD& response);
void teleport_via_landmark(const LLUUID& asset_id);
static BOOL can_move_to_outfit(LLInventoryItem* inv_item, BOOL move_is_into_current_outfit);
static bool check_category(LLInventoryModel* model,
						   const LLUUID& cat_id,
						   LLInventoryPanel* active_panel,
						   LLInventoryFilter* filter);
static bool check_item(const LLUUID& item_id,
					   LLInventoryPanel* active_panel,
					   LLInventoryFilter* filter);

// Helper functions

bool isAddAction(const std::string& action)
{
	return ("wear" == action || "attach" == action || "activate" == action);
}

bool isRemoveAction(const std::string& action)
{
	return ("take_off" == action || "detach" == action || "deactivate" == action);
}

bool isMarketplaceCopyAction(const std::string& action)
{
	return (("copy_to_outbox" == action) || ("move_to_outbox" == action));
}

bool isMarketplaceSendAction(const std::string& action)
{
	return ("send_to_marketplace" == action);
}

// Used by LLFolderBridge as callback for directory fetching recursion
class LLRightClickInventoryFetchDescendentsObserver : public LLInventoryFetchDescendentsObserver
{
public:
	LLRightClickInventoryFetchDescendentsObserver(const uuid_vec_t& ids) : LLInventoryFetchDescendentsObserver(ids) {}
	~LLRightClickInventoryFetchDescendentsObserver() {}
	virtual void execute(bool clear_observer = false);
	virtual void done()
	{
		execute(true);
	}
};

// Used by LLFolderBridge as callback for directory content items fetching
class LLRightClickInventoryFetchObserver : public LLInventoryFetchItemsObserver
{
public:
	LLRightClickInventoryFetchObserver(const uuid_vec_t& ids) : LLInventoryFetchItemsObserver(ids) { };
	~LLRightClickInventoryFetchObserver() {}
	void execute(bool clear_observer = false)
	{
		if (clear_observer)
		{
			gInventory.removeObserver(this);
			delete this;
		}
		// we've downloaded all the items, so repaint the dialog
		LLFolderBridge::staticFolderOptionsMenu();
	}
	virtual void done()
	{
		execute(true);
	}
};

// +=================================================+
// |        LLInvFVBridge                            |
// +=================================================+

LLInvFVBridge::LLInvFVBridge(LLInventoryPanel* inventory, 
							 LLFolderView* root,
							 const LLUUID& uuid) :
	mUUID(uuid), 
	mRoot(root),
	mInvType(LLInventoryType::IT_NONE),
	mIsLink(FALSE),
	LLFolderViewModelItemInventory(inventory->getRootViewModel())
{
	mInventoryPanel = inventory->getInventoryPanelHandle();
	const LLInventoryObject* obj = getInventoryObject();
	mIsLink = obj && obj->getIsLinkType();
}

const std::string& LLInvFVBridge::getName() const
{
	const LLInventoryObject* obj = getInventoryObject();
	if(obj)
	{
		return obj->getName();
	}
	return LLStringUtil::null;
}

const std::string& LLInvFVBridge::getDisplayName() const
{
	if(mDisplayName.empty())
	{
		buildDisplayName();
	}
	return mDisplayName;
}

// Folders have full perms
PermissionMask LLInvFVBridge::getPermissionMask() const
{
	return PERM_ALL;
}

// virtual
LLFolderType::EType LLInvFVBridge::getPreferredType() const
{
	return LLFolderType::FT_NONE;
}


// Folders don't have creation dates.
time_t LLInvFVBridge::getCreationDate() const
{
	LLInventoryObject* objectp = getInventoryObject();
	if (objectp)
	{
		return objectp->getCreationDate();
	}
	return (time_t)0;
}

void LLInvFVBridge::setCreationDate(time_t creation_date_utc)
{
	LLInventoryObject* objectp = getInventoryObject();
	if (objectp)
	{
		objectp->setCreationDate(creation_date_utc);
	}
}


// Can be destroyed (or moved to trash)
BOOL LLInvFVBridge::isItemRemovable() const
{
	return get_is_item_removable(getInventoryModel(), mUUID);
}

// Can be moved to another folder
BOOL LLInvFVBridge::isItemMovable() const
{
	return TRUE;
}

BOOL LLInvFVBridge::isLink() const
{
	return mIsLink;
}

BOOL LLInvFVBridge::isLibraryItem() const
{
	return gInventory.isObjectDescendentOf(getUUID(),gInventory.getLibraryRootFolderID());
}

/*virtual*/
/**
 * @brief Adds this item into clipboard storage
 */
BOOL LLInvFVBridge::cutToClipboard() const
{
	const LLInventoryObject* obj = gInventory.getObject(mUUID);
	if (obj && isItemMovable() && isItemRemovable())
	{
		LLClipboard::instance().setCutMode(true);
		return LLClipboard::instance().addToClipboard(mUUID);
	}
	return FALSE;
}

BOOL LLInvFVBridge::copyToClipboard() const
{
	const LLInventoryObject* obj = gInventory.getObject(mUUID);
	if (obj && isItemCopyable())
	{
		return LLClipboard::instance().addToClipboard(mUUID);
	}
	return FALSE;
}

// *TODO: make sure this does the right thing
void LLInvFVBridge::showProperties()
{
	show_item_profile(mUUID);

	// Disable old properties floater; this is replaced by the sidepanel.
	/*
	  LLFloaterReg::showInstance("properties", mUUID);
	*/
}

void LLInvFVBridge::removeBatch(std::vector<LLFolderViewModelItem*>& batch)
{
	// Deactivate gestures when moving them into Trash
	LLInvFVBridge* bridge;
	LLInventoryModel* model = getInventoryModel();
	LLViewerInventoryItem* item = NULL;
	LLViewerInventoryCategory* cat = NULL;
	LLInventoryModel::cat_array_t	descendent_categories;
	LLInventoryModel::item_array_t	descendent_items;
	S32 count = batch.size();
	S32 i,j;
	for(i = 0; i < count; ++i)
	{
		bridge = (LLInvFVBridge*)(batch[i]);
		if(!bridge || !bridge->isItemRemovable()) continue;
		item = (LLViewerInventoryItem*)model->getItem(bridge->getUUID());
		if (item)
		{
			if(LLAssetType::AT_GESTURE == item->getType())
			{
				LLGestureMgr::instance().deactivateGesture(item->getUUID());
			}
		}
	}
	for(i = 0; i < count; ++i)
	{
		bridge = (LLInvFVBridge*)(batch[i]);
		if(!bridge || !bridge->isItemRemovable()) continue;
		cat = (LLViewerInventoryCategory*)model->getCategory(bridge->getUUID());
		if (cat)
		{
			gInventory.collectDescendents( cat->getUUID(), descendent_categories, descendent_items, FALSE );
			for (j=0; j<descendent_items.count(); j++)
			{
				if(LLAssetType::AT_GESTURE == descendent_items[j]->getType())
				{
					LLGestureMgr::instance().deactivateGesture(descendent_items[j]->getUUID());
				}
			}
		}
	}
	removeBatchNoCheck(batch);
}

void  LLInvFVBridge::removeBatchNoCheck(std::vector<LLFolderViewModelItem*>&  batch)
{
	// this method moves a bunch of items and folders to the trash. As
	// per design guidelines for the inventory model, the message is
	// built and the accounting is performed first. After all of that,
	// we call LLInventoryModel::moveObject() to move everything
	// around.
	LLInvFVBridge* bridge;
	LLInventoryModel* model = getInventoryModel();
	if(!model) return;
	LLMessageSystem* msg = gMessageSystem;
	const LLUUID trash_id = model->findCategoryUUIDForType(LLFolderType::FT_TRASH);
	LLViewerInventoryItem* item = NULL;
	uuid_vec_t move_ids;
	LLInventoryModel::update_map_t update;
	bool start_new_message = true;
	S32 count = batch.size();
	S32 i;

	// first, hide any 'preview' floaters that correspond to the items
	// being deleted.
	for(i = 0; i < count; ++i)
	{
		bridge = (LLInvFVBridge*)(batch[i]);
		if(!bridge || !bridge->isItemRemovable()) continue;
		item = (LLViewerInventoryItem*)model->getItem(bridge->getUUID());
		if(item)
		{
			LLPreview::hide(item->getUUID());
		}
	}

	// do the inventory move to trash

	for(i = 0; i < count; ++i)
	{
		bridge = (LLInvFVBridge*)(batch[i]);
		if(!bridge || !bridge->isItemRemovable()) continue;
		item = (LLViewerInventoryItem*)model->getItem(bridge->getUUID());
		if(item)
		{
			if(item->getParentUUID() == trash_id) continue;
			move_ids.push_back(item->getUUID());
			--update[item->getParentUUID()];
			++update[trash_id];
			if(start_new_message)
			{
				start_new_message = false;
				msg->newMessageFast(_PREHASH_MoveInventoryItem);
				msg->nextBlockFast(_PREHASH_AgentData);
				msg->addUUIDFast(_PREHASH_AgentID, gAgent.getID());
				msg->addUUIDFast(_PREHASH_SessionID, gAgent.getSessionID());
				msg->addBOOLFast(_PREHASH_Stamp, TRUE);
			}
			msg->nextBlockFast(_PREHASH_InventoryData);
			msg->addUUIDFast(_PREHASH_ItemID, item->getUUID());
			msg->addUUIDFast(_PREHASH_FolderID, trash_id);
			msg->addString("NewName", NULL);
			if(msg->isSendFullFast(_PREHASH_InventoryData))
			{
				start_new_message = true;
				gAgent.sendReliableMessage();
				gInventory.accountForUpdate(update);
				update.clear();
			}
		}
	}
	if(!start_new_message)
	{
		start_new_message = true;
		gAgent.sendReliableMessage();
		gInventory.accountForUpdate(update);
		update.clear();
	}

	for(i = 0; i < count; ++i)
	{
		bridge = (LLInvFVBridge*)(batch[i]);
		if(!bridge || !bridge->isItemRemovable()) continue;
		LLViewerInventoryCategory* cat = (LLViewerInventoryCategory*)model->getCategory(bridge->getUUID());
		if(cat)
		{
			if(cat->getParentUUID() == trash_id) continue;
			move_ids.push_back(cat->getUUID());
			--update[cat->getParentUUID()];
			++update[trash_id];
			if(start_new_message)
			{
				start_new_message = false;
				msg->newMessageFast(_PREHASH_MoveInventoryFolder);
				msg->nextBlockFast(_PREHASH_AgentData);
				msg->addUUIDFast(_PREHASH_AgentID, gAgent.getID());
				msg->addUUIDFast(_PREHASH_SessionID, gAgent.getSessionID());
				msg->addBOOL("Stamp", TRUE);
			}
			msg->nextBlockFast(_PREHASH_InventoryData);
			msg->addUUIDFast(_PREHASH_FolderID, cat->getUUID());
			msg->addUUIDFast(_PREHASH_ParentID, trash_id);
			if(msg->isSendFullFast(_PREHASH_InventoryData))
			{
				start_new_message = true;
				gAgent.sendReliableMessage();
				gInventory.accountForUpdate(update);
				update.clear();
			}
		}
	}
	if(!start_new_message)
	{
		gAgent.sendReliableMessage();
		gInventory.accountForUpdate(update);
	}

	// move everything.
	uuid_vec_t::iterator it = move_ids.begin();
	uuid_vec_t::iterator end = move_ids.end();
	for(; it != end; ++it)
	{
		gInventory.moveObject((*it), trash_id);
		LLViewerInventoryItem* item = gInventory.getItem(*it);
		if (item)
		{
			model->updateItem(item);
		}
	}

	// notify inventory observers.
	model->notifyObservers();
}

BOOL LLInvFVBridge::isClipboardPasteable() const
{
	// Return FALSE on degenerated cases: empty clipboard, no inventory, no agent
	if (!LLClipboard::instance().hasContents() || !isAgentInventory())
	{
		return FALSE;
	}
	LLInventoryModel* model = getInventoryModel();
	if (!model)
	{
		return FALSE;
	}

	// In cut mode, whatever is on the clipboard is always pastable
	if (LLClipboard::instance().isCutMode())
	{
		return TRUE;
	}

	// In normal mode, we need to check each element of the clipboard to know if we can paste or not
	LLDynamicArray<LLUUID> objects;
	LLClipboard::instance().pasteFromClipboard(objects);
	S32 count = objects.count();
	for(S32 i = 0; i < count; i++)
	{
		const LLUUID &item_id = objects.get(i);

		// Folders are pastable if all items in there are copyable
		const LLInventoryCategory *cat = model->getCategory(item_id);
		if (cat)
		{
			LLFolderBridge cat_br(mInventoryPanel.get(), mRoot, item_id);
			if (!cat_br.isItemCopyable())
			return FALSE;
			// Skip to the next item in the clipboard
			continue;
		}

		// Each item must be copyable to be pastable
		LLItemBridge item_br(mInventoryPanel.get(), mRoot, item_id);
		if (!item_br.isItemCopyable())
		{
			return FALSE;
		}
	}
	return TRUE;
}

BOOL LLInvFVBridge::isClipboardPasteableAsLink() const
{
	if (!LLClipboard::instance().hasContents() || !isAgentInventory())
	{
		return FALSE;
	}
	const LLInventoryModel* model = getInventoryModel();
	if (!model)
	{
		return FALSE;
	}

	LLDynamicArray<LLUUID> objects;
	LLClipboard::instance().pasteFromClipboard(objects);
	S32 count = objects.count();
	for(S32 i = 0; i < count; i++)
	{
		const LLInventoryItem *item = model->getItem(objects.get(i));
		if (item)
		{
			if (!LLAssetType::lookupCanLink(item->getActualType()))
			{
				return FALSE;
			}
		}
		const LLViewerInventoryCategory *cat = model->getCategory(objects.get(i));
		if (cat && LLFolderType::lookupIsProtectedType(cat->getPreferredType()))
		{
			return FALSE;
		}
	}
	return TRUE;
}

void hide_context_entries(LLMenuGL& menu, 
						  const menuentry_vec_t &entries_to_show,
						  const menuentry_vec_t &disabled_entries)
{
	const LLView::child_list_t *list = menu.getChildList();

	// For removing double separators or leading separator.  Start at true so that
	// if the first element is a separator, it will not be shown.
	bool is_previous_entry_separator = true;

	for (LLView::child_list_t::const_iterator itor = list->begin(); 
		 itor != list->end(); 
		 ++itor)
	{
		LLView *menu_item = (*itor);
		std::string name = menu_item->getName();

		// descend into split menus:
		LLMenuItemBranchGL* branchp = dynamic_cast<LLMenuItemBranchGL*>(menu_item);
		if ((name == "More") && branchp)
		{
			hide_context_entries(*branchp->getBranch(), entries_to_show, disabled_entries);
		}

		bool found = false;
		menuentry_vec_t::const_iterator itor2;
		for (itor2 = entries_to_show.begin(); itor2 != entries_to_show.end(); ++itor2)
		{
			if (*itor2 == name)
			{
				found = true;
				break;
			}
		}

		// Don't allow multiple separators in a row (e.g. such as if there are no items
		// between two separators).
		if (found)
		{
			const bool is_entry_separator = (dynamic_cast<LLMenuItemSeparatorGL *>(menu_item) != NULL);
			found = !(is_entry_separator && is_previous_entry_separator);
			is_previous_entry_separator = is_entry_separator;
		}
		
		if (!found)
		{
			if (!menu_item->getLastVisible())
			{
				menu_item->setVisible(FALSE);
			}

			menu_item->setEnabled(FALSE);
		}
		else
		{
			menu_item->setVisible(TRUE);
			// A bit of a hack so we can remember that some UI element explicitly set this to be visible
			// so that some other UI element from multi-select doesn't later set this invisible.
			menu_item->pushVisible(TRUE);

			bool enabled = (menu_item->getEnabled() == TRUE);
			for (itor2 = disabled_entries.begin(); enabled && (itor2 != disabled_entries.end()); ++itor2)
			{
				enabled &= (*itor2 != name);
			}

			menu_item->setEnabled(enabled);
		}
	}
}

// Helper for commonly-used entries
void LLInvFVBridge::getClipboardEntries(bool show_asset_id,
										menuentry_vec_t &items,
										menuentry_vec_t &disabled_items, U32 flags)
{
	const LLInventoryObject *obj = getInventoryObject();

	if (obj)
	{
		if (obj->getIsLinkType())
		{
			items.push_back(std::string("Find Original"));
			if (isLinkedObjectMissing())
			{
				disabled_items.push_back(std::string("Find Original"));
			}
		}
		else
		{
			if (LLAssetType::lookupCanLink(obj->getType()))
			{
				items.push_back(std::string("Find Links"));
			}

			if (!isInboxFolder())
			{
				items.push_back(std::string("Rename"));
				if (!isItemRenameable() || (flags & FIRST_SELECTED_ITEM) == 0)
				{
					disabled_items.push_back(std::string("Rename"));
				}
			}
			
			if (show_asset_id)
			{
				items.push_back(std::string("Copy Asset UUID"));

				bool is_asset_knowable = false;

				LLViewerInventoryItem* inv_item = gInventory.getItem(mUUID);
				if (inv_item)
				{
					is_asset_knowable = LLAssetType::lookupIsAssetIDKnowable(inv_item->getType());
				}
				if ( !is_asset_knowable // disable menu item for Inventory items with unknown asset. EXT-5308
					 || (! ( isItemPermissive() || gAgent.isGodlike() ) )
					 || (flags & FIRST_SELECTED_ITEM) == 0)
				{
					disabled_items.push_back(std::string("Copy Asset UUID"));
				}
			}
			items.push_back(std::string("Copy Separator"));
			
			items.push_back(std::string("Copy"));
			if (!isItemCopyable())
			{
				disabled_items.push_back(std::string("Copy"));
			}

			items.push_back(std::string("Cut"));
			if (!isItemMovable() || !isItemRemovable())
			{
				disabled_items.push_back(std::string("Cut"));
			}

			if (canListOnMarketplace())
			{
				items.push_back(std::string("Marketplace Separator"));

				items.push_back(std::string("Merchant Copy"));
				if (!canListOnMarketplaceNow())
				{
					disabled_items.push_back(std::string("Merchant Copy"));
				}
			}
		}
	}

	// Don't allow items to be pasted directly into the COF or the inbox/outbox
	if (!isCOFFolder() && !isInboxFolder() && !isOutboxFolder())
	{
		items.push_back(std::string("Paste"));
	}
	if (!isClipboardPasteable() || ((flags & FIRST_SELECTED_ITEM) == 0))
	{
		disabled_items.push_back(std::string("Paste"));
	}

	if (gSavedSettings.getBOOL("InventoryLinking"))
	{
		items.push_back(std::string("Paste As Link"));
		if (!isClipboardPasteableAsLink() || (flags & FIRST_SELECTED_ITEM) == 0)
		{
			disabled_items.push_back(std::string("Paste As Link"));
		}
	}

	items.push_back(std::string("Paste Separator"));

	addDeleteContextMenuOptions(items, disabled_items);

	// If multiple items are selected, disable properties (if it exists).
	if ((flags & FIRST_SELECTED_ITEM) == 0)
	{
		disabled_items.push_back(std::string("Properties"));
	}
}

void LLInvFVBridge::buildContextMenu(LLMenuGL& menu, U32 flags)
{
	lldebugs << "LLInvFVBridge::buildContextMenu()" << llendl;
	menuentry_vec_t items;
	menuentry_vec_t disabled_items;
	if(isItemInTrash())
	{
		addTrashContextMenuOptions(items, disabled_items);
	}	
	else if(isOutboxFolder())
	{
		addOutboxContextMenuOptions(flags, items, disabled_items);
	}
	else
	{
		items.push_back(std::string("Share"));
		if (!canShare())
		{
			disabled_items.push_back(std::string("Share"));
		}
		
		addOpenRightClickMenuOption(items);
		items.push_back(std::string("Properties"));

// [RLVa:KB] - Checked: 2010-03-01 (RLVa-1.2.0b) | Modified: RLVa-1.1.0a
		if (rlv_handler_t::isEnabled())
		{
			const LLInventoryObject* pItem = getInventoryObject();
			if ( (pItem) &&
				 ( ((LLAssetType::AT_NOTECARD == pItem->getType()) && (gRlvHandler.hasBehaviour(RLV_BHVR_VIEWNOTE))) ||
				   ((LLAssetType::AT_LSL_TEXT == pItem->getType()) && (gRlvHandler.hasBehaviour(RLV_BHVR_VIEWSCRIPT))) ||
				   ((LLAssetType::AT_TEXTURE == pItem->getType()) && (gRlvHandler.hasBehaviour(RLV_BHVR_VIEWTEXTURE))) ) )
			{
				disabled_items.push_back(std::string("Open"));
			}
		}
// [/RLVa:KB]

		getClipboardEntries(true, items, disabled_items, flags);
	}
	hide_context_entries(menu, items, disabled_items);
}

void LLInvFVBridge::addTrashContextMenuOptions(menuentry_vec_t &items,
											   menuentry_vec_t &disabled_items)
{
	const LLInventoryObject *obj = getInventoryObject();
	if (obj && obj->getIsLinkType())
	{
		items.push_back(std::string("Find Original"));
		if (isLinkedObjectMissing())
		{
			disabled_items.push_back(std::string("Find Original"));
		}
	}
	items.push_back(std::string("Purge Item"));
	if (!isItemRemovable())
	{
		disabled_items.push_back(std::string("Purge Item"));
	}
	items.push_back(std::string("Restore Item"));
}

void LLInvFVBridge::addDeleteContextMenuOptions(menuentry_vec_t &items,
												menuentry_vec_t &disabled_items)
{

	const LLInventoryObject *obj = getInventoryObject();

	// Don't allow delete as a direct option from COF folder.
	if (obj && obj->getIsLinkType() && isCOFFolder() && get_is_item_worn(mUUID))
	{
		return;
	}

	// "Remove link" and "Delete" are the same operation.
	if (obj && obj->getIsLinkType() && !get_is_item_worn(mUUID))
	{
		items.push_back(std::string("Remove Link"));
	}
	else
	{
		items.push_back(std::string("Delete"));
	}

	if (!isItemRemovable())
	{
		disabled_items.push_back(std::string("Delete"));
	}
}

void LLInvFVBridge::addOpenRightClickMenuOption(menuentry_vec_t &items)
{
	const LLInventoryObject *obj = getInventoryObject();
	const BOOL is_link = (obj && obj->getIsLinkType());

	if (is_link)
		items.push_back(std::string("Open Original"));
	else
		items.push_back(std::string("Open"));
}

void LLInvFVBridge::addOutboxContextMenuOptions(U32 flags,
												menuentry_vec_t &items,
												menuentry_vec_t &disabled_items)
{
	items.push_back(std::string("Rename"));
	items.push_back(std::string("Delete"));
	
	if ((flags & FIRST_SELECTED_ITEM) == 0)
	{
		disabled_items.push_back(std::string("Rename"));
	}
	
#if ENABLE_MERCHANT_SEND_TO_MARKETPLACE_CONTEXT_MENU
	if (isOutboxFolderDirectParent())
	{
		items.push_back(std::string("Marketplace Separator"));
		items.push_back(std::string("Marketplace Send"));
		
		if ((flags & FIRST_SELECTED_ITEM) == 0)
		{
			disabled_items.push_back(std::string("Marketplace Send"));
		}
	}
#endif // ENABLE_MERCHANT_SEND_TO_MARKETPLACE_CONTEXT_MENU
}

// *TODO: remove this
BOOL LLInvFVBridge::startDrag(EDragAndDropType* type, LLUUID* id) const
{
	BOOL rv = FALSE;

	const LLInventoryObject* obj = getInventoryObject();

	if(obj)
	{
		*type = LLViewerAssetType::lookupDragAndDropType(obj->getActualType());
		if(*type == DAD_NONE)
		{
			return FALSE;
		}

		*id = obj->getUUID();
		//object_ids.put(obj->getUUID());

		if (*type == DAD_CATEGORY)
		{
			LLInventoryModelBackgroundFetch::instance().start(obj->getUUID());
		}

		rv = TRUE;
	}

	return rv;
}

LLInventoryObject* LLInvFVBridge::getInventoryObject() const
{
	LLInventoryObject* obj = NULL;
	LLInventoryModel* model = getInventoryModel();
	if(model)
	{
		obj = (LLInventoryObject*)model->getObject(mUUID);
	}
	return obj;
}

LLInventoryModel* LLInvFVBridge::getInventoryModel() const
{
	LLInventoryPanel* panel = mInventoryPanel.get();
	return panel ? panel->getModel() : NULL;
}

LLInventoryFilter* LLInvFVBridge::getInventoryFilter() const
{
	LLInventoryPanel* panel = mInventoryPanel.get();
	return panel ? &(panel->getFilter()) : NULL;
}

BOOL LLInvFVBridge::isItemInTrash() const
{
	LLInventoryModel* model = getInventoryModel();
	if(!model) return FALSE;
	const LLUUID trash_id = model->findCategoryUUIDForType(LLFolderType::FT_TRASH);
	return model->isObjectDescendentOf(mUUID, trash_id);
}

BOOL LLInvFVBridge::isLinkedObjectInTrash() const
{
	if (isItemInTrash()) return TRUE;

	const LLInventoryObject *obj = getInventoryObject();
	if (obj && obj->getIsLinkType())
	{
		LLInventoryModel* model = getInventoryModel();
		if(!model) return FALSE;
		const LLUUID trash_id = model->findCategoryUUIDForType(LLFolderType::FT_TRASH);
		return model->isObjectDescendentOf(obj->getLinkedUUID(), trash_id);
	}
	return FALSE;
}

BOOL LLInvFVBridge::isLinkedObjectMissing() const
{
	const LLInventoryObject *obj = getInventoryObject();
	if (!obj)
	{
		return TRUE;
	}
	if (obj->getIsLinkType() && LLAssetType::lookupIsLinkType(obj->getType()))
	{
		return TRUE;
	}
	return FALSE;
}

BOOL LLInvFVBridge::isAgentInventory() const
{
	const LLInventoryModel* model = getInventoryModel();
	if(!model) return FALSE;
	if(gInventory.getRootFolderID() == mUUID) return TRUE;
	return model->isObjectDescendentOf(mUUID, gInventory.getRootFolderID());
}

BOOL LLInvFVBridge::isCOFFolder() const
{
	return LLAppearanceMgr::instance().getIsInCOF(mUUID);
}

BOOL LLInvFVBridge::isInboxFolder() const
{
	const LLUUID inbox_id = gInventory.findCategoryUUIDForType(LLFolderType::FT_INBOX, false);
	
	if (inbox_id.isNull())
	{
		return FALSE;
	}
	
	return gInventory.isObjectDescendentOf(mUUID, inbox_id);
}

BOOL LLInvFVBridge::isOutboxFolder() const
{
	const LLUUID outbox_id = getOutboxFolder();

	if (outbox_id.isNull())
	{
		return FALSE;
	}

	return gInventory.isObjectDescendentOf(mUUID, outbox_id);
}

BOOL LLInvFVBridge::isOutboxFolderDirectParent() const
{
	BOOL outbox_is_parent = FALSE;
	
	const LLInventoryCategory *cat = gInventory.getCategory(mUUID);

	if (cat)
	{
		const LLUUID outbox_id = getOutboxFolder();
		
		outbox_is_parent = (outbox_id.notNull() && (outbox_id == cat->getParentUUID()));
	}
	
	return outbox_is_parent;
}

const LLUUID LLInvFVBridge::getOutboxFolder() const
{
	const LLUUID outbox_id = gInventory.findCategoryUUIDForType(LLFolderType::FT_OUTBOX, false);

	return outbox_id;
}

BOOL LLInvFVBridge::isItemPermissive() const
{
	return FALSE;
}

// static
void LLInvFVBridge::changeItemParent(LLInventoryModel* model,
									 LLViewerInventoryItem* item,
									 const LLUUID& new_parent_id,
									 BOOL restamp)
{
	model->changeItemParent(item, new_parent_id, restamp);
}

// static
void LLInvFVBridge::changeCategoryParent(LLInventoryModel* model,
										 LLViewerInventoryCategory* cat,
										 const LLUUID& new_parent_id,
										 BOOL restamp)
{
	model->changeCategoryParent(cat, new_parent_id, restamp);
}

LLInvFVBridge* LLInvFVBridge::createBridge(LLAssetType::EType asset_type,
										   LLAssetType::EType actual_asset_type,
										   LLInventoryType::EType inv_type,
										   LLInventoryPanel* inventory,
										   LLFolderViewModelInventory* view_model,
										   LLFolderView* root,
										   const LLUUID& uuid,
										   U32 flags)
{
	LLInvFVBridge* new_listener = NULL;
	switch(asset_type)
	{
		case LLAssetType::AT_TEXTURE:
			if(!(inv_type == LLInventoryType::IT_TEXTURE || inv_type == LLInventoryType::IT_SNAPSHOT))
			{
				llwarns << LLAssetType::lookup(asset_type) << " asset has inventory type " << LLInventoryType::lookupHumanReadable(inv_type) << " on uuid " << uuid << llendl;
			}
			new_listener = new LLTextureBridge(inventory, root, uuid, inv_type);
			break;

		case LLAssetType::AT_SOUND:
			if(!(inv_type == LLInventoryType::IT_SOUND))
			{
				llwarns << LLAssetType::lookup(asset_type) << " asset has inventory type " << LLInventoryType::lookupHumanReadable(inv_type) << " on uuid " << uuid << llendl;
			}
			new_listener = new LLSoundBridge(inventory, root, uuid);
			break;

		case LLAssetType::AT_LANDMARK:
			if(!(inv_type == LLInventoryType::IT_LANDMARK))
			{
				llwarns << LLAssetType::lookup(asset_type) << " asset has inventory type " << LLInventoryType::lookupHumanReadable(inv_type) << " on uuid " << uuid << llendl;
			}
			new_listener = new LLLandmarkBridge(inventory, root, uuid, flags);
			break;

		case LLAssetType::AT_CALLINGCARD:
			if(!(inv_type == LLInventoryType::IT_CALLINGCARD))
			{
				llwarns << LLAssetType::lookup(asset_type) << " asset has inventory type " << LLInventoryType::lookupHumanReadable(inv_type) << " on uuid " << uuid << llendl;
			}
			new_listener = new LLCallingCardBridge(inventory, root, uuid);
			break;

		case LLAssetType::AT_SCRIPT:
			if(!(inv_type == LLInventoryType::IT_LSL))
			{
				llwarns << LLAssetType::lookup(asset_type) << " asset has inventory type " << LLInventoryType::lookupHumanReadable(inv_type) << " on uuid " << uuid << llendl;
			}
			new_listener = new LLItemBridge(inventory, root, uuid);
			break;

		case LLAssetType::AT_OBJECT:
			if(!(inv_type == LLInventoryType::IT_OBJECT || inv_type == LLInventoryType::IT_ATTACHMENT))
			{
				llwarns << LLAssetType::lookup(asset_type) << " asset has inventory type " << LLInventoryType::lookupHumanReadable(inv_type) << " on uuid " << uuid << llendl;
			}
			new_listener = new LLObjectBridge(inventory, root, uuid, inv_type, flags);
			break;

		case LLAssetType::AT_NOTECARD:
			if(!(inv_type == LLInventoryType::IT_NOTECARD))
			{
				llwarns << LLAssetType::lookup(asset_type) << " asset has inventory type " << LLInventoryType::lookupHumanReadable(inv_type) << " on uuid " << uuid << llendl;
			}
			new_listener = new LLNotecardBridge(inventory, root, uuid);
			break;

		case LLAssetType::AT_ANIMATION:
			if(!(inv_type == LLInventoryType::IT_ANIMATION))
			{
				llwarns << LLAssetType::lookup(asset_type) << " asset has inventory type " << LLInventoryType::lookupHumanReadable(inv_type) << " on uuid " << uuid << llendl;
			}
			new_listener = new LLAnimationBridge(inventory, root, uuid);
			break;

		case LLAssetType::AT_GESTURE:
			if(!(inv_type == LLInventoryType::IT_GESTURE))
			{
				llwarns << LLAssetType::lookup(asset_type) << " asset has inventory type " << LLInventoryType::lookupHumanReadable(inv_type) << " on uuid " << uuid << llendl;
			}
			new_listener = new LLGestureBridge(inventory, root, uuid);
			break;

		case LLAssetType::AT_LSL_TEXT:
			if(!(inv_type == LLInventoryType::IT_LSL))
			{
				llwarns << LLAssetType::lookup(asset_type) << " asset has inventory type " << LLInventoryType::lookupHumanReadable(inv_type) << " on uuid " << uuid << llendl;
			}
			new_listener = new LLLSLTextBridge(inventory, root, uuid);
			break;

		case LLAssetType::AT_CLOTHING:
		case LLAssetType::AT_BODYPART:
			if(!(inv_type == LLInventoryType::IT_WEARABLE))
			{
				llwarns << LLAssetType::lookup(asset_type) << " asset has inventory type " << LLInventoryType::lookupHumanReadable(inv_type) << " on uuid " << uuid << llendl;
			}
			new_listener = new LLWearableBridge(inventory, root, uuid, asset_type, inv_type, (LLWearableType::EType)flags);
			break;
		case LLAssetType::AT_CATEGORY:
			if (actual_asset_type == LLAssetType::AT_LINK_FOLDER)
			{
				// Create a link folder handler instead.
				new_listener = new LLLinkFolderBridge(inventory, root, uuid);
				break;
			}
			new_listener = new LLFolderBridge(inventory, root, uuid);
			break;
		case LLAssetType::AT_LINK:
		case LLAssetType::AT_LINK_FOLDER:
			// Only should happen for broken links.
			new_listener = new LLLinkItemBridge(inventory, root, uuid);
			break;
	    case LLAssetType::AT_MESH:
			if(!(inv_type == LLInventoryType::IT_MESH))
			{
				llwarns << LLAssetType::lookup(asset_type) << " asset has inventory type " << LLInventoryType::lookupHumanReadable(inv_type) << " on uuid " << uuid << llendl;
			}
			new_listener = new LLMeshBridge(inventory, root, uuid);
			break;

		case LLAssetType::AT_IMAGE_TGA:
		case LLAssetType::AT_IMAGE_JPEG:
			//llwarns << LLAssetType::lookup(asset_type) << " asset type is unhandled for uuid " << uuid << llendl;
			break;

		default:
			llinfos << "Unhandled asset type (llassetstorage.h): "
					<< (S32)asset_type << " (" << LLAssetType::lookup(asset_type) << ")" << llendl;
			break;
	}

	if (new_listener)
	{
		new_listener->mInvType = inv_type;
	}

	return new_listener;
}

void LLInvFVBridge::purgeItem(LLInventoryModel *model, const LLUUID &uuid)
{
	LLInventoryCategory* cat = model->getCategory(uuid);
	if (cat)
	{
		model->purgeDescendentsOf(uuid);
		model->notifyObservers();
	}
	LLInventoryObject* obj = model->getObject(uuid);
	if (obj)
	{
		model->purgeObject(uuid);
		model->notifyObservers();
	}
}

bool LLInvFVBridge::canShare() const
{
	bool can_share = false;

	if (isAgentInventory())
	{
		const LLInventoryModel* model = getInventoryModel();
		if (model)
		{
			const LLViewerInventoryItem *item = model->getItem(mUUID);
			if (item)
			{
				if (LLInventoryCollectFunctor::itemTransferCommonlyAllowed(item)) 
				{
					can_share = LLGiveInventory::isInventoryGiveAcceptable(item);
				}
			}
			else
			{
				// Categories can be given.
				can_share = (model->getCategory(mUUID) != NULL);
			}
		}
	}

	return can_share;
}

bool LLInvFVBridge::canListOnMarketplace() const
{
#if ENABLE_MERCHANT_OUTBOX_CONTEXT_MENU

	LLInventoryModel * model = getInventoryModel();

	const LLViewerInventoryCategory * cat = model->getCategory(mUUID);
	if (cat && LLFolderType::lookupIsProtectedType(cat->getPreferredType()))
	{
		return false;
	}

	if (!isAgentInventory())
	{
		return false;
	}
	
	if (getOutboxFolder().isNull())
	{
		return false;
	}

	if (isInboxFolder() || isOutboxFolder())
	{
		return false;
	}
	
	LLViewerInventoryItem * item = model->getItem(mUUID);
	if (item)
	{
		if (!item->getPermissions().allowOperationBy(PERM_TRANSFER, gAgent.getID()))
		{
			return false;
		}
		
		if (LLAssetType::AT_CALLINGCARD == item->getType())
		{
			return false;
		}
	}

	return true;

#else
	return false;
#endif
}

bool LLInvFVBridge::canListOnMarketplaceNow() const
{
#if ENABLE_MERCHANT_OUTBOX_CONTEXT_MENU
	
	bool can_list = true;

	// Do not allow listing while import is in progress
	if (LLMarketplaceInventoryImporter::instanceExists())
	{
		can_list = !LLMarketplaceInventoryImporter::instance().isImportInProgress();
	}
	
	const LLInventoryObject* obj = getInventoryObject();
	can_list &= (obj != NULL);

	if (can_list)
	{
		const LLUUID& object_id = obj->getLinkedUUID();
		can_list = object_id.notNull();

		if (can_list)
		{
			LLFolderViewFolder * object_folderp =   mInventoryPanel.get() ? mInventoryPanel.get()->getFolderByID(object_id) : NULL;
			if (object_folderp)
			{
				can_list = !static_cast<LLFolderBridge*>(object_folderp->getViewModelItem())->isLoading();
			}
		}
		
		if (can_list)
		{
			// Get outbox id
			const LLUUID & outbox_id = getInventoryModel()->findCategoryUUIDForType(LLFolderType::FT_OUTBOX, false);
			LLFolderViewItem * outbox_itemp =   mInventoryPanel.get() ? mInventoryPanel.get()->getItemByID(outbox_id) : NULL;

			if (outbox_itemp)
			{
				MASK mask = 0x0;
				BOOL drop = FALSE;
				EDragAndDropType cargo_type = LLViewerAssetType::lookupDragAndDropType(obj->getActualType());
				void * cargo_data = (void *) obj;
				std::string tooltip_msg;
				
				can_list = outbox_itemp->getViewModelItem()->dragOrDrop(mask, drop, cargo_type, cargo_data, tooltip_msg);
			}
		}
	}
	
	return can_list;

#else
	return false;
#endif
}

LLToolDragAndDrop::ESource LLInvFVBridge::getDragSource() const
{
	if (gInventory.isObjectDescendentOf(getUUID(),   gInventory.getRootFolderID()))
	{
		return LLToolDragAndDrop::SOURCE_AGENT;
	}
	else if (gInventory.isObjectDescendentOf(getUUID(),   gInventory.getLibraryRootFolderID()))
	{
		return LLToolDragAndDrop::SOURCE_LIBRARY;
	}

	return LLToolDragAndDrop::SOURCE_VIEWER;
}



// +=================================================+
// |        InventoryFVBridgeBuilder                 |
// +=================================================+
LLInvFVBridge* LLInventoryFolderViewModelBuilder::createBridge(LLAssetType::EType asset_type,
														LLAssetType::EType actual_asset_type,
														LLInventoryType::EType inv_type,
														LLInventoryPanel* inventory,
														LLFolderViewModelInventory* view_model,
														LLFolderView* root,
														const LLUUID& uuid,
														U32 flags /* = 0x00 */) const
{
	return LLInvFVBridge::createBridge(asset_type,
									   actual_asset_type,
									   inv_type,
									   inventory,
									   view_model,
									   root,
									   uuid,
									   flags);
}

// +=================================================+
// |        LLItemBridge                             |
// +=================================================+

void LLItemBridge::performAction(LLInventoryModel* model, std::string action)
{
	if ("goto" == action)
	{
		gotoItem();
	}

	if ("open" == action || "open_original" == action)
	{
		openItem();
		return;
	}
	else if ("properties" == action)
	{
		showProperties();
		return;
	}
	else if ("purge" == action)
	{
		purgeItem(model, mUUID);
		return;
	}
	else if ("restoreToWorld" == action)
	{
		restoreToWorld();
		return;
	}
	else if ("restore" == action)
	{
		restoreItem();
		return;
	}
	else if ("copy_uuid" == action)
	{
		// Single item only
		LLViewerInventoryItem* item = static_cast<LLViewerInventoryItem*>(getItem());
		if(!item) return;
		LLUUID asset_id = item->getProtectedAssetUUID();
		std::string buffer;
		asset_id.toString(buffer);

		gViewerWindow->getWindow()->copyTextToClipboard(utf8str_to_wstring(buffer));
		return;
	}
	else if ("cut" == action)
	{
		cutToClipboard();
		gInventory.removeObject(mUUID);
		return;
	}
	else if ("copy" == action)
	{
		copyToClipboard();
		return;
	}
	else if ("paste" == action)
	{
		LLInventoryItem* itemp = model->getItem(mUUID);
		if (!itemp) return;

		LLFolderViewItem* folder_view_itemp =   mInventoryPanel.get()->getItemByID(itemp->getParentUUID());
		if (!folder_view_itemp) return;

		folder_view_itemp->getViewModelItem()->pasteFromClipboard();
		return;
	}
	else if ("paste_link" == action)
	{
		// Single item only
		LLInventoryItem* itemp = model->getItem(mUUID);
		if (!itemp) return;

		LLFolderViewItem* folder_view_itemp =   mInventoryPanel.get()->getItemByID(itemp->getParentUUID());
		if (!folder_view_itemp) return;

		folder_view_itemp->getViewModelItem()->pasteLinkFromClipboard();
		return;
	}
	else if (isMarketplaceCopyAction(action))
	{
		llinfos << "Copy item to marketplace action!" << llendl;

		LLInventoryItem* itemp = model->getItem(mUUID);
		if (!itemp) return;

		const LLUUID outbox_id = getInventoryModel()->findCategoryUUIDForType(LLFolderType::FT_OUTBOX, false);
		copy_item_to_outbox(itemp, outbox_id, LLUUID::null, LLToolDragAndDrop::getOperationId());
	}
	else if ("copy_slurl" == action)
	{
		LLViewerInventoryItem* item = static_cast<LLViewerInventoryItem*>(getItem());
		if(item)
		{
			LLUUID asset_id = item->getAssetUUID();
			LLLandmark* landmark = gLandmarkList.getAsset(asset_id);
			if (landmark)
			{
				LLVector3d global_pos;
				landmark->getGlobalPos(global_pos);
				LLLandmarkActions::getSLURLfromPosGlobal(global_pos, &copy_slurl_to_clipboard_callback_inv, true);
			}
		}
	}
}

void copy_slurl_to_clipboard_callback_inv(const std::string& slurl)
{
	gViewerWindow->getWindow()->copyTextToClipboard(utf8str_to_wstring(slurl));
	LLSD args;
	args["SLURL"] = slurl;
	LLNotificationsUtil::add("CopySLURL", args);
}

void LLItemBridge::selectItem()
{
	LLViewerInventoryItem* item = static_cast<LLViewerInventoryItem*>(getItem());
	if(item && !item->isFinished())
	{
		//item->fetchFromServer();
		LLInventoryModelBackgroundFetch::instance().start(item->getUUID(), false);
	}
}

void LLItemBridge::restoreItem()
{
	LLViewerInventoryItem* item = static_cast<LLViewerInventoryItem*>(getItem());
	if(item)
	{
		LLInventoryModel* model = getInventoryModel();
		const LLUUID new_parent = model->findCategoryUUIDForType(LLFolderType::assetTypeToFolderType(item->getType()));
		// do not restamp on restore.
		LLInvFVBridge::changeItemParent(model, item, new_parent, FALSE);
	}
}

void LLItemBridge::restoreToWorld()
{
	//Similar functionality to the drag and drop rez logic
	bool remove_from_inventory = false;

	LLViewerInventoryItem* itemp = static_cast<LLViewerInventoryItem*>(getItem());
	if (itemp)
	{
		LLMessageSystem* msg = gMessageSystem;
		msg->newMessage("RezRestoreToWorld");
		msg->nextBlockFast(_PREHASH_AgentData);
		msg->addUUIDFast(_PREHASH_AgentID, gAgent.getID());
		msg->addUUIDFast(_PREHASH_SessionID, gAgent.getSessionID());

		msg->nextBlockFast(_PREHASH_InventoryData);
		itemp->packMessage(msg);
		msg->sendReliable(gAgent.getRegion()->getHost());

		//remove local inventory copy, sim will deal with permissions and removing the item
		//from the actual inventory if its a no-copy etc
		if(!itemp->getPermissions().allowCopyBy(gAgent.getID()))
		{
			remove_from_inventory = true;
		}
		
		// Check if it's in the trash. (again similar to the normal rez logic)
		const LLUUID trash_id = gInventory.findCategoryUUIDForType(LLFolderType::FT_TRASH);
		if(gInventory.isObjectDescendentOf(itemp->getUUID(), trash_id))
		{
			remove_from_inventory = true;
		}
	}

	if(remove_from_inventory)
	{
		gInventory.deleteObject(itemp->getUUID());
		gInventory.notifyObservers();
	}
}

void LLItemBridge::gotoItem()
{
	LLInventoryObject *obj = getInventoryObject();
	if (obj && obj->getIsLinkType())
	{
		LLInventoryPanel *active_panel = LLInventoryPanel::getActiveInventoryPanel();
		if (active_panel)
		{
			active_panel->setSelection(obj->getLinkedUUID(), TAKE_FOCUS_NO);
		}
	}
}

LLUIImagePtr LLItemBridge::getIcon() const
{
	LLInventoryObject *obj = getInventoryObject();
	if (obj) 
	{
		return LLInventoryIcon::getIcon(obj->getType(),
										LLInventoryType::IT_NONE,
										mIsLink);
	}
	
	return LLInventoryIcon::getIcon(LLInventoryType::ICONNAME_OBJECT);
}

LLUIImagePtr LLItemBridge::getIconOverlay() const
{
	if (getItem() && getItem()->getIsLinkType())
	{
		return LLUI::getUIImage("Inv_Link");
	}
	return NULL;
}

PermissionMask LLItemBridge::getPermissionMask() const
{
	LLViewerInventoryItem* item = getItem();
	PermissionMask perm_mask = 0;
	if (item) perm_mask = item->getPermissionMask();
	return perm_mask;
}

void LLItemBridge::buildDisplayName() const
{
	if(getItem())
	{
		mDisplayName.assign(getItem()->getName());
	}
	else
	{
		mDisplayName.assign(LLStringUtil::null);
}

	mSearchableName.assign(mDisplayName);
	mSearchableName.append(getLabelSuffix());
	LLStringUtil::toUpper(mSearchableName);

    //Name set, so trigger a sort
    if(mParent)
{
        mParent->requestSort();
	}
	}

LLFontGL::StyleFlags LLItemBridge::getLabelStyle() const
{
	U8 font = LLFontGL::NORMAL;
	const LLViewerInventoryItem* item = getItem();

	if (get_is_item_worn(mUUID))
	{
		// llinfos << "BOLD" << llendl;
		font |= LLFontGL::BOLD;
	}
	else if(item && item->getIsLinkType())
	{
		font |= LLFontGL::ITALIC;
	}

	return (LLFontGL::StyleFlags)font;
}

std::string LLItemBridge::getLabelSuffix() const
{
	// String table is loaded before login screen and inventory items are
	// loaded after login, so LLTrans should be ready.
	static std::string NO_COPY = LLTrans::getString("no_copy");
	static std::string NO_MOD = LLTrans::getString("no_modify");
	static std::string NO_XFER = LLTrans::getString("no_transfer");
	static std::string LINK = LLTrans::getString("link");
	static std::string BROKEN_LINK = LLTrans::getString("broken_link");
	std::string suffix;
	LLInventoryItem* item = getItem();
	if(item)
	{
		// Any type can have the link suffix...
		BOOL broken_link = LLAssetType::lookupIsLinkType(item->getType());
		if (broken_link) return BROKEN_LINK;

		BOOL link = item->getIsLinkType();
		if (link) return LINK;

		// ...but it's a bit confusing to put nocopy/nomod/etc suffixes on calling cards.
		if(LLAssetType::AT_CALLINGCARD != item->getType()
		   && item->getPermissions().getOwner() == gAgent.getID())
		{
			BOOL copy = item->getPermissions().allowCopyBy(gAgent.getID());
			if (!copy)
			{
				suffix += NO_COPY;
			}
			BOOL mod = item->getPermissions().allowModifyBy(gAgent.getID());
			if (!mod)
			{
				suffix += NO_MOD;
			}
			BOOL xfer = item->getPermissions().allowOperationBy(PERM_TRANSFER,
																gAgent.getID());
			if (!xfer)
			{
				suffix += NO_XFER;
			}
		}
	}
	return suffix;
}

time_t LLItemBridge::getCreationDate() const
{
	LLViewerInventoryItem* item = getItem();
	if (item)
	{
		return item->getCreationDate();
	}
	return 0;
}


BOOL LLItemBridge::isItemRenameable() const
{
	LLViewerInventoryItem* item = getItem();
	if(item)
	{
		// (For now) Don't allow calling card rename since that may confuse users as to
		// what the calling card points to.
		if (item->getInventoryType() == LLInventoryType::IT_CALLINGCARD)
		{
			return FALSE;
		}

		if (!item->isFinished()) // EXT-8662
		{
			return FALSE;
		}

		if (isInboxFolder())
		{
			return FALSE;
		}

// [RLVa:KB] - Checked: 2011-03-29 (RLVa-1.3.0g) | Modified: RLVa-1.3.0g
		if ( (rlv_handler_t::isEnabled()) && (!RlvFolderLocks::instance().canRenameItem(mUUID)) )
		{
			return FALSE;
		}
// [/RLVa:KB]

		return (item->getPermissions().allowModifyBy(gAgent.getID()));
	}
	return FALSE;
}

BOOL LLItemBridge::renameItem(const std::string& new_name)
{
	if(!isItemRenameable())
		return FALSE;
	LLPreview::dirty(mUUID);
	LLInventoryModel* model = getInventoryModel();
	if(!model)
		return FALSE;
	LLViewerInventoryItem* item = getItem();
	if(item && (item->getName() != new_name))
	{
		LLPointer<LLViewerInventoryItem> new_item = new LLViewerInventoryItem(item);
		new_item->rename(new_name);
		new_item->updateServer(FALSE);
		model->updateItem(new_item);

		model->notifyObservers();
		buildDisplayName();
	}
	// return FALSE because we either notified observers (& therefore
	// rebuilt) or we didn't update.
	return FALSE;
}

BOOL LLItemBridge::removeItem()
{
	if(!isItemRemovable())
	{
		return FALSE;
	}

	// move it to the trash
	LLPreview::hide(mUUID, TRUE);
	LLInventoryModel* model = getInventoryModel();
	if(!model) return FALSE;
	const LLUUID& trash_id = model->findCategoryUUIDForType(LLFolderType::FT_TRASH);
	LLViewerInventoryItem* item = getItem();
	if (!item) return FALSE;

	// Already in trash
	if (model->isObjectDescendentOf(mUUID, trash_id)) return FALSE;

	LLNotification::Params params("ConfirmItemDeleteHasLinks");
	params.functor.function(boost::bind(&LLItemBridge::confirmRemoveItem, this, _1, _2));
	
	// Check if this item has any links.  If generic inventory linking is enabled,
	// we can't do this check because we may have items in a folder somewhere that is
	// not yet in memory, so we don't want false negatives.  (If disabled, then we 
	// know we only have links in the Outfits folder which we explicitly fetch.)
	if (!gSavedSettings.getBOOL("InventoryLinking"))
	{
		if (!item->getIsLinkType())
		{
			LLInventoryModel::cat_array_t cat_array;
			LLInventoryModel::item_array_t item_array;
			LLLinkedItemIDMatches is_linked_item_match(mUUID);
			gInventory.collectDescendentsIf(gInventory.getRootFolderID(),
											cat_array,
											item_array,
											LLInventoryModel::INCLUDE_TRASH,
											is_linked_item_match);

			const U32 num_links = cat_array.size() + item_array.size();
			if (num_links > 0)
			{
				// Warn if the user is will break any links when deleting this item.
				LLNotifications::instance().add(params);
				return FALSE;
			}
		}
	}
	
	LLNotifications::instance().forceResponse(params, 0);
	return TRUE;
}

BOOL LLItemBridge::confirmRemoveItem(const LLSD& notification, const LLSD& response)
{
	S32 option = LLNotificationsUtil::getSelectedOption(notification, response);
	if (option != 0) return FALSE;

	LLInventoryModel* model = getInventoryModel();
	if (!model) return FALSE;

	LLViewerInventoryItem* item = getItem();
	if (!item) return FALSE;

	const LLUUID& trash_id = model->findCategoryUUIDForType(LLFolderType::FT_TRASH);
	// if item is not already in trash
	if(item && !model->isObjectDescendentOf(mUUID, trash_id))
	{
		// move to trash, and restamp
		LLInvFVBridge::changeItemParent(model, item, trash_id, TRUE);
		// delete was successful
		return TRUE;
	}
	return FALSE;
}

BOOL LLItemBridge::isItemCopyable() const
{
	LLViewerInventoryItem* item = getItem();
	if (item)
	{
		// Can't copy worn objects. DEV-15183
		if(get_is_item_worn(mUUID))
		{
			return FALSE;
		}

		// You can never copy a link.
		if (item->getIsLinkType())
		{
			return FALSE;
		}

		return item->getPermissions().allowCopyBy(gAgent.getID()) || gSavedSettings.getBOOL("InventoryLinking");
	}
	return FALSE;
}

LLViewerInventoryItem* LLItemBridge::getItem() const
{
	LLViewerInventoryItem* item = NULL;
	LLInventoryModel* model = getInventoryModel();
	if(model)
	{
		item = (LLViewerInventoryItem*)model->getItem(mUUID);
	}
	return item;
}

BOOL LLItemBridge::isItemPermissive() const
{
	LLViewerInventoryItem* item = getItem();
	if(item)
	{
		return item->getIsFullPerm();
	}
	return FALSE;
}

// +=================================================+
// |        LLFolderBridge                           |
// +=================================================+

LLHandle<LLFolderBridge> LLFolderBridge::sSelf;

// Can be moved to another folder
BOOL LLFolderBridge::isItemMovable() const
{
	LLInventoryObject* obj = getInventoryObject();
	if(obj)
	{
		// If it's a protected type folder, we can't move it
		if (LLFolderType::lookupIsProtectedType(((LLInventoryCategory*)obj)->getPreferredType()))
			return FALSE;
		return TRUE;
	}
	return FALSE;
}

void LLFolderBridge::selectItem()
{
	// Have no fear: the first thing start() does is to test if everything for that folder has been fetched...
	LLInventoryModelBackgroundFetch::instance().start(getUUID(), true);
}

void LLFolderBridge::buildDisplayName() const
{
	LLFolderType::EType preferred_type = getPreferredType();

	// *TODO: to be removed when database supports multi language. This is a
	// temporary attempt to display the inventory folder in the user locale.
	// mantipov: *NOTE: be sure this code is synchronized with LLFriendCardsManager::findChildFolderUUID
	//		it uses the same way to find localized string

	// HACK: EXT - 6028 ([HARD CODED]? Inventory > Library > "Accessories" folder)
	// Translation of Accessories folder in Library inventory folder
	bool accessories = false;
	if(getName() == "Accessories")
	{
		//To ensure that Accessories folder is in Library we have to check its parent folder.
		//Due to parent LLFolderViewFloder is not set to this item yet we have to check its parent via Inventory Model
		LLInventoryCategory* cat = gInventory.getCategory(getUUID());
		if(cat)
		{
			const LLUUID& parent_folder_id = cat->getParentUUID();
			accessories = (parent_folder_id == gInventory.getLibraryRootFolderID());
		}
	}

	//"Accessories" inventory category has folder type FT_NONE. So, this folder
	//can not be detected as protected with LLFolderType::lookupIsProtectedType
	mDisplayName.assign(getName());
	if (accessories || LLFolderType::lookupIsProtectedType(preferred_type))
	{
		LLTrans::findString(mDisplayName, std::string("InvFolder ") + getName(), LLSD());
	}

	mSearchableName.assign(mDisplayName);
	mSearchableName.append(getLabelSuffix());
	LLStringUtil::toUpper(mSearchableName);

    //Name set, so trigger a sort
    if(mParent)
    {
        mParent->requestSort();
    }
}


void LLFolderBridge::update()
{
	bool possibly_has_children = false;
	bool up_to_date = isUpToDate();
	if(!up_to_date && hasChildren()) // we know we have children but  haven't  fetched them (doesn't obey filter)
	{
		possibly_has_children = true;
	}

	bool loading = (possibly_has_children
		&& !up_to_date );

	if (loading != mIsLoading)
	{
		if ( loading && !mIsLoading )
		{
			// Measure how long we've been in the loading state
			mTimeSinceRequestStart.reset();
		}

		const BOOL in_inventory = gInventory.isObjectDescendentOf(getUUID(),   gInventory.getRootFolderID());
		const BOOL in_library = gInventory.isObjectDescendentOf(getUUID(),   gInventory.getLibraryRootFolderID());

		bool root_is_loading = false;
		if (in_inventory)
		{
			root_is_loading =   LLInventoryModelBackgroundFetch::instance().inventoryFetchInProgress();
		}
		if (in_library)
		{
			root_is_loading =   LLInventoryModelBackgroundFetch::instance().libraryFetchInProgress();
		}
		if ((mIsLoading
				&&	mTimeSinceRequestStart.getElapsedTimeF32() >=   gSavedSettings.getF32("FolderLoadingMessageWaitTime"))
			||	(LLInventoryModelBackgroundFetch::instance().folderFetchActive()
				&&	root_is_loading))
		{
			mDisplayName = LLInvFVBridge::getDisplayName() + " ( " +   LLTrans::getString("LoadingData") + " ) ";
			mIsLoading = true;
		}
		else
		{
			mDisplayName = LLInvFVBridge::getDisplayName();
			mIsLoading = false;
		}
	}
}


// Iterate through a folder's children to determine if
// all the children are removable.
class LLIsItemRemovable : public LLFolderViewFunctor
{
public:
	LLIsItemRemovable() : mPassed(TRUE) {}
	virtual void doFolder(LLFolderViewFolder* folder)
	{
		mPassed &= folder->getViewModelItem()->isItemRemovable();
	}
	virtual void doItem(LLFolderViewItem* item)
	{
		mPassed &= item->getViewModelItem()->isItemRemovable();
	}
	BOOL mPassed;
};

// Can be destroyed (or moved to trash)
BOOL LLFolderBridge::isItemRemovable() const
{
	if (!get_is_category_removable(getInventoryModel(), mUUID))
	{
		return FALSE;
	}

	LLInventoryPanel* panel = mInventoryPanel.get();
	LLFolderViewFolder* folderp = dynamic_cast<LLFolderViewFolder*>(panel ?   panel->getItemByID(mUUID) : NULL);
	if (folderp)
	{
		LLIsItemRemovable folder_test;
		folderp->applyFunctorToChildren(folder_test);
		if (!folder_test.mPassed)
		{
			return FALSE;
		}
	}

	return TRUE;
}

BOOL LLFolderBridge::isUpToDate() const
{
	LLInventoryModel* model = getInventoryModel();
	if(!model) return FALSE;
	LLViewerInventoryCategory* category = (LLViewerInventoryCategory*)model->getCategory(mUUID);
	if( !category )
	{
		return FALSE;
	}

	return category->getVersion() != LLViewerInventoryCategory::VERSION_UNKNOWN;
}

BOOL LLFolderBridge::isItemCopyable() const
{
	// Folders are copyable if items in them are, recursively, copyable.
	
	// Get the content of the folder
	LLInventoryModel::cat_array_t* cat_array;
	LLInventoryModel::item_array_t* item_array;
	gInventory.getDirectDescendentsOf(mUUID,cat_array,item_array);

	// Check the items
	LLInventoryModel::item_array_t item_array_copy = *item_array;
	for (LLInventoryModel::item_array_t::iterator iter = item_array_copy.begin(); iter != item_array_copy.end(); iter++)
	{
		LLInventoryItem* item = *iter;
		LLItemBridge item_br(mInventoryPanel.get(), mRoot, item->getUUID());
		if (!item_br.isItemCopyable())
			return FALSE;
}

	// Check the folders
	LLInventoryModel::cat_array_t cat_array_copy = *cat_array;
	for (LLInventoryModel::cat_array_t::iterator iter = cat_array_copy.begin(); iter != cat_array_copy.end(); iter++)
{
		LLViewerInventoryCategory* category = *iter;
		LLFolderBridge cat_br(mInventoryPanel.get(), mRoot, category->getUUID());
		if (!cat_br.isItemCopyable())
			return FALSE;
	}
	
		return TRUE;
	}

BOOL LLFolderBridge::isClipboardPasteable() const
{
	if ( ! LLInvFVBridge::isClipboardPasteable() )
		return FALSE;

	// Don't allow pasting duplicates to the Calling Card/Friends subfolders, see bug EXT-1599
	if ( LLFriendCardsManager::instance().isCategoryInFriendFolder( getCategory() ) )
	{
		LLInventoryModel* model = getInventoryModel();
		if ( !model )
		{
			return FALSE;
		}

		LLDynamicArray<LLUUID> objects;
		LLClipboard::instance().pasteFromClipboard(objects);
		const LLViewerInventoryCategory *current_cat = getCategory();

		// Search for the direct descendent of current Friends subfolder among all pasted items,
		// and return false if is found.
		for(S32 i = objects.count() - 1; i >= 0; --i)
		{
			const LLUUID &obj_id = objects.get(i);
			if ( LLFriendCardsManager::instance().isObjDirectDescendentOfCategory(model->getObject(obj_id), current_cat) )
			{
				return FALSE;
			}
		}

	}
	return TRUE;
}

BOOL LLFolderBridge::isClipboardPasteableAsLink() const
{
	// Check normal paste-as-link permissions
	if (!LLInvFVBridge::isClipboardPasteableAsLink())
	{
		return FALSE;
	}

	const LLInventoryModel* model = getInventoryModel();
	if (!model)
	{
		return FALSE;
	}

	const LLViewerInventoryCategory *current_cat = getCategory();
	if (current_cat)
	{
		const BOOL is_in_friend_folder = LLFriendCardsManager::instance().isCategoryInFriendFolder( current_cat );
		const LLUUID &current_cat_id = current_cat->getUUID();
		LLDynamicArray<LLUUID> objects;
		LLClipboard::instance().pasteFromClipboard(objects);
		S32 count = objects.count();
		for(S32 i = 0; i < count; i++)
		{
			const LLUUID &obj_id = objects.get(i);
			const LLInventoryCategory *cat = model->getCategory(obj_id);
			if (cat)
			{
				const LLUUID &cat_id = cat->getUUID();
				// Don't allow recursive pasting
				if ((cat_id == current_cat_id) ||
					model->isObjectDescendentOf(current_cat_id, cat_id))
				{
					return FALSE;
				}
			}
			// Don't allow pasting duplicates to the Calling Card/Friends subfolders, see bug EXT-1599
			if ( is_in_friend_folder )
			{
				// If object is direct descendent of current Friends subfolder than return false.
				// Note: We can't use 'const LLInventoryCategory *cat', because it may be null
				// in case type of obj_id is LLInventoryItem.
				if ( LLFriendCardsManager::instance().isObjDirectDescendentOfCategory(model->getObject(obj_id), current_cat) )
				{
					return FALSE;
				}
			}
		}
	}
	return TRUE;

}

static BOOL can_move_to_outbox(LLInventoryItem* inv_item, std::string& tooltip_msg)
{
	// Collapse links directly to items/folders
	LLViewerInventoryItem * viewer_inv_item = (LLViewerInventoryItem *) inv_item;
	LLViewerInventoryItem * linked_item = viewer_inv_item->getLinkedItem();
	if (linked_item != NULL)
	{
		inv_item = linked_item;
	}
	
	bool allow_transfer = inv_item->getPermissions().allowOperationBy(PERM_TRANSFER, gAgent.getID());
	if (!allow_transfer)
	{
		tooltip_msg = LLTrans::getString("TooltipOutboxNoTransfer");
		return false;
	}

#if BLOCK_WORN_ITEMS_IN_OUTBOX
	bool worn = get_is_item_worn(inv_item->getUUID());
	if (worn)
	{
		tooltip_msg = LLTrans::getString("TooltipOutboxWorn");
		return false;
	}
#endif
	
	bool calling_card = (LLAssetType::AT_CALLINGCARD == inv_item->getType());
	if (calling_card)
	{
		tooltip_msg = LLTrans::getString("TooltipOutboxCallingCard");
		return false;
	}
	
	return true;
}


int get_folder_levels(LLInventoryCategory* inv_cat)
{
	LLInventoryModel::cat_array_t* cats;
	LLInventoryModel::item_array_t* items;
	gInventory.getDirectDescendentsOf(inv_cat->getUUID(), cats, items);

	int max_child_levels = 0;

	for (S32 i=0; i < cats->count(); ++i)
	{
		LLInventoryCategory* category = cats->get(i);
		max_child_levels = llmax(max_child_levels, get_folder_levels(category));
	}

	return 1 + max_child_levels;
}

int get_folder_path_length(const LLUUID& ancestor_id, const LLUUID& descendant_id)
{
	int depth = 0;

	if (ancestor_id == descendant_id) return depth;

	const LLInventoryCategory* category = gInventory.getCategory(descendant_id);

	while(category)
	{
		LLUUID parent_id = category->getParentUUID();

		if (parent_id.isNull()) break;

		depth++;

		if (parent_id == ancestor_id) return depth;

		category = gInventory.getCategory(parent_id);
	}

	llwarns << "get_folder_path_length() couldn't trace a path from the descendant to the ancestor" << llendl;
	return -1;
}

BOOL LLFolderBridge::dragCategoryIntoFolder(LLInventoryCategory* inv_cat,
											BOOL drop,
											std::string& tooltip_msg)
{

	LLInventoryModel* model = getInventoryModel();

	if (!inv_cat) return FALSE; // shouldn't happen, but in case item is incorrectly parented in which case inv_cat will be NULL
	if (!model) return FALSE;
	if (!isAgentAvatarValid()) return FALSE;
	if (!isAgentInventory()) return FALSE; // cannot drag categories into library

	LLInventoryPanel* destination_panel = mInventoryPanel.get();
	if (!destination_panel) return false;

	LLInventoryFilter* filter = getInventoryFilter();
	if (!filter) return false;

	const LLUUID &cat_id = inv_cat->getUUID();
	const LLUUID &current_outfit_id = model->findCategoryUUIDForType(LLFolderType::FT_CURRENT_OUTFIT, false);
	const LLUUID &outbox_id = model->findCategoryUUIDForType(LLFolderType::FT_OUTBOX, false);
	
	const BOOL move_is_into_current_outfit = (mUUID == current_outfit_id);
	const BOOL move_is_into_outbox = model->isObjectDescendentOf(mUUID, outbox_id); 
	const BOOL move_is_from_outbox = model->isObjectDescendentOf(cat_id, outbox_id);

	// check to make sure source is agent inventory, and is represented there.
	LLToolDragAndDrop::ESource source = LLToolDragAndDrop::getInstance()->getSource();
	const BOOL is_agent_inventory = (model->getCategory(cat_id) != NULL)
		&& (LLToolDragAndDrop::SOURCE_AGENT == source);

	BOOL accept = FALSE;
	if (is_agent_inventory)
	{
		const LLUUID &trash_id = model->findCategoryUUIDForType(LLFolderType::FT_TRASH, false);
		const LLUUID &landmarks_id = model->findCategoryUUIDForType(LLFolderType::FT_LANDMARK, false);

		const BOOL move_is_into_trash = (mUUID == trash_id) || model->isObjectDescendentOf(mUUID, trash_id);
		const BOOL move_is_into_outfit = getCategory() && (getCategory()->getPreferredType() == LLFolderType::FT_OUTFIT);
		const BOOL move_is_into_landmarks = (mUUID == landmarks_id) || model->isObjectDescendentOf(mUUID, landmarks_id);

		//--------------------------------------------------------------------------------
		// Determine if folder can be moved.
		//

		BOOL is_movable = TRUE;

		if (is_movable && (mUUID == cat_id))
		{
			is_movable = FALSE;
			tooltip_msg = LLTrans::getString("TooltipDragOntoSelf");
		}
		if (is_movable && (model->isObjectDescendentOf(mUUID, cat_id)))
		{
			is_movable = FALSE;
			tooltip_msg = LLTrans::getString("TooltipDragOntoOwnChild");
		}
		if (is_movable && LLFolderType::lookupIsProtectedType(inv_cat->getPreferredType()))
		{
			is_movable = FALSE;
			// tooltip?
		}
		if (is_movable && move_is_into_outfit)
		{
			is_movable = FALSE;
			// tooltip?
		}
		if (is_movable && (mUUID == model->findCategoryUUIDForType(LLFolderType::FT_FAVORITE)))
		{
			is_movable = FALSE;
			// tooltip?
		}
		
		LLInventoryModel::cat_array_t descendent_categories;
		LLInventoryModel::item_array_t descendent_items;
		if (is_movable)
		{
			model->collectDescendents(cat_id, descendent_categories, descendent_items, FALSE);
			for (S32 i=0; i < descendent_categories.count(); ++i)
			{
				LLInventoryCategory* category = descendent_categories[i];
				if(LLFolderType::lookupIsProtectedType(category->getPreferredType()))
				{
					// Can't move "special folders" (e.g. Textures Folder).
					is_movable = FALSE;
					break;
				}
			}
		}
		if (is_movable && move_is_into_trash)
		{
			for (S32 i=0; i < descendent_items.count(); ++i)
			{
				LLInventoryItem* item = descendent_items[i];
				if (get_is_item_worn(item->getUUID()))
				{
					is_movable = FALSE;
					break; // It's generally movable, but not into the trash.
				}
			}
		}
		if (is_movable && move_is_into_landmarks)
		{
			for (S32 i=0; i < descendent_items.count(); ++i)
			{
				LLViewerInventoryItem* item = descendent_items[i];

				// Don't move anything except landmarks and categories into Landmarks folder.
				// We use getType() instead of getActua;Type() to allow links to landmarks and folders.
				if (LLAssetType::AT_LANDMARK != item->getType() && LLAssetType::AT_CATEGORY != item->getType())
				{
					is_movable = FALSE;
					break; // It's generally movable, but not into Landmarks.
				}
			}
		}
		if (is_movable && move_is_into_outbox)
		{
			const int nested_folder_levels = get_folder_path_length(outbox_id, mUUID) + get_folder_levels(inv_cat);
			
			if (nested_folder_levels > gSavedSettings.getU32("InventoryOutboxMaxFolderDepth"))
			{
				tooltip_msg = LLTrans::getString("TooltipOutboxFolderLevels");
				is_movable = FALSE;
			}
			else
			{
				int dragged_folder_count = descendent_categories.count();
				int existing_item_count = 0;
				int existing_folder_count = 0;
				
				const LLViewerInventoryCategory * master_folder = model->getFirstDescendantOf(outbox_id, mUUID);
				
				if (master_folder != NULL)
				{
					if (model->isObjectDescendentOf(cat_id, master_folder->getUUID()))
					{
						// Don't use count because we're already inside the same category anyway
						dragged_folder_count = 0;
					}
					else
					{
						existing_folder_count = 1; // Include the master folder in the count!

						// If we're in the drop operation as opposed to the drag without drop, we are doing a
						// single category at a time so don't block based on the total amount of cargo data items
						if (drop)
						{
							dragged_folder_count += 1;
						}
						else
						{
							// NOTE: The cargo id's count is a total of categories AND items but we err on the side of
							//       prevention rather than letting too many folders into the hierarchy of the outbox,
							//       when we're dragging the item to a new parent
							dragged_folder_count += LLToolDragAndDrop::instance().getCargoCount();
						}
					}
					
					// Tally the total number of categories and items inside the master folder

					LLInventoryModel::cat_array_t existing_categories;
					LLInventoryModel::item_array_t existing_items;

					model->collectDescendents(master_folder->getUUID(), existing_categories, existing_items, FALSE);
					
					existing_folder_count += existing_categories.count();
					existing_item_count += existing_items.count();
				}
				else
				{
					// Assume a single category is being dragged to the outbox since we evaluate one at a time
					// when not putting them under a parent item.
					dragged_folder_count += 1;
				}

				const int nested_folder_count = existing_folder_count + dragged_folder_count;
				const int nested_item_count = existing_item_count + descendent_items.count();
				
				if (nested_folder_count > gSavedSettings.getU32("InventoryOutboxMaxFolderCount"))
				{
					tooltip_msg = LLTrans::getString("TooltipOutboxTooManyFolders");
					is_movable = FALSE;
				}
				else if (nested_item_count > gSavedSettings.getU32("InventoryOutboxMaxItemCount"))
				{
					tooltip_msg = LLTrans::getString("TooltipOutboxTooManyObjects");
					is_movable = FALSE;
				}
				
				if (is_movable == TRUE)
				{
					for (S32 i=0; i < descendent_items.count(); ++i)
					{
						LLInventoryItem* item = descendent_items[i];
						if (!can_move_to_outbox(item, tooltip_msg))
						{
							is_movable = FALSE;
							break; 
						}
					}
				}
			}
		}

		if (is_movable)
		{
			LLInventoryPanel* active_panel = LLInventoryPanel::getActiveInventoryPanel(FALSE);
			is_movable = active_panel != NULL;

			// For a folder to pass the filter all its descendants are required to pass.
			// We make this exception to allow reordering folders within an inventory panel,
			// which has a filter applied, like Recent tab for example.
			// There may be folders which are displayed because some of their descendants pass
			// the filter, but other don't, and thus remain hidden. Without this check,
			// such folders would not be allowed to be moved within a panel.
			if (destination_panel == active_panel)
			{
				is_movable = true;
			}
			else
			{
				LLFolderView* active_folder_view = NULL;

				if (is_movable)
				{
					active_folder_view = active_panel->getRootFolder();
					is_movable = active_folder_view != NULL;
				}

				if (is_movable)
				{
					// Check whether the folder being dragged from active inventory panel
					// passes the filter of the destination panel.
					is_movable = check_category(model, cat_id, active_panel, filter);
				}
			}
		}

// [RLVa:KB] - Checked: 2011-03-29 (RLVa-1.3.0g) | Added: RLVa-1.3.0g
		if ( (is_movable) && (rlv_handler_t::isEnabled()) && (RlvFolderLocks::instance().hasLockedFolder(RLV_LOCK_ANY)) )
		{
			is_movable = RlvFolderLocks::instance().canMoveFolder(cat_id, mUUID);
		}
// [/RLVa:KB]

		// 
		//--------------------------------------------------------------------------------

		accept = is_movable;

		if (accept && drop)
		{
			// Look for any gestures and deactivate them
			if (move_is_into_trash)
			{
				for (S32 i=0; i < descendent_items.count(); i++)
				{
					LLInventoryItem* item = descendent_items[i];
					if (item->getType() == LLAssetType::AT_GESTURE
						&& LLGestureMgr::instance().isGestureActive(item->getUUID()))
					{
						LLGestureMgr::instance().deactivateGesture(item->getUUID());
					}
				}
			}
			// if target is an outfit or current outfit folder we use link
			if (move_is_into_current_outfit || move_is_into_outfit)
			{
				if (inv_cat->getPreferredType() == LLFolderType::FT_NONE)
				{
					if (move_is_into_current_outfit)
					{
						// traverse category and add all contents to currently worn.
						BOOL append = true;
						LLAppearanceMgr::instance().wearInventoryCategory(inv_cat, false, append);
					}
					else
					{
						// Recursively create links in target outfit.
						LLInventoryModel::cat_array_t cats;
						LLInventoryModel::item_array_t items;
						model->collectDescendents(cat_id, cats, items, LLInventoryModel::EXCLUDE_TRASH);
						LLAppearanceMgr::instance().linkAll(mUUID,items,NULL);
					}
				}
				else
				{
#if SUPPORT_ENSEMBLES
					// BAP - should skip if dup.
					if (move_is_into_current_outfit)
					{
						LLAppearanceMgr::instance().addEnsembleLink(inv_cat);
					}
					else
					{
						LLPointer<LLInventoryCallback> cb = NULL;
						const std::string empty_description = "";
						link_inventory_item(
							gAgent.getID(),
							cat_id,
							mUUID,
							inv_cat->getName(),
							empty_description,
							LLAssetType::AT_LINK_FOLDER,
							cb);
					}
#endif
				}
			}
			else if (move_is_into_outbox && !move_is_from_outbox)
			{
				copy_folder_to_outbox(inv_cat, mUUID, cat_id, LLToolDragAndDrop::getOperationId());
			}
			else
			{
				if (model->isObjectDescendentOf(cat_id, model->findCategoryUUIDForType(LLFolderType::FT_INBOX, false)))
				{
					set_dad_inbox_object(cat_id);
				}

				// Reparent the folder and restamp children if it's moving
				// into trash.
				LLInvFVBridge::changeCategoryParent(
					model,
					(LLViewerInventoryCategory*)inv_cat,
					mUUID,
					move_is_into_trash);
			}
		}
	}
	else if (LLToolDragAndDrop::SOURCE_WORLD == source)
	{
		if (move_is_into_outbox)
		{
			tooltip_msg = LLTrans::getString("TooltipOutboxNotInInventory");
			accept = FALSE;
		}
		else
		{
			accept = move_inv_category_world_to_agent(cat_id, mUUID, drop, NULL, NULL, filter);
		}
	}
	else if (LLToolDragAndDrop::SOURCE_LIBRARY == source)
	{
		if (move_is_into_outbox)
		{
			tooltip_msg = LLTrans::getString("TooltipOutboxNotInInventory");
			accept = FALSE;
		}
		else
		{
			// Accept folders that contain complete outfits.
			accept = move_is_into_current_outfit && LLAppearanceMgr::instance().getCanMakeFolderIntoOutfit(cat_id);
		}		

		if (accept && drop)
		{
			LLAppearanceMgr::instance().wearInventoryCategory(inv_cat, true, false);
		}
	}

	return accept;
}

void warn_move_inventory(LLViewerObject* object, LLMoveInv* move_inv)
{
	const char* dialog = NULL;
	if (object->flagScripted())
	{
		dialog = "MoveInventoryFromScriptedObject";
	}
	else
	{
		dialog = "MoveInventoryFromObject";
	}
	LLNotificationsUtil::add(dialog, LLSD(), LLSD(), boost::bind(move_task_inventory_callback, _1, _2, move_inv));
}

// Move/copy all inventory items from the Contents folder of an in-world
// object to the agent's inventory, inside a given category.
BOOL move_inv_category_world_to_agent(const LLUUID& object_id,
									  const LLUUID& category_id,
									  BOOL drop,
									  void (*callback)(S32, void*),
									  void* user_data,
									  LLInventoryFilter* filter)
{
	// Make sure the object exists. If we allowed dragging from
	// anonymous objects, it would be possible to bypass
	// permissions.
	// content category has same ID as object itself
	LLViewerObject* object = gObjectList.findObject(object_id);
	if(!object)
	{
		llinfos << "Object not found for drop." << llendl;
		return FALSE;
	}

	// this folder is coming from an object, as there is only one folder in an object, the root,
	// we need to collect the entire contents and handle them as a group
	LLInventoryObject::object_list_t inventory_objects;
	object->getInventoryContents(inventory_objects);

	if (inventory_objects.empty())
	{
		llinfos << "Object contents not found for drop." << llendl;
		return FALSE;
	}

	BOOL accept = FALSE;
	BOOL is_move = FALSE;

	// coming from a task. Need to figure out if the person can
	// move/copy this item.
	LLInventoryObject::object_list_t::iterator it = inventory_objects.begin();
	LLInventoryObject::object_list_t::iterator end = inventory_objects.end();
	for ( ; it != end; ++it)
	{
		LLInventoryItem* item = dynamic_cast<LLInventoryItem*>(it->get());
		if (!item)
		{
			llwarns << "Invalid inventory item for drop" << llendl;
			continue;
		}

		// coming from a task. Need to figure out if the person can
		// move/copy this item.
		LLPermissions perm(item->getPermissions());
		if((perm.allowCopyBy(gAgent.getID(), gAgent.getGroupID())
			&& perm.allowTransferTo(gAgent.getID())))
//			|| gAgent.isGodlike())
		{
			accept = TRUE;
		}
		else if(object->permYouOwner())
		{
			// If the object cannot be copied, but the object the
			// inventory is owned by the agent, then the item can be
			// moved from the task to agent inventory.
			is_move = TRUE;
			accept = TRUE;
		}

		if (filter && accept)
		{
			accept = filter->check(item);
		}

		if (!accept)
		{
			break;
		}
	}

	if(drop && accept)
	{
		it = inventory_objects.begin();
		LLMoveInv* move_inv = new LLMoveInv;
		move_inv->mObjectID = object_id;
		move_inv->mCategoryID = category_id;
		move_inv->mCallback = callback;
		move_inv->mUserData = user_data;

		for ( ; it != end; ++it)
		{
			two_uuids_t two(category_id, (*it)->getUUID());
			move_inv->mMoveList.push_back(two);
		}

		if(is_move)
		{
			// Callback called from within here.
			warn_move_inventory(object, move_inv);
		}
		else
		{
			LLNotification::Params params("MoveInventoryFromObject");
			params.functor.function(boost::bind(move_task_inventory_callback, _1, _2, move_inv));
			LLNotifications::instance().forceResponse(params, 0);
		}
	}
	return accept;
}

void LLRightClickInventoryFetchDescendentsObserver::execute(bool clear_observer)
{
	// Bail out immediately if no descendents
	if( mComplete.empty() )
	{
		llwarns << "LLRightClickInventoryFetchDescendentsObserver::done with empty mCompleteFolders" << llendl;
		if (clear_observer)
		{
		gInventory.removeObserver(this);
		delete this;
		}
		return;
	}

	// Copy the list of complete fetched folders while "this" is still valid
	uuid_vec_t completed_folder = mComplete;
	
	// Clean up, and remove this as an observer now since recursive calls
	// could notify observers and throw us into an infinite loop.
	if (clear_observer)
	{
		gInventory.removeObserver(this);
		delete this;
	}

	for (uuid_vec_t::iterator current_folder = completed_folder.begin(); current_folder != completed_folder.end(); ++current_folder)
	{
		// Get the information on the fetched folder items and subfolders and fetch those 
		LLInventoryModel::cat_array_t* cat_array;
		LLInventoryModel::item_array_t* item_array;
		gInventory.getDirectDescendentsOf(*current_folder, cat_array, item_array);

		S32 item_count(0);
		if( item_array )
		{			
			item_count = item_array->count();
		}
		
		S32 cat_count(0);
		if( cat_array )
		{			
			cat_count = cat_array->count();
		}

		// Move to next if current folder empty
		if ((item_count == 0) && (cat_count == 0))
		{
			continue;
		}

		uuid_vec_t ids;
		LLRightClickInventoryFetchObserver* outfit = NULL;
		LLRightClickInventoryFetchDescendentsObserver* categories = NULL;

		// Fetch the items
		if (item_count)
		{
			for (S32 i = 0; i < item_count; ++i)
			{
				ids.push_back(item_array->get(i)->getUUID());
			}
			outfit = new LLRightClickInventoryFetchObserver(ids);
		}
		// Fetch the subfolders
		if (cat_count)
		{
			for (S32 i = 0; i < cat_count; ++i)
			{
				ids.push_back(cat_array->get(i)->getUUID());
			}
			categories = new LLRightClickInventoryFetchDescendentsObserver(ids);
		}

		// Perform the item fetch
		if (outfit)
		{
	outfit->startFetch();
			outfit->execute();				// Not interested in waiting and this will be right 99% of the time.
			delete outfit;
//Uncomment the following code for laggy Inventory UI.
			/*
			 if (outfit->isFinished())
	{
	// everything is already here - call done.
				outfit->execute();
				delete outfit;
	}
	else
	{
				// it's all on its way - add an observer, and the inventory
	// will call done for us when everything is here.
	gInventory.addObserver(outfit);
			}
			*/
		}
		// Perform the subfolders fetch : this is where we truly recurse down the folder hierarchy
		if (categories)
		{
			categories->startFetch();
			if (categories->isFinished())
			{
				// everything is already here - call done.
				categories->execute();
				delete categories;
			}
			else
			{
				// it's all on its way - add an observer, and the inventory
				// will call done for us when everything is here.
				gInventory.addObserver(categories);
			}
		}
	}
}


//~~~~~~~~~~~~~~~~~~~~~~~~~~~~~~~~~~~~~~~~~~~~~~~~~~~~~~~~~~~~~~~~
// Class LLInventoryWearObserver
//
// Observer for "copy and wear" operation to support knowing
// when the all of the contents have been added to inventory.
//~~~~~~~~~~~~~~~~~~~~~~~~~~~~~~~~~~~~~~~~~~~~~~~~~~~~~~~~~~~~~~~~
class LLInventoryCopyAndWearObserver : public LLInventoryObserver
{
public:
	LLInventoryCopyAndWearObserver(const LLUUID& cat_id, int count, bool folder_added=false) :
		mCatID(cat_id), mContentsCount(count), mFolderAdded(folder_added) {}
	virtual ~LLInventoryCopyAndWearObserver() {}
	virtual void changed(U32 mask);

protected:
	LLUUID mCatID;
	int    mContentsCount;
	bool   mFolderAdded;
};



void LLInventoryCopyAndWearObserver::changed(U32 mask)
{
	if((mask & (LLInventoryObserver::ADD)) != 0)
	{
		if (!mFolderAdded)
		{
			const std::set<LLUUID>& changed_items = gInventory.getChangedIDs();

			std::set<LLUUID>::const_iterator id_it = changed_items.begin();
			std::set<LLUUID>::const_iterator id_end = changed_items.end();
			for (;id_it != id_end; ++id_it)
			{
				if ((*id_it) == mCatID)
				{
					mFolderAdded = TRUE;
					break;
				}
			}
		}

		if (mFolderAdded)
		{
			LLViewerInventoryCategory* category = gInventory.getCategory(mCatID);
			if (NULL == category)
			{
				llwarns << "gInventory.getCategory(" << mCatID
						<< ") was NULL" << llendl;
			}
			else
			{
				if (category->getDescendentCount() ==
				    mContentsCount)
				{
					gInventory.removeObserver(this);
					LLAppearanceMgr::instance().wearInventoryCategory(category, FALSE, FALSE);
					delete this;
				}
			}
		}

	}
}



void LLFolderBridge::performAction(LLInventoryModel* model, std::string action)
{
	if ("open" == action)
	{
		LLFolderViewFolder *f = dynamic_cast<LLFolderViewFolder   *>(mInventoryPanel.get()->getItemByID(mUUID));
		if (f)
		{
			f->setOpen(TRUE);
		}
		
		return;
	}
	else if ("paste" == action)
	{
		pasteFromClipboard();
		return;
	}
	else if ("paste_link" == action)
	{
		pasteLinkFromClipboard();
		return;
	}
	else if ("properties" == action)
	{
		showProperties();
		return;
	}
	else if ("replaceoutfit" == action)
	{
		modifyOutfit(FALSE);
		return;
	}
#if SUPPORT_ENSEMBLES
	else if ("wearasensemble" == action)
	{
		LLInventoryModel* model = getInventoryModel();
		if(!model) return;
		LLViewerInventoryCategory* cat = getCategory();
		if(!cat) return;
		LLAppearanceMgr::instance().addEnsembleLink(cat,true);
		return;
	}
#endif
	else if ("addtooutfit" == action)
	{
		modifyOutfit(TRUE);
		return;
	}
	else if ("cut" == action)
	{
		cutToClipboard();
		gInventory.removeObject(mUUID);
		return;
	}
	else if ("copy" == action)
	{
		copyToClipboard();
		return;
	}
	else if ("removefromoutfit" == action)
	{
		LLInventoryModel* model = getInventoryModel();
		if(!model) return;
		LLViewerInventoryCategory* cat = getCategory();
		if(!cat) return;

		LLAppearanceMgr::instance().takeOffOutfit( cat->getLinkedUUID() );
		return;
	}
	else if ("purge" == action)
	{
		purgeItem(model, mUUID);
		return;
	}
	else if ("restore" == action)
	{
		restoreItem();
		return;
	}
#ifndef LL_RELEASE_FOR_DOWNLOAD
	else if ("delete_system_folder" == action)
	{
		removeSystemFolder();
	}
#endif
	else if (isMarketplaceCopyAction(action))
	{
		llinfos << "Copy folder to marketplace action!" << llendl;

		LLInventoryCategory * cat = gInventory.getCategory(mUUID);
		if (!cat) return;

		const LLUUID outbox_id = getInventoryModel()->findCategoryUUIDForType(LLFolderType::FT_OUTBOX, false);
		copy_folder_to_outbox(cat, outbox_id, cat->getUUID(), LLToolDragAndDrop::getOperationId());
	}
#if ENABLE_MERCHANT_SEND_TO_MARKETPLACE_CONTEXT_MENU
	else if (isMarketplaceSendAction(action))
	{
		llinfos << "Send to marketplace action!" << llendl;

		LLInventoryCategory * cat = gInventory.getCategory(mUUID);
		if (!cat) return;
		
		send_to_marketplace(cat);
	}
#endif // ENABLE_MERCHANT_SEND_TO_MARKETPLACE_CONTEXT_MENU
}

void LLFolderBridge::openItem()
{
	lldebugs << "LLFolderBridge::openItem()" << llendl;
	LLInventoryModel* model = getInventoryModel();
	if(!model) return;
	if(mUUID.isNull()) return;
	bool fetching_inventory = model->fetchDescendentsOf(mUUID);
	// Only change folder type if we have the folder contents.
	if (!fetching_inventory)
	{
		// Disabling this for now, it's causing crash when new items are added to folders
		// since folder type may change before new item item has finished processing.
		// determineFolderType();
	}
}

void LLFolderBridge::closeItem()
{
	determineFolderType();
}

void LLFolderBridge::determineFolderType()
{
	if (isUpToDate())
	{
		LLInventoryModel* model = getInventoryModel();
		LLViewerInventoryCategory* category = model->getCategory(mUUID);
		if (category)
		{
			category->determineFolderType();
		}
	}
}

BOOL LLFolderBridge::isItemRenameable() const
{
	return get_is_category_renameable(getInventoryModel(), mUUID);
}

void LLFolderBridge::restoreItem()
{
	LLViewerInventoryCategory* cat;
	cat = (LLViewerInventoryCategory*)getCategory();
	if(cat)
	{
		LLInventoryModel* model = getInventoryModel();
		const LLUUID new_parent = model->findCategoryUUIDForType(LLFolderType::assetTypeToFolderType(cat->getType()));
		// do not restamp children on restore
		LLInvFVBridge::changeCategoryParent(model, cat, new_parent, FALSE);
	}
}

LLFolderType::EType LLFolderBridge::getPreferredType() const
{
	LLFolderType::EType preferred_type = LLFolderType::FT_NONE;
	LLViewerInventoryCategory* cat = getCategory();
	if(cat)
	{
		preferred_type = cat->getPreferredType();
	}

	return preferred_type;
}

// Icons for folders are based on the preferred type
LLUIImagePtr LLFolderBridge::getIcon() const
{
	LLFolderType::EType preferred_type = LLFolderType::FT_NONE;
	LLViewerInventoryCategory* cat = getCategory();
	if(cat)
	{
		preferred_type = cat->getPreferredType();
	}
	return getIcon(preferred_type);
}

// static
LLUIImagePtr LLFolderBridge::getIcon(LLFolderType::EType preferred_type)
{
	return LLUI::getUIImage(LLViewerFolderType::lookupIconName(preferred_type, FALSE));
}

LLUIImagePtr LLFolderBridge::getIconOpen() const
{
	return LLUI::getUIImage(LLViewerFolderType::lookupIconName(getPreferredType(), TRUE));

}

LLUIImagePtr LLFolderBridge::getIconOverlay() const
{
	if (getInventoryObject() && getInventoryObject()->getIsLinkType())
	{
		return LLUI::getUIImage("Inv_Link");
	}
	return NULL;
}


BOOL LLFolderBridge::renameItem(const std::string& new_name)
{
	rename_category(getInventoryModel(), mUUID, new_name);

	// return FALSE because we either notified observers (& therefore
	// rebuilt) or we didn't update.
	return FALSE;
}

BOOL LLFolderBridge::removeItem()
{
	if(!isItemRemovable())
	{
		return FALSE;
	}
	const LLViewerInventoryCategory *cat = getCategory();
	
	LLSD payload;
	LLSD args;
	args["FOLDERNAME"] = cat->getName();

	LLNotification::Params params("ConfirmDeleteProtectedCategory");
	params.payload(payload).substitutions(args).functor.function(boost::bind(&LLFolderBridge::removeItemResponse, this, _1, _2));
	LLNotifications::instance().forceResponse(params, 0);
	return TRUE;
}


BOOL LLFolderBridge::removeSystemFolder()
{
	const LLViewerInventoryCategory *cat = getCategory();
	if (!LLFolderType::lookupIsProtectedType(cat->getPreferredType()))
	{
		return FALSE;
	}

	LLSD payload;
	LLSD args;
	args["FOLDERNAME"] = cat->getName();

	LLNotification::Params params("ConfirmDeleteProtectedCategory");
	params.payload(payload).substitutions(args).functor.function(boost::bind(&LLFolderBridge::removeItemResponse, this, _1, _2));
	{
		LLNotifications::instance().add(params);
	}
	return TRUE;
}

bool LLFolderBridge::removeItemResponse(const LLSD& notification, const LLSD& response)
{
	S32 option = LLNotification::getSelectedOption(notification, response);

	// if they choose delete, do it.  Otherwise, don't do anything
	if(option == 0) 
	{
		// move it to the trash
		LLPreview::hide(mUUID);
		getInventoryModel()->removeCategory(mUUID);
		return TRUE;
	}
	return FALSE;
}

//Recursively update the folder's creation date
void LLFolderBridge::updateHierarchyCreationDate(time_t date)
{
    if(getCreationDate() < date)
    {
        setCreationDate(date);
        if(mParent)
        {
            static_cast<LLFolderBridge *>(mParent)->updateHierarchyCreationDate(date);
        }
    }
}

void LLFolderBridge::pasteFromClipboard()
{
	LLInventoryModel* model = getInventoryModel();
	if(model && isClipboardPasteable())
	{
		const LLUUID &current_outfit_id = model->findCategoryUUIDForType(LLFolderType::FT_CURRENT_OUTFIT, false);
		const LLUUID &outbox_id = model->findCategoryUUIDForType(LLFolderType::FT_OUTBOX, false);

		const BOOL move_is_into_current_outfit = (mUUID == current_outfit_id);
		const BOOL move_is_into_outfit = (getCategory() && getCategory()->getPreferredType()==LLFolderType::FT_OUTFIT);
		const BOOL move_is_into_outbox = model->isObjectDescendentOf(mUUID, outbox_id);

		LLDynamicArray<LLUUID> objects;
		LLClipboard::instance().pasteFromClipboard(objects);

		if (move_is_into_outbox)
		{
			LLFolderViewItem * outbox_itemp =   mInventoryPanel.get()->getItemByID(mUUID);

			if (outbox_itemp)
			{
				LLToolDragAndDrop::instance().setCargoCount(objects.size());

				BOOL can_list = TRUE;

				for (LLDynamicArray<LLUUID>::const_iterator iter = objects.begin();
					(iter != objects.end()) && (can_list == TRUE);
					++iter)
				{
					const LLUUID& item_id = (*iter);
					LLInventoryItem *item = model->getItem(item_id);

					if (item)
					{
						MASK mask = 0x0;
						BOOL drop = FALSE;
						EDragAndDropType cargo_type = LLViewerAssetType::lookupDragAndDropType(item->getActualType());
						void * cargo_data = (void *) item;
						std::string tooltip_msg;

						can_list = outbox_itemp->getViewModelItem()->dragOrDrop(mask, drop, cargo_type, cargo_data, tooltip_msg);
					}
				}

				LLToolDragAndDrop::instance().resetCargoCount();

				if (can_list == FALSE)
				{
					// Notify user of failure somehow -- play error sound?  modal dialog?
					return;
				}
			}
		}

		const LLUUID parent_id(mUUID);

		for (LLDynamicArray<LLUUID>::const_iterator iter = objects.begin();
			 iter != objects.end();
			 ++iter)
		{
			const LLUUID& item_id = (*iter);

			LLInventoryItem *item = model->getItem(item_id);
			LLInventoryObject *obj = model->getObject(item_id);
			if (obj)
			{
				if (move_is_into_current_outfit || move_is_into_outfit)
				{
					if (can_move_to_outfit(item, move_is_into_current_outfit))
					{
						dropToOutfit(item, move_is_into_current_outfit);
					}
				}
				else if (LLClipboard::instance().isCutMode())
				{
					// Do a move to "paste" a "cut"
					// move_inventory_item() is not enough, as we have to update inventory locally too
					if (LLAssetType::AT_CATEGORY == obj->getType())
					{
						LLViewerInventoryCategory* vicat = (LLViewerInventoryCategory *) model->getCategory(item_id);
						llassert(vicat);
						if (vicat)
						{       
                            //changeCategoryParent() implicity calls dirtyFilter
							changeCategoryParent(model, vicat, parent_id, FALSE);
						}
					}
					else
				{
					LLViewerInventoryItem* viitem = dynamic_cast<LLViewerInventoryItem*>(item);
					llassert(viitem);
					if (viitem)
					{
                        //changeItemParent() implicity calls dirtyFilter
						changeItemParent(model, viitem, parent_id, FALSE);
					}
				}
				}
				else
				{
					// Do a "copy" to "paste" a regular copy clipboard
					if (LLAssetType::AT_CATEGORY == obj->getType())
					{
						LLViewerInventoryCategory* vicat = (LLViewerInventoryCategory *) model->getCategory(item_id);
						llassert(vicat);
						if (vicat)
						{
							copy_inventory_category(model, vicat, parent_id);
						}
					}
				else
				{
					copy_inventory_item(
						gAgent.getID(),
						item->getPermissions().getOwner(),
						item->getUUID(),
						parent_id,
						std::string(),
						LLPointer<LLInventoryCallback>(NULL));
				}
			}
		}
	}
		// Change mode to paste for next paste
		LLClipboard::instance().setCutMode(false);
	}
}

void LLFolderBridge::pasteLinkFromClipboard()
{
	LLInventoryModel* model = getInventoryModel();
	if(model)
	{
		const LLUUID &current_outfit_id = model->findCategoryUUIDForType(LLFolderType::FT_CURRENT_OUTFIT, false);
		const LLUUID &outbox_id = model->findCategoryUUIDForType(LLFolderType::FT_OUTBOX, false);

		const BOOL move_is_into_current_outfit = (mUUID == current_outfit_id);
		const BOOL move_is_into_outfit = (getCategory() && getCategory()->getPreferredType()==LLFolderType::FT_OUTFIT);
		const BOOL move_is_into_outbox = model->isObjectDescendentOf(mUUID, outbox_id);

		if (move_is_into_outbox)
		{
			// Notify user of failure somehow -- play error sound?  modal dialog?
			return;
		}

		const LLUUID parent_id(mUUID);

		LLDynamicArray<LLUUID> objects;
		LLClipboard::instance().pasteFromClipboard(objects);
		for (LLDynamicArray<LLUUID>::const_iterator iter = objects.begin();
			 iter != objects.end();
			 ++iter)
		{
			const LLUUID &object_id = (*iter);
			if (move_is_into_current_outfit || move_is_into_outfit)
			{
				LLInventoryItem *item = model->getItem(object_id);
				if (item && can_move_to_outfit(item, move_is_into_current_outfit))
				{
					dropToOutfit(item, move_is_into_current_outfit);
				}
			}
			else if (LLInventoryCategory *cat = model->getCategory(object_id))
			{
				const std::string empty_description = "";
				link_inventory_item(
					gAgent.getID(),
					cat->getUUID(),
					parent_id,
					cat->getName(),
					empty_description,
					LLAssetType::AT_LINK_FOLDER,
					LLPointer<LLInventoryCallback>(NULL));
			}
			else if (LLInventoryItem *item = model->getItem(object_id))
			{
				link_inventory_item(
					gAgent.getID(),
					item->getLinkedUUID(),
					parent_id,
					item->getName(),
					item->getDescription(),
					LLAssetType::AT_LINK,
					LLPointer<LLInventoryCallback>(NULL));
			}
		}
		// Change mode to paste for next paste
		LLClipboard::instance().setCutMode(false);
	}
}

void LLFolderBridge::staticFolderOptionsMenu()
{
	LLFolderBridge* selfp = sSelf.get();

	if (selfp && selfp->mRoot)
	{
		selfp->mRoot->updateMenu();
	}
}

BOOL LLFolderBridge::checkFolderForContentsOfType(LLInventoryModel* model, LLInventoryCollectFunctor& is_type)
{
	LLInventoryModel::cat_array_t cat_array;
	LLInventoryModel::item_array_t item_array;
	model->collectDescendentsIf(mUUID,
								cat_array,
								item_array,
								LLInventoryModel::EXCLUDE_TRASH,
								is_type);
	return ((item_array.count() > 0) ? TRUE : FALSE );
}

void LLFolderBridge::buildContextMenuOptions(U32 flags, menuentry_vec_t&   items, menuentry_vec_t& disabled_items)
{
	LLInventoryModel* model = getInventoryModel();
	llassert(model != NULL);

	const LLUUID trash_id = model->findCategoryUUIDForType(LLFolderType::FT_TRASH);
	const LLUUID lost_and_found_id = model->findCategoryUUIDForType(LLFolderType::FT_LOST_AND_FOUND);
	const LLUUID favorites = model->findCategoryUUIDForType(LLFolderType::FT_FAVORITE);

	if (lost_and_found_id == mUUID)
	{
		// This is the lost+found folder.
		items.push_back(std::string("Empty Lost And Found"));

		disabled_items.push_back(std::string("New Folder"));
		disabled_items.push_back(std::string("New Script"));
		disabled_items.push_back(std::string("New Note"));
		disabled_items.push_back(std::string("New Gesture"));
		disabled_items.push_back(std::string("New Clothes"));
		disabled_items.push_back(std::string("New Body Parts"));
	}
	if (favorites == mUUID)
	{
		disabled_items.push_back(std::string("New Folder"));
	}
	if(trash_id == mUUID)
	{
		// This is the trash.
		items.push_back(std::string("Empty Trash"));
	}
	else if(isItemInTrash())
	{
		// This is a folder in the trash.
		items.clear(); // clear any items that used to exist
		addTrashContextMenuOptions(items, disabled_items);
	}
	else if(isOutboxFolder())
	{
		addOutboxContextMenuOptions(flags, items, disabled_items);
	}
	else if(isAgentInventory()) // do not allow creating in library
	{
		LLViewerInventoryCategory *cat = getCategory();
		// BAP removed protected check to re-enable standard ops in untyped folders.
		// Not sure what the right thing is to do here.
		if (!isCOFFolder() && cat && (cat->getPreferredType() != LLFolderType::FT_OUTFIT))
		{
			if (!isInboxFolder() && !isOutboxFolder()) // don't allow creation in inbox or outbox
			{
				// Do not allow to create 2-level subfolder in the Calling Card/Friends folder. EXT-694.
				if (!LLFriendCardsManager::instance().isCategoryInFriendFolder(cat))
				{
					items.push_back(std::string("New Folder"));
				}

				items.push_back(std::string("New Script"));
				items.push_back(std::string("New Note"));
				items.push_back(std::string("New Gesture"));
				items.push_back(std::string("New Clothes"));
				items.push_back(std::string("New Body Parts"));
			}
#if SUPPORT_ENSEMBLES
			// Changing folder types is an unfinished unsupported feature
			// and can lead to unexpected behavior if enabled.
			items.push_back(std::string("Change Type"));
			const LLViewerInventoryCategory *cat = getCategory();
			if (cat && LLFolderType::lookupIsProtectedType(cat->getPreferredType()))
			{
				disabled_items.push_back(std::string("Change Type"));
			}
#endif
			getClipboardEntries(false, items, disabled_items, flags);
		}
		else
		{
			// Want some but not all of the items from getClipboardEntries for outfits.
			if (cat && (cat->getPreferredType() == LLFolderType::FT_OUTFIT))
			{
				items.push_back(std::string("Rename"));

				addDeleteContextMenuOptions(items, disabled_items);
				// EXT-4030: disallow deletion of currently worn outfit
				const LLViewerInventoryItem *base_outfit_link = LLAppearanceMgr::instance().getBaseOutfitLink();
				if (base_outfit_link && (cat == base_outfit_link->getLinkedCategory()))
				{
					disabled_items.push_back(std::string("Delete"));
				}
			}
		}

		//Added by spatters to force inventory pull on right-click to display folder options correctly. 07-17-06
		mCallingCards = mWearables = FALSE;

		LLIsType is_callingcard(LLAssetType::AT_CALLINGCARD);
		if (checkFolderForContentsOfType(model, is_callingcard))
		{
			mCallingCards=TRUE;
		}

		LLFindWearables is_wearable;
		LLIsType is_object( LLAssetType::AT_OBJECT );
		LLIsType is_gesture( LLAssetType::AT_GESTURE );

		if (checkFolderForContentsOfType(model, is_wearable)  ||
			checkFolderForContentsOfType(model, is_object) ||
			checkFolderForContentsOfType(model, is_gesture) )
		{
			mWearables=TRUE;
		}
	}

	// Preemptively disable system folder removal if more than one item selected.
	if ((flags & FIRST_SELECTED_ITEM) == 0)
	{
		disabled_items.push_back(std::string("Delete System Folder"));
	}

	if (!isOutboxFolder())
	{
		items.push_back(std::string("Share"));
		if (!canShare())
		{
			disabled_items.push_back(std::string("Share"));
		}
	}
	// Add menu items that are dependent on the contents of the folder.
	LLViewerInventoryCategory* category = (LLViewerInventoryCategory *) model->getCategory(mUUID);
	if (category)
	{
		uuid_vec_t folders;
		folders.push_back(category->getUUID());

		sSelf = getHandle();
		LLRightClickInventoryFetchDescendentsObserver* fetch = new LLRightClickInventoryFetchDescendentsObserver(folders);
		fetch->startFetch();
		if (fetch->isFinished())
		{
			// Do not call execute() or done() here as if the folder is here, there's likely no point drilling down 
			// This saves lots of time as buildContextMenu() is called a lot
			delete fetch;
			buildContextMenuFolderOptions(flags, items, disabled_items);
		}
		else
		{
			// it's all on its way - add an observer, and the inventory will call done for us when everything is here.
			gInventory.addObserver(fetch);
	}
}
}

void LLFolderBridge::buildContextMenuFolderOptions(U32 flags,   menuentry_vec_t& items, menuentry_vec_t& disabled_items)
{
	// Build folder specific options back up
	LLInventoryModel* model = getInventoryModel();
	if(!model) return;

	const LLInventoryCategory* category = model->getCategory(mUUID);
	if(!category) return;

	const LLUUID trash_id = model->findCategoryUUIDForType(LLFolderType::FT_TRASH);
	if (trash_id == mUUID) return;
	if (isItemInTrash()) return;
	if (!isAgentInventory()) return;
	if (isOutboxFolder()) return;

	LLFolderType::EType type = category->getPreferredType();
	const bool is_system_folder = LLFolderType::lookupIsProtectedType(type);
	// BAP change once we're no longer treating regular categories as ensembles.
	const bool is_ensemble = (type == LLFolderType::FT_NONE ||
		LLFolderType::lookupIsEnsembleType(type));
// [SL:KB] - Patch: Appearance-Misc | Checked: 2010-11-24 (Catznip-2.4)
	const bool is_outfit = (type == LLFolderType::FT_OUTFIT);
// [/SL:KB]

	// Only enable calling-card related options for non-system folders.
	if (!is_system_folder)
	{
		LLIsType is_callingcard(LLAssetType::AT_CALLINGCARD);
		if (mCallingCards || checkFolderForContentsOfType(model, is_callingcard))
		{
			items.push_back(std::string("Calling Card Separator"));
			items.push_back(std::string("Conference Chat Folder"));
			items.push_back(std::string("IM All Contacts In Folder"));
		}
	}

	if (!isItemRemovable())
	{
		disabled_items.push_back(std::string("Delete"));
	}

#ifndef LL_RELEASE_FOR_DOWNLOAD
	if (LLFolderType::lookupIsProtectedType(type))
	{
		items.push_back(std::string("Delete System Folder"));
	}
#endif

	// wearables related functionality for folders.
	//is_wearable
	LLFindWearables is_wearable;
	LLIsType is_object( LLAssetType::AT_OBJECT );
	LLIsType is_gesture( LLAssetType::AT_GESTURE );

	if (mWearables ||
		checkFolderForContentsOfType(model, is_wearable)  ||
		checkFolderForContentsOfType(model, is_object) ||
		checkFolderForContentsOfType(model, is_gesture) )
	{
		items.push_back(std::string("Folder Wearables Separator"));

		// Only enable add/replace outfit for non-system folders.
		if (!is_system_folder)
		{
			// Adding an outfit onto another (versus replacing) doesn't make sense.
			if (type != LLFolderType::FT_OUTFIT)
			{
				items.push_back(std::string("Add To Outfit"));
			}

			items.push_back(std::string("Replace Outfit"));
		}
		if (is_ensemble)
		{
			items.push_back(std::string("Wear As Ensemble"));
		}
		items.push_back(std::string("Remove From Outfit"));
		if (!LLAppearanceMgr::getCanRemoveFromCOF(mUUID))
		{
			disabled_items.push_back(std::string("Remove From Outfit"));
		}
//		if (!LLAppearanceMgr::instance().getCanReplaceCOF(mUUID))
// [SL:KB] - Patch: Appearance-Misc | Checked: 2010-11-24 (Catznip-2.4)
		if ( ((is_outfit) && (!LLAppearanceMgr::instance().getCanReplaceCOF(mUUID))) || 
			 ((!is_outfit) && (gAgentWearables.isCOFChangeInProgress())) )
// [/SL:KB]
		{
			disabled_items.push_back(std::string("Replace Outfit"));
		}
		items.push_back(std::string("Outfit Separator"));
	}
}

// Flags unused
void LLFolderBridge::buildContextMenu(LLMenuGL& menu, U32 flags)
{
	sSelf.markDead();

	// fetch contents of this folder, as context menu can depend on contents
	// still, user would have to open context menu again to see the changes
	gInventory.fetchDescendentsOf(getUUID());


	menuentry_vec_t items;
	menuentry_vec_t disabled_items;

	lldebugs << "LLFolderBridge::buildContextMenu()" << llendl;

	LLInventoryModel* model = getInventoryModel();
	if(!model) return;

	buildContextMenuOptions(flags, items, disabled_items);
        hide_context_entries(menu, items, disabled_items);

	// Reposition the menu, in case we're adding items to an existing menu.
	menu.needsArrange();
	menu.arrangeAndClear();
}

bool LLFolderBridge::hasChildren() const
{
	LLInventoryModel* model = getInventoryModel();
	if(!model) return FALSE;
	LLInventoryModel::EHasChildren has_children;
	has_children = gInventory.categoryHasChildren(mUUID);
	return has_children != LLInventoryModel::CHILDREN_NO;
}

BOOL LLFolderBridge::dragOrDrop(MASK mask, BOOL drop,
								EDragAndDropType cargo_type,
								void* cargo_data,
								std::string& tooltip_msg)
{
	LLInventoryItem* inv_item = (LLInventoryItem*)cargo_data;

	//llinfos << "LLFolderBridge::dragOrDrop()" << llendl;
	BOOL accept = FALSE;
	switch(cargo_type)
	{
		case DAD_TEXTURE:
		case DAD_SOUND:
		case DAD_CALLINGCARD:
		case DAD_LANDMARK:
		case DAD_SCRIPT:
		case DAD_CLOTHING:
		case DAD_OBJECT:
		case DAD_NOTECARD:
		case DAD_BODYPART:
		case DAD_ANIMATION:
		case DAD_GESTURE:
		case DAD_MESH:
			accept = dragItemIntoFolder(inv_item, drop, tooltip_msg);
			break;
		case DAD_LINK:
			// DAD_LINK type might mean one of two asset types: AT_LINK or AT_LINK_FOLDER.
			// If we have an item of AT_LINK_FOLDER type we should process the linked
			// category being dragged or dropped into folder.
			if (inv_item && LLAssetType::AT_LINK_FOLDER == inv_item->getActualType())
			{
				LLInventoryCategory* linked_category = gInventory.getCategory(inv_item->getLinkedUUID());
				if (linked_category)
				{
					accept = dragCategoryIntoFolder((LLInventoryCategory*)linked_category, drop, tooltip_msg);
				}
			}
			else
			{
				accept = dragItemIntoFolder(inv_item, drop, tooltip_msg);
			}
			break;
		case DAD_CATEGORY:
			if (LLFriendCardsManager::instance().isAnyFriendCategory(mUUID))
			{
				accept = FALSE;
			}
			else
			{
				accept = dragCategoryIntoFolder((LLInventoryCategory*)cargo_data, drop, tooltip_msg);
			}
			break;
		case DAD_ROOT_CATEGORY:
		case DAD_NONE:
			break;
		default:
			llwarns << "Unhandled cargo type for drag&drop " << cargo_type << llendl;
			break;
	}
	return accept;
}

LLViewerInventoryCategory* LLFolderBridge::getCategory() const
{
	LLViewerInventoryCategory* cat = NULL;
	LLInventoryModel* model = getInventoryModel();
	if(model)
	{
		cat = (LLViewerInventoryCategory*)model->getCategory(mUUID);
	}
	return cat;
}


// static
void LLFolderBridge::pasteClipboard(void* user_data)
{
	LLFolderBridge* self = (LLFolderBridge*)user_data;
	if(self) self->pasteFromClipboard();
}

void LLFolderBridge::createNewShirt(void* user_data)
{
	LLFolderBridge::createWearable((LLFolderBridge*)user_data, LLWearableType::WT_SHIRT);
}

void LLFolderBridge::createNewPants(void* user_data)
{
	LLFolderBridge::createWearable((LLFolderBridge*)user_data, LLWearableType::WT_PANTS);
}

void LLFolderBridge::createNewShoes(void* user_data)
{
	LLFolderBridge::createWearable((LLFolderBridge*)user_data, LLWearableType::WT_SHOES);
}

void LLFolderBridge::createNewSocks(void* user_data)
{
	LLFolderBridge::createWearable((LLFolderBridge*)user_data, LLWearableType::WT_SOCKS);
}

void LLFolderBridge::createNewJacket(void* user_data)
{
	LLFolderBridge::createWearable((LLFolderBridge*)user_data, LLWearableType::WT_JACKET);
}

void LLFolderBridge::createNewSkirt(void* user_data)
{
	LLFolderBridge::createWearable((LLFolderBridge*)user_data, LLWearableType::WT_SKIRT);
}

void LLFolderBridge::createNewGloves(void* user_data)
{
	LLFolderBridge::createWearable((LLFolderBridge*)user_data, LLWearableType::WT_GLOVES);
}

void LLFolderBridge::createNewUndershirt(void* user_data)
{
	LLFolderBridge::createWearable((LLFolderBridge*)user_data, LLWearableType::WT_UNDERSHIRT);
}

void LLFolderBridge::createNewUnderpants(void* user_data)
{
	LLFolderBridge::createWearable((LLFolderBridge*)user_data, LLWearableType::WT_UNDERPANTS);
}

void LLFolderBridge::createNewShape(void* user_data)
{
	LLFolderBridge::createWearable((LLFolderBridge*)user_data, LLWearableType::WT_SHAPE);
}

void LLFolderBridge::createNewSkin(void* user_data)
{
	LLFolderBridge::createWearable((LLFolderBridge*)user_data, LLWearableType::WT_SKIN);
}

void LLFolderBridge::createNewHair(void* user_data)
{
	LLFolderBridge::createWearable((LLFolderBridge*)user_data, LLWearableType::WT_HAIR);
}

void LLFolderBridge::createNewEyes(void* user_data)
{
	LLFolderBridge::createWearable((LLFolderBridge*)user_data, LLWearableType::WT_EYES);
}

EInventorySortGroup LLFolderBridge::getSortGroup() const
{
	LLFolderType::EType preferred_type = getPreferredType();

	if (preferred_type == LLFolderType::FT_TRASH)
	{
		return SG_TRASH_FOLDER;
	}

	if(LLFolderType::lookupIsProtectedType(preferred_type))
	{
		return SG_SYSTEM_FOLDER;
	}

	return SG_NORMAL_FOLDER;
}


// static
void LLFolderBridge::createWearable(LLFolderBridge* bridge, LLWearableType::EType type)
{
	if(!bridge) return;
	LLUUID parent_id = bridge->getUUID();
	LLAgentWearables::createWearable(type, false, parent_id);
}

void LLFolderBridge::modifyOutfit(BOOL append)
{
	LLInventoryModel* model = getInventoryModel();
	if(!model) return;
	LLViewerInventoryCategory* cat = getCategory();
	if(!cat) return;

	LLAppearanceMgr::instance().wearInventoryCategory( cat, FALSE, append );
}

// helper stuff
bool move_task_inventory_callback(const LLSD& notification, const LLSD& response, LLMoveInv* move_inv)
{
	LLFloaterOpenObject::LLCatAndWear* cat_and_wear = (LLFloaterOpenObject::LLCatAndWear* )move_inv->mUserData;
	LLViewerObject* object = gObjectList.findObject(move_inv->mObjectID);
	S32 option = LLNotificationsUtil::getSelectedOption(notification, response);

	if(option == 0 && object)
	{
		if (cat_and_wear && cat_and_wear->mWear) // && !cat_and_wear->mFolderResponded)
		{
			LLInventoryObject::object_list_t inventory_objects;
			object->getInventoryContents(inventory_objects);
			int contents_count = inventory_objects.size()-1; //subtract one for containing folder
			LLInventoryCopyAndWearObserver* inventoryObserver = new LLInventoryCopyAndWearObserver(cat_and_wear->mCatID, contents_count, cat_and_wear->mFolderResponded);
			
			gInventory.addObserver(inventoryObserver);
		}

		two_uuids_list_t::iterator move_it;
		for (move_it = move_inv->mMoveList.begin();
			 move_it != move_inv->mMoveList.end();
			 ++move_it)
		{
			object->moveInventory(move_it->first, move_it->second);
		}

		// update the UI.
		dialog_refresh_all();
	}

	if (move_inv->mCallback)
	{
		move_inv->mCallback(option, move_inv->mUserData);
	}

	delete move_inv;
	return false;
}

// Returns true if the item can be moved to Current Outfit or any outfit folder.
static BOOL can_move_to_outfit(LLInventoryItem* inv_item, BOOL move_is_into_current_outfit)
{
	if ((inv_item->getInventoryType() != LLInventoryType::IT_WEARABLE) &&
		(inv_item->getInventoryType() != LLInventoryType::IT_GESTURE) &&
		(inv_item->getInventoryType() != LLInventoryType::IT_ATTACHMENT) &&
		(inv_item->getInventoryType() != LLInventoryType::IT_OBJECT))
	{
		return FALSE;
	}

	if (move_is_into_current_outfit && get_is_item_worn(inv_item->getUUID()))
	{
		return FALSE;
	}

	return TRUE;
}

// Returns TRUE if item is a landmark or a link to a landmark
// and can be moved to Favorites or Landmarks folder.
static BOOL can_move_to_landmarks(LLInventoryItem* inv_item)
{
	// Need to get the linked item to know its type because LLInventoryItem::getType()
	// returns actual type AT_LINK for links, not the asset type of a linked item.
	if (LLAssetType::AT_LINK == inv_item->getType())
	{
		LLInventoryItem* linked_item = gInventory.getItem(inv_item->getLinkedUUID());
		if (linked_item)
		{
			return LLAssetType::AT_LANDMARK == linked_item->getType();
		}
	}

	return LLAssetType::AT_LANDMARK == inv_item->getType();
}

void LLFolderBridge::dropToFavorites(LLInventoryItem* inv_item)
{
	// use callback to rearrange favorite landmarks after adding
	// to have new one placed before target (on which it was dropped). See EXT-4312.
	LLPointer<AddFavoriteLandmarkCallback> cb = new AddFavoriteLandmarkCallback();
	LLInventoryPanel* panel = mInventoryPanel.get();
	LLFolderViewItem* drag_over_item = panel ? panel->getRootFolder()->getDraggingOverItem() : NULL;
	LLFolderViewModelItemInventory* view_model = drag_over_item ? static_cast<LLFolderViewModelItemInventory*>(drag_over_item->getViewModelItem()) : NULL;
	if (view_model)
	{
		cb.get()->setTargetLandmarkId(view_model->getUUID());
	}

	copy_inventory_item(
		gAgent.getID(),
		inv_item->getPermissions().getOwner(),
		inv_item->getUUID(),
		mUUID,
		std::string(),
		cb);
}

void LLFolderBridge::dropToOutfit(LLInventoryItem* inv_item, BOOL move_is_into_current_outfit)
{
	// BAP - should skip if dup.
	if (move_is_into_current_outfit)
	{
		LLAppearanceMgr::instance().wearItemOnAvatar(inv_item->getUUID(), true, true);
	}
	else
	{
		LLPointer<LLInventoryCallback> cb = NULL;
		link_inventory_item(
			gAgent.getID(),
			inv_item->getLinkedUUID(),
			mUUID,
			inv_item->getName(),
			inv_item->getDescription(),
			LLAssetType::AT_LINK,
			cb);
	}
}

// This is used both for testing whether an item can be dropped
// into the folder, as well as performing the actual drop, depending
// if drop == TRUE.
BOOL LLFolderBridge::dragItemIntoFolder(LLInventoryItem* inv_item,
										BOOL drop,
										std::string& tooltip_msg)
{
	LLInventoryModel* model = getInventoryModel();

	if (!model || !inv_item) return FALSE;
	if (!isAgentInventory()) return FALSE; // cannot drag into library
	if (!isAgentAvatarValid()) return FALSE;

	LLInventoryPanel* destination_panel = mInventoryPanel.get();
	if (!destination_panel) return false;

	LLInventoryFilter* filter = getInventoryFilter();
	if (!filter) return false;

	const LLUUID &current_outfit_id = model->findCategoryUUIDForType(LLFolderType::FT_CURRENT_OUTFIT, false);
	const LLUUID &favorites_id = model->findCategoryUUIDForType(LLFolderType::FT_FAVORITE, false);
	const LLUUID &landmarks_id = model->findCategoryUUIDForType(LLFolderType::FT_LANDMARK, false);
	const LLUUID &outbox_id = model->findCategoryUUIDForType(LLFolderType::FT_OUTBOX, false);

	const BOOL move_is_into_current_outfit = (mUUID == current_outfit_id);
	const BOOL move_is_into_favorites = (mUUID == favorites_id);
	const BOOL move_is_into_outfit = (getCategory() && getCategory()->getPreferredType()==LLFolderType::FT_OUTFIT);
	const BOOL move_is_into_landmarks = (mUUID == landmarks_id) || model->isObjectDescendentOf(mUUID, landmarks_id);
	const BOOL move_is_into_outbox = model->isObjectDescendentOf(mUUID, outbox_id);
	const BOOL move_is_from_outbox = model->isObjectDescendentOf(inv_item->getUUID(), outbox_id);

	LLToolDragAndDrop::ESource source = LLToolDragAndDrop::getInstance()->getSource();
	BOOL accept = FALSE;
	LLViewerObject* object = NULL;
	if(LLToolDragAndDrop::SOURCE_AGENT == source)
	{
		const LLUUID &trash_id = model->findCategoryUUIDForType(LLFolderType::FT_TRASH, false);

		const BOOL move_is_into_trash = (mUUID == trash_id) || model->isObjectDescendentOf(mUUID, trash_id);
		const BOOL move_is_outof_current_outfit = LLAppearanceMgr::instance().getIsInCOF(inv_item->getUUID());

		//--------------------------------------------------------------------------------
		// Determine if item can be moved.
		//

		BOOL is_movable = TRUE;

		switch (inv_item->getActualType())
		{
			case LLAssetType::AT_CATEGORY:
				is_movable = !LLFolderType::lookupIsProtectedType(((LLInventoryCategory*)inv_item)->getPreferredType());
				break;
			default:
				break;
		}
		// Can't explicitly drag things out of the COF.
		if (move_is_outof_current_outfit)
		{
			is_movable = FALSE;
		}
		
// [RLVa:KB] - Checked: 2011-03-29 (RLVa-1.3.0g) | Modified: RLVa-1.3.0g
		if ( (rlv_handler_t::isEnabled()) && (is_movable) )
		{
			if (move_is_into_current_outfit)
			{
				// RELEASE-RLVa: [RLVa-1.3.0] Keep sync'ed with code below => LLAppearanceMgr::wearItemOnAvatar() with "replace == true"
				const LLViewerInventoryItem* pItem = dynamic_cast<const LLViewerInventoryItem*>(inv_item);
				is_movable = rlvPredCanWearItem(pItem, RLV_WEAR_REPLACE);
			}
			if (is_movable)
			{
				is_movable = (!RlvFolderLocks::instance().hasLockedFolder(RLV_LOCK_ANY)) || 
					(RlvFolderLocks::instance().canMoveItem(inv_item->getUUID(), mUUID));
			}
		}
// [/RLVa:KB]

		if (move_is_into_trash)
		{
			is_movable &= inv_item->getIsLinkType() || !get_is_item_worn(inv_item->getUUID());
		}
		if (is_movable)
		{
			// Don't allow creating duplicates in the Calling Card/Friends
			// subfolders, see bug EXT-1599. Check is item direct descendent
			// of target folder and forbid item's movement if it so.
			// Note: isItemDirectDescendentOfCategory checks if
			// passed category is in the Calling Card/Friends folder
			is_movable &= !LLFriendCardsManager::instance().isObjDirectDescendentOfCategory(inv_item, getCategory());
		}

		// 
		//--------------------------------------------------------------------------------
		
		//--------------------------------------------------------------------------------
		// Determine if item can be moved & dropped
		//

		accept = TRUE;

		if (!is_movable) 
		{
			accept = FALSE;
		}
		else if ((mUUID == inv_item->getParentUUID()) && !move_is_into_favorites)
		{
			accept = FALSE;
		}
		else if (move_is_into_current_outfit || move_is_into_outfit)
		{
			accept = can_move_to_outfit(inv_item, move_is_into_current_outfit);
		}
		else if (move_is_into_favorites || move_is_into_landmarks)
		{
			accept = can_move_to_landmarks(inv_item);
		}
		else if (move_is_into_outbox)
		{
			accept = can_move_to_outbox(inv_item, tooltip_msg);
			
			if (accept)
			{
				const LLViewerInventoryCategory * master_folder = model->getFirstDescendantOf(outbox_id, mUUID);
				
				int existing_item_count = LLToolDragAndDrop::instance().getCargoCount();
				
				if (master_folder != NULL)
				{
					LLInventoryModel::cat_array_t existing_categories;
					LLInventoryModel::item_array_t existing_items;
					
					gInventory.collectDescendents(master_folder->getUUID(), existing_categories, existing_items, FALSE);
					
					existing_item_count += existing_items.count();
				}
				
				if (existing_item_count > gSavedSettings.getU32("InventoryOutboxMaxItemCount"))
				{
					tooltip_msg = LLTrans::getString("TooltipOutboxTooManyObjects");
					accept = FALSE;
				}
			}
		}

		LLInventoryPanel* active_panel = LLInventoryPanel::getActiveInventoryPanel(FALSE);

		// Check whether the item being dragged from active inventory panel
		// passes the filter of the destination panel.
		if (accept && active_panel)
		{
			LLFolderViewItem* fv_item =   active_panel->getItemByID(inv_item->getUUID());
			if (!fv_item) return false;

			accept = filter->check(fv_item->getViewModelItem());
		}

		if (accept && drop)
		{
			if (inv_item->getType() == LLAssetType::AT_GESTURE
				&& LLGestureMgr::instance().isGestureActive(inv_item->getUUID()) && move_is_into_trash)
			{
				LLGestureMgr::instance().deactivateGesture(inv_item->getUUID());
			}
			// If an item is being dragged between windows, unselect everything in the active window 
			// so that we don't follow the selection to its new location (which is very annoying).
                        // RN: a better solution would be to deselect automatically when an   item is moved
			// and then select any item that is dropped only in the panel that it   is dropped in
			if (active_panel && (destination_panel != active_panel))
				{
					active_panel->unSelectAll();
				}

			//--------------------------------------------------------------------------------
			// Destination folder logic
			// 

			// REORDER
			// (only reorder the item in Favorites folder)
			if ((mUUID == inv_item->getParentUUID()) && move_is_into_favorites)
			{
				LLFolderViewItem* itemp = destination_panel->getRootFolder()->getDraggingOverItem();
				if (itemp)
				{
					LLUUID srcItemId = inv_item->getUUID();
					LLUUID destItemId = static_cast<LLFolderViewModelItemInventory*>(itemp->getViewModelItem())->getUUID();
					LLFavoritesOrderStorage::instance().rearrangeFavoriteLandmarks(srcItemId, destItemId);
				}
			}

			// FAVORITES folder
			// (copy the item)
			else if (move_is_into_favorites)
			{
				dropToFavorites(inv_item);
			}
			// CURRENT OUTFIT or OUTFIT folder
			// (link the item)
			else if (move_is_into_current_outfit || move_is_into_outfit)
			{
				dropToOutfit(inv_item, move_is_into_current_outfit);
			}
			else if (move_is_into_outbox)
			{
				if (move_is_from_outbox)
				{
					move_item_within_outbox(inv_item, mUUID, LLToolDragAndDrop::getOperationId());
				}
				else
				{
					copy_item_to_outbox(inv_item, mUUID, LLUUID::null, LLToolDragAndDrop::getOperationId());
				}
			}
			// NORMAL or TRASH folder
			// (move the item, restamp if into trash)
			else
			{
				// set up observer to select item once drag and drop from inbox is complete 
				if (gInventory.isObjectDescendentOf(inv_item->getUUID(), gInventory.findCategoryUUIDForType(LLFolderType::FT_INBOX, false)))
				{
					set_dad_inbox_object(inv_item->getUUID());
				}

				LLInvFVBridge::changeItemParent(
					model,
					(LLViewerInventoryItem*)inv_item,
					mUUID,
					move_is_into_trash);
			}

			// 
			//--------------------------------------------------------------------------------
		}
	}
	else if (LLToolDragAndDrop::SOURCE_WORLD == source)
	{
		// Make sure the object exists. If we allowed dragging from
		// anonymous objects, it would be possible to bypass
		// permissions.
		object = gObjectList.findObject(inv_item->getParentUUID());
		if (!object)
		{
			llinfos << "Object not found for drop." << llendl;
			return FALSE;
		}

		// coming from a task. Need to figure out if the person can
		// move/copy this item.
		LLPermissions perm(inv_item->getPermissions());
		BOOL is_move = FALSE;
		if ((perm.allowCopyBy(gAgent.getID(), gAgent.getGroupID())
			&& perm.allowTransferTo(gAgent.getID())))
			// || gAgent.isGodlike())
		{
			accept = TRUE;
		}
		else if(object->permYouOwner())
		{
			// If the object cannot be copied, but the object the
			// inventory is owned by the agent, then the item can be
			// moved from the task to agent inventory.
			is_move = TRUE;
			accept = TRUE;
		}

		// Don't allow placing an original item into Current Outfit or an outfit folder
		// because they must contain only links to wearable items.
		// *TODO: Probably we should create a link to an item if it was dragged to outfit or COF.
		if (move_is_into_current_outfit || move_is_into_outfit)
		{
			accept = FALSE;
		}
		// Don't allow to move a single item to Favorites or Landmarks
		// if it is not a landmark or a link to a landmark.
		else if ((move_is_into_favorites || move_is_into_landmarks)
				 && !can_move_to_landmarks(inv_item))
		{
			accept = FALSE;
		}
		else if (move_is_into_outbox)
		{
			tooltip_msg = LLTrans::getString("TooltipOutboxNotInInventory");
			accept = FALSE;
		}
		
		// Check whether the item being dragged from in world
		// passes the filter of the destination panel.
		if (accept)
		{
			accept = filter->check(inv_item);
		}

		if (accept && drop)
		{
			LLMoveInv* move_inv = new LLMoveInv;
			move_inv->mObjectID = inv_item->getParentUUID();
			two_uuids_t item_pair(mUUID, inv_item->getUUID());
			move_inv->mMoveList.push_back(item_pair);
			move_inv->mCallback = NULL;
			move_inv->mUserData = NULL;
			if(is_move)
			{
				warn_move_inventory(object, move_inv);
			}
			else
			{
				// store dad inventory item to select added one later. See EXT-4347
				set_dad_inventory_item(inv_item, mUUID);

				LLNotification::Params params("MoveInventoryFromObject");
				params.functor.function(boost::bind(move_task_inventory_callback, _1, _2, move_inv));
				LLNotifications::instance().forceResponse(params, 0);
			}
		}
	}
	else if(LLToolDragAndDrop::SOURCE_NOTECARD == source)
	{
		if (move_is_into_outbox)
		{
			tooltip_msg = LLTrans::getString("TooltipOutboxNotInInventory");
			accept = FALSE;
		}
		else
		{
			// Don't allow placing an original item from a notecard to Current Outfit or an outfit folder
			// because they must contain only links to wearable items.
			accept = !(move_is_into_current_outfit || move_is_into_outfit);
		}
		
		// Check whether the item being dragged from notecard
		// passes the filter of the destination panel.
		if (accept)
		{
			accept = filter->check(inv_item);
		}

		if (accept && drop)
		{
			copy_inventory_from_notecard(mUUID,  // Drop to the chosen destination folder
										 LLToolDragAndDrop::getInstance()->getObjectID(),
										 LLToolDragAndDrop::getInstance()->getSourceID(),
										 inv_item);
		}
	}
	else if(LLToolDragAndDrop::SOURCE_LIBRARY == source)
	{
		LLViewerInventoryItem* item = (LLViewerInventoryItem*)inv_item;
		if(item && item->isFinished())
		{
			accept = TRUE;

			if (move_is_into_outbox)
			{
				tooltip_msg = LLTrans::getString("TooltipOutboxNotInInventory");
				accept = FALSE;
			}
			else if (move_is_into_current_outfit || move_is_into_outfit)
			{
				accept = can_move_to_outfit(inv_item, move_is_into_current_outfit);
			}
			// Don't allow to move a single item to Favorites or Landmarks
			// if it is not a landmark or a link to a landmark.
			else if (move_is_into_favorites || move_is_into_landmarks)
			{
				accept = can_move_to_landmarks(inv_item);
			}

			LLInventoryPanel* active_panel = LLInventoryPanel::getActiveInventoryPanel(FALSE);

			// Check whether the item being dragged from the library
			// passes the filter of the destination panel.
			if (accept && active_panel)
			{
				LLFolderViewItem* fv_item =   active_panel->getItemByID(inv_item->getUUID());
				if (!fv_item) return false;

				accept = filter->check(fv_item->getViewModelItem());
			}

			if (accept && drop)
			{
				// FAVORITES folder
				// (copy the item)
				if (move_is_into_favorites)
				{
					dropToFavorites(inv_item);
				}
				// CURRENT OUTFIT or OUTFIT folder
				// (link the item)
				else if (move_is_into_current_outfit || move_is_into_outfit)
				{
					dropToOutfit(inv_item, move_is_into_current_outfit);
				}
				else
				{
					copy_inventory_item(
						gAgent.getID(),
						inv_item->getPermissions().getOwner(),
						inv_item->getUUID(),
						mUUID,
						std::string(),
						LLPointer<LLInventoryCallback>(NULL));
				}
			}
		}
	}
	else
	{
		llwarns << "unhandled drag source" << llendl;
	}
	return accept;
}

// static
bool check_category(LLInventoryModel* model,
					const LLUUID& cat_id,
					LLInventoryPanel* active_panel,
					LLInventoryFilter* filter)
{
	if (!model || !active_panel || !filter)
		return false;

	if (!filter->checkFolder(cat_id))
	{
		return false;
	}

	LLInventoryModel::cat_array_t descendent_categories;
	LLInventoryModel::item_array_t descendent_items;
	model->collectDescendents(cat_id, descendent_categories, descendent_items, TRUE);

	S32 num_descendent_categories = descendent_categories.count();
	S32 num_descendent_items = descendent_items.count();

	if (num_descendent_categories + num_descendent_items == 0)
	{
		// Empty folder should be checked as any other folder view item.
		// If we are filtering by date the folder should not pass because
		// it doesn't have its own creation date. See LLInvFVBridge::getCreationDate().
		return check_item(cat_id, active_panel, filter);
	}

	for (S32 i = 0; i < num_descendent_categories; ++i)
	{
		LLInventoryCategory* category = descendent_categories[i];
		if(!check_category(model, category->getUUID(), active_panel, filter))
		{
			return false;
		}
	}

	for (S32 i = 0; i < num_descendent_items; ++i)
	{
		LLViewerInventoryItem* item = descendent_items[i];
		if(!check_item(item->getUUID(), active_panel, filter))
		{
			return false;
		}
	}

	return true;
}

// static
bool check_item(const LLUUID& item_id,
				LLInventoryPanel* active_panel,
				LLInventoryFilter* filter)
{
	if (!active_panel || !filter) return false;

	LLFolderViewItem* fv_item = active_panel->getItemByID(item_id);
	if (!fv_item) return false;

	return filter->check(fv_item->getViewModelItem());
}

// +=================================================+
// |        LLTextureBridge                          |
// +=================================================+

LLUIImagePtr LLTextureBridge::getIcon() const
{
	return LLInventoryIcon::getIcon(LLAssetType::AT_TEXTURE, mInvType);
}

void LLTextureBridge::openItem()
{
	LLViewerInventoryItem* item = getItem();

	if (item)
	{
		LLInvFVBridgeAction::doAction(item->getType(),mUUID,getInventoryModel());
	}
}

bool LLTextureBridge::canSaveTexture(void)
{
	const LLInventoryModel* model = getInventoryModel();
	if(!model) 
	{
		return false;
	}
	
	const LLViewerInventoryItem *item = model->getItem(mUUID);
	if (item)
	{
		return item->checkPermissionsSet(PERM_ITEM_UNRESTRICTED);
	}
	return false;
}

void LLTextureBridge::buildContextMenu(LLMenuGL& menu, U32 flags)
{
	lldebugs << "LLTextureBridge::buildContextMenu()" << llendl;
	menuentry_vec_t items;
	menuentry_vec_t disabled_items;
	if(isItemInTrash())
	{
		addTrashContextMenuOptions(items, disabled_items);
	}	
	else if(isOutboxFolder())
	{
		addOutboxContextMenuOptions(flags, items, disabled_items);
	}
	else
	{
		items.push_back(std::string("Share"));
		if (!canShare())
		{
			disabled_items.push_back(std::string("Share"));
		}

		addOpenRightClickMenuOption(items);
		items.push_back(std::string("Properties"));

		getClipboardEntries(true, items, disabled_items, flags);

		items.push_back(std::string("Texture Separator"));
		items.push_back(std::string("Save As"));
		if (!canSaveTexture())
		{
			disabled_items.push_back(std::string("Save As"));
		}
	}
	hide_context_entries(menu, items, disabled_items);	
}

// virtual
void LLTextureBridge::performAction(LLInventoryModel* model, std::string action)
{
	if ("save_as" == action)
	{
		LLFloaterReg::showInstance("preview_texture", LLSD(mUUID), TAKE_FOCUS_YES);
		LLPreviewTexture* preview_texture = LLFloaterReg::findTypedInstance<LLPreviewTexture>("preview_texture", mUUID);
		if (preview_texture)
		{
			preview_texture->openToSave();
		}
	}
	else LLItemBridge::performAction(model, action);
}

// +=================================================+
// |        LLSoundBridge                            |
// +=================================================+

void LLSoundBridge::openItem()
{
	const LLViewerInventoryItem* item = getItem();
	if (item)
	{
		LLInvFVBridgeAction::doAction(item->getType(),mUUID,getInventoryModel());
	}
}

void LLSoundBridge::openSoundPreview(void* which)
{
	LLSoundBridge *me = (LLSoundBridge *)which;
	LLFloaterReg::showInstance("preview_sound", LLSD(me->mUUID), TAKE_FOCUS_YES);
}

void LLSoundBridge::buildContextMenu(LLMenuGL& menu, U32 flags)
{
	lldebugs << "LLSoundBridge::buildContextMenu()" << llendl;
	menuentry_vec_t items;
	menuentry_vec_t disabled_items;

	if (isOutboxFolder())
	{
		addOutboxContextMenuOptions(flags, items, disabled_items);
	}
	else
	{
		if (isItemInTrash())
		{
			addTrashContextMenuOptions(items, disabled_items);
		}	
		else
		{
			items.push_back(std::string("Share"));
			if (!canShare())
			{
				disabled_items.push_back(std::string("Share"));
			}
			items.push_back(std::string("Sound Open"));
			items.push_back(std::string("Properties"));

			getClipboardEntries(true, items, disabled_items, flags);
		}

		items.push_back(std::string("Sound Separator"));
		items.push_back(std::string("Sound Play"));
	}

	hide_context_entries(menu, items, disabled_items);
}

// +=================================================+
// |        LLLandmarkBridge                         |
// +=================================================+

LLLandmarkBridge::LLLandmarkBridge(LLInventoryPanel* inventory, 
								   LLFolderView* root,
								   const LLUUID& uuid, 
								   U32 flags/* = 0x00*/) :
	LLItemBridge(inventory, root, uuid)
{
	mVisited = FALSE;
	if (flags & LLInventoryItemFlags::II_FLAGS_LANDMARK_VISITED)
	{
		mVisited = TRUE;
	}
}

LLUIImagePtr LLLandmarkBridge::getIcon() const
{
	return LLInventoryIcon::getIcon(LLAssetType::AT_LANDMARK, LLInventoryType::IT_LANDMARK, mVisited, FALSE);
}

void LLLandmarkBridge::buildContextMenu(LLMenuGL& menu, U32 flags)
{
	menuentry_vec_t items;
	menuentry_vec_t disabled_items;

	lldebugs << "LLLandmarkBridge::buildContextMenu()" << llendl;
	if(isOutboxFolder())
	{
		addOutboxContextMenuOptions(flags, items, disabled_items);
	}
	else
	{
		if(isItemInTrash())
		{
			addTrashContextMenuOptions(items, disabled_items);
		}	
		else
		{
			items.push_back(std::string("Share"));
			if (!canShare())
			{
				disabled_items.push_back(std::string("Share"));
			}
			items.push_back(std::string("Landmark Open"));
			items.push_back(std::string("Properties"));

			getClipboardEntries(true, items, disabled_items, flags);
		}

		items.push_back(std::string("Landmark Separator"));
		items.push_back(std::string("url_copy"));
		items.push_back(std::string("About Landmark"));
	}

	// Disable "About Landmark" menu item for
	// multiple landmarks selected. Only one landmark
	// info panel can be shown at a time.
	if ((flags & FIRST_SELECTED_ITEM) == 0)
	{
		disabled_items.push_back(std::string("url_copy"));
		disabled_items.push_back(std::string("About Landmark"));
	}

	hide_context_entries(menu, items, disabled_items);
}

// Convenience function for the two functions below.
void teleport_via_landmark(const LLUUID& asset_id)
{
	gAgent.teleportViaLandmark( asset_id );

	// we now automatically track the landmark you're teleporting to
	// because you'll probably arrive at a telehub instead
	LLFloaterWorldMap* floater_world_map = LLFloaterWorldMap::getInstance();
	if( floater_world_map )
	{
		floater_world_map->trackLandmark( asset_id );
	}
}

// virtual
void LLLandmarkBridge::performAction(LLInventoryModel* model, std::string action)
{
	if ("teleport" == action)
	{
		LLViewerInventoryItem* item = getItem();
		if(item)
		{
			teleport_via_landmark(item->getAssetUUID());
		}
	}
	else if ("about" == action)
	{
		LLViewerInventoryItem* item = getItem();
		if(item)
		{
			LLSD key;
			key["type"] = "landmark";
			key["id"] = item->getUUID();

			LLFloaterSidePanelContainer::showPanel("places", key);
		}
	}
	else
	{
		LLItemBridge::performAction(model, action);
	}
}

static bool open_landmark_callback(const LLSD& notification, const LLSD& response)
{
	S32 option = LLNotificationsUtil::getSelectedOption(notification, response);

	LLUUID asset_id = notification["payload"]["asset_id"].asUUID();
	if (option == 0)
	{
		teleport_via_landmark(asset_id);
	}

	return false;
}
static LLNotificationFunctorRegistration open_landmark_callback_reg("TeleportFromLandmark", open_landmark_callback);


void LLLandmarkBridge::openItem()
{
	LLViewerInventoryItem* item = getItem();

	if (item)
	{
		LLInvFVBridgeAction::doAction(item->getType(),mUUID,getInventoryModel());
	}
}


// +=================================================+
// |        LLCallingCardObserver                    |
// +=================================================+
class LLCallingCardObserver : public LLFriendObserver
{
public:
	LLCallingCardObserver(LLCallingCardBridge* bridge) : mBridgep(bridge) {}
	virtual ~LLCallingCardObserver() { mBridgep = NULL; }
	virtual void changed(U32 mask)
	{
		mBridgep->refreshFolderViewItem();
	}
protected:
	LLCallingCardBridge* mBridgep;
};

// +=================================================+
// |        LLCallingCardBridge                      |
// +=================================================+

LLCallingCardBridge::LLCallingCardBridge(LLInventoryPanel* inventory, 
										 LLFolderView* root,
										 const LLUUID& uuid ) :
	LLItemBridge(inventory, root, uuid)
{
	mObserver = new LLCallingCardObserver(this);
	LLAvatarTracker::instance().addObserver(mObserver);
}

LLCallingCardBridge::~LLCallingCardBridge()
{
	LLAvatarTracker::instance().removeObserver(mObserver);
	delete mObserver;
}

void LLCallingCardBridge::refreshFolderViewItem()
{
	LLInventoryPanel* panel = mInventoryPanel.get();
	LLFolderViewItem* itemp = panel ? panel->getItemByID(mUUID) : NULL;
	if (itemp)
	{
		itemp->refresh();
	}
}

// virtual
void LLCallingCardBridge::performAction(LLInventoryModel* model, std::string action)
{
	if ("begin_im" == action)
	{
		LLViewerInventoryItem *item = getItem();
		if (item && (item->getCreatorUUID() != gAgent.getID()) &&
			(!item->getCreatorUUID().isNull()))
		{
			std::string callingcard_name = LLCacheName::getDefaultName();
			LLAvatarName av_name;
			if (LLAvatarNameCache::get(item->getCreatorUUID(), &av_name))
			{
				callingcard_name = av_name.getCompleteName();
			}
<<<<<<< HEAD
			LLUUID session_id = gIMMgr->addSession(callingcard_name, IM_NOTHING_SPECIAL, item->getCreatorUUID());
			if (session_id != LLUUID::null)
			{
				LLFloaterIMContainer::getInstance()->showConversation(session_id);
			}
=======
//			LLUUID session_id = gIMMgr->addSession(callingcard_name, IM_NOTHING_SPECIAL, item->getCreatorUUID());
//			if (session_id != LLUUID::null)
//			{
//				LLIMFloater::show(session_id);
//			}
// [RLVa:KB] - Checked: 2011-04-11 (RLVa-1.3.0h) | Added: RLVa-1.3.0h
			LLAvatarActions::startIM(item->getCreatorUUID());
// [/RLVa:KB]
>>>>>>> 723f415a
		}
	}
	else if ("lure" == action)
	{
		LLViewerInventoryItem *item = getItem();
		if (item && (item->getCreatorUUID() != gAgent.getID()) &&
			(!item->getCreatorUUID().isNull()))
		{
			LLAvatarActions::offerTeleport(item->getCreatorUUID());
		}
	}
	else LLItemBridge::performAction(model, action);
}

LLUIImagePtr LLCallingCardBridge::getIcon() const
{
	BOOL online = FALSE;
	LLViewerInventoryItem* item = getItem();
	if(item)
	{
		online = LLAvatarTracker::instance().isBuddyOnline(item->getCreatorUUID());
	}
	return LLInventoryIcon::getIcon(LLAssetType::AT_CALLINGCARD, LLInventoryType::IT_CALLINGCARD, online, FALSE);
}

std::string LLCallingCardBridge::getLabelSuffix() const
{
	LLViewerInventoryItem* item = getItem();
	if( item && LLAvatarTracker::instance().isBuddyOnline(item->getCreatorUUID()) )
	{
		return LLItemBridge::getLabelSuffix() + " (online)";
	}
	else
	{
		return LLItemBridge::getLabelSuffix();
	}
}

void LLCallingCardBridge::openItem()
{
	LLViewerInventoryItem* item = getItem();

	if (item)
	{
		LLInvFVBridgeAction::doAction(item->getType(),mUUID,getInventoryModel());
	}
/*
  LLViewerInventoryItem* item = getItem();
  if(item && !item->getCreatorUUID().isNull())
  {
  LLAvatarActions::showProfile(item->getCreatorUUID());
  }
*/
}

void LLCallingCardBridge::buildContextMenu(LLMenuGL& menu, U32 flags)
{
	lldebugs << "LLCallingCardBridge::buildContextMenu()" << llendl;
	menuentry_vec_t items;
	menuentry_vec_t disabled_items;

	if(isItemInTrash())
	{
		addTrashContextMenuOptions(items, disabled_items);
	}	
	else if(isOutboxFolder())
	{
		items.push_back(std::string("Delete"));
	}
	else
	{
		items.push_back(std::string("Share"));
		if (!canShare())
		{
			disabled_items.push_back(std::string("Share"));
		}
		if ((flags & FIRST_SELECTED_ITEM) == 0)
		{
		disabled_items.push_back(std::string("Open"));
		}
		addOpenRightClickMenuOption(items);
		items.push_back(std::string("Properties"));

		getClipboardEntries(true, items, disabled_items, flags);

		LLInventoryItem* item = getItem();
		BOOL good_card = (item
						  && (LLUUID::null != item->getCreatorUUID())
						  && (item->getCreatorUUID() != gAgent.getID()));
		BOOL user_online = FALSE;
		if (item)
		{
			user_online = (LLAvatarTracker::instance().isBuddyOnline(item->getCreatorUUID()));
		}
		items.push_back(std::string("Send Instant Message Separator"));
		items.push_back(std::string("Send Instant Message"));
		items.push_back(std::string("Offer Teleport..."));
		items.push_back(std::string("Conference Chat"));

		if (!good_card)
		{
			disabled_items.push_back(std::string("Send Instant Message"));
		}
		if (!good_card || !user_online)
		{
			disabled_items.push_back(std::string("Offer Teleport..."));
			disabled_items.push_back(std::string("Conference Chat"));
		}
	}
	hide_context_entries(menu, items, disabled_items);
}

BOOL LLCallingCardBridge::dragOrDrop(MASK mask, BOOL drop,
									 EDragAndDropType cargo_type,
									 void* cargo_data,
									 std::string& tooltip_msg)
{
	LLViewerInventoryItem* item = getItem();
	BOOL rv = FALSE;
	if(item)
	{
		// check the type
		switch(cargo_type)
		{
			case DAD_TEXTURE:
			case DAD_SOUND:
			case DAD_LANDMARK:
			case DAD_SCRIPT:
			case DAD_CLOTHING:
			case DAD_OBJECT:
			case DAD_NOTECARD:
			case DAD_BODYPART:
			case DAD_ANIMATION:
			case DAD_GESTURE:
			case DAD_MESH:
			{
				LLInventoryItem* inv_item = (LLInventoryItem*)cargo_data;
				const LLPermissions& perm = inv_item->getPermissions();
				if(gInventory.getItem(inv_item->getUUID())
				   && perm.allowOperationBy(PERM_TRANSFER, gAgent.getID()))
				{
					rv = TRUE;
					if(drop)
					{
						LLGiveInventory::doGiveInventoryItem(item->getCreatorUUID(),
														 (LLInventoryItem*)cargo_data);
					}
				}
				else
				{
					// It's not in the user's inventory (it's probably in
					// an object's contents), so disallow dragging it here.
					// You can't give something you don't yet have.
					rv = FALSE;
				}
				break;
			}
			case DAD_CATEGORY:
			{
				LLInventoryCategory* inv_cat = (LLInventoryCategory*)cargo_data;
				if( gInventory.getCategory( inv_cat->getUUID() ) )
				{
					rv = TRUE;
					if(drop)
					{
						LLGiveInventory::doGiveInventoryCategory(
							item->getCreatorUUID(),
							inv_cat);
					}
				}
				else
				{
					// It's not in the user's inventory (it's probably in
					// an object's contents), so disallow dragging it here.
					// You can't give something you don't yet have.
					rv = FALSE;
				}
				break;
			}
			default:
				break;
		}
	}
	return rv;
}

// +=================================================+
// |        LLNotecardBridge                         |
// +=================================================+

void LLNotecardBridge::openItem()
{
	LLViewerInventoryItem* item = getItem();
	if (item)
	{
		LLInvFVBridgeAction::doAction(item->getType(),mUUID,getInventoryModel());
	}
}

// +=================================================+
// |        LLGestureBridge                          |
// +=================================================+

LLFontGL::StyleFlags LLGestureBridge::getLabelStyle() const
{
	if( LLGestureMgr::instance().isGestureActive(mUUID) )
	{
		return LLFontGL::BOLD;
	}
	else
	{
		return LLFontGL::NORMAL;
	}
}

std::string LLGestureBridge::getLabelSuffix() const
{
	if( LLGestureMgr::instance().isGestureActive(mUUID) )
	{
		LLStringUtil::format_map_t args;
		args["[GESLABEL]"] =  LLItemBridge::getLabelSuffix();
		return  LLTrans::getString("ActiveGesture", args);
	}
	else
	{
		return LLItemBridge::getLabelSuffix();
	}
}

// virtual
void LLGestureBridge::performAction(LLInventoryModel* model, std::string action)
{
	if (isAddAction(action))
	{
		LLGestureMgr::instance().activateGesture(mUUID);

		LLViewerInventoryItem* item = gInventory.getItem(mUUID);
		if (!item) return;

		// Since we just changed the suffix to indicate (active)
		// the server doesn't need to know, just the viewer.
		gInventory.updateItem(item);
		gInventory.notifyObservers();
	}
	else if (isRemoveAction(action))
	{
		LLGestureMgr::instance().deactivateGesture(mUUID);

		LLViewerInventoryItem* item = gInventory.getItem(mUUID);
		if (!item) return;

		// Since we just changed the suffix to indicate (active)
		// the server doesn't need to know, just the viewer.
		gInventory.updateItem(item);
		gInventory.notifyObservers();
	}
	else if("play" == action)
	{
		if(!LLGestureMgr::instance().isGestureActive(mUUID))
		{
			// we need to inform server about gesture activating to be consistent with LLPreviewGesture and  LLGestureComboList.
			BOOL inform_server = TRUE;
			BOOL deactivate_similar = FALSE;
			LLGestureMgr::instance().setGestureLoadedCallback(mUUID, boost::bind(&LLGestureBridge::playGesture, mUUID));
			LLViewerInventoryItem* item = gInventory.getItem(mUUID);
			llassert(item);
			if (item)
			{
				LLGestureMgr::instance().activateGestureWithAsset(mUUID, item->getAssetUUID(), inform_server, deactivate_similar);
			}
		}
		else
		{
			playGesture(mUUID);
		}
	}
	else LLItemBridge::performAction(model, action);
}

void LLGestureBridge::openItem()
{
	LLViewerInventoryItem* item = getItem();

	if (item)
	{
		LLInvFVBridgeAction::doAction(item->getType(),mUUID,getInventoryModel());
	}
/*
  LLViewerInventoryItem* item = getItem();
  if (item)
  {
  LLPreviewGesture* preview = LLPreviewGesture::show(mUUID, LLUUID::null);
  preview->setFocus(TRUE);
  }
*/
}

BOOL LLGestureBridge::removeItem()
{
	// Grab class information locally since *this may be deleted
	// within this function.  Not a great pattern...
	const LLInventoryModel* model = getInventoryModel();
	if(!model)
	{
		return FALSE;
	}
	const LLUUID item_id = mUUID;
	
	// This will also force close the preview window, if it exists.
	// This may actually delete *this, if mUUID is in the COF.
	LLGestureMgr::instance().deactivateGesture(item_id);
	
	// If deactivateGesture deleted *this, then return out immediately.
	if (!model->getObject(item_id))
	{
		return TRUE;
	}

	return LLItemBridge::removeItem();
}

void LLGestureBridge::buildContextMenu(LLMenuGL& menu, U32 flags)
{
	lldebugs << "LLGestureBridge::buildContextMenu()" << llendl;
	menuentry_vec_t items;
	menuentry_vec_t disabled_items;
	if(isItemInTrash())
	{
		addTrashContextMenuOptions(items, disabled_items);
	}
	else if(isOutboxFolder())
	{
		items.push_back(std::string("Delete"));
	}
	else
	{
		items.push_back(std::string("Share"));
		if (!canShare())
		{
			disabled_items.push_back(std::string("Share"));
		}

		addOpenRightClickMenuOption(items);
		items.push_back(std::string("Properties"));

		getClipboardEntries(true, items, disabled_items, flags);

		items.push_back(std::string("Gesture Separator"));
		if (LLGestureMgr::instance().isGestureActive(getUUID()))
		{
			items.push_back(std::string("Deactivate"));
		}
		else
		{
			items.push_back(std::string("Activate"));
		}
	}
	hide_context_entries(menu, items, disabled_items);
}

// static
void LLGestureBridge::playGesture(const LLUUID& item_id)
{
	if (LLGestureMgr::instance().isGesturePlaying(item_id))
	{
		LLGestureMgr::instance().stopGesture(item_id);
	}
	else
	{
		LLGestureMgr::instance().playGesture(item_id);
	}
}


// +=================================================+
// |        LLAnimationBridge                        |
// +=================================================+

void LLAnimationBridge::buildContextMenu(LLMenuGL& menu, U32 flags)
{
	menuentry_vec_t items;
	menuentry_vec_t disabled_items;

	lldebugs << "LLAnimationBridge::buildContextMenu()" << llendl;
	if(isOutboxFolder())
	{
		items.push_back(std::string("Delete"));
	}
	else
	{
		if(isItemInTrash())
		{
			addTrashContextMenuOptions(items, disabled_items);
		}	
		else
		{
			items.push_back(std::string("Share"));
			if (!canShare())
			{
				disabled_items.push_back(std::string("Share"));
			}
			items.push_back(std::string("Animation Open"));
			items.push_back(std::string("Properties"));

			getClipboardEntries(true, items, disabled_items, flags);
		}

		items.push_back(std::string("Animation Separator"));
		items.push_back(std::string("Animation Play"));
		items.push_back(std::string("Animation Audition"));
	}

	hide_context_entries(menu, items, disabled_items);
}

// virtual
void LLAnimationBridge::performAction(LLInventoryModel* model, std::string action)
{
	if ((action == "playworld") || (action == "playlocal"))
	{
		if (getItem())
		{
			LLSD::String activate = "NONE";
			if ("playworld" == action) activate = "Inworld";
			if ("playlocal" == action) activate = "Locally";

			LLPreviewAnim* preview = LLFloaterReg::showTypedInstance<LLPreviewAnim>("preview_anim", LLSD(mUUID));
			if (preview)
			{
				preview->play(activate);
			}
		}
	}
	else
	{
		LLItemBridge::performAction(model, action);
	}
}

void LLAnimationBridge::openItem()
{
	LLViewerInventoryItem* item = getItem();

	if (item)
	{
		LLInvFVBridgeAction::doAction(item->getType(),mUUID,getInventoryModel());
	}
/*
  LLViewerInventoryItem* item = getItem();
  if (item)
  {
  LLFloaterReg::showInstance("preview_anim", LLSD(mUUID), TAKE_FOCUS_YES);
  }
*/
}

// +=================================================+
// |        LLObjectBridge                           |
// +=================================================+

// static
LLUUID LLObjectBridge::sContextMenuItemID;

LLObjectBridge::LLObjectBridge(LLInventoryPanel* inventory, 
							   LLFolderView* root,
							   const LLUUID& uuid, 
							   LLInventoryType::EType type, 
							   U32 flags) :
	LLItemBridge(inventory, root, uuid)
{
	mAttachPt = (flags & 0xff); // low bye of inventory flags
	mIsMultiObject = ( flags & LLInventoryItemFlags::II_FLAGS_OBJECT_HAS_MULTIPLE_ITEMS ) ?  TRUE: FALSE;
	mInvType = type;
}

LLUIImagePtr LLObjectBridge::getIcon() const
{
	return LLInventoryIcon::getIcon(LLAssetType::AT_OBJECT, mInvType, mAttachPt, mIsMultiObject);
}

LLInventoryObject* LLObjectBridge::getObject() const
{
	LLInventoryObject* object = NULL;
	LLInventoryModel* model = getInventoryModel();
	if(model)
	{
		object = (LLInventoryObject*)model->getObject(mUUID);
	}
	return object;
}

// virtual
void LLObjectBridge::performAction(LLInventoryModel* model, std::string action)
{
	if (isAddAction(action))
	{
		LLUUID object_id = mUUID;
		LLViewerInventoryItem* item;
		item = (LLViewerInventoryItem*)gInventory.getItem(object_id);
		if(item && gInventory.isObjectDescendentOf(object_id, gInventory.getRootFolderID()))
		{
			rez_attachment(item, NULL, true); // Replace if "Wear"ing.
		}
		else if(item && item->isFinished())
		{
			// must be in library. copy it to our inventory and put it on.
//			LLPointer<LLInventoryCallback> cb = new LLBoostFuncInventoryCallback(boost::bind(rez_attachment_cb, _1, (LLViewerJointAttachment*)0));
// [SL:KB] - Patch: Appearance-DnDWear | Checked: 2013-02-04 (Catznip-3.4)
			// "Wear" from inventory replaces, so library items should too
			LLPointer<LLInventoryCallback> cb = new LLBoostFuncInventoryCallback(boost::bind(rez_attachment_cb, _1, (LLViewerJointAttachment*)0, true));
// [/SL;KB]
			copy_inventory_item(
				gAgent.getID(),
				item->getPermissions().getOwner(),
				item->getUUID(),
				LLUUID::null,
				std::string(),
				cb);
		}
		gFocusMgr.setKeyboardFocus(NULL);
	}
	else if ("wear_add" == action)
	{
		LLAppearanceMgr::instance().wearItemOnAvatar(mUUID, true, false); // Don't replace if adding.
	}
	else if (isRemoveAction(action))
	{
		LLAppearanceMgr::instance().removeItemFromAvatar(mUUID);
	}
	else LLItemBridge::performAction(model, action);
}

void LLObjectBridge::openItem()
{
	// object double-click action is to wear/unwear object
	performAction(getInventoryModel(),
		      get_is_item_worn(mUUID) ? "detach" : "attach");
}

std::string LLObjectBridge::getLabelSuffix() const
{
	if (get_is_item_worn(mUUID))
	{
		if (!isAgentAvatarValid()) // Error condition, can't figure out attach point
		{
			return LLItemBridge::getLabelSuffix() + LLTrans::getString("worn");
		}
		std::string attachment_point_name = gAgentAvatarp->getAttachedPointName(mUUID);
		if (attachment_point_name == LLStringUtil::null) // Error condition, invalid attach point
		{
			attachment_point_name = "Invalid Attachment";
		}
		// e.g. "(worn on ...)" / "(attached to ...)"
		LLStringUtil::format_map_t args;
		args["[ATTACHMENT_POINT]"] =  LLTrans::getString(attachment_point_name);

		return LLItemBridge::getLabelSuffix() + LLTrans::getString("WornOnAttachmentPoint", args);
	}
	return LLItemBridge::getLabelSuffix();
}

void rez_attachment(LLViewerInventoryItem* item, LLViewerJointAttachment* attachment, bool replace)
{
// [RLVa:KB] - Checked: 2010-08-25 (RLVa-1.2.1)
	// If no attachment point was specified, try looking it up from the item name
	static LLCachedControl<bool> fRlvDeprecateAttachPt(gSavedSettings, "RLVaDebugDeprecateExplicitPoint");
	if ( (rlv_handler_t::isEnabled()) && (!fRlvDeprecateAttachPt) && 
	     (!attachment) && (gRlvAttachmentLocks.hasLockedAttachmentPoint(RLV_LOCK_ANY)) )
	{
		attachment = RlvAttachPtLookup::getAttachPoint(item);
	}
// [/RLVa:KB]

	const LLUUID& item_id = item->getLinkedUUID();

	// Check for duplicate request.
	if (isAgentAvatarValid() &&
		(gAgentAvatarp->attachmentWasRequested(item_id) ||
		 gAgentAvatarp->isWearingAttachment(item_id)))
	{
		llwarns << "duplicate attachment request, ignoring" << llendl;
		return;
	}
	gAgentAvatarp->addAttachmentRequest(item_id);

	S32 attach_pt = 0;
	if (isAgentAvatarValid() && attachment)
	{
		for (LLVOAvatar::attachment_map_t::iterator iter = gAgentAvatarp->mAttachmentPoints.begin();
			 iter != gAgentAvatarp->mAttachmentPoints.end(); ++iter)
		{
			if (iter->second == attachment)
			{
				attach_pt = iter->first;
				break;
			}
		}
	}

	LLSD payload;
	payload["item_id"] = item_id; // Wear the base object in case this is a link.
	payload["attachment_point"] = attach_pt;
	payload["is_add"] = !replace;

	if (replace &&
		(attachment && attachment->getNumObjects() > 0))
	{
// [RLVa:KB] - Checked: 2010-08-25 (RLVa-1.2.1)
		// Block if we can't "replace wear" what's currently there
		if ( (rlv_handler_t::isEnabled()) && ((gRlvAttachmentLocks.canAttach(attachment) & RLV_WEAR_REPLACE) == 0) )
		{
			return;
		}
// [/RLVa:KB]
		LLNotificationsUtil::add("ReplaceAttachment", LLSD(), payload, confirm_attachment_rez);
	}
	else
	{
// [RLVa:KB] - Checked: 2010-08-07 (RLVa-1.2.0)
		// Block wearing anything on a non-attachable attachment point
		if ( (rlv_handler_t::isEnabled()) && (gRlvAttachmentLocks.isLockedAttachmentPoint(attach_pt, RLV_LOCK_ADD)) )
		{
			return;
		}
// [/RLVa:KB]
		LLNotifications::instance().forceResponse(LLNotification::Params("ReplaceAttachment").payload(payload), 0/*YES*/);
	}
}

bool confirm_attachment_rez(const LLSD& notification, const LLSD& response)
{
	if (!gAgentAvatarp->canAttachMoreObjects())
	{
		LLSD args;
		args["MAX_ATTACHMENTS"] = llformat("%d", MAX_AGENT_ATTACHMENTS);
		LLNotificationsUtil::add("MaxAttachmentsOnOutfit", args);
		return false;
	}

	S32 option = LLNotificationsUtil::getSelectedOption(notification, response);
	if (option == 0/*YES*/)
	{
		LLUUID item_id = notification["payload"]["item_id"].asUUID();
		LLViewerInventoryItem* itemp = gInventory.getItem(item_id);

		if (itemp)
		{
//			/*
//			{
//				U8 attachment_pt = notification["payload"]["attachment_point"].asInteger();
//				LLMessageSystem* msg = gMessageSystem;
//				msg->newMessageFast(_PREHASH_RezSingleAttachmentFromInv);
//				msg->nextBlockFast(_PREHASH_AgentData);
//				msg->addUUIDFast(_PREHASH_AgentID, gAgent.getID());
//				msg->addUUIDFast(_PREHASH_SessionID, gAgent.getSessionID());
//				msg->nextBlockFast(_PREHASH_ObjectData);
//				msg->addUUIDFast(_PREHASH_ItemID, itemp->getUUID());
//				msg->addUUIDFast(_PREHASH_OwnerID, itemp->getPermissions().getOwner());
//				msg->addU8Fast(_PREHASH_AttachmentPt, attachment_pt);
//				pack_permissions_slam(msg, itemp->getFlags(), itemp->getPermissions());
//				msg->addStringFast(_PREHASH_Name, itemp->getName());
//				msg->addStringFast(_PREHASH_Description, itemp->getDescription());
//				msg->sendReliable(gAgent.getRegion()->getHost());
//				return false;
//			}
//			*/

			// Queue up attachments to be sent in next idle tick, this way the
			// attachments are batched up all into one message versus each attachment
			// being sent in its own separate attachments message.
			U8 attachment_pt = notification["payload"]["attachment_point"].asInteger();
			BOOL is_add = notification["payload"]["is_add"].asBoolean();

			LLAttachmentsMgr::instance().addAttachment(item_id,
													   attachment_pt,
													   is_add);
		}
	}
	return false;
}
static LLNotificationFunctorRegistration confirm_replace_attachment_rez_reg("ReplaceAttachment", confirm_attachment_rez);

void LLObjectBridge::buildContextMenu(LLMenuGL& menu, U32 flags)
{
	menuentry_vec_t items;
	menuentry_vec_t disabled_items;
	if(isItemInTrash())
	{
		addTrashContextMenuOptions(items, disabled_items);
	}	
	else if(isOutboxFolder())
	{
		items.push_back(std::string("Delete"));
	}
	else
	{
		items.push_back(std::string("Share"));
		if (!canShare())
		{
			disabled_items.push_back(std::string("Share"));
		}

		items.push_back(std::string("Properties"));

		getClipboardEntries(true, items, disabled_items, flags);

		LLObjectBridge::sContextMenuItemID = mUUID;

		LLInventoryItem *item = getItem();
		if(item)
		{
			if (!isAgentAvatarValid()) return;

			if( get_is_item_worn( mUUID ) )
			{
				items.push_back(std::string("Wearable And Object Separator"));
				items.push_back(std::string("Detach From Yourself"));
// [RLVa:KB] - Checked: 2010-02-27 (RLVa-1.2.0a) | Modified: RLVa-1.2.0a
				if ( (rlv_handler_t::isEnabled()) && (!gRlvAttachmentLocks.canDetach(item)) )
					disabled_items.push_back(std::string("Detach From Yourself"));
// [/RLVa:KB]
			}
			else if (!isItemInTrash() && !isLinkedObjectInTrash() && !isLinkedObjectMissing() && !isCOFFolder())
			{
				items.push_back(std::string("Wearable And Object Separator"));
				items.push_back(std::string("Wearable And Object Wear"));
				items.push_back(std::string("Wearable Add"));
				items.push_back(std::string("Attach To"));
				items.push_back(std::string("Attach To HUD"));
				// commented out for DEV-32347
				//items.push_back(std::string("Restore to Last Position"));

				if (!gAgentAvatarp->canAttachMoreObjects())
				{
					disabled_items.push_back(std::string("Wearable And Object Wear"));
					disabled_items.push_back(std::string("Wearable Add"));
					disabled_items.push_back(std::string("Attach To"));
					disabled_items.push_back(std::string("Attach To HUD"));
				}
// [RLVa:KB] - Checked: 2010-09-03 (RLVa-1.2.1a) | Modified: RLVa-1.2.1a
				else if (rlv_handler_t::isEnabled())
				{
					ERlvWearMask eWearMask = gRlvAttachmentLocks.canAttach(item);
					if ((eWearMask & RLV_WEAR_REPLACE) == 0)
						disabled_items.push_back(std::string("Wearable And Object Wear"));
					if ((eWearMask & RLV_WEAR_ADD) == 0)
						disabled_items.push_back(std::string("Wearable Add"));
				}
// [/RLVa:KB]

				LLMenuGL* attach_menu = menu.findChildMenuByName("Attach To", TRUE);
				LLMenuGL* attach_hud_menu = menu.findChildMenuByName("Attach To HUD", TRUE);
				if (attach_menu
					&& (attach_menu->getChildCount() == 0)
					&& attach_hud_menu
					&& (attach_hud_menu->getChildCount() == 0)
					&& isAgentAvatarValid())
				{
					for (LLVOAvatar::attachment_map_t::iterator iter = gAgentAvatarp->mAttachmentPoints.begin();
						 iter != gAgentAvatarp->mAttachmentPoints.end(); )
					{
						LLVOAvatar::attachment_map_t::iterator curiter = iter++;
						LLViewerJointAttachment* attachment = curiter->second;
						LLMenuItemCallGL::Params p;
						std::string submenu_name = attachment->getName();
						if (LLTrans::getString(submenu_name) != "")
						{
						    p.name = (" ")+LLTrans::getString(submenu_name)+" ";
						}
						else
						{
							p.name = submenu_name;
						}
						LLSD cbparams;
						cbparams["index"] = curiter->first;
						cbparams["label"] = p.name;
						p.on_click.function_name = "Inventory.AttachObject";
						p.on_click.parameter = LLSD(attachment->getName());
						p.on_enable.function_name = "Attachment.Label";
						p.on_enable.parameter = cbparams;
						LLView* parent = attachment->getIsHUDAttachment() ? attach_hud_menu : attach_menu;
						LLUICtrlFactory::create<LLMenuItemCallGL>(p, parent);
						items.push_back(p.name);
					}
				}
			}
		}
	}
	hide_context_entries(menu, items, disabled_items);
}

BOOL LLObjectBridge::renameItem(const std::string& new_name)
{
	if(!isItemRenameable())
		return FALSE;
	LLPreview::dirty(mUUID);
	LLInventoryModel* model = getInventoryModel();
	if(!model)
		return FALSE;
	LLViewerInventoryItem* item = getItem();
	if(item && (item->getName() != new_name))
	{
		LLPointer<LLViewerInventoryItem> new_item = new LLViewerInventoryItem(item);
		new_item->rename(new_name);
		new_item->updateServer(FALSE);
		model->updateItem(new_item);
		model->notifyObservers();
		buildDisplayName();

		if (isAgentAvatarValid())
		{
			LLViewerObject* obj = gAgentAvatarp->getWornAttachment( item->getUUID() );
			if(obj)
			{
				LLSelectMgr::getInstance()->deselectAll();
				LLSelectMgr::getInstance()->addAsIndividual( obj, SELECT_ALL_TES, FALSE );
				LLSelectMgr::getInstance()->selectionSetObjectName( new_name );
				LLSelectMgr::getInstance()->deselectAll();
			}
		}
	}
	// return FALSE because we either notified observers (& therefore
	// rebuilt) or we didn't update.
	return FALSE;
}

// +=================================================+
// |        LLLSLTextBridge                          |
// +=================================================+

void LLLSLTextBridge::openItem()
{
	LLViewerInventoryItem* item = getItem();

	if (item)
	{
		LLInvFVBridgeAction::doAction(item->getType(),mUUID,getInventoryModel());
	}
}

// +=================================================+
// |        LLWearableBridge                         |
// +=================================================+

LLWearableBridge::LLWearableBridge(LLInventoryPanel* inventory, 
								   LLFolderView* root, 
								   const LLUUID& uuid, 
								   LLAssetType::EType asset_type, 
								   LLInventoryType::EType inv_type, 
								   LLWearableType::EType  wearable_type) :
	LLItemBridge(inventory, root, uuid),
	mAssetType( asset_type ),
	mWearableType(wearable_type)
{
	mInvType = inv_type;
}

BOOL LLWearableBridge::renameItem(const std::string& new_name)
{
	if (get_is_item_worn(mUUID))
	{
		gAgentWearables.setWearableName( mUUID, new_name );
	}
	return LLItemBridge::renameItem(new_name);
}

std::string LLWearableBridge::getLabelSuffix() const
{
	if (get_is_item_worn(mUUID))
	{
		// e.g. "(worn)" 
		return LLItemBridge::getLabelSuffix() + LLTrans::getString("worn");
	}
	else
	{
		return LLItemBridge::getLabelSuffix();
	}
}

LLUIImagePtr LLWearableBridge::getIcon() const
{
	return LLInventoryIcon::getIcon(mAssetType, mInvType, mWearableType, FALSE);
}

// virtual
void LLWearableBridge::performAction(LLInventoryModel* model, std::string action)
{
	if (isAddAction(action))
	{
		wearOnAvatar();
	}
	else if ("wear_add" == action)
	{
		wearAddOnAvatar();
	}
	else if ("edit" == action)
	{
		editOnAvatar();
		return;
	}
	else if (isRemoveAction(action))
	{
		removeFromAvatar();
		return;
	}
	else LLItemBridge::performAction(model, action);
}

void LLWearableBridge::openItem()
{
	LLViewerInventoryItem* item = getItem();

	if (item)
	{
		LLInvFVBridgeAction::doAction(item->getType(),mUUID,getInventoryModel());
	}
}

void LLWearableBridge::buildContextMenu(LLMenuGL& menu, U32 flags)
{
	lldebugs << "LLWearableBridge::buildContextMenu()" << llendl;
	menuentry_vec_t items;
	menuentry_vec_t disabled_items;
	if(isItemInTrash())
	{
		addTrashContextMenuOptions(items, disabled_items);
	}
	else if(isOutboxFolder())
	{
		items.push_back(std::string("Delete"));
	}
	else
	{	// FWIW, it looks like SUPPRESS_OPEN_ITEM is not set anywhere
		BOOL can_open = ((flags & SUPPRESS_OPEN_ITEM) != SUPPRESS_OPEN_ITEM);

		// If we have clothing, don't add "Open" as it's the same action as "Wear"   SL-18976
		LLViewerInventoryItem* item = getItem();
		if (can_open && item)
		{
			can_open = (item->getType() != LLAssetType::AT_CLOTHING) &&
				(item->getType() != LLAssetType::AT_BODYPART);
		}
		if (isLinkedObjectMissing())
		{
			can_open = FALSE;
		}
		items.push_back(std::string("Share"));
		if (!canShare())
		{
			disabled_items.push_back(std::string("Share"));
		}
		
		if (can_open)
		{
			addOpenRightClickMenuOption(items);
		}
		else
		{
			disabled_items.push_back(std::string("Open"));
			disabled_items.push_back(std::string("Open Original"));
		}

		items.push_back(std::string("Properties"));

		getClipboardEntries(true, items, disabled_items, flags);

		items.push_back(std::string("Wearable And Object Separator"));

		items.push_back(std::string("Wearable Edit"));

		bool modifiable = !gAgentWearables.isWearableModifiable(item->getUUID());
		if (((flags & FIRST_SELECTED_ITEM) == 0) || modifiable)
		{
			disabled_items.push_back(std::string("Wearable Edit"));
		}
		// Don't allow items to be worn if their baseobj is in the trash.
		if (isLinkedObjectInTrash() || isLinkedObjectMissing() || isCOFFolder())
		{
			disabled_items.push_back(std::string("Wearable And Object Wear"));
			disabled_items.push_back(std::string("Wearable Add"));
			disabled_items.push_back(std::string("Wearable Edit"));
		}

		// Disable wear and take off based on whether the item is worn.
		if(item)
		{
			switch (item->getType())
			{
				case LLAssetType::AT_CLOTHING:
					items.push_back(std::string("Take Off"));
					// Fallthrough since clothing and bodypart share wear options
				case LLAssetType::AT_BODYPART:
					if (get_is_item_worn(item->getUUID()))
					{
						disabled_items.push_back(std::string("Wearable And Object Wear"));
						disabled_items.push_back(std::string("Wearable Add"));
// [RLVa:KB] - Checked: 2010-04-04 (RLVa-1.2.0c) | Added: RLVa-1.2.0c
						if ( (rlv_handler_t::isEnabled()) && (!gRlvWearableLocks.canRemove(item)) )
							disabled_items.push_back(std::string("Take Off"));
// [/RLVa:KB]
					}
					else
					{
						items.push_back(std::string("Wearable And Object Wear"));
						disabled_items.push_back(std::string("Take Off"));
						disabled_items.push_back(std::string("Wearable Edit"));

// [RLVa:KB] - Checked: 2010-06-09 (RLVa-1.2.0g) | Modified: RLVa-1.2.0g
						if (rlv_handler_t::isEnabled())
						{
							ERlvWearMask eWearMask = gRlvWearableLocks.canWear(item);
							if ((eWearMask & RLV_WEAR_REPLACE) == 0)
								disabled_items.push_back(std::string("Wearable And Object Wear"));
							if ((eWearMask & RLV_WEAR_ADD) == 0)
								disabled_items.push_back(std::string("Wearable Add"));
						}
// [/RLVa:KB]
					}

					if (LLWearableType::getAllowMultiwear(mWearableType))
					{
						items.push_back(std::string("Wearable Add"));
//						if (gAgentWearables.getWearableCount(mWearableType) >= LLAgentWearables::MAX_CLOTHING_PER_TYPE)
// [SL:KB] - Patch: Appearance-WearableDuplicateAssets | Checked: 2011-07-24 (Catznip-2.6.0e) | Added: Catznip-2.6.0e
						if ( (gAgentWearables.getWearableCount(mWearableType) >= LLAgentWearables::MAX_CLOTHING_PER_TYPE) ||
							 (gAgentWearables.getWearableFromAssetID(item->getAssetUUID())) )
// [/SL:KB]
						{
							disabled_items.push_back(std::string("Wearable Add"));
						}
					}
					break;
				default:
					break;
			}
		}
	}
	hide_context_entries(menu, items, disabled_items);
}

// Called from menus
// static
BOOL LLWearableBridge::canWearOnAvatar(void* user_data)
{
	LLWearableBridge* self = (LLWearableBridge*)user_data;
	if(!self) return FALSE;
	if(!self->isAgentInventory())
	{
		LLViewerInventoryItem* item = (LLViewerInventoryItem*)self->getItem();
		if(!item || !item->isFinished()) return FALSE;
	}
	return (!get_is_item_worn(self->mUUID));
}

// Called from menus
// static
void LLWearableBridge::onWearOnAvatar(void* user_data)
{
	LLWearableBridge* self = (LLWearableBridge*)user_data;
	if(!self) return;
	self->wearOnAvatar();
}

void LLWearableBridge::wearOnAvatar()
{
	// TODO: investigate wearables may not be loaded at this point EXT-8231

	LLViewerInventoryItem* item = getItem();
	if(item)
	{
		LLAppearanceMgr::instance().wearItemOnAvatar(item->getUUID(), true, true);
	}
}

void LLWearableBridge::wearAddOnAvatar()
{
	// TODO: investigate wearables may not be loaded at this point EXT-8231

	LLViewerInventoryItem* item = getItem();
	if(item)
	{
		LLAppearanceMgr::instance().wearItemOnAvatar(item->getUUID(), true, false);
	}
}

// static
//void LLWearableBridge::onWearOnAvatarArrived( LLViewerWearable* wearable, void* userdata )
//{
//	LLUUID* item_id = (LLUUID*) userdata;
//	if(wearable)
//	{
//		LLViewerInventoryItem* item = NULL;
//		item = (LLViewerInventoryItem*)gInventory.getItem(*item_id);
//		if(item)
//		{
//			if(item->getAssetUUID() == wearable->getAssetID())
//			{
//				gAgentWearables.setWearableItem(item, wearable);
//				gInventory.notifyObservers();
//				//self->getFolderItem()->refreshFromRoot();
//			}
//			else
//			{
//				llinfos << "By the time wearable asset arrived, its inv item already pointed to a different asset." << llendl;
//			}
//		}
//	}
//	delete item_id;
//}

// static
// BAP remove the "add" code path once everything is fully COF-ified.
//void LLWearableBridge::onWearAddOnAvatarArrived( LLViewerWearable* wearable, void* userdata )
//{
//	LLUUID* item_id = (LLUUID*) userdata;
//	if(wearable)
//	{
//		LLViewerInventoryItem* item = NULL;
//		item = (LLViewerInventoryItem*)gInventory.getItem(*item_id);
//		if(item)
//		{
//			if(item->getAssetUUID() == wearable->getAssetID())
//			{
//				bool do_append = true;
//				gAgentWearables.setWearableItem(item, wearable, do_append);
//				gInventory.notifyObservers();
//				//self->getFolderItem()->refreshFromRoot();
//			}
//			else
//			{
//				llinfos << "By the time wearable asset arrived, its inv item already pointed to a different asset." << llendl;
//			}
//		}
//	}
//	delete item_id;
//}

// static
BOOL LLWearableBridge::canEditOnAvatar(void* user_data)
{
	LLWearableBridge* self = (LLWearableBridge*)user_data;
	if(!self) return FALSE;

	return (get_is_item_worn(self->mUUID));
}

// static
void LLWearableBridge::onEditOnAvatar(void* user_data)
{
	LLWearableBridge* self = (LLWearableBridge*)user_data;
	if(self)
	{
		self->editOnAvatar();
	}
}

void LLWearableBridge::editOnAvatar()
{
	LLAgentWearables::editWearable(mUUID);
}

// static
BOOL LLWearableBridge::canRemoveFromAvatar(void* user_data)
{
	LLWearableBridge* self = (LLWearableBridge*)user_data;
	if( self && (LLAssetType::AT_BODYPART != self->mAssetType) )
	{
		return get_is_item_worn( self->mUUID );
	}
	return FALSE;
}

void LLWearableBridge::removeFromAvatar()
{
	llwarns << "safe to remove?" << llendl;
	if (get_is_item_worn(mUUID))
	{
		LLAppearanceMgr::instance().removeItemFromAvatar(mUUID);
	}
}


// +=================================================+
// |        LLLinkItemBridge                         |
// +=================================================+
// For broken item links

std::string LLLinkItemBridge::sPrefix("Link: ");

void LLLinkItemBridge::buildContextMenu(LLMenuGL& menu, U32 flags)
{
	// *TODO: Translate
	lldebugs << "LLLink::buildContextMenu()" << llendl;
	menuentry_vec_t items;
	menuentry_vec_t disabled_items;

	items.push_back(std::string("Find Original"));
	disabled_items.push_back(std::string("Find Original"));
	
	if(isItemInTrash())
	{
		addTrashContextMenuOptions(items, disabled_items);
	}
	else
	{
		items.push_back(std::string("Properties"));
		addDeleteContextMenuOptions(items, disabled_items);
	}
	hide_context_entries(menu, items, disabled_items);
}

// +=================================================+
// |        LLMeshBridge                             |
// +=================================================+

LLUIImagePtr LLMeshBridge::getIcon() const
{
	return LLInventoryIcon::getIcon(LLAssetType::AT_MESH, LLInventoryType::IT_MESH, 0, FALSE);
}

void LLMeshBridge::openItem()
{
	LLViewerInventoryItem* item = getItem();
	
	if (item)
	{
		// open mesh
	}
}

void LLMeshBridge::buildContextMenu(LLMenuGL& menu, U32 flags)
{
	lldebugs << "LLMeshBridge::buildContextMenu()" << llendl;
	std::vector<std::string> items;
	std::vector<std::string> disabled_items;

	if(isItemInTrash())
	{
		items.push_back(std::string("Purge Item"));
		if (!isItemRemovable())
		{
			disabled_items.push_back(std::string("Purge Item"));
		}

		items.push_back(std::string("Restore Item"));
	}
	else if(isOutboxFolder())
	{
		addOutboxContextMenuOptions(flags, items, disabled_items);
	}
	else
	{
		items.push_back(std::string("Properties"));

		getClipboardEntries(true, items, disabled_items, flags);
	}

	hide_context_entries(menu, items, disabled_items);
}


// +=================================================+
// |        LLLinkBridge                             |
// +=================================================+
// For broken folder links.
std::string LLLinkFolderBridge::sPrefix("Link: ");
LLUIImagePtr LLLinkFolderBridge::getIcon() const
{
	LLFolderType::EType folder_type = LLFolderType::FT_NONE;
	const LLInventoryObject *obj = getInventoryObject();
	if (obj)
	{
		LLViewerInventoryCategory* cat = NULL;
		LLInventoryModel* model = getInventoryModel();
		if(model)
		{
			cat = (LLViewerInventoryCategory*)model->getCategory(obj->getLinkedUUID());
			if (cat)
			{
				folder_type = cat->getPreferredType();
			}
		}
	}
	return LLFolderBridge::getIcon(folder_type);
}

void LLLinkFolderBridge::buildContextMenu(LLMenuGL& menu, U32 flags)
{
	// *TODO: Translate
	lldebugs << "LLLink::buildContextMenu()" << llendl;
	menuentry_vec_t items;
	menuentry_vec_t disabled_items;

	if (isItemInTrash())
	{
		addTrashContextMenuOptions(items, disabled_items);
	}
	else
	{
		items.push_back(std::string("Find Original"));
		addDeleteContextMenuOptions(items, disabled_items);
	}
	hide_context_entries(menu, items, disabled_items);
}
void LLLinkFolderBridge::performAction(LLInventoryModel* model, std::string action)
{
	if ("goto" == action)
	{
		gotoItem();
		return;
	}
	LLItemBridge::performAction(model,action);
}
void LLLinkFolderBridge::gotoItem()
{
	const LLUUID &cat_uuid = getFolderID();
	if (!cat_uuid.isNull())
	{
		LLFolderViewItem *base_folder = mInventoryPanel.get()->getItemByID(cat_uuid);
		if (base_folder)
		{
			if (LLInventoryModel* model = getInventoryModel())
			{
				model->fetchDescendentsOf(cat_uuid);
			}
			base_folder->setOpen(TRUE);
			mRoot->setSelection(base_folder,TRUE);
			mRoot->scrollToShowSelection();
		}
	}
}
const LLUUID &LLLinkFolderBridge::getFolderID() const
{
	if (LLViewerInventoryItem *link_item = getItem())
	{
		if (const LLViewerInventoryCategory *cat = link_item->getLinkedCategory())
		{
			const LLUUID& cat_uuid = cat->getUUID();
			return cat_uuid;
		}
	}
	return LLUUID::null;
}

/********************************************************************************
 **
 **                    BRIDGE ACTIONS
 **/

// static
void LLInvFVBridgeAction::doAction(LLAssetType::EType asset_type,
								   const LLUUID& uuid,
								   LLInventoryModel* model)
{
	// Perform indirection in case of link.
	const LLUUID& linked_uuid = gInventory.getLinkedItemID(uuid);

	LLInvFVBridgeAction* action = createAction(asset_type,linked_uuid,model);
	if(action)
	{
		action->doIt();
		delete action;
	}
}

// static
void LLInvFVBridgeAction::doAction(const LLUUID& uuid, LLInventoryModel* model)
{
	llassert(model);
	LLViewerInventoryItem* item = model->getItem(uuid);
	llassert(item);
	if (item)
	{
		LLAssetType::EType asset_type = item->getType();
		LLInvFVBridgeAction* action = createAction(asset_type,uuid,model);
		if(action)
		{
			action->doIt();
			delete action;
		}
	}
}

LLViewerInventoryItem* LLInvFVBridgeAction::getItem() const
{
	if (mModel)
		return (LLViewerInventoryItem*)mModel->getItem(mUUID);
	return NULL;
}

class LLTextureBridgeAction: public LLInvFVBridgeAction
{
	friend class LLInvFVBridgeAction;
public:
	virtual void doIt()
	{
		if (getItem())
		{
			LLFloaterReg::showInstance("preview_texture", LLSD(mUUID), TAKE_FOCUS_YES);
		}
		LLInvFVBridgeAction::doIt();
	}
	virtual ~LLTextureBridgeAction(){}
protected:
	LLTextureBridgeAction(const LLUUID& id,LLInventoryModel* model) : LLInvFVBridgeAction(id,model) {}
};

class LLSoundBridgeAction: public LLInvFVBridgeAction
{
	friend class LLInvFVBridgeAction;
public:
	virtual void doIt()
	{
		LLViewerInventoryItem* item = getItem();
		if (item)
		{
			LLFloaterReg::showInstance("preview_sound", LLSD(mUUID), TAKE_FOCUS_YES);
		}
		LLInvFVBridgeAction::doIt();
	}
	virtual ~LLSoundBridgeAction(){}
protected:
	LLSoundBridgeAction(const LLUUID& id,LLInventoryModel* model) : LLInvFVBridgeAction(id,model) {}
};

class LLLandmarkBridgeAction: public LLInvFVBridgeAction
{
	friend class LLInvFVBridgeAction;
public:
	virtual void doIt()
	{
		LLViewerInventoryItem* item = getItem();
		if (item)
		{
			// Opening (double-clicking) a landmark immediately teleports,
			// but warns you the first time.
			LLSD payload;
			payload["asset_id"] = item->getAssetUUID();		
			
			LLSD args; 
			args["LOCATION"] = item->getName(); 
			
			LLNotificationsUtil::add("TeleportFromLandmark", args, payload);
		}
		LLInvFVBridgeAction::doIt();
	}
	virtual ~LLLandmarkBridgeAction(){}
protected:
	LLLandmarkBridgeAction(const LLUUID& id,LLInventoryModel* model) : LLInvFVBridgeAction(id,model) {}
};

class LLCallingCardBridgeAction: public LLInvFVBridgeAction
{
	friend class LLInvFVBridgeAction;
public:
	virtual void doIt()
	{
		LLViewerInventoryItem* item = getItem();
		if (item && item->getCreatorUUID().notNull())
		{
			LLAvatarActions::showProfile(item->getCreatorUUID());
		}
		LLInvFVBridgeAction::doIt();
	}
	virtual ~LLCallingCardBridgeAction(){}
protected:
	LLCallingCardBridgeAction(const LLUUID& id,LLInventoryModel* model) : LLInvFVBridgeAction(id,model) {}

};

class LLNotecardBridgeAction
: public LLInvFVBridgeAction
{
	friend class LLInvFVBridgeAction;
public:
	virtual void doIt()
	{
		LLViewerInventoryItem* item = getItem();
		if (item)
		{
			LLFloaterReg::showInstance("preview_notecard", LLSD(item->getUUID()), TAKE_FOCUS_YES);
		}
		LLInvFVBridgeAction::doIt();
	}
	virtual ~LLNotecardBridgeAction(){}
protected:
	LLNotecardBridgeAction(const LLUUID& id,LLInventoryModel* model) : LLInvFVBridgeAction(id,model) {}
};

class LLGestureBridgeAction: public LLInvFVBridgeAction
{
	friend class LLInvFVBridgeAction;
public:
	virtual void doIt()
	{
		LLViewerInventoryItem* item = getItem();
		if (item)
		{
			LLPreviewGesture* preview = LLPreviewGesture::show(mUUID, LLUUID::null);
			preview->setFocus(TRUE);
		}
		LLInvFVBridgeAction::doIt();		
	}
	virtual ~LLGestureBridgeAction(){}
protected:
	LLGestureBridgeAction(const LLUUID& id,LLInventoryModel* model) : LLInvFVBridgeAction(id,model) {}
};

class LLAnimationBridgeAction: public LLInvFVBridgeAction
{
	friend class LLInvFVBridgeAction;
public:
	virtual void doIt()
	{
		LLViewerInventoryItem* item = getItem();
		if (item)
		{
			LLFloaterReg::showInstance("preview_anim", LLSD(mUUID), TAKE_FOCUS_YES);
		}
		LLInvFVBridgeAction::doIt();
	}
	virtual ~LLAnimationBridgeAction(){}
protected:
	LLAnimationBridgeAction(const LLUUID& id,LLInventoryModel* model) : LLInvFVBridgeAction(id,model) {}
};

class LLObjectBridgeAction: public LLInvFVBridgeAction
{
	friend class LLInvFVBridgeAction;
public:
	virtual void doIt()
	{
		/*
		  LLFloaterReg::showInstance("properties", mUUID);
		*/
		LLInvFVBridgeAction::doIt();
	}
	virtual ~LLObjectBridgeAction(){}
protected:
	LLObjectBridgeAction(const LLUUID& id,LLInventoryModel* model) : LLInvFVBridgeAction(id,model) {}
};

class LLLSLTextBridgeAction: public LLInvFVBridgeAction
{
	friend class LLInvFVBridgeAction;
public:
	virtual void doIt()
	{
		LLViewerInventoryItem* item = getItem();
		if (item)
		{
			LLFloaterReg::showInstance("preview_script", LLSD(mUUID), TAKE_FOCUS_YES);
		}
		LLInvFVBridgeAction::doIt();
	}
	virtual ~LLLSLTextBridgeAction(){}
protected:
	LLLSLTextBridgeAction(const LLUUID& id,LLInventoryModel* model) : LLInvFVBridgeAction(id,model) {}
};

class LLWearableBridgeAction: public LLInvFVBridgeAction
{
	friend class LLInvFVBridgeAction;
public:
	virtual void doIt()
	{
		wearOnAvatar();
	}

	virtual ~LLWearableBridgeAction(){}
protected:
	LLWearableBridgeAction(const LLUUID& id,LLInventoryModel* model) : LLInvFVBridgeAction(id,model) {}
	BOOL isItemInTrash() const;
	// return true if the item is in agent inventory. if false, it
	// must be lost or in the inventory library.
	BOOL isAgentInventory() const;
	void wearOnAvatar();
};

BOOL LLWearableBridgeAction::isItemInTrash() const
{
	if(!mModel) return FALSE;
	const LLUUID trash_id = mModel->findCategoryUUIDForType(LLFolderType::FT_TRASH);
	return mModel->isObjectDescendentOf(mUUID, trash_id);
}

BOOL LLWearableBridgeAction::isAgentInventory() const
{
	if(!mModel) return FALSE;
	if(gInventory.getRootFolderID() == mUUID) return TRUE;
	return mModel->isObjectDescendentOf(mUUID, gInventory.getRootFolderID());
}

void LLWearableBridgeAction::wearOnAvatar()
{
	// TODO: investigate wearables may not be loaded at this point EXT-8231

	LLViewerInventoryItem* item = getItem();
	if(item)
	{
		LLAppearanceMgr::instance().wearItemOnAvatar(item->getUUID(), true, true);
	}
}

LLInvFVBridgeAction* LLInvFVBridgeAction::createAction(LLAssetType::EType asset_type,
													   const LLUUID& uuid,
													   LLInventoryModel* model)
{
	LLInvFVBridgeAction* action = NULL;
	switch(asset_type)
	{
		case LLAssetType::AT_TEXTURE:
			action = new LLTextureBridgeAction(uuid,model);
			break;
		case LLAssetType::AT_SOUND:
			action = new LLSoundBridgeAction(uuid,model);
			break;
		case LLAssetType::AT_LANDMARK:
			action = new LLLandmarkBridgeAction(uuid,model);
			break;
		case LLAssetType::AT_CALLINGCARD:
			action = new LLCallingCardBridgeAction(uuid,model);
			break;
		case LLAssetType::AT_OBJECT:
			action = new LLObjectBridgeAction(uuid,model);
			break;
		case LLAssetType::AT_NOTECARD:
			action = new LLNotecardBridgeAction(uuid,model);
			break;
		case LLAssetType::AT_ANIMATION:
			action = new LLAnimationBridgeAction(uuid,model);
			break;
		case LLAssetType::AT_GESTURE:
			action = new LLGestureBridgeAction(uuid,model);
			break;
		case LLAssetType::AT_LSL_TEXT:
			action = new LLLSLTextBridgeAction(uuid,model);
			break;
		case LLAssetType::AT_CLOTHING:
		case LLAssetType::AT_BODYPART:
			action = new LLWearableBridgeAction(uuid,model);
			break;
		default:
			break;
	}
	return action;
}

/**                    Bridge Actions
 **
 ********************************************************************************/

/************************************************************************/
/* Recent Inventory Panel related classes                               */
/************************************************************************/
void LLRecentItemsFolderBridge::buildContextMenu(LLMenuGL& menu, U32 flags)
{
	menuentry_vec_t disabled_items, items;
        buildContextMenuOptions(flags, items, disabled_items);

	items.erase(std::remove(items.begin(), items.end(), std::string("New Folder")), items.end());

	hide_context_entries(menu, items, disabled_items);
}

LLInvFVBridge* LLRecentInventoryBridgeBuilder::createBridge(
	LLAssetType::EType asset_type,
	LLAssetType::EType actual_asset_type,
	LLInventoryType::EType inv_type,
	LLInventoryPanel* inventory,
	LLFolderViewModelInventory* view_model,
	LLFolderView* root,
	const LLUUID& uuid,
	U32 flags /*= 0x00*/ ) const
{
	LLInvFVBridge* new_listener = NULL;
	if (asset_type == LLAssetType::AT_CATEGORY 
		&& actual_asset_type != LLAssetType::AT_LINK_FOLDER)
	{
		new_listener = new LLRecentItemsFolderBridge(inv_type, inventory, root, uuid);
	}
	else
		{
		new_listener = LLInventoryFolderViewModelBuilder::createBridge(asset_type,
				actual_asset_type,
				inv_type,
				inventory,
																view_model,
				root,
				uuid,
				flags);
		}
	return new_listener;
}

// EOF<|MERGE_RESOLUTION|>--- conflicted
+++ resolved
@@ -4781,22 +4781,11 @@
 			{
 				callingcard_name = av_name.getCompleteName();
 			}
-<<<<<<< HEAD
 			LLUUID session_id = gIMMgr->addSession(callingcard_name, IM_NOTHING_SPECIAL, item->getCreatorUUID());
 			if (session_id != LLUUID::null)
 			{
 				LLFloaterIMContainer::getInstance()->showConversation(session_id);
 			}
-=======
-//			LLUUID session_id = gIMMgr->addSession(callingcard_name, IM_NOTHING_SPECIAL, item->getCreatorUUID());
-//			if (session_id != LLUUID::null)
-//			{
-//				LLIMFloater::show(session_id);
-//			}
-// [RLVa:KB] - Checked: 2011-04-11 (RLVa-1.3.0h) | Added: RLVa-1.3.0h
-			LLAvatarActions::startIM(item->getCreatorUUID());
-// [/RLVa:KB]
->>>>>>> 723f415a
 		}
 	}
 	else if ("lure" == action)
