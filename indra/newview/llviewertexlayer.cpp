--- conflicted
+++ resolved
@@ -164,35 +164,6 @@
 void LLViewerTexLayerSetBuffer::midRenderTexLayerSet(BOOL success)
 {
 	const BOOL update_now = mNeedsUpdate && isReadyToUpdate();
-<<<<<<< HEAD
-=======
-
-	if(upload_now)
-	{
-		if (!success)
-		{
-			LL_INFOS() << "Failed attempt to bake " << mTexLayerSet->getBodyRegionName() << LL_ENDL;
-			mUploadPending = FALSE;
-		}
-		else
-		{
-			LLViewerTexLayerSet* layer_set = getViewerTexLayerSet();
-			if (layer_set->isVisible())
-			{
-				layer_set->getAvatar()->debugBakedTextureUpload(layer_set->getBakedTexIndex(), FALSE); // FALSE for start of upload, TRUE for finish.
-				doUpload();
-			}
-			else
-			{
-				mUploadPending = FALSE;
-				mNeedsUpload = FALSE;
-				mNeedsUploadTimer.pause();
-				layer_set->getAvatar()->setNewBakedTexture(layer_set->getBakedTexIndex(),IMG_INVISIBLE);
-			}
-		}
-	}
-	
->>>>>>> d0ef02c2
 	if (update_now)
 	{
 		doUpdate();
@@ -245,162 +216,6 @@
 	return result;
 }
 
-<<<<<<< HEAD
-=======
-// Create the baked texture, send it out to the server, then wait for it to come
-// back so we can switch to using it.
-void LLViewerTexLayerSetBuffer::doUpload()
-{
-	LLViewerTexLayerSet* layer_set = getViewerTexLayerSet();
-	LL_DEBUGS("Avatar") << "Uploading baked " << layer_set->getBodyRegionName() << LL_ENDL;
-	add(LLStatViewer::TEX_BAKES, 1);
-
-	// Don't need caches since we're baked now.  (note: we won't *really* be baked 
-	// until this image is sent to the server and the Avatar Appearance message is received.)
-	layer_set->deleteCaches();
-
-	// Get the COLOR information from our texture
-	U8* baked_color_data = new U8[ mFullWidth * mFullHeight * 4 ];
-	glReadPixels(mOrigin.mX, mOrigin.mY, mFullWidth, mFullHeight, GL_RGBA, GL_UNSIGNED_BYTE, baked_color_data );
-	stop_glerror();
-
-	// Get the MASK information from our texture
-	LLGLSUIDefault gls_ui;
-	LLPointer<LLImageRaw> baked_mask_image = new LLImageRaw(mFullWidth, mFullHeight, 1 );
-	U8* baked_mask_data = baked_mask_image->getData(); 
-	layer_set->gatherMorphMaskAlpha(baked_mask_data,
-									mOrigin.mX, mOrigin.mY,
-									mFullWidth, mFullHeight);
-
-
-	// Create the baked image from our color and mask information
-	const S32 baked_image_components = 5; // red green blue [bump] clothing
-	LLPointer<LLImageRaw> baked_image = new LLImageRaw( mFullWidth, mFullHeight, baked_image_components );
-	U8* baked_image_data = baked_image->getData();
-	S32 i = 0;
-	for (S32 u=0; u < mFullWidth; u++)
-	{
-		for (S32 v=0; v < mFullHeight; v++)
-		{
-			baked_image_data[5*i + 0] = baked_color_data[4*i + 0];
-			baked_image_data[5*i + 1] = baked_color_data[4*i + 1];
-			baked_image_data[5*i + 2] = baked_color_data[4*i + 2];
-			baked_image_data[5*i + 3] = baked_color_data[4*i + 3]; // alpha should be correct for eyelashes.
-			baked_image_data[5*i + 4] = baked_mask_data[i];
-			i++;
-		}
-	}
-	
-	LLPointer<LLImageJ2C> compressedImage = new LLImageJ2C;
-	const char* comment_text = LINDEN_J2C_COMMENT_PREFIX "RGBHM"; // writes into baked_color_data. 5 channels (rgb, heightfield/alpha, mask)
-	if (compressedImage->encode(baked_image, comment_text))
-	{
-		LLTransactionID tid;
-		tid.generate();
-		const LLAssetID asset_id = tid.makeAssetID(gAgent.getSecureSessionID());
-		if (LLVFile::writeFile(compressedImage->getData(), compressedImage->getDataSize(),
-							   gVFS, asset_id, LLAssetType::AT_TEXTURE))
-		{
-			// Read back the file and validate.
-			BOOL valid = FALSE;
-			LLPointer<LLImageJ2C> integrity_test = new LLImageJ2C;
-			S32 file_size = 0;
-			LLVFile file(gVFS, asset_id, LLAssetType::AT_TEXTURE);
-			file_size = file.getSize();
-			U8* data = integrity_test->allocateData(file_size);
-			file.read(data, file_size);
-			if (data)
-			{
-				valid = integrity_test->validate(data, file_size); // integrity_test will delete 'data'
-			}
-			else
-			{
-				integrity_test->setLastError("Unable to read entire file");
-			}
-			
-			if (valid)
-			{
-				const bool highest_lod = layer_set->isLocalTextureDataFinal();
-				// Baked_upload_data is owned by the responder and deleted after the request completes.
-				LLBakedUploadData* baked_upload_data = new LLBakedUploadData(gAgentAvatarp, 
-																			 layer_set, 
-																			 asset_id,
-																			 highest_lod);
-				// upload ID is used to avoid overlaps, e.g. when the user rapidly makes two changes outside of Face Edit.
-				mUploadID = asset_id;
-
-				// Upload the image
-				const std::string url = gAgent.getRegion()->getCapability("UploadBakedTexture");
-				if(!url.empty()
-					&& !LLPipeline::sForceOldBakedUpload // toggle debug setting UploadBakedTexOld to change between the new caps method and old method
-					&& (mUploadFailCount < (BAKE_UPLOAD_ATTEMPTS - 1))) // Try last ditch attempt via asset store if cap upload is failing.
-				{
-					LLSD body = LLSD::emptyMap();
-					// The responder will call LLViewerTexLayerSetBuffer::onTextureUploadComplete()
-					LLHTTPClient::post(url, body, new LLSendTexLayerResponder(body, mUploadID, LLAssetType::AT_TEXTURE, baked_upload_data));
-					LL_INFOS() << "Baked texture upload via capability of " << mUploadID << " to " << url << LL_ENDL;
-				} 
-				else
-				{
-					gAssetStorage->storeAssetData(tid,
-												  LLAssetType::AT_TEXTURE,
-												  LLViewerTexLayerSetBuffer::onTextureUploadComplete,
-												  baked_upload_data,
-												  TRUE,		// temp_file
-												  TRUE,		// is_priority
-												  TRUE);	// store_local
-					LL_INFOS() << "Baked texture upload via Asset Store." <<  LL_ENDL;
-				}
-
-				if (highest_lod)
-				{
-					// Sending the final LOD for the baked texture.  All done, pause 
-					// the upload timer so we know how long it took.
-					mNeedsUpload = FALSE;
-					mNeedsUploadTimer.pause();
-				}
-				else
-				{
-					// Sending a lower level LOD for the baked texture.  Restart the upload timer.
-					mNumLowresUploads++;
-					mNeedsUploadTimer.unpause();
-					mNeedsUploadTimer.reset();
-				}
-
-				// Print out notification that we uploaded this texture.
-				if (gSavedSettings.getBOOL("DebugAvatarRezTime"))
-				{
-					const std::string lod_str = highest_lod ? "HighRes" : "LowRes";
-					LLSD args;
-					args["EXISTENCE"] = llformat("%d",(U32)layer_set->getAvatar()->debugGetExistenceTimeElapsedF32());
-					args["TIME"] = llformat("%d",(U32)mNeedsUploadTimer.getElapsedTimeF32());
-					args["BODYREGION"] = layer_set->getBodyRegionName();
-					args["RESOLUTION"] = lod_str;
-					LLNotificationsUtil::add("AvatarRezSelfBakedTextureUploadNotification",args);
-					LL_DEBUGS("Avatar") << self_av_string() << "Uploading [ name: " << layer_set->getBodyRegionName() << " res:" << lod_str << " time:" << (U32)mNeedsUploadTimer.getElapsedTimeF32() << " ]" << LL_ENDL;
-				}
-			}
-			else
-			{
-				// The read back and validate operation failed.  Remove the uploaded file.
-				mUploadPending = FALSE;
-				LLVFile file(gVFS, asset_id, LLAssetType::AT_TEXTURE, LLVFile::WRITE);
-				file.remove();
-				LL_INFOS() << "Unable to create baked upload file (reason: corrupted)." << LL_ENDL;
-			}
-		}
-	}
-	else
-	{
-		// The VFS write file operation failed.
-		mUploadPending = FALSE;
-		LL_INFOS() << "Unable to create baked upload file (reason: failed to write file)" << LL_ENDL;
-	}
-
-	delete [] baked_color_data;
-}
-
->>>>>>> d0ef02c2
 // Mostly bookkeeping; don't need to actually "do" anything since
 // render() will actually do the update.
 void LLViewerTexLayerSetBuffer::doUpdate()
@@ -437,85 +252,6 @@
 	}
 }
 
-<<<<<<< HEAD
-=======
-// static
-void LLViewerTexLayerSetBuffer::onTextureUploadComplete(const LLUUID& uuid,
-												  void* userdata,
-												  S32 result,
-												  LLExtStat ext_status) // StoreAssetData callback (not fixed)
-{
-	LLBakedUploadData* baked_upload_data = (LLBakedUploadData*)userdata;
-
-	if (isAgentAvatarValid() &&
-		!gAgentAvatarp->isDead() &&
-		(baked_upload_data->mAvatar == gAgentAvatarp) && // Sanity check: only the user's avatar should be uploading textures.
-		(baked_upload_data->mTexLayerSet->hasComposite()))
-	{
-		LLViewerTexLayerSetBuffer* layerset_buffer = baked_upload_data->mTexLayerSet->getViewerComposite();
-		S32 failures = layerset_buffer->mUploadFailCount;
-		layerset_buffer->mUploadFailCount = 0;
-
-		if (layerset_buffer->mUploadID.isNull())
-		{
-			// The upload got canceled, we should be in the
-			// process of baking a new texture so request an
-			// upload with the new data
-
-			// BAP: does this really belong in this callback, as
-			// opposed to where the cancellation takes place?
-			// suspect this does nothing.
-			layerset_buffer->requestUpload();
-		}
-		else if (baked_upload_data->mID == layerset_buffer->mUploadID)
-		{
-			// This is the upload we're currently waiting for.
-			layerset_buffer->mUploadID.setNull();
-			const std::string name(baked_upload_data->mTexLayerSet->getBodyRegionName());
-			const std::string resolution = baked_upload_data->mIsHighestRes ? " full res " : " low res ";
-			if (result >= 0)
-			{
-				layerset_buffer->mUploadPending = FALSE; // Allows sending of AgentSetAppearance later
-				LLAvatarAppearanceDefines::ETextureIndex baked_te = gAgentAvatarp->getBakedTE(layerset_buffer->getViewerTexLayerSet());
-				// Update baked texture info with the new UUID
-				U64 now = LLFrameTimer::getTotalTime();		// Record starting time
-				LL_INFOS() << "Baked" << resolution << "texture upload for " << name << " took " << (S32)((now - baked_upload_data->mStartTime) / 1000) << " ms" << LL_ENDL;
-				gAgentAvatarp->setNewBakedTexture(baked_te, uuid);
-			}
-			else
-			{	
-				++failures;
-				S32 max_attempts = baked_upload_data->mIsHighestRes ? BAKE_UPLOAD_ATTEMPTS : 1; // only retry final bakes
-				LL_WARNS() << "Baked" << resolution << "texture upload for " << name << " failed (attempt " << failures << "/" << max_attempts << ")" << LL_ENDL;
-				if (failures < max_attempts)
-				{
-					layerset_buffer->mUploadFailCount = failures;
-					layerset_buffer->mUploadRetryTimer.start();
-					layerset_buffer->requestUpload();
-				}
-			}
-		}
-		else
-		{
-			LL_INFOS() << "Received baked texture out of date, ignored." << LL_ENDL;
-		}
-
-		gAgentAvatarp->dirtyMesh();
-	}
-	else
-	{
-		// Baked texture failed to upload (in which case since we
-		// didn't set the new baked texture, it means that they'll try
-		// and rebake it at some point in the future (after login?)),
-		// or this response to upload is out of date, in which case a
-		// current response should be on the way or already processed.
-		LL_WARNS() << "Baked upload failed" << LL_ENDL;
-	}
-
-	delete baked_upload_data;
-}
-
->>>>>>> d0ef02c2
 //-----------------------------------------------------------------------------
 // LLViewerTexLayerSet
 // An ordered set of texture layers that get composited into a single texture.
