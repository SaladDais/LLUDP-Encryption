--- conflicted
+++ resolved
@@ -270,23 +270,18 @@
 	}
 	/// Reset the default color to white.  The renderer expects this to be the default. 
 	gGL.color4f(1.0f, 1.0f, 1.0f, 1.0f);
-<<<<<<< HEAD
-=======
-	if (for_select)
-	{
-		gGL.getTexUnit(0)->enable(LLTexUnit::TT_TEXTURE);
-	}
-}
-
-void LLHUDText::setStringUTF8(const std::string &wtext)
-{
-// [RLVa:KB] - Checked: 2010-03-02 (RLVa-1.2.0a) | Modified: RLVa-1.0.0f
+}
+
+void LLHUDText::setString(const std::string &text_utf8)
+{
+	mTextSegments.clear();
+	std::string text(text_utf8);
+	
+	// [RLVa:KB] - Checked: 2010-03-02 (RLVa-1.2.0a) | Modified: RLVa-1.0.0f
 	// NOTE: setString() is only called for debug beacons and the floating name tags (which we don't want to censor
 	//       because you'd see "(Region hidden) LastName" if you happen to go to a sim who's name is your first name :p
 	if (rlv_handler_t::isEnabled())
 	{
-		std::string text(wtext);
-
 		if (gRlvHandler.canShowHoverText(mSourceObject))
 		{
 			if (gRlvHandler.hasBehaviour(RLV_BHVR_SHOWLOC))
@@ -298,21 +293,13 @@
 		{
 			text = "";
 		}
-
-		setString(utf8str_to_wstring(text));
-		return;
-	}
-// [/RLVa:KB]
-
-	setString(utf8str_to_wstring(wtext));
->>>>>>> c851748c
-}
-
-void LLHUDText::setString(const std::string &text_utf8)
-{
-	mTextSegments.clear();
-	addLine(text_utf8, mColor);
-}
+	}
+	// [/RLVa:KB]
+	
+	
+	addLine(text, mColor);
+}
+
 
 void LLHUDText::clearString()
 {
@@ -703,7 +690,7 @@
 		if ( (pText) && (!pText->mObjText.empty() && ("" != pText->mObjText) ) && 
 			 (pText->mSourceObject) && (LL_PCODE_VOLUME == pText->mSourceObject->getPCode()) )
 		{
-			pText->setStringUTF8(pText->mObjText);
+			pText->setString(pText->mObjText);
 		}
 	}
 }
