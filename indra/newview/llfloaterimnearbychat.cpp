/** 
 * @file LLFloaterIMNearbyChat.cpp
 * @brief LLFloaterIMNearbyChat class implementation
 *
 * $LicenseInfo:firstyear=2002&license=viewerlgpl$
 * Second Life Viewer Source Code
 * Copyright (C) 2010, Linden Research, Inc.
 * 
 * This library is free software; you can redistribute it and/or
 * modify it under the terms of the GNU Lesser General Public
 * License as published by the Free Software Foundation;
 * version 2.1 of the License only.
 * 
 * This library is distributed in the hope that it will be useful,
 * but WITHOUT ANY WARRANTY; without even the implied warranty of
 * MERCHANTABILITY or FITNESS FOR A PARTICULAR PURPOSE.  See the GNU
 * Lesser General Public License for more details.
 * 
 * You should have received a copy of the GNU Lesser General Public
 * License along with this library; if not, write to the Free Software
 * Foundation, Inc., 51 Franklin Street, Fifth Floor, Boston, MA  02110-1301  USA
 * 
 * Linden Research, Inc., 945 Battery Street, San Francisco, CA  94111  USA
 * $/LicenseInfo$
 */

#include "llviewerprecompiledheaders.h"

#include "message.h"

#include "lliconctrl.h"
#include "llappviewer.h"
#include "llchatentry.h"
#include "llfloaterreg.h"
#include "lltrans.h"
#include "llfloaterimcontainer.h"
#include "llfloatersidepanelcontainer.h"
#include "llfocusmgr.h"
#include "lllogchat.h"
#include "llresizebar.h"
#include "llresizehandle.h"
#include "lldraghandle.h"
#include "llmenugl.h"
#include "llviewermenu.h" // for gMenuHolder
#include "llfloaterimnearbychathandler.h"
#include "llchannelmanager.h"
#include "llchathistory.h"
#include "llstylemap.h"
#include "llavatarnamecache.h"
#include "llfloaterreg.h"
#include "lltrans.h"

#include "llfirstuse.h"
#include "llfloaterimnearbychat.h"
#include "llagent.h" // gAgent
#include "llgesturemgr.h"
#include "llmultigesture.h"
#include "llkeyboard.h"
#include "llanimationstates.h"
#include "llviewerstats.h"
#include "llcommandhandler.h"
#include "llviewercontrol.h"
#include "llnavigationbar.h"
#include "llwindow.h"
#include "llviewerwindow.h"
#include "llrootview.h"
#include "llviewerchat.h"
#include "lltranslate.h"
#include "llautoreplace.h"
// [RLVa:KB] - Checked: 2010-02-27 (RLVa-1.2.0b)
#include "rlvactions.h"
#include "rlvcommon.h"
#include "rlvhandler.h"
// [/RLVa:KB]

S32 LLFloaterIMNearbyChat::sLastSpecialChatChannel = 0;

const S32 EXPANDED_HEIGHT = 266;
const S32 COLLAPSED_HEIGHT = 60;
const S32 EXPANDED_MIN_HEIGHT = 150;

// legacy callback glue
//void send_chat_from_viewer(const std::string& utf8_out_text, EChatType type, S32 channel);
// [RLVa:KB] - Checked: 2010-02-27 (RLVa-0.2.2)
void send_chat_from_viewer(std::string utf8_out_text, EChatType type, S32 channel);
// [/RLVa:KB]

struct LLChatTypeTrigger {
	std::string name;
	EChatType type;
};

static LLChatTypeTrigger sChatTypeTriggers[] = {
	{ "/whisper"	, CHAT_TYPE_WHISPER},
	{ "/shout"	, CHAT_TYPE_SHOUT}
};


LLFloaterIMNearbyChat::LLFloaterIMNearbyChat(const LLSD& llsd)
:	LLFloaterIMSessionTab(LLSD(LLUUID::null)),
	//mOutputMonitor(NULL),
	mSpeakerMgr(NULL),
	mExpandedHeight(COLLAPSED_HEIGHT + EXPANDED_HEIGHT)
{
    mIsP2PChat = false;
	mIsNearbyChat = true;
	mSpeakerMgr = LLLocalSpeakerMgr::getInstance();
}

//static
LLFloaterIMNearbyChat* LLFloaterIMNearbyChat::buildFloater(const LLSD& key)
{
    LLFloaterReg::getInstance("im_container");
    return new LLFloaterIMNearbyChat(key);
}

//virtual
BOOL LLFloaterIMNearbyChat::postBuild()
{
    setIsSingleInstance(TRUE);
    BOOL result = LLFloaterIMSessionTab::postBuild();

	mInputEditor->setAutoreplaceCallback(boost::bind(&LLAutoReplace::autoreplaceCallback, LLAutoReplace::getInstance(), _1, _2, _3, _4, _5));
	mInputEditor->setCommitCallback(boost::bind(&LLFloaterIMNearbyChat::onChatBoxCommit, this));
	mInputEditor->setKeystrokeCallback(boost::bind(&LLFloaterIMNearbyChat::onChatBoxKeystroke, this));
	mInputEditor->setFocusLostCallback(boost::bind(&LLFloaterIMNearbyChat::onChatBoxFocusLost, this));
	mInputEditor->setFocusReceivedCallback(boost::bind(&LLFloaterIMNearbyChat::onChatBoxFocusReceived, this));
	mInputEditor->setLabel(LLTrans::getString("NearbyChatTitle"));

	// Title must be defined BEFORE call to addConversationListItem() because
	// it is used to show the item's name in the conversations list
	setTitle(LLTrans::getString("NearbyChatTitle"));

	// obsolete, but may be needed for backward compatibility?
	gSavedSettings.declareS32("nearbychat_showicons_and_names", 2, "NearByChat header settings", LLControlVariable::PERSIST_NONDFT);

	if (gSavedPerAccountSettings.getBOOL("LogShowHistory"))
	{
		loadHistory();
	}

	return result;
}

// virtual
void LLFloaterIMNearbyChat::closeHostedFloater()
{
	// If detached from conversations window close anyway
	if (!getHost())
	{
		setVisible(FALSE);
	}

	// Should check how many conversations are ongoing. Select next to "Nearby Chat" in case there are some other besides.
	// Close conversations window in case "Nearby Chat" is attached and the only conversation
	LLFloaterIMContainer* floater_container = LLFloaterIMContainer::getInstance();
	if (floater_container->getConversationListItemSize() == 1)
	{
		if (getHost())
		{
			floater_container->closeFloater();
		}
	}
	else
	{
		if (!getHost())
		{
			floater_container->selectNextConversationByID(LLUUID());
		}
	}
}

// virtual
void LLFloaterIMNearbyChat::refresh()
{
	displaySpeakingIndicator();
	updateCallBtnState(LLVoiceClient::getInstance()->getUserPTTState());

	// *HACK: Update transparency type depending on whether our children have focus.
	// This is needed because this floater is chrome and thus cannot accept focus, so
	// the transparency type setting code from LLFloater::setFocus() isn't reached.
	if (getTransparencyType() != TT_DEFAULT)
	{
		setTransparencyType(hasFocus() ? TT_ACTIVE : TT_INACTIVE);
	}
}

void LLFloaterIMNearbyChat::reloadMessages(bool clean_messages/* = false*/)
{
	if (clean_messages)
	{
		mMessageArchive.clear();
		loadHistory();
	}

	mChatHistory->clear();

	LLSD do_not_log;
	do_not_log["do_not_log"] = true;
	for(std::vector<LLChat>::iterator it = mMessageArchive.begin();it!=mMessageArchive.end();++it)
	{
		// Update the messages without re-writing them to a log file.
		addMessage(*it,false, do_not_log);
	}
}

void LLFloaterIMNearbyChat::loadHistory()
{
	LLSD do_not_log;
	do_not_log["do_not_log"] = true;

	std::list<LLSD> history;
	LLLogChat::loadChatHistory("chat", history);

	std::list<LLSD>::const_iterator it = history.begin();
	while (it != history.end())
	{
		const LLSD& msg = *it;

		std::string from = msg[LL_IM_FROM];
		LLUUID from_id;
		if (msg[LL_IM_FROM_ID].isDefined())
		{
			from_id = msg[LL_IM_FROM_ID].asUUID();
		}
		else
 		{
			std::string legacy_name = gCacheName->buildLegacyName(from);
 			gCacheName->getUUID(legacy_name, from_id);
 		}

		LLChat chat;
		chat.mFromName = from;
		chat.mFromID = from_id;
		chat.mText = msg[LL_IM_TEXT].asString();
		chat.mTimeStr = msg[LL_IM_TIME].asString();
		chat.mChatStyle = CHAT_STYLE_HISTORY;

		chat.mSourceType = CHAT_SOURCE_AGENT;
		if (from_id.isNull() && SYSTEM_FROM == from)
		{
			chat.mSourceType = CHAT_SOURCE_SYSTEM;

		}
		else if (from_id.isNull())
		{
			chat.mSourceType = isWordsName(from) ? CHAT_SOURCE_UNKNOWN : CHAT_SOURCE_OBJECT;
		}

		addMessage(chat, true, do_not_log);

		it++;
	}
}

void LLFloaterIMNearbyChat::removeScreenChat()
{
	LLNotificationsUI::LLScreenChannelBase* chat_channel = LLNotificationsUI::LLChannelManager::getInstance()->findChannelByID(LLUUID(gSavedSettings.getString("NearByChatChannelUUID")));
	if(chat_channel)
	{
		chat_channel->removeToastsFromChannel();
	}
}


void LLFloaterIMNearbyChat::setVisible(BOOL visible)
{
	LLFloaterIMSessionTab::setVisible(visible);

	if(visible)
	{
		removeScreenChat();
	}
}


void LLFloaterIMNearbyChat::setVisibleAndFrontmost(BOOL take_focus, const LLSD& key)
{
	LLFloaterIMSessionTab::setVisibleAndFrontmost(take_focus, key);

	if(matchesKey(key))
	{
		LLFloaterIMContainer::getInstance()->selectConversationPair(mSessionID, true, take_focus);
	}
}

// virtual
void LLFloaterIMNearbyChat::onTearOffClicked()
{
	LLFloaterIMSessionTab::onTearOffClicked();

	// see CHUI-170: Save torn-off state of the nearby chat between sessions
	BOOL in_the_multifloater = (BOOL)getHost();
	gSavedPerAccountSettings.setBOOL("NearbyChatIsNotTornOff", in_the_multifloater);
}


// virtual
void LLFloaterIMNearbyChat::onOpen(const LLSD& key)
{
	LLFloaterIMSessionTab::onOpen(key);
	if(!isMessagePaneExpanded())
	{
		restoreFloater();
		onCollapseToLine(this);
	}
	showTranslationCheckbox(LLTranslate::isTranslationConfigured());
}

// virtual
void LLFloaterIMNearbyChat::onClose(bool app_quitting)
{
	// Override LLFloaterIMSessionTab::onClose() so that Nearby Chat is not removed from the conversation floater
	LLFloaterIMSessionTab::restoreFloater();
}

// virtual
void LLFloaterIMNearbyChat::onClickCloseBtn(bool)

{
	if (!isTornOff())
	{
		return;
	}
	closeHostedFloater();
}

void LLFloaterIMNearbyChat::onChatFontChange(LLFontGL* fontp)
{
	// Update things with the new font whohoo
	if (mInputEditor)
	{
		mInputEditor->setFont(fontp);
	}
}


void LLFloaterIMNearbyChat::show()
{
		openFloater(getKey());
}

bool LLFloaterIMNearbyChat::isChatVisible() const
{
	bool isVisible = false;
	LLFloaterIMContainer* im_box = LLFloaterIMContainer::getInstance();
	// Is the IM floater container ever null?
	llassert(im_box != NULL);
	if (im_box != NULL)
	{
		isVisible =
				isChatMultiTab() && gSavedPerAccountSettings.getBOOL("NearbyChatIsNotTornOff")?
						im_box->getVisible() && !im_box->isMinimized() :
						getVisible() && !isMinimized();
	}

	return isVisible;
}

void LLFloaterIMNearbyChat::showHistory()
{
	openFloater();
	LLFloaterIMContainer::getInstance()->selectConversation(LLUUID(NULL));

	if(!isMessagePaneExpanded())
	{
		restoreFloater();
		setFocus(true);
	}
	else
	{
		LLFloaterIMContainer::getInstance()->setFocus(TRUE);
	}
	setResizeLimits(getMinWidth(), EXPANDED_MIN_HEIGHT);
}

std::string LLFloaterIMNearbyChat::getCurrentChat()
{
	return mInputEditor ? mInputEditor->getText() : LLStringUtil::null;
}

// virtual
BOOL LLFloaterIMNearbyChat::handleKeyHere( KEY key, MASK mask )
{
	BOOL handled = FALSE;

	if( KEY_RETURN == key && mask == MASK_CONTROL)
	{
		// shout
		sendChat(CHAT_TYPE_SHOUT);
		handled = TRUE;
	}
	else if (KEY_RETURN == key && mask == MASK_SHIFT)
	{
		// whisper
		sendChat(CHAT_TYPE_WHISPER);
		handled = TRUE;
	}


	if((mask == MASK_ALT) && isTornOff())
	{
		LLFloaterIMContainer* floater_container = LLFloaterIMContainer::getInstance();
		if ((KEY_UP == key) || (KEY_LEFT == key))
		{
			floater_container->selectNextorPreviousConversation(false);
			handled = TRUE;
		}
		if ((KEY_DOWN == key ) || (KEY_RIGHT == key))
		{
			floater_container->selectNextorPreviousConversation(true);
			handled = TRUE;
		}
	}

	return handled;
}

BOOL LLFloaterIMNearbyChat::matchChatTypeTrigger(const std::string& in_str, std::string* out_str)
{
	U32 in_len = in_str.length();
	S32 cnt = sizeof(sChatTypeTriggers) / sizeof(*sChatTypeTriggers);
	
	bool string_was_found = false;

	for (S32 n = 0; n < cnt && !string_was_found; n++)
	{
		if (in_len <= sChatTypeTriggers[n].name.length())
		{
			std::string trigger_trunc = sChatTypeTriggers[n].name;
			LLStringUtil::truncate(trigger_trunc, in_len);

			if (!LLStringUtil::compareInsensitive(in_str, trigger_trunc))
			{
				*out_str = sChatTypeTriggers[n].name;
				string_was_found = true;
			}
		}
	}

	return string_was_found;
}

void LLFloaterIMNearbyChat::onChatBoxKeystroke()
{
	LLFloaterIMContainer* im_box = LLFloaterIMContainer::findInstance();
	if (im_box)
	{
		im_box->flashConversationItemWidget(mSessionID,false);
	}

	LLFirstUse::otherAvatarChatFirst(false);

	LLWString raw_text = mInputEditor->getWText();

	// Can't trim the end, because that will cause autocompletion
	// to eat trailing spaces that might be part of a gesture.
	LLWStringUtil::trimHead(raw_text);

	S32 length = raw_text.length();

	if( (length > 0) && (raw_text[0] != '/') )  // forward slash is used for escape (eg. emote) sequences
	{
		gAgent.startTyping();
	}
	else
	{
		gAgent.stopTyping();
	}

	/* Doesn't work -- can't tell the difference between a backspace
	   that killed the selection vs. backspace at the end of line.
	if (length > 1 
		&& text[0] == '/'
		&& key == KEY_BACKSPACE)
	{
		// the selection will already be deleted, but we need to trim
		// off the character before
		std::string new_text = raw_text.substr(0, length-1);
		mInputEditor->setText( new_text );
		mInputEditor->setCursorToEnd();
		length = length - 1;
	}
	*/

	KEY key = gKeyboard->currentKey();

	// Ignore "special" keys, like backspace, arrows, etc.
	if (length > 1 
		&& raw_text[0] == '/'
		&& key < KEY_SPECIAL)
	{
		// we're starting a gesture, attempt to autocomplete

		std::string utf8_trigger = wstring_to_utf8str(raw_text);
		std::string utf8_out_str(utf8_trigger);

		if (LLGestureMgr::instance().matchPrefix(utf8_trigger, &utf8_out_str))
		{
			std::string rest_of_match = utf8_out_str.substr(utf8_trigger.size());
			if (!rest_of_match.empty())
			{
				mInputEditor->setText(utf8_trigger + rest_of_match); // keep original capitalization for user-entered part
				// Select to end of line, starting from the character
				// after the last one the user typed.
				mInputEditor->selectByCursorPosition(utf8_out_str.size()-rest_of_match.size(),utf8_out_str.size());
			}

		}
		else if (matchChatTypeTrigger(utf8_trigger, &utf8_out_str))
		{
			std::string rest_of_match = utf8_out_str.substr(utf8_trigger.size());
			mInputEditor->setText(utf8_trigger + rest_of_match + " "); // keep original capitalization for user-entered part
			mInputEditor->endOfDoc();
		}

		//LL_INFOS() << "GESTUREDEBUG " << trigger 
		//	<< " len " << length
		//	<< " outlen " << out_str.getLength()
		//	<< LL_ENDL;
	}
}

// static
void LLFloaterIMNearbyChat::onChatBoxFocusLost()
{
	// stop typing animation
	gAgent.stopTyping();
}

void LLFloaterIMNearbyChat::onChatBoxFocusReceived()
{
	mInputEditor->setEnabled(!gDisconnected);
}

EChatType LLFloaterIMNearbyChat::processChatTypeTriggers(EChatType type, std::string &str)
{
	U32 length = str.length();
	S32 cnt = sizeof(sChatTypeTriggers) / sizeof(*sChatTypeTriggers);
	
	for (S32 n = 0; n < cnt; n++)
	{
		if (length >= sChatTypeTriggers[n].name.length())
		{
			std::string trigger = str.substr(0, sChatTypeTriggers[n].name.length());

			if (!LLStringUtil::compareInsensitive(trigger, sChatTypeTriggers[n].name))
			{
				U32 trigger_length = sChatTypeTriggers[n].name.length();

				// It's to remove space after trigger name
				if (length > trigger_length && str[trigger_length] == ' ')
					trigger_length++;

				str = str.substr(trigger_length, length);

				if (CHAT_TYPE_NORMAL == type)
					return sChatTypeTriggers[n].type;
				else
					break;
			}
		}
	}

	return type;
}

void LLFloaterIMNearbyChat::sendChat( EChatType type )
{
	if (mInputEditor)
	{
		LLWString text = mInputEditor->getWText();
		LLWStringUtil::trim(text);
		LLWStringUtil::replaceChar(text,182,'\n'); // Convert paragraph symbols back into newlines.
		if (!text.empty())
		{
			// Check if this is destined for another channel
			S32 channel = 0;
			stripChannelNumber(text, &channel);
			
			std::string utf8text = wstring_to_utf8str(text);
			// Try to trigger a gesture, if not chat to a script.
			std::string utf8_revised_text;
			if (0 == channel)
			{
				// discard returned "found" boolean
				if(!LLGestureMgr::instance().triggerAndReviseString(utf8text, &utf8_revised_text))
				{
					utf8_revised_text = utf8text;
				}
			}
			else
			{
				utf8_revised_text = utf8text;
			}

			utf8_revised_text = utf8str_trim(utf8_revised_text);

			type = processChatTypeTriggers(type, utf8_revised_text);

			if (!utf8_revised_text.empty())
			{
				// Chat with animation
				sendChatFromViewer(utf8_revised_text, type, gSavedSettings.getBOOL("PlayChatAnim"));
			}
		}

		mInputEditor->setText(LLStringExplicit(""));
	}

	gAgent.stopTyping();

	// If the user wants to stop chatting on hitting return, lose focus
	// and go out of chat mode.
	if (gSavedSettings.getBOOL("CloseChatOnReturn"))
	{
		stopChat();
	}
}

void LLFloaterIMNearbyChat::addMessage(const LLChat& chat,bool archive,const LLSD &args)
{
	appendMessage(chat, args);

	if(archive)
	{
		mMessageArchive.push_back(chat);
		if(mMessageArchive.size() > 200)
		{
			mMessageArchive.erase(mMessageArchive.begin());
		}
	}

	// logging
	if (!args["do_not_log"].asBoolean() && gSavedPerAccountSettings.getS32("KeepConversationLogTranscripts") > 1)
	{
		std::string from_name = chat.mFromName;

		if (chat.mSourceType == CHAT_SOURCE_AGENT)
		{
			// if the chat is coming from an agent, log the complete name
			LLAvatarName av_name;
			LLAvatarNameCache::get(chat.mFromID, &av_name);

			if (!av_name.isDisplayNameDefault())
			{
				from_name = av_name.getCompleteName();
			}
		}

		LLLogChat::saveHistory("chat", from_name, chat.mFromID, chat.mText);
	}
}


void LLFloaterIMNearbyChat::onChatBoxCommit()
{
	sendChat(CHAT_TYPE_NORMAL);

	gAgent.stopTyping();
}

void LLFloaterIMNearbyChat::displaySpeakingIndicator()
{
	LLSpeakerMgr::speaker_list_t speaker_list;
	LLUUID id;

	id.setNull();
	mSpeakerMgr->update(FALSE);
	mSpeakerMgr->getSpeakerList(&speaker_list, FALSE);

	for (LLSpeakerMgr::speaker_list_t::iterator i = speaker_list.begin(); i != speaker_list.end(); ++i)
	{
		LLPointer<LLSpeaker> s = *i;
		if (s->mSpeechVolume > 0 || s->mStatus == LLSpeaker::STATUS_SPEAKING)
		{
			id = s->mID;
			break;
		}
	}
}

void LLFloaterIMNearbyChat::sendChatFromViewer(const std::string &utf8text, EChatType type, BOOL animate)
{
	sendChatFromViewer(utf8str_to_wstring(utf8text), type, animate);
}

void LLFloaterIMNearbyChat::sendChatFromViewer(const LLWString &wtext, EChatType type, BOOL animate)
{
	// Look for "/20 foo" channel chats.
	S32 channel = 0;
	LLWString out_text = stripChannelNumber(wtext, &channel);
	std::string utf8_out_text = wstring_to_utf8str(out_text);
	std::string utf8_text = wstring_to_utf8str(wtext);

	utf8_text = utf8str_trim(utf8_text);
	if (!utf8_text.empty())
	{
		utf8_text = utf8str_truncate(utf8_text, MAX_STRING - 1);
	}

	// Don't animate for chats people can't hear (chat to scripts)
	if (animate && (channel == 0))
	{
		if (type == CHAT_TYPE_WHISPER)
		{
			LL_DEBUGS() << "You whisper " << utf8_text << LL_ENDL;
			gAgent.sendAnimationRequest(ANIM_AGENT_WHISPER, ANIM_REQUEST_START);
		}
		else if (type == CHAT_TYPE_NORMAL)
		{
			LL_DEBUGS() << "You say " << utf8_text << LL_ENDL;
			gAgent.sendAnimationRequest(ANIM_AGENT_TALK, ANIM_REQUEST_START);
		}
		else if (type == CHAT_TYPE_SHOUT)
		{
			LL_DEBUGS() << "You shout " << utf8_text << LL_ENDL;
			gAgent.sendAnimationRequest(ANIM_AGENT_SHOUT, ANIM_REQUEST_START);
		}
		else
		{
			LL_INFOS() << "send_chat_from_viewer() - invalid volume" << LL_ENDL;
			return;
		}
	}
	else
	{
		if (type != CHAT_TYPE_START && type != CHAT_TYPE_STOP)
		{
			LL_DEBUGS() << "Channel chat: " << utf8_text << LL_ENDL;
		}
	}

	send_chat_from_viewer(utf8_out_text, type, channel);
}

// static 
bool LLFloaterIMNearbyChat::isWordsName(const std::string& name)
{
	// checking to see if it's display name plus username in parentheses
	S32 open_paren = name.find(" (", 0);
	S32 close_paren = name.find(')', 0);

	if (open_paren != std::string::npos &&
		close_paren == name.length()-1)
	{
		return true;
	}
	else
	{
		//checking for a single space
		S32 pos = name.find(' ', 0);
		return std::string::npos != pos && name.rfind(' ', name.length()) == pos && 0 != pos && name.length()-1 != pos;
	}
}

// static 
void LLFloaterIMNearbyChat::startChat(const char* line)
{
	LLFloaterIMNearbyChat* nearby_chat = LLFloaterReg::getTypedInstance<LLFloaterIMNearbyChat>("nearby_chat");
	if (nearby_chat)
	{
		if(!nearby_chat->isTornOff())
		{
			LLFloaterIMContainer::getInstance()->selectConversation(LLUUID(NULL));
		}
		if(nearby_chat->isMinimized())
		{
			nearby_chat->setMinimized(false);
		}
		nearby_chat->show();
		nearby_chat->setFocus(TRUE);

		if (line)
		{
			std::string line_string(line);
			nearby_chat->mInputEditor->setText(line_string);
		}

		nearby_chat->mInputEditor->endOfDoc();
	}
}

// Exit "chat mode" and do the appropriate focus changes
// static
void LLFloaterIMNearbyChat::stopChat()
{
	LLFloaterIMNearbyChat* nearby_chat = LLFloaterReg::getTypedInstance<LLFloaterIMNearbyChat>("nearby_chat");
	if (nearby_chat)
	{
		nearby_chat->mInputEditor->setFocus(FALSE);
	    gAgent.stopTyping();
	}
}

// If input of the form "/20foo" or "/20 foo", returns "foo" and channel 20.
// Otherwise returns input and channel 0.
LLWString LLFloaterIMNearbyChat::stripChannelNumber(const LLWString &mesg, S32* channel)
{
	if (mesg[0] == '/'
		&& mesg[1] == '/')
	{
		// This is a "repeat channel send"
		*channel = sLastSpecialChatChannel;
		return mesg.substr(2, mesg.length() - 2);
	}
	else if (mesg[0] == '/'
			 && mesg[1]
			 && (LLStringOps::isDigit(mesg[1])
				 || (mesg[1] == '-' && mesg[2] && LLStringOps::isDigit(mesg[2]))))
	{
		// This a special "/20" speak on a channel
		S32 pos = 0;

		// Copy the channel number into a string
		LLWString channel_string;
		llwchar c;
		do
		{
			c = mesg[pos+1];
			channel_string.push_back(c);
			pos++;
		}
		while(c && pos < 64 && (LLStringOps::isDigit(c) || (pos==1 && c =='-')));
		
		// Move the pointer forward to the first non-whitespace char
		// Check isspace before looping, so we can handle "/33foo"
		// as well as "/33 foo"
		while(c && iswspace(c))
		{
			c = mesg[pos+1];
			pos++;
		}
		
		sLastSpecialChatChannel = strtol(wstring_to_utf8str(channel_string).c_str(), NULL, 10);
		*channel = sLastSpecialChatChannel;
		return mesg.substr(pos, mesg.length() - pos);
	}
	else
	{
		// This is normal chat.
		*channel = 0;
		return mesg;
	}
}

//void send_chat_from_viewer(const std::string& utf8_out_text, EChatType type, S32 channel)
// [RLVa:KB] - Checked: 2010-02-27 (RLVa-1.2.0b) | Modified: RLVa-0.2.2a
void send_chat_from_viewer(std::string utf8_out_text, EChatType type, S32 channel)
// [/RLVa:KB]
{
<<<<<<< HEAD
// [RLVa:KB] - Checked: 2010-02-27 (RLVa-1.2.0b) | Modified: RLVa-1.2.0a
	// Only process chat messages (ie not CHAT_TYPE_START, CHAT_TYPE_STOP, etc)
	if ( (RlvActions::isRlvEnabled()) && ( (CHAT_TYPE_WHISPER == type) || (CHAT_TYPE_NORMAL == type) || (CHAT_TYPE_SHOUT == type) ) )
	{
		if (0 == channel)
		{
			// Clamp the volume of the chat if needed
			type = RlvActions::checkChatVolume(type);

			// Redirect chat if needed
			if ( ( (gRlvHandler.hasBehaviour(RLV_BHVR_REDIRCHAT) || (gRlvHandler.hasBehaviour(RLV_BHVR_REDIREMOTE)) ) && 
				 (gRlvHandler.redirectChatOrEmote(utf8_out_text)) ) )
			{
				return;
			}

			// Filter public chat if sendchat restricted
			if (gRlvHandler.hasBehaviour(RLV_BHVR_SENDCHAT))
				gRlvHandler.filterChat(utf8_out_text, true);
		}
		else
		{
			// Don't allow chat on a non-public channel if sendchannel restricted (unless the channel is an exception)
			if (!RlvActions::canSendChannel(channel))
				return;

			// Don't allow chat on debug channel if @sendchat, @redirchat or @rediremote restricted (shows as public chat on viewers)
			if (CHAT_CHANNEL_DEBUG == channel)
			{
				bool fIsEmote = RlvUtil::isEmote(utf8_out_text);
				if ( (gRlvHandler.hasBehaviour(RLV_BHVR_SENDCHAT)) || 
					 ((!fIsEmote) && (gRlvHandler.hasBehaviour(RLV_BHVR_REDIRCHAT))) || 
					 ((fIsEmote) && (gRlvHandler.hasBehaviour(RLV_BHVR_REDIREMOTE))) )
				{
					return;
				}
			}
		}
	}
// [/RLVa:KB]

	LLMessageSystem* msg = gMessageSystem;
	msg->newMessageFast(_PREHASH_ChatFromViewer);
	msg->nextBlockFast(_PREHASH_AgentData);
	msg->addUUIDFast(_PREHASH_AgentID, gAgent.getID());
	msg->addUUIDFast(_PREHASH_SessionID, gAgent.getSessionID());
	msg->nextBlockFast(_PREHASH_ChatData);
	msg->addStringFast(_PREHASH_Message, utf8_out_text);
	msg->addU8Fast(_PREHASH_Type, type);
	msg->addS32("Channel", channel);

	gAgent.sendReliableMessage();

	add(LLStatViewer::CHAT_COUNT, 1);
=======
    LLMessageSystem* msg = gMessageSystem;

    if (channel >= 0)
    {
        msg->newMessageFast(_PREHASH_ChatFromViewer);
        msg->nextBlockFast(_PREHASH_AgentData);
        msg->addUUIDFast(_PREHASH_AgentID, gAgent.getID());
        msg->addUUIDFast(_PREHASH_SessionID, gAgent.getSessionID());
        msg->nextBlockFast(_PREHASH_ChatData);
        msg->addStringFast(_PREHASH_Message, utf8_out_text);
        msg->addU8Fast(_PREHASH_Type, type);
        msg->addS32("Channel", channel);

    }
    else
    {
        // Hack: ChatFromViewer doesn't allow negative channels
        msg->newMessage("ScriptDialogReply");
        msg->nextBlock("AgentData");
        msg->addUUID("AgentID", gAgentID);
        msg->addUUID("SessionID", gAgentSessionID);
        msg->nextBlock("Data");
        msg->addUUID("ObjectID", gAgentID);
        msg->addS32("ChatChannel", channel);
        msg->addS32("ButtonIndex", 0);
        msg->addString("ButtonLabel", utf8_out_text);
    }

    gAgent.sendReliableMessage();
    add(LLStatViewer::CHAT_COUNT, 1);
>>>>>>> 9cacb279
}

class LLChatCommandHandler : public LLCommandHandler
{
public:
	// not allowed from outside the app
	LLChatCommandHandler() : LLCommandHandler("chat", UNTRUSTED_BLOCK) { }

    // Your code here
	bool handle(const LLSD& tokens, const LLSD& query_map,
				LLMediaCtrl* web)
	{
		bool retval = false;
		// Need at least 2 tokens to have a valid message.
		if (tokens.size() < 2)
		{
			retval = false;
		}
		else
		{
		S32 channel = tokens[0].asInteger();
			// VWR-19499 Restrict function to chat channels greater than 0.
			if ((channel > 0) && (channel < CHAT_CHANNEL_DEBUG))
			{
				retval = true;
		// Send unescaped message, see EXT-6353.
		std::string unescaped_mesg (LLURI::unescape(tokens[1].asString()));
		send_chat_from_viewer(unescaped_mesg, CHAT_TYPE_NORMAL, channel);
			}
			else
			{
				retval = false;
				// Tell us this is an unsupported SLurl.
			}
		}
		return retval;
	}
};

// Creating the object registers with the dispatcher.
LLChatCommandHandler gChatHandler;<|MERGE_RESOLUTION|>--- conflicted
+++ resolved
@@ -849,7 +849,6 @@
 void send_chat_from_viewer(std::string utf8_out_text, EChatType type, S32 channel)
 // [/RLVa:KB]
 {
-<<<<<<< HEAD
 // [RLVa:KB] - Checked: 2010-02-27 (RLVa-1.2.0b) | Modified: RLVa-1.2.0a
 	// Only process chat messages (ie not CHAT_TYPE_START, CHAT_TYPE_STOP, etc)
 	if ( (RlvActions::isRlvEnabled()) && ( (CHAT_TYPE_WHISPER == type) || (CHAT_TYPE_NORMAL == type) || (CHAT_TYPE_SHOUT == type) ) )
@@ -891,20 +890,6 @@
 	}
 // [/RLVa:KB]
 
-	LLMessageSystem* msg = gMessageSystem;
-	msg->newMessageFast(_PREHASH_ChatFromViewer);
-	msg->nextBlockFast(_PREHASH_AgentData);
-	msg->addUUIDFast(_PREHASH_AgentID, gAgent.getID());
-	msg->addUUIDFast(_PREHASH_SessionID, gAgent.getSessionID());
-	msg->nextBlockFast(_PREHASH_ChatData);
-	msg->addStringFast(_PREHASH_Message, utf8_out_text);
-	msg->addU8Fast(_PREHASH_Type, type);
-	msg->addS32("Channel", channel);
-
-	gAgent.sendReliableMessage();
-
-	add(LLStatViewer::CHAT_COUNT, 1);
-=======
     LLMessageSystem* msg = gMessageSystem;
 
     if (channel >= 0)
@@ -935,7 +920,6 @@
 
     gAgent.sendReliableMessage();
     add(LLStatViewer::CHAT_COUNT, 1);
->>>>>>> 9cacb279
 }
 
 class LLChatCommandHandler : public LLCommandHandler
