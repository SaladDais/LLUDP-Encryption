--- conflicted
+++ resolved
@@ -139,9 +139,6 @@
 				  "https://my.aditi.lindenlab.com/",
 				  "Aditi");
 
-<<<<<<< HEAD
-#if 0 //<FS:AW disabled for meeting havok sublicense requirements/>
-=======
     // dump example grid file...
     //llofstream out_llsd_xml;
     //std::string default_grid_file = gDirUtilp->getExpandedFilename(LL_PATH_APP_SETTINGS, "default_grids.xml");
@@ -149,7 +146,7 @@
     //LLSDSerialize::toPrettyXML(mGridList, out_llsd_xml);
     //out_llsd_xml.close();
 
->>>>>>> bc787063
+#if 0 //<FS:AW disabled for meeting havok sublicense requirements/>
 	LLSD other_grids;
 	llifstream llsd_xml;
 	if (!grid_file.empty())
