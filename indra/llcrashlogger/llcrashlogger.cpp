--- conflicted
+++ resolved
@@ -80,14 +80,10 @@
 };
 
 LLCrashLogger::LLCrashLogger() :
-<<<<<<< HEAD
 // [SL:KB] - Patch: Viewer-CrashLookup | Checked: 2011-03-24 (Catznip-2.6.0a) | Added: Catznip-2.6.0a
 	mCrashLookup(NULL),
 // [/SL:KB]
 	mCrashBehavior(CRASH_BEHAVIOR_ASK),
-=======
-	mCrashBehavior(CRASH_BEHAVIOR_ALWAYS_SEND),
->>>>>>> 812ad1b6
 	mCrashInPreviousExec(false),
 	mCrashSettings("CrashSettings"),
 	mSentCrashLogs(false),
@@ -320,8 +316,6 @@
 	return mCrashInfo;
 }
 
-const char* const CRASH_SETTINGS_FILE = "settings_crash_behavior.xml";
-
 S32 LLCrashLogger::loadCrashBehaviorSetting()
 {
 	// First check user_settings (in the user's home dir)
@@ -385,8 +379,7 @@
 	gBreak = false;
 	for(int i = 0; i < retries; ++i)
 	{
-<<<<<<< HEAD
-		status_message = llformat("%s, try %d...", msg.c_str(), i+1);
+		//status_message = llformat("%s, try %d...", msg.c_str(), i+1);
 //		LLHTTPClient::post(host, data, new LLCrashLoggerResponder(), timeout);
 // [SL:KB] - Patch: Viewer-CrashReporting | Checked: 2011-03-24 (Catznip-2.6.0a) | Modified: Catznip-2.6.0a
 		static const std::string BOUNDARY("------------abcdef012345xyZ");
@@ -465,11 +458,9 @@
 		// Send request
 		LLHTTPClient::postRaw(host, data, size, new LLCrashLoggerResponder(), headers);
 // [/SL:KB]
-
-=======
-		updateApplication(llformat("%s, try %d...", msg.c_str(), i+1));
-		LLHTTPClient::post(host, data, new LLCrashLoggerResponder(), timeout);
->>>>>>> 812ad1b6
+		//updateApplication(llformat("%s, try %d...", msg.c_str(), i+1));
+		//LLHTTPClient::post(host, data, new LLCrashLoggerResponder(), timeout);
+
 		while(!gBreak)
 		{
 			updateApplication(); // No new message, just pump the IO
@@ -495,12 +486,8 @@
 //															   "SecondLifeCrashReport");
 // [SL:KB] - Patch: Viewer-CrashReporting | Checked: 2010-11-14 (Catznip-2.6.0a) | Added: Catznip-2.4.0a
 	std::string dump_path = gDirUtilp->getExpandedFilename(LL_PATH_LOGS,
-<<<<<<< HEAD
 															   "FirestormCrashReport");
 // [/SL:KB]
-=======
-														   "SecondLifeCrashReport");
->>>>>>> 812ad1b6
 	std::string report_file = dump_path + ".log";
 
 	std::ofstream out_file(report_file.c_str());
