--- conflicted
+++ resolved
@@ -150,15 +150,11 @@
 	void triggerSound(const LLUUID &sound_id, const LLUUID& owner_id, const F32 gain,
 					  const S32 type = LLAudioEngine::AUDIO_TYPE_NONE,
 					  const LLVector3d &pos_global = LLVector3d::zero,
-<<<<<<< HEAD
-							  const LLUUID& source_object = LLUUID::null);
-=======
 					  // <FS:Testy> Optional parameter for setting the audio source UUID
 					  // const LLUUID& source_object = LLUUID::null);
 					  const LLUUID& source_object = LLUUID::null,
 					  const LLUUID& audio_source_id = LLUUID::null);
 
->>>>>>> c33f949d
 	// NaCl End
 	void triggerSound(SoundData& soundData);
 
