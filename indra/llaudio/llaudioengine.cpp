 /** 
 * @file audioengine.cpp
 * @brief implementation of LLAudioEngine class abstracting the Open
 * AL audio support
 *
 * $LicenseInfo:firstyear=2000&license=viewerlgpl$
 * Second Life Viewer Source Code
 * Copyright (C) 2010, Linden Research, Inc.
 * 
 * This library is free software; you can redistribute it and/or
 * modify it under the terms of the GNU Lesser General Public
 * License as published by the Free Software Foundation;
 * version 2.1 of the License only.
 * 
 * This library is distributed in the hope that it will be useful,
 * but WITHOUT ANY WARRANTY; without even the implied warranty of
 * MERCHANTABILITY or FITNESS FOR A PARTICULAR PURPOSE.  See the GNU
 * Lesser General Public License for more details.
 * 
 * You should have received a copy of the GNU Lesser General Public
 * License along with this library; if not, write to the Free Software
 * Foundation, Inc., 51 Franklin Street, Fifth Floor, Boston, MA  02110-1301  USA
 * 
 * Linden Research, Inc., 945 Battery Street, San Francisco, CA  94111  USA
 * $/LicenseInfo$
 */

#include "linden_common.h"

#include "llaudioengine.h"
#include "llstreamingaudio.h"

#include "llerror.h"
#include "llmath.h"

#include "sound_ids.h"  // temporary hack for min/max distances

#include "llvfs.h"
#include "lldir.h"
#include "llaudiodecodemgr.h"
#include "llassetstorage.h"


// necessary for grabbing sounds from sim (implemented in viewer)	
extern void request_sound(const LLUUID &sound_guid);

LLAudioEngine* gAudiop = NULL;

// NaCl - Sound explorer
S32 LLAudioSource::sSoundHistoryPruneCounter;
// NaCl End

//
// LLAudioEngine implementation
//


LLAudioEngine::LLAudioEngine()
{
	setDefaults();
}


LLAudioEngine::~LLAudioEngine()
{
}

LLStreamingAudioInterface* LLAudioEngine::getStreamingAudioImpl()
{
	return mStreamingAudioImpl;
}

void LLAudioEngine::setStreamingAudioImpl(LLStreamingAudioInterface *impl)
{
	// <FS> FMOD fixes
	if (mStreamingAudioImpl)
		delete mStreamingAudioImpl;
	// </FS>
	mStreamingAudioImpl = impl;
}

void LLAudioEngine::setDefaults()
{
	mMaxWindGain = 1.f;

	mListenerp = NULL;

	mMuted = false;
	mUserData = NULL;

	mLastStatus = 0;

	mNumChannels = 0;
	mEnableWind = false;

	S32 i;
	for (i = 0; i < MAX_CHANNELS; i++)
	{
		mChannels[i] = NULL;
	}
	for (i = 0; i < MAX_BUFFERS; i++)
	{
		mBuffers[i] = NULL;
	}

	mMasterGain = 1.f;
	// Setting mInternalGain to an out of range value fixes the issue reported in STORM-830.
	// There is an edge case in setMasterGain during startup which prevents setInternalGain from 
	// being called if the master volume setting and mInternalGain both equal 0, so using -1 forces
	// the if statement in setMasterGain to execute when the viewer starts up.
	mInternalGain = -1.f;
	mNextWindUpdate = 0.f;

	mStreamingAudioImpl = NULL;

	for (U32 i = 0; i < LLAudioEngine::AUDIO_TYPE_COUNT; i++)
		mSecondaryGain[i] = 1.0f;
}


bool LLAudioEngine::init(const S32 num_channels, void* userdata)
{
	setDefaults();

	mNumChannels = num_channels;
	mUserData = userdata;
	
	allocateListener();

	// Initialize the decode manager
	gAudioDecodeMgrp = new LLAudioDecodeMgr;

	LL_INFOS("AudioEngine") << "LLAudioEngine::init() AudioEngine successfully initialized" << LL_ENDL;

	return true;
}


void LLAudioEngine::shutdown()
{
	// <FS> FMOD fixes
	// Clean up streaming audio
	delete mStreamingAudioImpl;
	mStreamingAudioImpl = NULL;
	// </FS>

	// Clean up decode manager
	delete gAudioDecodeMgrp;
	gAudioDecodeMgrp = NULL;

	// Clean up wind source
	cleanupWind();

	// Clean up audio sources
	source_map::iterator iter_src;
	for (iter_src = mAllSources.begin(); iter_src != mAllSources.end(); iter_src++)
	{
		delete iter_src->second;
	}


	// Clean up audio data
	data_map::iterator iter_data;
	for (iter_data = mAllData.begin(); iter_data != mAllData.end(); iter_data++)
	{
		delete iter_data->second;
	}


	// Clean up channels
	S32 i;
	for (i = 0; i < MAX_CHANNELS; i++)
	{
		delete mChannels[i];
		mChannels[i] = NULL;
	}

	// Clean up buffers
	for (i = 0; i < MAX_BUFFERS; i++)
	{
		delete mBuffers[i];
		mBuffers[i] = NULL;
	}
}


// virtual
void LLAudioEngine::startInternetStream(const std::string& url)
{
	if (mStreamingAudioImpl)
		mStreamingAudioImpl->start(url);
}


// virtual
void LLAudioEngine::stopInternetStream()
{
	if (mStreamingAudioImpl)
		mStreamingAudioImpl->stop();
}

// virtual
void LLAudioEngine::pauseInternetStream(S32 pause)
{
	if (mStreamingAudioImpl)
		mStreamingAudioImpl->pause(pause);
}

// virtual
void LLAudioEngine::updateInternetStream()
{
	if (mStreamingAudioImpl)
		mStreamingAudioImpl->update();
}

// virtual
LLAudioEngine::LLAudioPlayState LLAudioEngine::isInternetStreamPlaying()
{
	if (mStreamingAudioImpl)
		return (LLAudioEngine::LLAudioPlayState) mStreamingAudioImpl->isPlaying();

	return LLAudioEngine::AUDIO_STOPPED; // Stopped
}


// virtual
void LLAudioEngine::setInternetStreamGain(F32 vol)
{
	if (mStreamingAudioImpl)
		mStreamingAudioImpl->setGain(vol);
}

// virtual
std::string LLAudioEngine::getInternetStreamURL()
{
	if (mStreamingAudioImpl)
		return mStreamingAudioImpl->getURL();
	else return std::string();
}


void LLAudioEngine::updateChannels()
{
	S32 i;
	for (i = 0; i < MAX_CHANNELS; i++)
	{
		if (mChannels[i])
		{
			mChannels[i]->updateBuffer();
			mChannels[i]->update3DPosition();
			mChannels[i]->updateLoop();
		}
	}
}

static const F32 default_max_decode_time = .002f; // 2 ms
void LLAudioEngine::idle(F32 max_decode_time)
{
	if (max_decode_time <= 0.f)
	{
		max_decode_time = default_max_decode_time;
	}
	
	// "Update" all of our audio sources, clean up dead ones.
	// Primarily does position updating, cleanup of unused audio sources.
	// Also does regeneration of the current priority of each audio source.

	S32 i;
	for (i = 0; i < MAX_BUFFERS; i++)
	{
		if (mBuffers[i])
		{
			mBuffers[i]->mInUse = false;
		}
	}

	F32 max_priority = -1.f;
	LLAudioSource *max_sourcep = NULL; // Maximum priority source without a channel
	source_map::iterator iter;
	for (iter = mAllSources.begin(); iter != mAllSources.end();)
	{
		LLAudioSource *sourcep = iter->second;

		// Update this source
		sourcep->update();
		sourcep->updatePriority();

		if (sourcep->isDone())
		{
			// The source is done playing, clean it up.
			delete sourcep;
			mAllSources.erase(iter++);
			continue;
		}

		if (sourcep->isMuted())
		{
			++iter;
		  	continue;
		}

		if (!sourcep->getChannel() && sourcep->getCurrentBuffer())
		{
			// We could potentially play this sound if its priority is high enough.
			if (sourcep->getPriority() > max_priority)
			{
				max_priority = sourcep->getPriority();
				max_sourcep = sourcep;
			}
		}

		// Move on to the next source
		iter++;
	}

	// Now, do priority-based organization of audio sources.
	// All channels used, check priorities.
	// Find channel with lowest priority
	if (max_sourcep)
	{
		LLAudioChannel *channelp = getFreeChannel(max_priority);
		if (channelp)
		{
			//LL_INFOS() << "Replacing source in channel due to priority!" << LL_ENDL;
			max_sourcep->setChannel(channelp);
			channelp->setSource(max_sourcep);
			if (max_sourcep->isSyncSlave())
			{
				// A sync slave, it doesn't start playing until it's synced up with the master.
				// Flag this channel as waiting for sync, and return true.
				channelp->setWaiting(true);
			}
			else
			{
				channelp->setWaiting(false);
				channelp->play();
			}
		}
	}

	
	// Do this BEFORE we update the channels
	// Update the channels to sync up with any changes that the source made,
	// such as changing what sound was playing.
	updateChannels();

	// Update queued sounds (switch to next queued data if the current has finished playing)
	for (iter = mAllSources.begin(); iter != mAllSources.end(); ++iter)
	{
		// This is lame, instead of this I could actually iterate through all the sources
		// attached to each channel, since only those with active channels
		// can have anything interesting happen with their queue? (Maybe not true)
		LLAudioSource *sourcep = iter->second;
		if (!sourcep->mQueuedDatap || sourcep->isMuted())
		{
			// Muted, or nothing queued, so we don't care.
			continue;
		}

		LLAudioChannel *channelp = sourcep->getChannel();
		if (!channelp)
		{
			// This sound isn't playing, so we just process move the queue
			sourcep->mCurrentDatap = sourcep->mQueuedDatap;
			sourcep->mQueuedDatap = NULL;

			// Reset the timer so the source doesn't die.
			sourcep->mAgeTimer.reset();
			// Make sure we have the buffer set up if we just decoded the data
			if (sourcep->mCurrentDatap)
			{
				updateBufferForData(sourcep->mCurrentDatap);
			}

			// Actually play the associated data.
			sourcep->setupChannel();
			channelp = sourcep->getChannel();
			if (channelp)
			{
				channelp->updateBuffer();
				sourcep->getChannel()->play();
			}
			continue;
		}
		else
		{
			// Check to see if the current sound is done playing, or looped.
			if (!channelp->isPlaying())
			{
				sourcep->mCurrentDatap = sourcep->mQueuedDatap;
				sourcep->mQueuedDatap = NULL;

				// Reset the timer so the source doesn't die.
				sourcep->mAgeTimer.reset();

				// Make sure we have the buffer set up if we just decoded the data
				if (sourcep->mCurrentDatap)
				{
					updateBufferForData(sourcep->mCurrentDatap);
				}

				// Actually play the associated data.
				sourcep->setupChannel();
				channelp->updateBuffer();
				sourcep->getChannel()->play();
			}
			else if (sourcep->isLoop())
			{
				// It's a loop, we need to check and see if we're done with it.
				if (channelp->mLoopedThisFrame)
				{
					sourcep->mCurrentDatap = sourcep->mQueuedDatap;
					sourcep->mQueuedDatap = NULL;

					// Actually, should do a time sync so if we're a loop master/slave
					// we don't drift away.
					sourcep->setupChannel();
					sourcep->getChannel()->play();
				}
			}
		}
	}

	// Lame, update the channels AGAIN.
	// Update the channels to sync up with any changes that the source made,
	// such as changing what sound was playing.
	updateChannels();
	
	// Hack!  For now, just use a global sync master;
	LLAudioSource *sync_masterp = NULL;
	LLAudioChannel *master_channelp = NULL;
	F32 max_sm_priority = -1.f;
	for (iter = mAllSources.begin(); iter != mAllSources.end(); ++iter)
	{
		LLAudioSource *sourcep = iter->second;
		if (sourcep->isMuted())
		{
			continue;
		}
		if (sourcep->isSyncMaster())
		{
			if (sourcep->getPriority() > max_sm_priority)
			{
				sync_masterp = sourcep;
				master_channelp = sync_masterp->getChannel();
				max_sm_priority = sourcep->getPriority();
			}
		}
	}

	if (master_channelp && master_channelp->mLoopedThisFrame)
	{
		// Synchronize loop slaves with their masters
		// Update queued sounds (switch to next queued data if the current has finished playing)
		for (iter = mAllSources.begin(); iter != mAllSources.end(); ++iter)
		{
			LLAudioSource *sourcep = iter->second;

			if (!sourcep->isSyncSlave())
			{
				// Not a loop slave, we don't need to do anything
				continue;
			}

			LLAudioChannel *channelp = sourcep->getChannel();
			if (!channelp)
			{
				// Not playing, don't need to bother.
				continue;
			}

			if (!channelp->isPlaying())
			{
				// Now we need to check if our loop master has just looped, and
				// start playback if that's the case.
				if (sync_masterp->getChannel())
				{
					channelp->playSynced(master_channelp);
					channelp->setWaiting(false);
				}
			}
		}
	}

	// Sync up everything that the audio engine needs done.
	commitDeferredChanges();
	
	// Flush unused buffers that are stale enough
	for (i = 0; i < MAX_BUFFERS; i++)
	{
		if (mBuffers[i])
		{
			if (!mBuffers[i]->mInUse && mBuffers[i]->mLastUseTimer.getElapsedTimeF32() > 30.f)
			{
				//LL_INFOS() << "Flushing unused buffer!" << LL_ENDL;
				mBuffers[i]->mAudioDatap->mBufferp = NULL;
				delete mBuffers[i];
				mBuffers[i] = NULL;
			}
		}
	}


	// Clear all of the looped flags for the channels
	for (i = 0; i < MAX_CHANNELS; i++)
	{
		if (mChannels[i])
		{
			mChannels[i]->mLoopedThisFrame = false;
		}
	}

	// Decode audio files
	gAudioDecodeMgrp->processQueue(max_decode_time);
	
	// Call this every frame, just in case we somehow
	// missed picking it up in all the places that can add
	// or request new data.
	startNextTransfer();

	updateInternetStream();
}



bool LLAudioEngine::updateBufferForData(LLAudioData *adp, const LLUUID &audio_uuid)
{
	if (!adp)
	{
		return false;
	}

	// Update the audio buffer first - load a sound if we have it.
	// Note that this could potentially cause us to waste time updating buffers
	// for sounds that actually aren't playing, although this should be mitigated
	// by the fact that we limit the number of buffers, and we flush buffers based
	// on priority.
	if (!adp->getBuffer())
	{
		if (adp->hasDecodedData())
		{
			adp->load();
		}
		else if (adp->hasLocalData())
		{
			if (audio_uuid.notNull())
			{
				gAudioDecodeMgrp->addDecodeRequest(audio_uuid);
			}
		}
		else
		{
			return false;
		}
	}
	return true;
}


void LLAudioEngine::enableWind(bool enable)
{
	if (enable && (!mEnableWind))
	{
		mEnableWind = initWind();
	}
	else if (mEnableWind && (!enable))
	{
		mEnableWind = false;
		cleanupWind();
	}
}


LLAudioBuffer * LLAudioEngine::getFreeBuffer()
{
	S32 i;
	for (i = 0; i < MAX_BUFFERS; i++)
	{
		if (!mBuffers[i])
		{
			mBuffers[i] = createBuffer();
			return mBuffers[i];
		}
	}


	// Grab the oldest unused buffer
	F32 max_age = -1.f;
	S32 buffer_id = -1;
	for (i = 0; i < MAX_BUFFERS; i++)
	{
		if (mBuffers[i])
		{
			if (!mBuffers[i]->mInUse)
			{
				if (mBuffers[i]->mLastUseTimer.getElapsedTimeF32() > max_age)
				{
					max_age = mBuffers[i]->mLastUseTimer.getElapsedTimeF32();
					buffer_id = i;
				}
			}
		}
	}

	if (buffer_id >= 0)
	{
		LL_DEBUGS() << "Taking over unused buffer " << buffer_id << LL_ENDL;
		//LL_INFOS() << "Flushing unused buffer!" << LL_ENDL;
		mBuffers[buffer_id]->mAudioDatap->mBufferp = NULL;
		delete mBuffers[buffer_id];
		mBuffers[buffer_id] = createBuffer();
		return mBuffers[buffer_id];
	}
	return NULL;
}


LLAudioChannel * LLAudioEngine::getFreeChannel(const F32 priority)
{
	S32 i;
	for (i = 0; i < mNumChannels; i++)
	{
		if (!mChannels[i])
		{
			// No channel allocated here, use it.
			mChannels[i] = createChannel();
			return mChannels[i];
		}
		else
		{
			// Channel is allocated but not playing right now, use it.
			if (!mChannels[i]->isPlaying() && !mChannels[i]->isWaiting())
			{
				mChannels[i]->cleanup();
				if (mChannels[i]->getSource())
				{
					mChannels[i]->getSource()->setChannel(NULL);
				}
				return mChannels[i];
			}
		}
	}

	// All channels used, check priorities.
	// Find channel with lowest priority and see if we want to replace it.
	F32 min_priority = 10000.f;
	LLAudioChannel *min_channelp = NULL;

	for (i = 0; i < mNumChannels; i++)
	{
		LLAudioChannel *channelp = mChannels[i];
		LLAudioSource *sourcep = channelp->getSource();
		if (sourcep->getPriority() < min_priority)
		{
			min_channelp = channelp;
			min_priority = sourcep->getPriority();
		}
	}

	if (min_priority > priority || !min_channelp)
	{
		// All playing channels have higher priority, return.
		return NULL;
	}

	// Flush the minimum priority channel, and return it.
	min_channelp->cleanup();
	min_channelp->getSource()->setChannel(NULL);
	return min_channelp;
}


void LLAudioEngine::cleanupBuffer(LLAudioBuffer *bufferp)
{
	S32 i;
	for (i = 0; i < MAX_BUFFERS; i++)
	{
		if (mBuffers[i] == bufferp)
		{
			delete mBuffers[i];
			mBuffers[i] = NULL;
		}
	}
}


bool LLAudioEngine::preloadSound(const LLUUID &uuid)
{
	LL_DEBUGS("AudioEngine")<<"( "<<uuid<<" )"<<LL_ENDL;

	// <FS:ND> Protect against corrupted sounds. Just do a quick exit instead of trying to preload over and over again.
	if( gAudiop->isCorruptSound( uuid ) )
		return false;
	// </FS:ND>

	getAudioData(uuid);	// We don't care about the return value, this is just to make sure
									// that we have an entry, which will mean that the audio engine knows about this

	if (gAudioDecodeMgrp->addDecodeRequest(uuid))
	{
		// This means that we do have a local copy, and we're working on decoding it.
		return true;
	}

	// At some point we need to have the audio/asset system check the static VFS
	// before it goes off and fetches stuff from the server.
	//LL_WARNS() << "Used internal preload for non-local sound" << LL_ENDL;
	return false;
}


bool LLAudioEngine::isWindEnabled()
{
	return mEnableWind;
}


void LLAudioEngine::setMuted(bool muted)
{
	if (muted != mMuted)
	{
		mMuted = muted;
		setMasterGain(mMasterGain);
	}
	enableWind(!mMuted);
}

void LLAudioEngine::setMasterGain(const F32 gain)
{
	mMasterGain = gain;
	F32 internal_gain = getMuted() ? 0.f : gain;
	if (internal_gain != mInternalGain)
	{
		mInternalGain = internal_gain;
		setInternalGain(mInternalGain);
	}
}

F32 LLAudioEngine::getMasterGain()
{
	return mMasterGain;
}

void LLAudioEngine::setSecondaryGain(S32 type, F32 gain)
{
	llassert(type < LLAudioEngine::AUDIO_TYPE_COUNT);
	
	mSecondaryGain[type] = gain;
}

F32 LLAudioEngine::getSecondaryGain(S32 type)
{
	return mSecondaryGain[type];
}

F32 LLAudioEngine::getInternetStreamGain()
{
	if (mStreamingAudioImpl)
		return mStreamingAudioImpl->getGain();
	else
		return 1.0f;
}

void LLAudioEngine::setMaxWindGain(F32 gain)
{
	mMaxWindGain = gain;
}


F64 LLAudioEngine::mapWindVecToGain(LLVector3 wind_vec)
{
	F64 gain = 0.0;
	
	gain = wind_vec.magVec();

	if (gain)
	{
		if (gain > 20)
		{
			gain = 20;
		}
		gain = gain/20.0;
	}

	return (gain);
} 


F64 LLAudioEngine::mapWindVecToPitch(LLVector3 wind_vec)
{
	LLVector3 listen_right;
	F64 theta;
  
	// Wind frame is in listener-relative coordinates
	LLVector3 norm_wind = wind_vec;
	norm_wind.normVec();
	listen_right.setVec(1.0,0.0,0.0);

	// measure angle between wind vec and listener right axis (on 0,PI)
	theta = acos(norm_wind * listen_right);

	// put it on 0, 1
	theta /= F_PI;					

	// put it on [0, 0.5, 0]
	if (theta > 0.5) theta = 1.0-theta;
	if (theta < 0) theta = 0;

	return (theta);
}


F64 LLAudioEngine::mapWindVecToPan(LLVector3 wind_vec)
{
	LLVector3 listen_right;
	F64 theta;
  
	// Wind frame is in listener-relative coordinates
	listen_right.setVec(1.0,0.0,0.0);

	LLVector3 norm_wind = wind_vec;
	norm_wind.normVec();

	// measure angle between wind vec and listener right axis (on 0,PI)
	theta = acos(norm_wind * listen_right);

	// put it on 0, 1
	theta /= F_PI;					

	return (theta);
}


void LLAudioEngine::triggerSound(const LLUUID &audio_uuid, const LLUUID& owner_id, const F32 gain,
<<<<<<< HEAD
								 const S32 type, const LLVector3d &pos_global, const LLUUID& source_object)
=======
								 // / <FS:Testy> Optional parameter for setting the audio source UUID
								 // const S32 type, const LLVector3d &pos_global, const LLUUID& source_object)
								 const S32 type, const LLVector3d &pos_global, const LLUUID& source_object, const LLUUID& audio_source_id)
>>>>>>> c33f949d
{
	// Create a new source (since this can't be associated with an existing source.
	//LL_INFOS() << "Localized: " << audio_uuid << LL_ENDL;

	// NaCl - Do not load silent sounds.
	if (mMuted || gain <FLT_EPSILON*2)
	{
		return;
	}

	// <FS:Testy> Only generate the id if one wasn't passed to the method
	//LLUUID source_id;
	//source_id.generate();
	LLUUID source_id = audio_source_id;
	if (source_id.isNull())
	{
		source_id.generate();
	}

	LLAudioSource *asp = new LLAudioSource(source_id, owner_id, gain, type, source_object, true);
	addAudioSource(asp);
	if (pos_global.isExactlyZero())
	{
		asp->setAmbient(true);
	}
	else
	{
		asp->setPositionGlobal(pos_global);
	}
	asp->updatePriority();
	asp->play(audio_uuid);
}

void LLAudioEngine::triggerSound(SoundData& soundData)
{
	triggerSound(soundData.audio_uuid, soundData.owner_id, soundData.gain, soundData.type, soundData.pos_global);
}

void LLAudioEngine::setListenerPos(LLVector3 aVec)
{
	mListenerp->setPosition(aVec);  
}


LLVector3 LLAudioEngine::getListenerPos()
{
	if (mListenerp)
	{
		return(mListenerp->getPosition());  
	}
	else
	{
		return(LLVector3::zero);
	}
}


void LLAudioEngine::setListenerVelocity(LLVector3 aVec)
{
	mListenerp->setVelocity(aVec);  
}


void LLAudioEngine::translateListener(LLVector3 aVec)
{
	mListenerp->translate(aVec);	
}


void LLAudioEngine::orientListener(LLVector3 up, LLVector3 at)
{
	mListenerp->orient(up, at);  
}


void LLAudioEngine::setListener(LLVector3 pos, LLVector3 vel, LLVector3 up, LLVector3 at)
{
	mListenerp->set(pos,vel,up,at);  
}


void LLAudioEngine::setDopplerFactor(F32 factor)
{
	if (mListenerp)
	{
		mListenerp->setDopplerFactor(factor);  
	}
}


F32 LLAudioEngine::getDopplerFactor()
{
	if (mListenerp)
	{
		return mListenerp->getDopplerFactor();
	}
	else
	{
		return 0.f;
	}
}


void LLAudioEngine::setRolloffFactor(F32 factor)
{
	if (mListenerp)
	{
		mListenerp->setRolloffFactor(factor);  
	}
}


F32 LLAudioEngine::getRolloffFactor()
{
	if (mListenerp)
	{
		return mListenerp->getRolloffFactor();  
	}
	else
	{
		return 0.f;
	}
}


void LLAudioEngine::commitDeferredChanges()
{
	mListenerp->commitDeferredChanges();  
}


LLAudioSource * LLAudioEngine::findAudioSource(const LLUUID &source_id)
{
	source_map::iterator iter;
	iter = mAllSources.find(source_id);

	if (iter == mAllSources.end())
	{
		return NULL;
	}
	else
	{
		return iter->second;
	}
}


LLAudioData * LLAudioEngine::getAudioData(const LLUUID &audio_uuid)
{
	// <FS:ND> Protect against corrupted sounds. Just do a quick exit instead of trying to decode over and over again.
	if( isCorruptSound( audio_uuid ) )
		return 0;
	// </FS:ND>

	data_map::iterator iter;
	iter = mAllData.find(audio_uuid);
	if (iter == mAllData.end())
	{
		// Create the new audio data
		LLAudioData *adp = new LLAudioData(audio_uuid);
		mAllData[audio_uuid] = adp;
		return adp;
	}
	else
	{
		return iter->second;
	}
}

void LLAudioEngine::addAudioSource(LLAudioSource *asp)
{
	mAllSources[asp->getID()] = asp;
}


void LLAudioEngine::cleanupAudioSource(LLAudioSource *asp)
{
	source_map::iterator iter;
	iter = mAllSources.find(asp->getID());
	if (iter == mAllSources.end())
	{
		LL_WARNS() << "Cleaning up unknown audio source!" << LL_ENDL;
		return;
	}
	else
	{
		LL_DEBUGS("AudioEngine") << "Cleaning up audio sources for "<< asp->getID() <<LL_ENDL;
	delete asp;
	mAllSources.erase(iter);
}
}


bool LLAudioEngine::hasDecodedFile(const LLUUID &uuid)
{
	std::string uuid_str;
	uuid.toString(uuid_str);

	std::string wav_path;
	// <FS:Ansariel> Sound cache
	//wav_path = gDirUtilp->getExpandedFilename(LL_PATH_CACHE,uuid_str);
	wav_path = gDirUtilp->getExpandedFilename(LL_PATH_FS_SOUND_CACHE,uuid_str);
	// </FS:Ansariel>
	wav_path += ".dsf";

	if (gDirUtilp->fileExists(wav_path))
	{
		return true;
	}
	else
	{
		return false;
	}
}


bool LLAudioEngine::hasLocalFile(const LLUUID &uuid)
{
	// See if it's in the VFS.
	bool have_local = gVFS->getExists(uuid, LLAssetType::AT_SOUND);
	LL_DEBUGS("AudioEngine") << "sound uuid "<<uuid<<" exists in VFS"<<LL_ENDL;
	return have_local;
}


void LLAudioEngine::startNextTransfer()
{
	//LL_INFOS() << "LLAudioEngine::startNextTransfer()" << LL_ENDL;
	if (mCurrentTransfer.notNull() || getMuted())
	{
		//LL_INFOS() << "Transfer in progress, aborting" << LL_ENDL;
		return;
	}

	// Get the ID for the next asset that we want to transfer.
	// Pick one in the following order:
	LLUUID asset_id;
	S32 i;
	LLAudioSource *asp = NULL;
	LLAudioData *adp = NULL;
	data_map::iterator data_iter;

	// Check all channels for currently playing sounds.
	F32 max_pri = -1.f;
	for (i = 0; i < MAX_CHANNELS; i++)
	{
		if (!mChannels[i])
		{
			continue;
		}

		asp = mChannels[i]->getSource();
		if (!asp)
		{
			continue;
		}
		if (asp->getPriority() <= max_pri)
		{
			continue;
		}

		if (asp->getPriority() <= max_pri)
		{
			continue;
		}

		adp = asp->getCurrentData();
		if (!adp)
		{
			continue;
		}

		if (!adp->hasLocalData() && adp->hasValidData())
		{
			asset_id = adp->getID();
			max_pri = asp->getPriority();
		}
	}

	// Check all channels for currently queued sounds.
	if (asset_id.isNull())
	{
		max_pri = -1.f;
		for (i = 0; i < MAX_CHANNELS; i++)
		{
			if (!mChannels[i])
			{
				continue;
			}

			LLAudioSource *asp;
			asp = mChannels[i]->getSource();
			if (!asp)
			{
				continue;
			}

			if (asp->getPriority() <= max_pri)
			{
				continue;
			}

			adp = asp->getQueuedData();
			if (!adp)
			{
				continue;
			}

			if (!adp->hasLocalData() && adp->hasValidData())
			{
				asset_id = adp->getID();
				max_pri = asp->getPriority();
			}
		}
	}

	// Check all live channels for other sounds (preloads).
	if (asset_id.isNull())
	{
		max_pri = -1.f;
		for (i = 0; i < MAX_CHANNELS; i++)
		{
			if (!mChannels[i])
			{
				continue;
			}

			LLAudioSource *asp;
			asp = mChannels[i]->getSource();
			if (!asp)
			{
				continue;
			}

			if (asp->getPriority() <= max_pri)
			{
				continue;
			}


			for (data_iter = asp->mPreloadMap.begin(); data_iter != asp->mPreloadMap.end(); data_iter++)
			{
				LLAudioData *adp = data_iter->second;
				if (!adp)
				{
					continue;
				}

				if (!adp->hasLocalData() && adp->hasValidData())
				{
					asset_id = adp->getID();
					max_pri = asp->getPriority();
				}
			}
		}
	}

	// Check all sources
	if (asset_id.isNull())
	{
		max_pri = -1.f;
		source_map::iterator source_iter;
		for (source_iter = mAllSources.begin(); source_iter != mAllSources.end(); source_iter++)
		{
			asp = source_iter->second;
			if (!asp)
			{
				continue;
			}

			if (asp->getPriority() <= max_pri)
			{
				continue;
			}

			adp = asp->getCurrentData();
			if (adp && !adp->hasLocalData() && adp->hasValidData())
			{
				asset_id = adp->getID();
				max_pri = asp->getPriority();
				continue;
			}

			adp = asp->getQueuedData();
			if (adp && !adp->hasLocalData() && adp->hasValidData())
			{
				asset_id = adp->getID();
				max_pri = asp->getPriority();
				continue;
			}

			for (data_iter = asp->mPreloadMap.begin(); data_iter != asp->mPreloadMap.end(); data_iter++)
			{
				LLAudioData *adp = data_iter->second;
				if (!adp)
				{
					continue;
				}

				if (!adp->hasLocalData() && adp->hasValidData())
				{
					asset_id = adp->getID();
					max_pri = asp->getPriority();
					break;
				}
			}
		}
	}

	if (asset_id.notNull())
	{
		//LL_INFOS() << "Getting asset data for: " << asset_id << LL_ENDL;
		mCurrentTransfer = asset_id;
		mCurrentTransferTimer.reset();
		gAssetStorage->getAssetData(asset_id, LLAssetType::AT_SOUND,
									assetCallback, NULL);
	}
	else
	{
		//LL_INFOS() << "No pending transfers?" << LL_ENDL;
	}
}


// static
void LLAudioEngine::assetCallback(LLVFS *vfs, const LLUUID &uuid, LLAssetType::EType type, void *user_data, S32 result_code, LLExtStat ext_status)
{
	if (!gAudiop)
	{
		LL_WARNS("AudioEngine") << "LLAudioEngine instance doesn't exist!" << LL_ENDL;
		return;
	}

	if (result_code)
	{
		LL_INFOS() << "Boom, error in audio file transfer: " << LLAssetStorage::getErrorString( result_code ) << " (" << result_code << ")" << LL_ENDL;
		// Need to mark data as bad to avoid constant rerequests.
		LLAudioData *adp = gAudiop->getAudioData(uuid);
		if (adp)
        {	// Make sure everything is cleared
			adp->setHasValidData(false);
			adp->setHasLocalData(false);
			adp->setHasDecodedData(false);
			adp->setHasCompletedDecode(true);
		}
	}
	else
	{
		LLAudioData *adp = gAudiop->getAudioData(uuid);
		if (!adp)
        {
			// Should never happen
			LL_WARNS() << "Got asset callback without audio data for " << uuid << LL_ENDL;
			gAudiop->removeAudioData( uuid ); // <FS:ND/> Remove this corrupt asset from the queue, or we're in danger of endless recursion.
        }
		else
		{
			// LL_INFOS() << "Got asset callback with good audio data for " << uuid << ", making decode request" << LL_ENDL;
			adp->setHasValidData(true);
		    adp->setHasLocalData(true);
		    gAudioDecodeMgrp->addDecodeRequest(uuid);
		}
	}
	gAudiop->mCurrentTransfer = LLUUID::null;
	gAudiop->startNextTransfer();
}

// <FS:Ansariel> Output device selection
//virtual
LLAudioEngine::output_device_map_t LLAudioEngine::getDevices()
{
	return output_device_map_t();
}

void LLAudioEngine::OnOutputDeviceListChanged(output_device_map_t output_device_map)
{
	mOutputDeviceListChangedCallback(output_device_map);
}
// </FS:Ansariel>

//
// LLAudioSource implementation
//


LLAudioSource::LLAudioSource(const LLUUID& id, const LLUUID& owner_id, const F32 gain, const S32 type, const LLUUID& source_id, const bool isTrigger)
:	mID(id),
	mOwnerID(owner_id),
	mPriority(0.f),
	mGain(gain),
	mSourceMuted(false),
	mAmbient(false),
	mLoop(false),
	mSyncMaster(false),
	mSyncSlave(false),
	mQueueSounds(false),
	mPlayedOnce(false),
	mCorrupted(false),
	mType(type),
	mChannelp(NULL),
	mCurrentDatap(NULL),
	mQueuedDatap(NULL),
// NaCl - Sound explorer
	mSourceID(source_id),
	mIsTrigger(isTrigger)
<<<<<<< HEAD
{
	mLogID.generate();
}

std::map<LLUUID, LLSoundHistoryItem> gSoundHistory;

// static
void LLAudioSource::logSoundPlay(const LLUUID& id, LLAudioSource* audio_source, LLVector3d position, S32 type, const LLUUID& assetid, const LLUUID& ownerid, const LLUUID& sourceid, bool is_trigger, bool is_looped)
{
	// <FS:ND> Corrupt asset, do not bother
	if( gAudiop->isCorruptSound( assetid ) )
		return;
	// </FS:ND>

	// <FS:ND> Do not overflow our log here.
	pruneSoundLog();
	if( gSoundHistory.size() > 2048 )
		return; // Might clear out oldest entries before giving up?
	// </FS:ND>

	LLSoundHistoryItem item;
	item.mID = id;
	item.mAudioSource = audio_source;
	item.mPosition = position;
	item.mType = type;
	item.mAssetID = assetid;
	item.mOwnerID = ownerid;
	item.mSourceID = sourceid;
	item.mPlaying = true;
	item.mTimeStarted = LLTimer::getElapsedSeconds();
	item.mTimeStopped = F64_MAX;
	item.mIsTrigger = is_trigger;
	item.mIsLooped = is_looped;
	
	item.mReviewed = false;
	item.mReviewedCollision = false;
	
	gSoundHistory[id] = item;
}

// static
void LLAudioSource::logSoundStop(const LLUUID& id)
{
	if (gSoundHistory.find(id) != gSoundHistory.end())
	{
		gSoundHistory[id].mPlaying = false;
		gSoundHistory[id].mTimeStopped = LLTimer::getElapsedSeconds();
		gSoundHistory[id].mAudioSource = NULL; // just in case
		pruneSoundLog();
	}
}

=======
{
	mLogID.generate();
}

std::map<LLUUID, LLSoundHistoryItem> gSoundHistory;

// static
void LLAudioSource::logSoundPlay(const LLUUID& id, LLAudioSource* audio_source, LLVector3d position, S32 type, const LLUUID& assetid, const LLUUID& ownerid, const LLUUID& sourceid, bool is_trigger, bool is_looped)
{
	// <FS:ND> Corrupt asset, do not bother
	if( gAudiop->isCorruptSound( assetid ) )
		return;
	// </FS:ND>

	// <FS:ND> Do not overflow our log here.
	pruneSoundLog();
	if( gSoundHistory.size() > 2048 )
		return; // Might clear out oldest entries before giving up?
	// </FS:ND>

	LLSoundHistoryItem item;
	item.mID = id;
	item.mAudioSource = audio_source;
	item.mPosition = position;
	item.mType = type;
	item.mAssetID = assetid;
	item.mOwnerID = ownerid;
	item.mSourceID = sourceid;
	item.mPlaying = true;
	item.mTimeStarted = LLTimer::getElapsedSeconds();
	item.mTimeStopped = F64_MAX;
	item.mIsTrigger = is_trigger;
	item.mIsLooped = is_looped;
	
	item.mReviewed = false;
	item.mReviewedCollision = false;
	
	gSoundHistory[id] = item;
}

// static
void LLAudioSource::logSoundStop(const LLUUID& id)
{
	if (gSoundHistory.find(id) != gSoundHistory.end())
	{
		gSoundHistory[id].mPlaying = false;
		gSoundHistory[id].mTimeStopped = LLTimer::getElapsedSeconds();
		gSoundHistory[id].mAudioSource = NULL; // just in case
		pruneSoundLog();
	}
}

>>>>>>> c33f949d
// static
void LLAudioSource::pruneSoundLog()
{
	if (++sSoundHistoryPruneCounter >= 64)
	{
		sSoundHistoryPruneCounter = 0;
		while (gSoundHistory.size() > 256)
		{
			std::map<LLUUID, LLSoundHistoryItem>::iterator iter = gSoundHistory.begin();
			std::map<LLUUID, LLSoundHistoryItem>::iterator end = gSoundHistory.end();
			U64 lowest_time = (*iter).second.mTimeStopped;
			LLUUID lowest_id = (*iter).first;
			for ( ; iter != end; ++iter)
			{
				if ((*iter).second.mTimeStopped < lowest_time)
				{
					lowest_time = (*iter).second.mTimeStopped;
					lowest_id = (*iter).first;
				}
			}
			gSoundHistory.erase(lowest_id);
		}
	}
}
// NaCl End


LLAudioSource::~LLAudioSource()
{
	if (mChannelp)
	{
		// Stop playback of this sound
		mChannelp->setSource(NULL);
		mChannelp = NULL;
	}
	// NaCl - Sound Explorer
	if (mType != LLAudioEngine::AUDIO_TYPE_UI) // && mSourceID.notNull())
	{
		logSoundStop(mLogID);
	}
	// NaCl End
}


void LLAudioSource::setChannel(LLAudioChannel *channelp)
{
	if (channelp == mChannelp)
	{
		return;
	}

	mChannelp = channelp;
}


void LLAudioSource::update()
{
	if(mCorrupted)
	{
		return ; //no need to update
	}

	if (!getCurrentBuffer())
	{
		LLAudioData *adp = getCurrentData();
		if (adp)
		{
			// Hack - try and load the sound.  Will do this as a callback
			// on decode later.
			if (adp->load() && adp->getBuffer())
			{
				play(adp->getID());
			}
			else if (adp->hasCompletedDecode())		// Only mark corrupted after decode is done
			{
				LL_WARNS() << "Marking LLAudioSource corrupted for " << adp->getID() << LL_ENDL;
				mCorrupted = true ;
				gAudiop->markSoundCorrupt( adp->getID() );
			}
		}
	}
}

void LLAudioSource::updatePriority()
{
	if (isAmbient())
	{
		mPriority = 1.f;
	}
	else if (isMuted())
	{
		mPriority = 0.f;
	}
	else
	{
		// Priority is based on distance
		LLVector3 dist_vec;
		dist_vec.setVec(getPositionGlobal());

		if (gAudiop)
		{
			dist_vec -= gAudiop->getListenerPos();
		}

		F32 dist_squared = llmax(1.f, dist_vec.magVecSquared());

		mPriority = mGain / dist_squared;
	}
}

bool LLAudioSource::setupChannel()
{
	LLAudioData *adp = getCurrentData();

	if (!adp->getBuffer())
	{
		// We're not ready to play back the sound yet, so don't try and allocate a channel for it.
		//LL_WARNS() << "Aborting, no buffer" << LL_ENDL;
		return false;
	}

	if (!gAudiop)
	{
		LL_WARNS("AudioEngine") << "LLAudioEngine instance doesn't exist!" << LL_ENDL;
		return false;
	}

	if (!mChannelp)
	{
		// Update the priority, in case we need to push out another channel.
		updatePriority();

		setChannel(gAudiop->getFreeChannel(getPriority()));
	}

	if (!mChannelp)
	{
		// Ugh, we don't have any free channels.
		// Now we have to reprioritize.
		// For now, just don't play the sound.
		//LL_WARNS() << "Aborting, no free channels" << LL_ENDL;
		return false;
	}

	mChannelp->setSource(this);
	return true;
}


bool LLAudioSource::play(const LLUUID &audio_uuid)
{
	// NaCl - Sound Explorer
	if(mType != LLAudioEngine::AUDIO_TYPE_UI) //&& mSourceID.notNull())
	{
		logSoundPlay(mLogID, this, mPositionGlobal, mType, audio_uuid, mOwnerID, mSourceID, mIsTrigger, mLoop);
	}
	// NaCl End
	// Special abuse of play(); don't play a sound, but kill it.
	if (audio_uuid.isNull())
	{
		if (getChannel())
		{
			// NaCl - Sound Explorer
			if(getChannel()->getSource())
			// NaCl End
			getChannel()->setSource(NULL);
			setChannel(NULL);
			if (!isMuted())
			{
				mCurrentDatap = NULL;
			}
		}
		return false;
	}

	// Reset our age timeout if someone attempts to play the source.
	mAgeTimer.reset();

	if (!gAudiop)
	{
		LL_WARNS("AudioEngine") << "LLAudioEngine instance doesn't exist!" << LL_ENDL;
		return false;
	}

	LLAudioData *adp = gAudiop->getAudioData(audio_uuid);
	if( !adp )
		return false;
	addAudioData(adp);

	if (isMuted())
	{
		return false;
	}

	bool has_buffer = gAudiop->updateBufferForData(adp, audio_uuid);
	if (!has_buffer)
	{
		// Don't bother trying to set up a channel or anything, we don't have an audio buffer.
		return false;
	}

	if (!setupChannel())
	{
		return false;
	}

	if (isSyncSlave())
	{
		// A sync slave, it doesn't start playing until it's synced up with the master.
		// Flag this channel as waiting for sync, and return true.
		getChannel()->setWaiting(true);
		return true;
	}

	getChannel()->play();
	return true;
}


bool LLAudioSource::isDone() const
{
	if(mCorrupted)
	{
		return true ;
	}

	const F32 MAX_AGE = 60.f;
	const F32 MAX_UNPLAYED_AGE = 15.f;
	const F32 MAX_MUTED_AGE = 11.f;

	if (isLoop())
	{
		// Looped sources never die on their own.
		return false;
	}

	if (hasPendingPreloads())
	{
		return false;
	}

	if (mQueuedDatap)
	{
		// Don't kill this sound if we've got something queued up to play.
		return false;
	}

	F32 elapsed = mAgeTimer.getElapsedTimeF32();

	// This is a single-play source
	if (!mChannelp)
	{
		if ((elapsed > (mSourceMuted ? MAX_MUTED_AGE : MAX_UNPLAYED_AGE)) || mPlayedOnce)
		{
			// We don't have a channel assigned, and it's been
			// over 15 seconds since we tried to play it.  Don't bother.
			//LL_INFOS() << "No channel assigned, source is done" << LL_ENDL;
			return true;
		}
		else
		{
			return false;
		}
	}

	if (mChannelp->isPlaying())
	{
		if (elapsed > MAX_AGE)
		{
			// Arbitarily cut off non-looped sounds when they're old.
			return true;
		}
		else
		{
			// Sound is still playing and we haven't timed out, don't kill it.
			return false;
		}
	}

	if ((elapsed > MAX_UNPLAYED_AGE) || mPlayedOnce)
	{
		// The sound isn't playing back after 15 seconds or we're already done playing it, kill it.
		return true;
	}

	return false;
}


void LLAudioSource::addAudioData(LLAudioData *adp, const bool set_current)
{
	// Only handle a single piece of audio data associated with a source right now,
	// until I implement prefetch.

	if (!gAudiop)
	{
		LL_WARNS("AudioEngine") << "LLAudioEngine instance doesn't exist!" << LL_ENDL;
		return;
	}

	if (set_current)
	{
		if (!mCurrentDatap)
		{
			mCurrentDatap = adp;
			if (mChannelp)
			{
				mChannelp->updateBuffer();
				mChannelp->play();
			}

			// Make sure the audio engine knows that we want to request this sound.
			gAudiop->startNextTransfer();
			return;
		}
		else if (mQueueSounds)
		{
			// If we have current data, and we're queuing, put
			// the object onto the queue.
			if (mQueuedDatap)
			{
				// We only queue one sound at a time, and it's a FIFO.
				// Don't put it onto the queue.
				return;
			}

			if (adp == mCurrentDatap && isLoop())
			{
				// No point in queueing the same sound if
				// we're looping.
				return;
			}
			mQueuedDatap = adp;

			// Make sure the audio engine knows that we want to request this sound.
			gAudiop->startNextTransfer();
		}
		else
		{
			if (mCurrentDatap != adp)
			{
				// Right now, if we're currently playing this sound in a channel, we
				// update the buffer that the channel's associated with
				// and play it.  This may not be the correct behavior.
				mCurrentDatap = adp;
				if (mChannelp)
				{
					mChannelp->updateBuffer();
					mChannelp->play();
				}
				// Make sure the audio engine knows that we want to request this sound.
				gAudiop->startNextTransfer();
			}
		}
	}
	else
	{
		// Add it to the preload list.
		mPreloadMap[adp->getID()] = adp;
		gAudiop->startNextTransfer();
	}
}


bool LLAudioSource::hasPendingPreloads() const
{
	// Check to see if we've got any preloads on deck for this source
	data_map::const_iterator iter;
	for (iter = mPreloadMap.begin(); iter != mPreloadMap.end(); iter++)
	{
		LLAudioData *adp = iter->second;
		// note: a bad UUID will forever be !hasDecodedData()
		// but also !hasValidData(), hence the check for hasValidData()
		if (!adp)
		{
			continue;
		}
		if (!adp->hasDecodedData() && adp->hasValidData())
		{
			// This source is still waiting for a preload
			return true;
		}
	}

	return false;
}


LLAudioData * LLAudioSource::getCurrentData()
{
	return mCurrentDatap;
}

LLAudioData * LLAudioSource::getQueuedData()
{
	return mQueuedDatap;
}

LLAudioBuffer * LLAudioSource::getCurrentBuffer()
{
	if (!mCurrentDatap)
	{
		return NULL;
	}

	return mCurrentDatap->getBuffer();
}




//
// LLAudioChannel implementation
//


LLAudioChannel::LLAudioChannel() :
	mCurrentSourcep(NULL),
	mCurrentBufferp(NULL),
	mLoopedThisFrame(false),
	mWaiting(false),
	mSecondaryGain(1.0f)
{
}


LLAudioChannel::~LLAudioChannel()
{
	// Need to disconnect any sources which are using this channel.
	//LL_INFOS() << "Cleaning up audio channel" << LL_ENDL;
	if (mCurrentSourcep)
	{
		mCurrentSourcep->setChannel(NULL);
	}
	mCurrentBufferp = NULL;
}


void LLAudioChannel::setSource(LLAudioSource *sourcep)
{
	//LL_INFOS() << this << ": setSource(" << sourcep << ")" << LL_ENDL;

	if (!sourcep)
	{
		// Clearing the source for this channel, don't need to do anything.
		//LL_INFOS() << "Clearing source for channel" << LL_ENDL;
		cleanup();
		mCurrentSourcep = NULL;
		mWaiting = false;
	}
	else
	{
		LL_DEBUGS("AudioEngine") << "( id: " << sourcep->getID() << ")" << LL_ENDL;

	if (sourcep == mCurrentSourcep)
	{
		// Don't reallocate the channel, this will make FMOD goofy.
		//LL_INFOS() << "Calling setSource with same source!" << LL_ENDL;
	}

	mCurrentSourcep = sourcep;

	updateBuffer();
	update3DPosition();
}
}


bool LLAudioChannel::updateBuffer()
{
	if (!gAudiop)
	{
		LL_WARNS("AudioEngine") << "LLAudioEngine instance doesn't exist!" << LL_ENDL;
		return false;
	}

	if (!mCurrentSourcep)
	{
		// This channel isn't associated with any source, nothing
		// to be updated
		return false;
	}

	// Initialize the channel's gain setting for this sound.
	setSecondaryGain(gAudiop->getSecondaryGain(mCurrentSourcep->getType()));

	LLAudioBuffer *bufferp = mCurrentSourcep->getCurrentBuffer();
	if (bufferp == mCurrentBufferp)
	{
		if (bufferp)
		{
			// The source hasn't changed what buffer it's playing
			bufferp->mLastUseTimer.reset();
			bufferp->mInUse = true;
		}
		return false;
	}

	//
	// The source changed what buffer it's playing.  We need to clean up
	// the existing channel
	//
	cleanup();

	mCurrentBufferp = bufferp;
	if (bufferp)
	{
		bufferp->mLastUseTimer.reset();
		bufferp->mInUse = true;
	}

	if (!mCurrentBufferp)
	{
		// There's no new buffer to be played, so we just abort.
		return false;
	}

	return true;
}




//
// LLAudioData implementation
//


LLAudioData::LLAudioData(const LLUUID &uuid) :
	mID(uuid),
	mBufferp(NULL),
	mHasLocalData(false),
	mHasDecodedData(false),
	mHasCompletedDecode(false),
	mHasValidData(true)
{
	if (uuid.isNull())
	{
		// This is a null sound.
		return;
	}

	if (!gAudiop)
	{
		LL_WARNS("AudioEngine") << "LLAudioEngine instance doesn't exist!" << LL_ENDL;
		return;
	}
	
	if (gAudiop->hasDecodedFile(uuid))
	{
		// Already have a decoded version, don't need to decode it.
		setHasLocalData(true);
		setHasDecodedData(true);
		setHasCompletedDecode(true);
	}
	else if (gAssetStorage && gAssetStorage->hasLocalAsset(uuid, LLAssetType::AT_SOUND))
	{
		setHasLocalData(true);
	}
}

//return false when the audio file is corrupted.
bool LLAudioData::load()
{
	// For now, just assume we're going to use one buffer per audiodata.
	if (mBufferp)
	{
		// We already have this sound in a buffer, don't do anything.
		LL_INFOS() << "Already have a buffer for this sound, don't bother loading!" << LL_ENDL;
		return true;
	}

	if (!gAudiop)
	{
		LL_WARNS("AudioEngine") << "LLAudioEngine instance doesn't exist!" << LL_ENDL;
		return false;
	}
	
	mBufferp = gAudiop->getFreeBuffer();
	if (!mBufferp)
	{
		// No free buffers, abort.
		LL_INFOS() << "Not able to allocate a new audio buffer, aborting." << LL_ENDL;
		return true;
	}

	std::string uuid_str;
	std::string wav_path;
	mID.toString(uuid_str);
	// <FS:Ansariel> Sound cache
	//wav_path= gDirUtilp->getExpandedFilename(LL_PATH_CACHE,uuid_str) + ".dsf";
	wav_path= gDirUtilp->getExpandedFilename(LL_PATH_FS_SOUND_CACHE,uuid_str) + ".dsf";
	// </FS:Ansariel>

	if (!mBufferp->loadWAV(wav_path))
	{
		// Hrm.  Right now, let's unset the buffer, since it's empty.
		gAudiop->cleanupBuffer(mBufferp);
		mBufferp = NULL;

		// <FS:Ansariel> FIRE-480: Opening multiple instances causes sound failures
		if (!gDirUtilp->fileExists(wav_path))
		{
			mHasLocalData = false;
			mHasDecodedData = false;
			mHasCompletedDecode = false;
			mHasValidData = true;
			gAudiop->preloadSound(mID);
		}
		// </FS:Ansariel>

		return false;
	}
	mBufferp->mAudioDatap = this;
	return true;
}

// <FS:ND> Protect against corrupted sounds

const U32 ND_MAX_SOUNDRETRIES = 25;

void LLAudioEngine::markSoundCorrupt( LLUUID const &aId )
{
	std::map<LLUUID,U32>::iterator itr = mCorruptData.find( aId );
	if( mCorruptData.end() == itr )
		mCorruptData[ aId ] = 1;
	else if( itr->second != ND_MAX_SOUNDRETRIES )
		itr->second += 1;
}

bool LLAudioEngine::isCorruptSound( LLUUID const &aId ) const
{
	std::map<LLUUID,U32>::const_iterator itr = mCorruptData.find( aId );
	if( mCorruptData.end() == itr )
		return false;

	return itr->second == ND_MAX_SOUNDRETRIES;
}
// </FS:ND>

// <FS:Ansariel> Asset blacklisting
void LLAudioEngine::removeAudioData(const LLUUID& audio_uuid)
{
	if (audio_uuid.isNull())
	{
		return;
	}

	data_map::iterator iter = mAllData.find(audio_uuid);
	if (iter != mAllData.end())
	{
		uuid_vec_t delete_list;
		source_map::iterator iter2;
		for (iter2 = mAllSources.begin(); iter2 != mAllSources.end(); ++iter2)
		{
			LLAudioSource* sourcep = iter2->second;
			if (sourcep && sourcep->getCurrentData() && sourcep->getCurrentData()->getID() == audio_uuid)
			{
				delete_list.push_back(iter2->first);
			}
		}

		uuid_vec_t::iterator delete_list_end = delete_list.end();
		for (uuid_vec_t::iterator del_it = delete_list.begin(); del_it != delete_list_end; ++del_it)
		{
			LLUUID source_id = *del_it;
			LLAudioSource* sourcep = mAllSources[source_id];
			LLAudioChannel* chan = sourcep->getChannel();
			delete sourcep;
			mAllSources.erase(source_id);
			if (chan)
			{
				chan->cleanup();
			}
		}
		
		LLAudioData* data = iter->second;
		if (data)
		{
			LLAudioBuffer* buf = data->getBuffer();
			if (buf)
			{
				S32 i;
				for (i = 0; i < MAX_BUFFERS; ++i)
				{
					if (mBuffers[i] == buf)
					{
						mBuffers[i] = NULL;
					}
				}
				delete buf;
			}
			delete data;
		}

		mAllData.erase(audio_uuid);
	}
}
// </FS:Ansariel><|MERGE_RESOLUTION|>--- conflicted
+++ resolved
@@ -832,13 +832,9 @@
 
 
 void LLAudioEngine::triggerSound(const LLUUID &audio_uuid, const LLUUID& owner_id, const F32 gain,
-<<<<<<< HEAD
-								 const S32 type, const LLVector3d &pos_global, const LLUUID& source_object)
-=======
 								 // / <FS:Testy> Optional parameter for setting the audio source UUID
 								 // const S32 type, const LLVector3d &pos_global, const LLUUID& source_object)
 								 const S32 type, const LLVector3d &pos_global, const LLUUID& source_object, const LLUUID& audio_source_id)
->>>>>>> c33f949d
 {
 	// Create a new source (since this can't be associated with an existing source.
 	//LL_INFOS() << "Localized: " << audio_uuid << LL_ENDL;
@@ -1344,7 +1340,6 @@
 // NaCl - Sound explorer
 	mSourceID(source_id),
 	mIsTrigger(isTrigger)
-<<<<<<< HEAD
 {
 	mLogID.generate();
 }
@@ -1397,60 +1392,6 @@
 	}
 }
 
-=======
-{
-	mLogID.generate();
-}
-
-std::map<LLUUID, LLSoundHistoryItem> gSoundHistory;
-
-// static
-void LLAudioSource::logSoundPlay(const LLUUID& id, LLAudioSource* audio_source, LLVector3d position, S32 type, const LLUUID& assetid, const LLUUID& ownerid, const LLUUID& sourceid, bool is_trigger, bool is_looped)
-{
-	// <FS:ND> Corrupt asset, do not bother
-	if( gAudiop->isCorruptSound( assetid ) )
-		return;
-	// </FS:ND>
-
-	// <FS:ND> Do not overflow our log here.
-	pruneSoundLog();
-	if( gSoundHistory.size() > 2048 )
-		return; // Might clear out oldest entries before giving up?
-	// </FS:ND>
-
-	LLSoundHistoryItem item;
-	item.mID = id;
-	item.mAudioSource = audio_source;
-	item.mPosition = position;
-	item.mType = type;
-	item.mAssetID = assetid;
-	item.mOwnerID = ownerid;
-	item.mSourceID = sourceid;
-	item.mPlaying = true;
-	item.mTimeStarted = LLTimer::getElapsedSeconds();
-	item.mTimeStopped = F64_MAX;
-	item.mIsTrigger = is_trigger;
-	item.mIsLooped = is_looped;
-	
-	item.mReviewed = false;
-	item.mReviewedCollision = false;
-	
-	gSoundHistory[id] = item;
-}
-
-// static
-void LLAudioSource::logSoundStop(const LLUUID& id)
-{
-	if (gSoundHistory.find(id) != gSoundHistory.end())
-	{
-		gSoundHistory[id].mPlaying = false;
-		gSoundHistory[id].mTimeStopped = LLTimer::getElapsedSeconds();
-		gSoundHistory[id].mAudioSource = NULL; // just in case
-		pruneSoundLog();
-	}
-}
-
->>>>>>> c33f949d
 // static
 void LLAudioSource::pruneSoundLog()
 {
