--- conflicted
+++ resolved
@@ -1773,12 +1773,7 @@
         mJointAliasMap[*i] = bone_name;
     }
 
-<<<<<<< HEAD
-    LLAvatarBoneInfo::bones_t::const_iterator iter;
-    for (iter = bone_info->mChildren.begin(); iter != bone_info->mChildren.end(); ++iter)
-=======
     for (LLAvatarBoneInfo* bone : bone_info->mChildren)
->>>>>>> 3fe7577f
     {
         makeJointAliases(bone);
     }
