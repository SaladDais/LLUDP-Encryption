--- conflicted
+++ resolved
@@ -1300,10 +1300,6 @@
     if (!mSkeleton[num])
     {
         mSkeleton[num] = createAvatarJoint();
-<<<<<<< HEAD
-		mSkeleton[num]->setJointNum(num);
-=======
->>>>>>> 57da9bcd
     }
 	return mSkeleton[num];
 }
