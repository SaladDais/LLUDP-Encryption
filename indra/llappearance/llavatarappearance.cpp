--- conflicted
+++ resolved
@@ -464,14 +464,10 @@
 
 	F32 old_offset = mAvatarOffset.mV[VZ];
 
-<<<<<<< HEAD
-	mAvatarOffset.mV[VZ] = getVisualParamWeight(AVATAR_HOVER);
-=======
 // [RLVa:KB] - Checked: 2013-03-03 (RLVa-1.4.8)
 	mAvatarOffset.mV[VZ] = getAvatarOffset();
 // [/RLVa:KB]
-//	mAvatarOffset.mV[VZ] = getVisualParamWeight(11001);
->>>>>>> 723f415a
+//	mAvatarOffset.mV[VZ] = getVisualParamWeight(AVATAR_HOVER);
 
 	mPelvisToFoot = hip.mV[VZ] * pelvis_scale.mV[VZ] -
 				 	knee.mV[VZ] * hip_scale.mV[VZ] -
