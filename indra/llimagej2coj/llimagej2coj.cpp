--- conflicted
+++ resolved
@@ -439,7 +439,6 @@
 	return true;
 }
 
-<<<<<<< HEAD
 inline S32 extractLong4( U8 const *aBuffer, int nOffset )
 {
 	S32 ret = aBuffer[ nOffset ] << 24;
@@ -497,10 +496,7 @@
 	return true;
 }
 
-BOOL LLImageJ2COJ::getMetadata(LLImageJ2C &base)
-=======
 bool LLImageJ2COJ::getMetadata(LLImageJ2C &base)
->>>>>>> 4fb100ac
 {
 	//
 	// FIXME: We get metadata by decoding the ENTIRE image.
@@ -516,7 +512,7 @@
 	if ( getMetadataFast( base, width, height, img_components ) )
 	{
 		base.setSize(width, height, img_components);
-		return TRUE;
+		return true;
 	}
 
 	// Do it the old and slow way, decode the image with openjpeg
