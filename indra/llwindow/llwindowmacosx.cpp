/**
 * @file llwindowmacosx.cpp
 * @brief Platform-dependent implementation of llwindow
 *
 * $LicenseInfo:firstyear=2001&license=viewerlgpl$
 * Second Life Viewer Source Code
 * Copyright (C) 2010, Linden Research, Inc.
 *
 * This library is free software; you can redistribute it and/or
 * modify it under the terms of the GNU Lesser General Public
 * License as published by the Free Software Foundation;
 * version 2.1 of the License only.
 *
 * This library is distributed in the hope that it will be useful,
 * but WITHOUT ANY WARRANTY; without even the implied warranty of
 * MERCHANTABILITY or FITNESS FOR A PARTICULAR PURPOSE.  See the GNU
 * Lesser General Public License for more details.
 *
 * You should have received a copy of the GNU Lesser General Public
 * License along with this library; if not, write to the Free Software
 * Foundation, Inc., 51 Franklin Street, Fifth Floor, Boston, MA  02110-1301  USA
 *
 * Linden Research, Inc., 945 Battery Street, San Francisco, CA  94111  USA
 * $/LicenseInfo$
 */

#include "linden_common.h"

#include "llwindowmacosx.h"

#include "llkeyboardmacosx.h"
#include "llwindowcallbacks.h"
#include "llwindowmacosx-objc.h"
#include "llpreeditor.h"

#include "llerror.h"
#include "llgl.h"
#include "llstring.h"
#include "lldir.h"
#include "indra_constants.h"
#include "../newview/llviewercontrol.h"

#include <Carbon/Carbon.h>
#include <OpenGL/OpenGL.h>

extern BOOL gDebugWindowProc;

// culled from winuser.h
//const S32	WHEEL_DELTA = 120;     /* Value for rolling one detent */
// On the Mac, the scroll wheel reports a delta of 1 for each detent.
// There's also acceleration for faster scrolling, based on a slider in the system preferences.
const S32	WHEEL_DELTA = 1;     /* Value for rolling one detent */
const S32	BITS_PER_PIXEL = 32;
const S32	MAX_NUM_RESOLUTIONS = 32;


//
// LLWindowMacOSX
//

BOOL LLWindowMacOSX::sUseMultGL = FALSE;
WindowRef LLWindowMacOSX::sMediaWindow = NULL;

// Cross-platform bits:

BOOL check_for_card(const char* RENDERER, const char* bad_card)
{
	if (!strnicmp(RENDERER, bad_card, strlen(bad_card)))
	{
		std::string buffer = llformat(
			"Your video card appears to be a %s, which Firestorm does not support.\n"
			"\n"
			"Firestorm requires a video card with 32 Mb of memory or more, as well as\n"
			"multitexture support.  We explicitly support nVidia GeForce 2 or better, \n"
			"and ATI Radeon 8500 or better.\n"
			"\n"
			"If you own a supported card and continue to receive this message, try \n"
			"updating to the latest video card drivers. Otherwise contact the\n"
			"Phoenix Viewer Support group in world, or visit www.phoenixviewer.com\n"
			"for support.\n"
			"\n"
			"You can try to run Firestorm, but it will probably crash or run\n"
			"very slowly.  Try anyway?",
			bad_card);
		S32 button = OSMessageBox(buffer.c_str(), "Unsupported video card", OSMB_YESNO);
		if (OSBTN_YES == button)
		{
			return FALSE;
		}
		else
		{
			return TRUE;
		}
	}

	return FALSE;
}

// Switch to determine whether we capture all displays, or just the main one.
// We may want to base this on the setting of _DEBUG...

#define CAPTURE_ALL_DISPLAYS 0
static double getDictDouble (CFDictionaryRef refDict, CFStringRef key);
static long getDictLong (CFDictionaryRef refDict, CFStringRef key);




// CarbonEvents we're interested in.
static EventTypeSpec WindowHandlerEventList[] =
{
	// Window-related events
	{ kEventClassWindow, kEventWindowActivated },
	{ kEventClassWindow, kEventWindowDeactivated },
	{ kEventClassWindow, kEventWindowShown },
	{ kEventClassWindow, kEventWindowHidden },
	{ kEventClassWindow, kEventWindowCollapsed },
	{ kEventClassWindow, kEventWindowExpanded },
	{ kEventClassWindow, kEventWindowGetClickActivation },
	{ kEventClassWindow, kEventWindowClose },
	{ kEventClassWindow, kEventWindowBoundsChanging },
	{ kEventClassWindow, kEventWindowBoundsChanged },
	{ kEventClassWindow, kEventWindowGetIdealSize },

	// Mouse events
	{ kEventClassMouse, kEventMouseDown },
	{ kEventClassMouse, kEventMouseUp },
	{ kEventClassMouse, kEventMouseDragged },
	{ kEventClassMouse, kEventMouseWheelMoved },
	{ kEventClassMouse, kEventMouseMoved },

	// Keyboard events
	// No longer handle raw key down events directly.
	// When text input events come in, extract the raw key events from them and process at that point.
	// This allows input methods to eat keystrokes the way they're supposed to.
//	{ kEventClassKeyboard, kEventRawKeyDown },
//	{ kEventClassKeyboard, kEventRawKeyRepeat },
	{ kEventClassKeyboard, kEventRawKeyUp },
	{ kEventClassKeyboard, kEventRawKeyModifiersChanged },

	// Text input events
	{ kEventClassTextInput, kEventTextInputUnicodeForKeyEvent },
	{ kEventClassTextInput, kEventTextInputUpdateActiveInputArea },
	{ kEventClassTextInput, kEventTextInputOffsetToPos },
	{ kEventClassTextInput, kEventTextInputPosToOffset },
	{ kEventClassTextInput, kEventTextInputShowHideBottomWindow },
	{ kEventClassTextInput, kEventTextInputGetSelectedText },
	{ kEventClassTextInput, kEventTextInputFilterText },

	// TSM Document Access events (advanced input method support)
	{ kEventClassTSMDocumentAccess, kEventTSMDocumentAccessGetLength },
	{ kEventClassTSMDocumentAccess, kEventTSMDocumentAccessGetSelectedRange },
	{ kEventClassTSMDocumentAccess, kEventTSMDocumentAccessGetCharacters },
	{ kEventClassTSMDocumentAccess, kEventTSMDocumentAccessGetFont },
	{ kEventClassTSMDocumentAccess, kEventTSMDocumentAccessGetGlyphInfo },
	{ kEventClassTSMDocumentAccess, kEventTSMDocumentAccessLockDocument },
	{ kEventClassTSMDocumentAccess, kEventTSMDocumentAccessUnlockDocument }
};

static EventTypeSpec GlobalHandlerEventList[] =
{
	// Mouse events
	{ kEventClassMouse, kEventMouseDown },
	{ kEventClassMouse, kEventMouseUp },
	{ kEventClassMouse, kEventMouseDragged },
	{ kEventClassMouse, kEventMouseWheelMoved },
	{ kEventClassMouse, kEventMouseMoved },

	// Keyboard events
	// No longer handle raw key down events directly.
	// When text input events come in, extract the raw key events from them and process at that point.
	// This allows input methods to eat keystrokes the way they're supposed to.
//	{ kEventClassKeyboard, kEventRawKeyDown },
//	{ kEventClassKeyboard, kEventRawKeyRepeat },
	{ kEventClassKeyboard, kEventRawKeyUp },
	{ kEventClassKeyboard, kEventRawKeyModifiersChanged },

	// Text input events
	{ kEventClassTextInput, kEventTextInputUpdateActiveInputArea },
	{ kEventClassTextInput, kEventTextInputUnicodeForKeyEvent },
	{ kEventClassTextInput, kEventTextInputOffsetToPos },
	{ kEventClassTextInput, kEventTextInputPosToOffset },
	{ kEventClassTextInput, kEventTextInputShowHideBottomWindow },
	{ kEventClassTextInput, kEventTextInputGetSelectedText },
	{ kEventClassTextInput, kEventTextInputFilterText },

	// TSM Document Access events (advanced input method support)
	{ kEventClassTSMDocumentAccess, kEventTSMDocumentAccessGetLength },
	{ kEventClassTSMDocumentAccess, kEventTSMDocumentAccessGetSelectedRange },
	{ kEventClassTSMDocumentAccess, kEventTSMDocumentAccessGetCharacters },
	{ kEventClassTSMDocumentAccess, kEventTSMDocumentAccessGetFont },
	{ kEventClassTSMDocumentAccess, kEventTSMDocumentAccessGetGlyphInfo },
	{ kEventClassTSMDocumentAccess, kEventTSMDocumentAccessLockDocument },
	{ kEventClassTSMDocumentAccess, kEventTSMDocumentAccessUnlockDocument }
};

static EventTypeSpec CommandHandlerEventList[] =
{
	{ kEventClassCommand, kEventCommandProcess }
};

// MBW -- HACK ALERT
// On the Mac, to put up an OS dialog in full screen mode, we must first switch OUT of full screen mode.
// The proper way to do this is to bracket the dialog with calls to beforeDialog() and afterDialog(), but these
// require a pointer to the LLWindowMacOSX object.  Stash it here and maintain in the constructor and destructor.
// This assumes that there will be only one object of this class at any time.  Hopefully this is true.
static LLWindowMacOSX *gWindowImplementation = NULL;



LLWindowMacOSX::LLWindowMacOSX(LLWindowCallbacks* callbacks,
							   const std::string& title, const std::string& name, S32 x, S32 y, S32 width,
							   S32 height, U32 flags,
							   BOOL fullscreen, BOOL clearBg,
							   BOOL disable_vsync, BOOL use_gl,
							   BOOL ignore_pixel_depth,
							   U32 fsaa_samples)
	: LLWindow(NULL, fullscreen, flags)
{
	// *HACK: During window construction we get lots of OS events for window
	// reshape, activate, etc. that the viewer isn't ready to handle.
	// Route them to a dummy callback structure until the end of constructor.
	LLWindowCallbacks null_callbacks;
	mCallbacks = &null_callbacks;

	// Voodoo for calling cocoa from carbon (see llwindowmacosx-objc.mm).
	setupCocoa();

	// Initialize the keyboard
	gKeyboard = new LLKeyboardMacOSX();
	gKeyboard->setCallbacks(callbacks);

	// Ignore use_gl for now, only used for drones on PC
	mWindow = NULL;
	mContext = NULL;
	mPixelFormat = NULL;
	mDisplay = CGMainDisplayID();
	mOldDisplayMode = NULL;
	mTimer = NULL;
	mSimulatedRightClick = FALSE;
	mLastModifiers = 0;
	mHandsOffEvents = FALSE;
	mCursorDecoupled = FALSE;
	mCursorLastEventDeltaX = 0;
	mCursorLastEventDeltaY = 0;
	mCursorIgnoreNextDelta = FALSE;
	mNeedsResize = FALSE;
	mOverrideAspectRatio = 0.f;
	mMaximized = FALSE;
	mMinimized = FALSE;
	mTSMDocument = NULL; // Just in case.
	mLanguageTextInputAllowed = FALSE;
	mTSMScriptCode = 0;
	mTSMLangCode = 0;
	mPreeditor = NULL;
	mRawKeyEvent = NULL;
	mFSAASamples = fsaa_samples;
	mForceRebuild = FALSE;

	// For reasons that aren't clear to me, LLTimers seem to be created in the "started" state.
	// Since the started state of this one is used to track whether the NMRec has been installed, it wants to start out in the "stopped" state.
	mBounceTimer.stop();

	// Get the original aspect ratio of the main device.
	mOriginalAspectRatio = (double)CGDisplayPixelsWide(mDisplay) / (double)CGDisplayPixelsHigh(mDisplay);

	// Stash the window title
	strcpy((char*)mWindowTitle + 1, title.c_str()); /* Flawfinder: ignore */
	mWindowTitle[0] = title.length();

	mEventHandlerUPP = NewEventHandlerUPP(staticEventHandler);
	mMoveEventCampartorUPP = NewEventComparatorUPP(staticMoveEventComparator);
	mGlobalHandlerRef = NULL;
	mWindowHandlerRef = NULL;

	mDragOverrideCursor = -1;

	// We're not clipping yet
	SetRect( &mOldMouseClip, 0, 0, 0, 0 );

	// Set up global event handlers (the fullscreen case needs this)
	InstallStandardEventHandler(GetApplicationEventTarget());

	// Stash an object pointer for OSMessageBox()
	gWindowImplementation = this;

	// Create the GL context and set it up for windowed or fullscreen, as appropriate.
	if(createContext(x, y, width, height, 32, fullscreen, disable_vsync))
	{
		if(mWindow != NULL)
		{
			// MBW -- XXX -- I think we can now do this here?
			// Constrain the window to the screen it's mostly on, resizing if necessary.
			ConstrainWindowToScreen(
				mWindow,
				kWindowStructureRgn,
				kWindowConstrainMayResize |
				//				kWindowConstrainStandardOptions |
				0,
				NULL,
				NULL);

			MacShowWindow(mWindow);
			BringToFront(mWindow);
		}

		if (!gGLManager.initGL())
		{
			setupFailure(
				"Second Life is unable to run because your video card drivers\n"
				"are out of date or unsupported. Please make sure you have\n"
				"the latest video card drivers installed.\n"
				"If you continue to receive this message, contact customer service.",
				"Error",
				OSMB_OK);
			return;
		}

		//start with arrow cursor
		initCursors();
		setCursor( UI_CURSOR_ARROW );
	}

	mCallbacks = callbacks;
	stop_glerror();
}

BOOL LLWindowMacOSX::createContext(int x, int y, int width, int height, int bits, BOOL fullscreen, BOOL disable_vsync)
{
	OSStatus		err;
	BOOL			glNeedsInit = FALSE;

	if(mGlobalHandlerRef == NULL)
	{
		InstallApplicationEventHandler(mEventHandlerUPP, GetEventTypeCount (CommandHandlerEventList), CommandHandlerEventList, (void*)this, &mGlobalHandlerRef);
	}

	mFullscreen = fullscreen;

	if (mFullscreen && (mOldDisplayMode == NULL))
	{
		LL_INFOS("Window") << "createContext: setting up fullscreen " << width << "x" << height << LL_ENDL;

		// NOTE: The refresh rate will be REPORTED AS 0 for many DVI and notebook displays.  Plan accordingly.
		double refresh = getDictDouble (CGDisplayCurrentMode (mDisplay),  kCGDisplayRefreshRate);

		// If the requested width or height is 0, find the best default for the monitor.
		if((width == 0) || (height == 0))
		{
			// Scan through the list of modes, looking for one which has:
			//		height between 700 and 800
			//		aspect ratio closest to the user's original mode
			S32 resolutionCount = 0;
			LLWindowResolution *resolutionList = getSupportedResolutions(resolutionCount);

			if(resolutionList != NULL)
			{
				F32 closestAspect = 0;
				U32 closestHeight = 0;
				U32 closestWidth = 0;
				int i;

				LL_DEBUGS("Window") << "createContext: searching for a display mode, original aspect is " << mOriginalAspectRatio << LL_ENDL;

				for(i=0; i < resolutionCount; i++)
				{
					F32 aspect = (F32)resolutionList[i].mWidth / (F32)resolutionList[i].mHeight;

					LL_DEBUGS("Window") << "createContext: width " << resolutionList[i].mWidth << " height " << resolutionList[i].mHeight << " aspect " << aspect << LL_ENDL;

					if( (resolutionList[i].mHeight >= 700) && (resolutionList[i].mHeight <= 800) &&
						(fabs(aspect - mOriginalAspectRatio) < fabs(closestAspect - mOriginalAspectRatio)))
					{
						LL_DEBUGS("Window") << " (new closest mode) " << LL_ENDL;

						// This is the closest mode we've seen yet.
						closestWidth = resolutionList[i].mWidth;
						closestHeight = resolutionList[i].mHeight;
						closestAspect = aspect;
					}
				}

				width = closestWidth;
				height = closestHeight;
			}
		}

		if((width == 0) || (height == 0))
		{
			// Mode search failed for some reason.  Use the old-school default.
			width = 1024;
			height = 768;
		}

		if (true)
		{
			// Fullscreen support
			CFDictionaryRef refDisplayMode = 0;
			boolean_t exactMatch = false;

#if CAPTURE_ALL_DISPLAYS
			// Capture all displays (may want to do this for final build)
			CGCaptureAllDisplays ();
#else
			// Capture only the main display (useful for debugging)
			CGDisplayCapture (mDisplay);
#endif

			// Switch the display to the desired resolution and refresh
			refDisplayMode = CGDisplayBestModeForParametersAndRefreshRate(
				mDisplay,
				BITS_PER_PIXEL,
				width,
				height,
				refresh,
				&exactMatch);

			if (refDisplayMode)
			{
				LL_DEBUGS("Window") << "createContext: switching display resolution" << LL_ENDL;
				mOldDisplayMode = CGDisplayCurrentMode (mDisplay);
				CGDisplaySwitchToMode (mDisplay, refDisplayMode);
				//				CFRelease(refDisplayMode);

				AddEventTypesToHandler(mGlobalHandlerRef, GetEventTypeCount (GlobalHandlerEventList), GlobalHandlerEventList);
			}


			mFullscreen = TRUE;
			mFullscreenWidth   = CGDisplayPixelsWide(mDisplay);
			mFullscreenHeight  = CGDisplayPixelsHigh(mDisplay);
			mFullscreenBits    = CGDisplayBitsPerPixel(mDisplay);
			mFullscreenRefresh = llround(getDictDouble (CGDisplayCurrentMode (mDisplay),  kCGDisplayRefreshRate));

			LL_INFOS("Window") << "Running at " << mFullscreenWidth
				<< "x"   << mFullscreenHeight
				<< "x"   << mFullscreenBits
				<< " @ " << mFullscreenRefresh
				<< LL_ENDL;
		}
		else
		{
			// No fullscreen support
			mFullscreen = FALSE;
			mFullscreenWidth   = -1;
			mFullscreenHeight  = -1;
			mFullscreenBits    = -1;
			mFullscreenRefresh = -1;

			std::string error= llformat("Unable to run fullscreen at %d x %d.\nRunning in window.", width, height);
			OSMessageBox(error, "Error", OSMB_OK);
		}
	}

	if(!mFullscreen && (mWindow == NULL))
	{
		//int				displayWidth = CGDisplayPixelsWide(mDisplay);
		//int				displayHeight = CGDisplayPixelsHigh(mDisplay);
		//const int		menuBarPlusTitleBar = 44;   // Ugly magic number.

		LL_DEBUGS("Window") << "createContext: creating window" << LL_ENDL;

		mPreviousWindowRect.left = (long) x;
		mPreviousWindowRect.right = (long) x + width;
		mPreviousWindowRect.top = (long) y;
		mPreviousWindowRect.bottom = (long) y + height;

		//-----------------------------------------------------------------------
		// Create the window
		//-----------------------------------------------------------------------
		mWindow = NewCWindow(
			NULL,
			&mPreviousWindowRect,
			mWindowTitle,
			false,				// Create the window invisible.  Whoever calls createContext() should show it after any moving/resizing.
			//		noGrowDocProc,		// Window with no grow box and no zoom box
			zoomDocProc,		// Window with a grow box and a zoom box
			//		zoomNoGrow,			// Window with a zoom box but no grow box
			kFirstWindowOfClass,
			true,
			(long)this);

		if (!mWindow)
		{
			setupFailure("Window creation error", "Error", OSMB_OK);
			return FALSE;
		}

		// Turn on live resize.
		// For this to work correctly, we need to be able to call LLViewerWindow::draw from
		// the event handler for kEventWindowBoundsChanged.  It's not clear that we have access from here.
		//	err = ChangeWindowAttributes(mWindow, kWindowLiveResizeAttribute, 0);

		// Set up window event handlers (some window-related events ONLY go to window handlers.)
		InstallStandardEventHandler(GetWindowEventTarget(mWindow));
		InstallWindowEventHandler(mWindow, mEventHandlerUPP, GetEventTypeCount (WindowHandlerEventList), WindowHandlerEventList, (void*)this, &mWindowHandlerRef); // add event handler
#if LL_OS_DRAGDROP_ENABLED
		InstallTrackingHandler( dragTrackingHandler, mWindow, (void*)this );
		InstallReceiveHandler( dragReceiveHandler, mWindow, (void*)this );
#endif // LL_OS_DRAGDROP_ENABLED
	}

	{
		// Create and initialize our TSM document for language text input.
		// If an error occured, we can do nothing better than simply ignore it.
		// mTSMDocument will be kept NULL in case.
		if (mTSMDocument)
		{
			DeactivateTSMDocument(mTSMDocument);
			DeleteTSMDocument(mTSMDocument);
			mTSMDocument = NULL;
		}
		static InterfaceTypeList types = { kUnicodeDocument };
		err = NewTSMDocument(1, types, &mTSMDocument, 0);
		if (err != noErr)
		{
			LL_WARNS("Window") << "createContext: couldn't create a TSMDocument (" << err << ")" << LL_ENDL;
		}
		if (mTSMDocument)
		{
			ActivateTSMDocument(mTSMDocument);
			allowLanguageTextInput(NULL, FALSE);
		}
	}

	if(mContext == NULL)
	{
		AGLRendererInfo rendererInfo = NULL;

		//-----------------------------------------------------------------------
		// Create GL drawing context
		//-----------------------------------------------------------------------

		if(mPixelFormat == NULL)
		{
			if(mFullscreen)
			{
				GLint fullscreenAttrib[] =
				{
					AGL_RGBA,
					AGL_FULLSCREEN,
					AGL_NO_RECOVERY,
					AGL_SAMPLE_BUFFERS_ARB, mFSAASamples > 0 ? 1 : 0,
					AGL_SAMPLES_ARB, mFSAASamples,
					AGL_DOUBLEBUFFER,
					AGL_CLOSEST_POLICY,
					AGL_ACCELERATED,
					AGL_RED_SIZE, 8,
					AGL_GREEN_SIZE, 8,
					AGL_BLUE_SIZE, 8,
					AGL_ALPHA_SIZE, 8,
					AGL_DEPTH_SIZE, 24,
					AGL_STENCIL_SIZE, 8,
					AGL_NONE
				};

				LL_DEBUGS("Window") << "createContext: creating fullscreen pixelformat" << LL_ENDL;

				GDHandle gdhDisplay = NULL;
				err = DMGetGDeviceByDisplayID ((DisplayIDType)mDisplay, &gdhDisplay, false);

				mPixelFormat = aglChoosePixelFormat(&gdhDisplay, 1, fullscreenAttrib);
				rendererInfo = aglQueryRendererInfo(&gdhDisplay, 1);
			}
			else
			{
				// NOTE from Leslie:
				//
				// AGL_NO_RECOVERY, when combined with AGL_ACCELERATED prevents software rendering
				// fallback which means we won't hvae shaders that compile and link but then don't
				// work.  The drawback is that our shader compilation will be a bit more finicky though.

				GLint windowedAttrib[] =
				{
					AGL_RGBA,
					AGL_NO_RECOVERY,
					AGL_DOUBLEBUFFER,
					AGL_CLOSEST_POLICY,
					AGL_ACCELERATED,
					AGL_SAMPLE_BUFFERS_ARB, mFSAASamples > 0 ? 1 : 0,
					AGL_SAMPLES_ARB, mFSAASamples,
					AGL_RED_SIZE, 8,
					AGL_GREEN_SIZE, 8,
					AGL_BLUE_SIZE, 8,
					AGL_ALPHA_SIZE, 8,
					AGL_DEPTH_SIZE, 24,
					AGL_STENCIL_SIZE, 8,
					AGL_NONE
				};

				LL_DEBUGS("Window") << "createContext: creating windowed pixelformat" << LL_ENDL;

				mPixelFormat = aglChoosePixelFormat(NULL, 0, windowedAttrib);

				GDHandle gdhDisplay = GetMainDevice();
				rendererInfo = aglQueryRendererInfo(&gdhDisplay, 1);
			}

			// May want to get the real error text like this:
			// (char *) aglErrorString(aglGetError());

			if(aglGetError() != AGL_NO_ERROR)
			{
				setupFailure("Can't find suitable pixel format", "Error", OSMB_OK);
				return FALSE;
			}
		}

		if(mPixelFormat)
		{
			LL_DEBUGS("Window") << "createContext: creating GL context" << LL_ENDL;
			mContext = aglCreateContext(mPixelFormat, NULL);
		}

		if(mContext == NULL)
		{
			setupFailure("Can't make GL context", "Error", OSMB_OK);
			return FALSE;
		}

		gGLManager.mVRAM = 0;

		if(rendererInfo != NULL)
		{
			GLint result;

			if(aglDescribeRenderer(rendererInfo, AGL_VIDEO_MEMORY, &result))
			{
				//				llinfos << "createContext: aglDescribeRenderer(AGL_VIDEO_MEMORY) returned " << result << llendl;
				gGLManager.mVRAM = result / (1024 * 1024);
			}
			else
			{
				//				llinfos << "createContext: aglDescribeRenderer(AGL_VIDEO_MEMORY) failed." << llendl;
			}

			// This could be useful at some point, if it takes into account the memory already used by screen buffers, etc...
			if(aglDescribeRenderer(rendererInfo, AGL_TEXTURE_MEMORY, &result))
			{
				//				llinfos << "createContext: aglDescribeRenderer(AGL_TEXTURE_MEMORY) returned " << result << llendl;
			}
			else
			{
				//				llinfos << "createContext: aglDescribeRenderer(AGL_TEXTURE_MEMORY) failed." << llendl;
			}

			aglDestroyRendererInfo(rendererInfo);
		}

		// Since we just created the context, it needs to be set up.
		glNeedsInit = TRUE;
	}

	// Hook up the context to a drawable
	if (mFullscreen && (mOldDisplayMode != NULL))
	{
		// We successfully captured the display.  Use a fullscreen drawable

		LL_DEBUGS("Window") << "createContext: attaching fullscreen drawable" << LL_ENDL;

#if CAPTURE_ALL_DISPLAYS
		// Capture all displays (may want to do this for final build)
		aglDisable (mContext, AGL_FS_CAPTURE_SINGLE);
#else
		// Capture only the main display (useful for debugging)
		aglEnable (mContext, AGL_FS_CAPTURE_SINGLE);
#endif

		if (!aglSetFullScreen (mContext, 0, 0, 0, 0))
		{
			setupFailure("Can't set GL fullscreen", "Error", OSMB_OK);
			return FALSE;
		}
	}
	else if(!mFullscreen && (mWindow != NULL))
	{
		LL_DEBUGS("Window") << "createContext: attaching windowed drawable" << LL_ENDL;

		// We created a window.  Use it as the drawable.
		if(!aglSetDrawable(mContext, GetWindowPort (mWindow)))
		{
			setupFailure("Can't set GL drawable", "Error", OSMB_OK);
			return FALSE;
		}
	}
	else
	{
		setupFailure("Can't get fullscreen or windowed drawable.", "Error", OSMB_OK);
		return FALSE;
	}

	if(mContext != NULL)
	{
		LL_DEBUGS("Window") << "createContext: setting current context" << LL_ENDL;

		if (!aglSetCurrentContext(mContext))
		{
			setupFailure("Can't activate GL rendering context", "Error", OSMB_OK);
			return FALSE;
		}
	}

	if(glNeedsInit)
	{
		// Check for some explicitly unsupported cards.
		const char* RENDERER = (const char*) glGetString(GL_RENDERER);

		const char* CARD_LIST[] =
		{	"RAGE 128",
		"RIVA TNT2",
		"Intel 810",
		"3Dfx/Voodoo3",
		"Radeon 7000",
		"Radeon 7200",
		"Radeon 7500",
		"Radeon DDR",
		"Radeon VE",
		"GDI Generic" };
		const S32 CARD_COUNT = LL_ARRAY_SIZE(CARD_LIST);

		// Future candidates:
		// ProSavage/Twister
		// SuperSavage

		S32 i;
		for (i = 0; i < CARD_COUNT; i++)
		{
			if (check_for_card(RENDERER, CARD_LIST[i]))
			{
				close();
				return FALSE;
			}
		}
	}

	GLint colorBits, alphaBits, depthBits, stencilBits;

	if(	!aglDescribePixelFormat(mPixelFormat, AGL_BUFFER_SIZE, &colorBits) ||
		!aglDescribePixelFormat(mPixelFormat, AGL_ALPHA_SIZE, &alphaBits) ||
		!aglDescribePixelFormat(mPixelFormat, AGL_DEPTH_SIZE, &depthBits) ||
		!aglDescribePixelFormat(mPixelFormat, AGL_STENCIL_SIZE, &stencilBits))
	{
		close();
		setupFailure("Can't get pixel format description", "Error", OSMB_OK);
		return FALSE;
	}

	LL_INFOS("GLInit") << "GL buffer: Color Bits " << S32(colorBits)
		<< " Alpha Bits " << S32(alphaBits)
		<< " Depth Bits " << S32(depthBits)
		<< " Stencil Bits" << S32(stencilBits)
		<< LL_ENDL;

	if (colorBits < 32)
	{
		close();
		setupFailure(
			"Second Life requires True Color (32-bit) to run in a window.\n"
			"Please go to Control Panels -> Display -> Settings and\n"
			"set the screen to 32-bit color.\n"
			"Alternately, if you choose to run fullscreen, Second Life\n"
			"will automatically adjust the screen each time it runs.",
			"Error",
			OSMB_OK);
		return FALSE;
	}

	if (alphaBits < 8)
	{
		close();
		setupFailure(
			"Second Life is unable to run because it can't get an 8 bit alpha\n"
			"channel.  Usually this is due to video card driver issues.\n"
			"Please make sure you have the latest video card drivers installed.\n"
			"Also be sure your monitor is set to True Color (32-bit) in\n"
			"Control Panels -> Display -> Settings.\n"
			"If you continue to receive this message, contact customer service.",
			"Error",
			OSMB_OK);
		return FALSE;
	}

	// Disable vertical sync for swap
	GLint frames_per_swap = 0;
	if (disable_vsync)
	{
		LL_DEBUGS("GLInit") << "Disabling vertical sync" << LL_ENDL;
		frames_per_swap = 0;
	}
	else
	{
		LL_DEBUGS("GLinit") << "Keeping vertical sync" << LL_ENDL;
		frames_per_swap = 1;
	}
	aglSetInteger(mContext, AGL_SWAP_INTERVAL, &frames_per_swap);

	//enable multi-threaded OpenGL
	if (sUseMultGL)
	{
		CGLError cgl_err;
		CGLContextObj ctx = CGLGetCurrentContext();

		cgl_err =  CGLEnable( ctx, kCGLCEMPEngine);

		if (cgl_err != kCGLNoError )
		{
			LL_DEBUGS("GLInit") << "Multi-threaded OpenGL not available." << LL_ENDL;
		}
		else
		{
			LL_DEBUGS("GLInit") << "Multi-threaded OpenGL enabled." << LL_ENDL;
		}
	}

	// Don't need to get the current gamma, since there's a call that restores it to the system defaults.
	return TRUE;
}


// changing fullscreen resolution, or switching between windowed and fullscreen mode.
BOOL LLWindowMacOSX::switchContext(BOOL fullscreen, const LLCoordScreen &size, BOOL disable_vsync, const LLCoordScreen * const posp)
{
	BOOL needsRebuild = FALSE;
	BOOL result = true;

	if(fullscreen)
	{
		if(mFullscreen)
		{
			// Switching resolutions in fullscreen mode.  Don't need to rebuild for this.
			// Fullscreen support
			CFDictionaryRef refDisplayMode = 0;
			boolean_t exactMatch = false;

			// Switch the display to the desired resolution and refresh
			refDisplayMode = CGDisplayBestModeForParametersAndRefreshRate(
				mDisplay,
				BITS_PER_PIXEL,
				size.mX,
				size.mY,
				getDictDouble (CGDisplayCurrentMode (mDisplay),  kCGDisplayRefreshRate),
				&exactMatch);

			if (refDisplayMode)
			{
				CGDisplaySwitchToMode (mDisplay, refDisplayMode);
				//				CFRelease(refDisplayMode);
			}

			mFullscreenWidth   = CGDisplayPixelsWide(mDisplay);
			mFullscreenHeight  = CGDisplayPixelsHigh(mDisplay);
			mFullscreenBits    = CGDisplayBitsPerPixel(mDisplay);
			mFullscreenRefresh = llround(getDictDouble (CGDisplayCurrentMode (mDisplay),  kCGDisplayRefreshRate));

			LL_INFOS("Window") << "Switched resolution to " << mFullscreenWidth
				<< "x"   << mFullscreenHeight
				<< "x"   << mFullscreenBits
				<< " @ " << mFullscreenRefresh
				<< LL_ENDL;

			// Update the GL context to the new screen size
			if (!aglUpdateContext(mContext))
			{
				setupFailure("Can't set GL fullscreen", "Error", OSMB_OK);
				result = FALSE;
			}
		}
		else
		{
			// Switching from windowed to fullscreen
			needsRebuild = TRUE;
		}
	}
	else
	{
		if(mFullscreen)
		{
			// Switching from fullscreen to windowed
			needsRebuild = TRUE;
		}
		else
		{
			// Windowed to windowed -- not sure why we would be called like this.  Just change the window size.
			// The bounds changed event handler will do the rest.
			if(mWindow != NULL)
			{
				::SizeWindow(mWindow, size.mX, size.mY, true);
			}
		}
	}

	stop_glerror();
	if(needsRebuild || mForceRebuild)
	{
		mForceRebuild = FALSE;
		destroyContext();
		result = createContext(0, 0, size.mX, size.mY, 0, fullscreen, disable_vsync);
		if (result)
		{
			if(mWindow != NULL)
			{
				MacShowWindow(mWindow);
				BringToFront(mWindow);
			}

			llverify(gGLManager.initGL());

			//start with arrow cursor
			initCursors();
			setCursor( UI_CURSOR_ARROW );
		}
	}

	stop_glerror();

	return result;
}

void LLWindowMacOSX::destroyContext()
{
	if (!mContext)
	{
		// We don't have a context
		return;
	}
	// Unhook the GL context from any drawable it may have
	if(mContext != NULL)
	{
		LL_DEBUGS("Window") << "destroyContext: unhooking drawable " << LL_ENDL;

		aglSetCurrentContext (NULL);
		aglSetDrawable(mContext, NULL);
	}

	// Make sure the display resolution gets restored
	if(mOldDisplayMode != NULL)
	{
		LL_DEBUGS("Window") << "destroyContext: restoring display resolution " << LL_ENDL;

		CGDisplaySwitchToMode (mDisplay, mOldDisplayMode);

#if CAPTURE_ALL_DISPLAYS
		// Uncapture all displays (may want to do this for final build)
		CGReleaseAllDisplays ();
#else
		// Uncapture only the main display (useful for debugging)
		CGDisplayRelease (mDisplay);
#endif

		//		CFRelease(mOldDisplayMode);

		mOldDisplayMode = NULL;

		// Remove the global event handlers the fullscreen case needed
		RemoveEventTypesFromHandler(mGlobalHandlerRef, GetEventTypeCount (GlobalHandlerEventList), GlobalHandlerEventList);
	}

	// Clean up remaining GL state before blowing away window
	gGLManager.shutdownGL();

	// Clean up the pixel format
	if(mPixelFormat != NULL)
	{
		LL_DEBUGS("Window") << "destroyContext: destroying pixel format " << LL_ENDL;
		aglDestroyPixelFormat(mPixelFormat);
		mPixelFormat = NULL;
	}

	// Remove any Carbon Event handlers we installed
	if(mGlobalHandlerRef != NULL)
	{
		LL_DEBUGS("Window") << "destroyContext: removing global event handler" << LL_ENDL;
		RemoveEventHandler(mGlobalHandlerRef);
		mGlobalHandlerRef = NULL;
	}

	if(mWindowHandlerRef != NULL)
	{
		LL_DEBUGS("Window") << "destroyContext: removing window event handler" << LL_ENDL;
		RemoveEventHandler(mWindowHandlerRef);
		mWindowHandlerRef = NULL;
	}

	// Cleanup any TSM document we created.
	if(mTSMDocument != NULL)
	{
		LL_DEBUGS("Window") << "destroyContext: deleting TSM document" << LL_ENDL;
		DeactivateTSMDocument(mTSMDocument);
		DeleteTSMDocument(mTSMDocument);
		mTSMDocument = NULL;
	}

	// Close the window
	if(mWindow != NULL)
	{
		LL_DEBUGS("Window") << "destroyContext: disposing window" << LL_ENDL;
		DisposeWindow(mWindow);
		mWindow = NULL;
	}

	// Clean up the GL context
	if(mContext != NULL)
	{
		LL_DEBUGS("Window") << "destroyContext: destroying GL context" << LL_ENDL;
		aglDestroyContext(mContext);
		mContext = NULL;
	}

}

LLWindowMacOSX::~LLWindowMacOSX()
{
	destroyContext();

	if(mSupportedResolutions != NULL)
	{
		delete []mSupportedResolutions;
	}

	gWindowImplementation = NULL;

}


void LLWindowMacOSX::show()
{
	if(IsWindowCollapsed(mWindow))
		CollapseWindow(mWindow, false);

	MacShowWindow(mWindow);
	BringToFront(mWindow);
}

void LLWindowMacOSX::hide()
{
	setMouseClipping(FALSE);
	HideWindow(mWindow);
}

//virtual
void LLWindowMacOSX::minimize()
{
	setMouseClipping(FALSE);
	showCursor();
	CollapseWindow(mWindow, true);
}

//virtual
void LLWindowMacOSX::restore()
{
	show();
}


// close() destroys all OS-specific code associated with a window.
// Usually called from LLWindowManager::destroyWindow()
void LLWindowMacOSX::close()
{
	// Is window is already closed?
	//	if (!mWindow)
	//	{
	//		return;
	//	}

	// Make sure cursor is visible and we haven't mangled the clipping state.
	setMouseClipping(FALSE);
	showCursor();

	destroyContext();
}

BOOL LLWindowMacOSX::isValid()
{
	if(mFullscreen)
	{
		return(TRUE);
	}

	return (mWindow != NULL);
}

BOOL LLWindowMacOSX::getVisible()
{
	BOOL result = FALSE;

	if(mFullscreen)
	{
		result = TRUE;
	}if (mWindow)
	{
		if(MacIsWindowVisible(mWindow))
			result = TRUE;
	}

	return(result);
}

BOOL LLWindowMacOSX::getMinimized()
{
	return mMinimized;
}

BOOL LLWindowMacOSX::getMaximized()
{
	return mMaximized;
}

BOOL LLWindowMacOSX::maximize()
{
	if (mWindow && !mMaximized)
	{
		ZoomWindow(mWindow, inContent, true);
	}

	return mMaximized;
}

BOOL LLWindowMacOSX::getFullscreen()
{
	return mFullscreen;
}

void LLWindowMacOSX::gatherInput()
{
	// stop bouncing icon after fixed period of time
	if (mBounceTimer.getStarted() && mBounceTimer.getElapsedTimeF32() > mBounceTime)
	{
		stopDockTileBounce();
	}

	// Use the old-school version so we get AppleEvent handler dispatch and menuselect handling.
	// Anything that has an event handler will get processed inside WaitNextEvent, so we only need to handle
	// the odd stuff here.
	EventRecord evt;
	while(WaitNextEvent(everyEvent, &evt, 0, NULL))
	{
		//			printf("WaitNextEvent returned true, event is %d.\n", evt.what);
		switch(evt.what)
		{
		case mouseDown:
			{
				short part;
				WindowRef window;
				long selectResult;
				part = FindWindow(evt.where, &window);
				switch ( part )
				{
				case inMenuBar:
					selectResult = MenuSelect(evt.where);

					HiliteMenu(0);
					break;
				}
			}
			break;

		case kHighLevelEvent:
			AEProcessAppleEvent (&evt);
			break;

		case updateEvt:
			// We shouldn't be getting these regularly (since our window will be buffered), but we need to handle them correctly...
			BeginUpdate((WindowRef)evt.message);
			EndUpdate((WindowRef)evt.message);
			break;

		}
	}
	
	updateCursor();
}

BOOL LLWindowMacOSX::getPosition(LLCoordScreen *position)
{
	Rect window_rect;
	OSStatus err = -1;

	if(mFullscreen)
	{
		position->mX = 0;
		position->mY = 0;
		err = noErr;
	}
	else if(mWindow)
	{
		err = GetWindowBounds(mWindow, kWindowContentRgn, &window_rect);

		position->mX = window_rect.left;
		position->mY = window_rect.top;
	}
	else
	{
		llerrs << "LLWindowMacOSX::getPosition(): no window and not fullscreen!" << llendl;
	}

	return (err == noErr);
}

BOOL LLWindowMacOSX::getSize(LLCoordScreen *size)
{
	Rect window_rect;
	OSStatus err = -1;

	if(mFullscreen)
	{
		size->mX = mFullscreenWidth;
		size->mY = mFullscreenHeight;
		err = noErr;
	}
	else if(mWindow)
	{
		err = GetWindowBounds(mWindow, kWindowContentRgn, &window_rect);

		size->mX = window_rect.right - window_rect.left;
		size->mY = window_rect.bottom - window_rect.top;
	}
	else
	{
		llerrs << "LLWindowMacOSX::getPosition(): no window and not fullscreen!" << llendl;
	}

	return (err == noErr);
}

BOOL LLWindowMacOSX::getSize(LLCoordWindow *size)
{
	Rect window_rect;
	OSStatus err = -1;

	if(mFullscreen)
	{
		size->mX = mFullscreenWidth;
		size->mY = mFullscreenHeight;
		err = noErr;
	}
	else if(mWindow)
	{
		err = GetWindowBounds(mWindow, kWindowContentRgn, &window_rect);

		size->mX = window_rect.right - window_rect.left;
		size->mY = window_rect.bottom - window_rect.top;
	}
	else
	{
		llerrs << "LLWindowMacOSX::getPosition(): no window and not fullscreen!" << llendl;
	}

	return (err == noErr);
}

BOOL LLWindowMacOSX::setPosition(const LLCoordScreen position)
{
	if(mWindow)
	{
		MacMoveWindow(mWindow, position.mX, position.mY, false);
	}

	return TRUE;
}

BOOL LLWindowMacOSX::setSizeImpl(const LLCoordScreen size)
{
	if(mWindow)
	{
		SizeWindow(mWindow, size.mX, size.mY, true);
	}

	return TRUE;
}

BOOL LLWindowMacOSX::setSizeImpl(const LLCoordWindow size)
{
	Rect client_rect;
	if (mWindow)
	{
		OSStatus err = GetWindowBounds(mWindow, kWindowContentRgn, &client_rect);
		if (err == noErr)
		{
			client_rect.right = client_rect.left + size.mX;
			client_rect.bottom = client_rect.top + size.mY;
			err = SetWindowBounds(mWindow, kWindowContentRgn, &client_rect);
		}
		if (err == noErr)
		{
			return TRUE;
		}
		else
		{
			llinfos << "Error setting size" << err << llendl;
			return FALSE;
		}
	}
	return FALSE;
}

void LLWindowMacOSX::swapBuffers()
{
	aglSwapBuffers(mContext);
}

F32 LLWindowMacOSX::getGamma()
{
	F32 result = 1.8;	// Default to something sane

	CGGammaValue redMin;
	CGGammaValue redMax;
	CGGammaValue redGamma;
	CGGammaValue greenMin;
	CGGammaValue greenMax;
	CGGammaValue greenGamma;
	CGGammaValue blueMin;
	CGGammaValue blueMax;
	CGGammaValue blueGamma;

	if(CGGetDisplayTransferByFormula(
		mDisplay,
		&redMin,
		&redMax,
		&redGamma,
		&greenMin,
		&greenMax,
		&greenGamma,
		&blueMin,
		&blueMax,
		&blueGamma) == noErr)
	{
		// So many choices...
		// Let's just return the green channel gamma for now.
		result = greenGamma;
	}

	return result;
}

U32 LLWindowMacOSX::getFSAASamples()
{
	return mFSAASamples;
}

void LLWindowMacOSX::setFSAASamples(const U32 samples)
{
	mFSAASamples = samples;
	mForceRebuild = TRUE;
}

BOOL LLWindowMacOSX::restoreGamma()
{
	CGDisplayRestoreColorSyncSettings();
	return true;
}

BOOL LLWindowMacOSX::setGamma(const F32 gamma)
{
	CGGammaValue redMin;
	CGGammaValue redMax;
	CGGammaValue redGamma;
	CGGammaValue greenMin;
	CGGammaValue greenMax;
	CGGammaValue greenGamma;
	CGGammaValue blueMin;
	CGGammaValue blueMax;
	CGGammaValue blueGamma;

	// MBW -- XXX -- Should we allow this in windowed mode?

	if(CGGetDisplayTransferByFormula(
		mDisplay,
		&redMin,
		&redMax,
		&redGamma,
		&greenMin,
		&greenMax,
		&greenGamma,
		&blueMin,
		&blueMax,
		&blueGamma) != noErr)
	{
		return false;
	}

	if(CGSetDisplayTransferByFormula(
		mDisplay,
		redMin,
		redMax,
		gamma,
		greenMin,
		greenMax,
		gamma,
		blueMin,
		blueMax,
		gamma) != noErr)
	{
		return false;
	}


	return true;
}

BOOL LLWindowMacOSX::isCursorHidden()
{
	return mCursorHidden;
}



// Constrains the mouse to the window.
void LLWindowMacOSX::setMouseClipping( BOOL b )
{
	// Just stash the requested state.  We'll simulate this when the cursor is hidden by decoupling.
	mIsMouseClipping = b;

	if(b)
	{
		//		llinfos << "setMouseClipping(TRUE)" << llendl;
	}
	else
	{
		//		llinfos << "setMouseClipping(FALSE)" << llendl;
	}

	adjustCursorDecouple();
}

BOOL LLWindowMacOSX::setCursorPosition(const LLCoordWindow position)
{
	BOOL result = FALSE;
	LLCoordScreen screen_pos;

	if (!convertCoords(position, &screen_pos))
	{
		return FALSE;
	}

	CGPoint newPosition;

	//	llinfos << "setCursorPosition(" << screen_pos.mX << ", " << screen_pos.mY << ")" << llendl;

	newPosition.x = screen_pos.mX;
	newPosition.y = screen_pos.mY;

	CGSetLocalEventsSuppressionInterval(0.0);
	if(CGWarpMouseCursorPosition(newPosition) == noErr)
	{
		result = TRUE;
	}

	// Under certain circumstances, this will trigger us to decouple the cursor.
	adjustCursorDecouple(true);

	// trigger mouse move callback
	LLCoordGL gl_pos;
	convertCoords(position, &gl_pos);
	mCallbacks->handleMouseMove(this, gl_pos, (MASK)0);

	return result;
}

static void fixOrigin(void)
{
	GrafPtr port;
	Rect portrect;

	::GetPort(&port);
	::GetPortBounds(port, &portrect);
	if((portrect.left != 0) || (portrect.top != 0))
	{
		// Mozilla sometimes changes our port origin.
		::SetOrigin(0,0);
	}
}

BOOL LLWindowMacOSX::getCursorPosition(LLCoordWindow *position)
{
	Point cursor_point;
	LLCoordScreen screen_pos;
	GrafPtr save;

	if(mWindow == NULL)
		return FALSE;

	::GetPort(&save);
	::SetPort(GetWindowPort(mWindow));
	fixOrigin();

	// gets the mouse location in local coordinates
	::GetMouse(&cursor_point);

//	lldebugs << "getCursorPosition(): cursor is at " << cursor_point.h << ", " << cursor_point.v << "  port origin: " << portrect.left << ", " << portrect.top << llendl;

	::SetPort(save);

	if(mCursorDecoupled)
	{
		//		CGMouseDelta x, y;

		// If the cursor's decoupled, we need to read the latest movement delta as well.
		//		CGGetLastMouseDelta( &x, &y );
		//		cursor_point.h += x;
		//		cursor_point.v += y;

		// CGGetLastMouseDelta may behave strangely when the cursor's first captured.
		// Stash in the event handler instead.
		cursor_point.h += mCursorLastEventDeltaX;
		cursor_point.v += mCursorLastEventDeltaY;
	}

	position->mX = cursor_point.h;
	position->mY = cursor_point.v;

	return TRUE;
}

void LLWindowMacOSX::adjustCursorDecouple(bool warpingMouse)
{
	if(mIsMouseClipping && mCursorHidden)
	{
		if(warpingMouse)
		{
			// The cursor should be decoupled.  Make sure it is.
			if(!mCursorDecoupled)
			{
				//			llinfos << "adjustCursorDecouple: decoupling cursor" << llendl;
				CGAssociateMouseAndMouseCursorPosition(false);
				mCursorDecoupled = true;
				FlushSpecificEventsFromQueue(GetCurrentEventQueue(), mMoveEventCampartorUPP, NULL);
				mCursorIgnoreNextDelta = TRUE;
			}
		}
	}
	else
	{
		// The cursor should not be decoupled.  Make sure it isn't.
		if(mCursorDecoupled)
		{
			//			llinfos << "adjustCursorDecouple: recoupling cursor" << llendl;
			CGAssociateMouseAndMouseCursorPosition(true);
			mCursorDecoupled = false;
		}
	}
}

F32 LLWindowMacOSX::getNativeAspectRatio()
{
	if (mFullscreen)
	{
		return (F32)mFullscreenWidth / (F32)mFullscreenHeight;
	}
	else
	{
		// The constructor for this class grabs the aspect ratio of the monitor before doing any resolution
		// switching, and stashes it in mOriginalAspectRatio.  Here, we just return it.

		if (mOverrideAspectRatio > 0.f)
		{
			return mOverrideAspectRatio;
		}

		return mOriginalAspectRatio;
	}
}

F32 LLWindowMacOSX::getPixelAspectRatio()
{
	//OS X always enforces a 1:1 pixel aspect ratio, regardless of video mode
	return 1.f;
}

//static SInt32 oldWindowLevel;

// MBW -- XXX -- There's got to be a better way than this.  Find it, please...

void LLWindowMacOSX::beforeDialog()
{
	if(mFullscreen)
	{

#if CAPTURE_ALL_DISPLAYS
		// Uncapture all displays (may want to do this for final build)
		CGReleaseAllDisplays ();
#else
		// Uncapture only the main display (useful for debugging)
		CGDisplayRelease (mDisplay);
#endif
		// kDocumentWindowClass
		// kMovableModalWindowClass
		// kAllWindowClasses

		//		GLint order = 0;
		//		aglSetInteger(mContext, AGL_ORDER_CONTEXT_TO_FRONT, &order);
		aglSetDrawable(mContext, NULL);
		//		GetWindowGroupLevel(GetWindowGroupOfClass(kAllWindowClasses), &oldWindowLevel);
		//		SetWindowGroupLevel(GetWindowGroupOfClass(kAllWindowClasses), CGShieldingWindowLevel());

		mHandsOffEvents = TRUE;

	}
}

void LLWindowMacOSX::afterDialog()
{
	if(mFullscreen)
	{
		mHandsOffEvents = FALSE;

		//		SetWindowGroupLevel(GetWindowGroupOfClass(kAllWindowClasses), oldWindowLevel);
		aglSetFullScreen(mContext, 0, 0, 0, 0);
		//		GLint order = 1;
		//		aglSetInteger(mContext, AGL_ORDER_CONTEXT_TO_FRONT, &order);

#if CAPTURE_ALL_DISPLAYS
		// Capture all displays (may want to do this for final build)
		CGCaptureAllDisplays ();
#else
		// Capture only the main display (useful for debugging)
		CGDisplayCapture (mDisplay);
#endif
	}
}


void LLWindowMacOSX::flashIcon(F32 seconds)
{
	// Don't do this if we're already started, since this would try to install the NMRec twice.
	if(!mBounceTimer.getStarted())
	{
		OSErr err;

		mBounceTime = seconds;
		memset(&mBounceRec, 0, sizeof(mBounceRec));
		mBounceRec.qType = nmType;
		mBounceRec.nmMark = 1;
		err = NMInstall(&mBounceRec);
		if(err == noErr)
		{
			mBounceTimer.start();
		}
		else
		{
			// This is very not-fatal (only problem is the icon will not bounce), but we'd like to find out about it somehow...
			llinfos << "NMInstall failed with error code " << err << llendl;
		}
	}
}

BOOL LLWindowMacOSX::isClipboardTextAvailable()
{
	OSStatus err;
	ScrapRef scrap;
	ScrapFlavorFlags flags;
	BOOL result = false;

	err = GetCurrentScrap(&scrap);

	if(err == noErr)
	{
		err = GetScrapFlavorFlags(scrap, kScrapFlavorTypeUnicode, &flags);
	}

	if(err == noErr)
		result = true;

	return result;
}

BOOL LLWindowMacOSX::pasteTextFromClipboard(LLWString &dst)
{
	OSStatus err;
	ScrapRef scrap;
	Size len;
	BOOL result = false;

	err = GetCurrentScrap(&scrap);

	if(err == noErr)
	{
		err = GetScrapFlavorSize(scrap, kScrapFlavorTypeUnicode, &len);
	}

	if((err == noErr) && (len > 0))
	{
		int u16len = len / sizeof(U16);
		U16 *temp = new U16[u16len + 1];
		if (temp)
		{
			memset(temp, 0, (u16len + 1) * sizeof(temp[0]));
			err = GetScrapFlavorData(scrap, kScrapFlavorTypeUnicode, &len, temp);
			if (err == noErr)
			{
				// convert \r\n to \n and \r to \n in the incoming text.
				U16 *s, *d;
				for(s = d = temp; s[0] != '\0'; s++, d++)
				{
					if(s[0] == '\r')
					{
						if(s[1] == '\n')
						{
							// CRLF, a.k.a. DOS newline.  Collapse to a single '\n'.
							s++;
						}

						d[0] = '\n';
					}
					else
					{
						d[0] = s[0];
					}
				}

				d[0] = '\0';

				dst = utf16str_to_wstring(temp);

				result = true;
			}
			delete[] temp;
		}
	}

	return result;
}

BOOL LLWindowMacOSX::copyTextToClipboard(const LLWString &s)
{
	OSStatus err;
	ScrapRef scrap;
	//Size len;
	//char *temp;
	BOOL result = false;

	if (!s.empty())
	{
		err = GetCurrentScrap(&scrap);
		if (err == noErr)
			err = ClearScrap(&scrap);

		if (err == noErr)
		{
			llutf16string utf16str = wstring_to_utf16str(s);
			size_t u16len = utf16str.length() * sizeof(U16);
			err = PutScrapFlavor(scrap, kScrapFlavorTypeUnicode, kScrapFlavorMaskNone, u16len, utf16str.data());
			if (err == noErr)
				result = true;
		}
	}

	return result;
}


// protected
BOOL LLWindowMacOSX::resetDisplayResolution()
{
	// This is only called from elsewhere in this class, and it's not used by the Mac implementation.
	return true;
}


LLWindow::LLWindowResolution* LLWindowMacOSX::getSupportedResolutions(S32 &num_resolutions)
{
	if (!mSupportedResolutions)
	{
		CFArrayRef modes = CGDisplayAvailableModes(mDisplay);

		if(modes != NULL)
		{
			CFIndex index, cnt;

			mSupportedResolutions = new LLWindowResolution[MAX_NUM_RESOLUTIONS];
			mNumSupportedResolutions = 0;

			//  Examine each mode
			cnt = CFArrayGetCount( modes );

			for ( index = 0; (index < cnt) && (mNumSupportedResolutions < MAX_NUM_RESOLUTIONS); index++ )
			{
				//  Pull the mode dictionary out of the CFArray
				CFDictionaryRef mode = (CFDictionaryRef)CFArrayGetValueAtIndex( modes, index );
				long width = getDictLong(mode, kCGDisplayWidth);
				long height = getDictLong(mode, kCGDisplayHeight);
				long bits = getDictLong(mode, kCGDisplayBitsPerPixel);

				if(bits == BITS_PER_PIXEL && width >= 800 && height >= 600)
				{
					BOOL resolution_exists = FALSE;
					for(S32 i = 0; i < mNumSupportedResolutions; i++)
					{
						if (mSupportedResolutions[i].mWidth == width &&
							mSupportedResolutions[i].mHeight == height)
						{
							resolution_exists = TRUE;
						}
					}
					if (!resolution_exists)
					{
						mSupportedResolutions[mNumSupportedResolutions].mWidth = width;
						mSupportedResolutions[mNumSupportedResolutions].mHeight = height;
						mNumSupportedResolutions++;
					}
				}
			}
		}
	}

	num_resolutions = mNumSupportedResolutions;
	return mSupportedResolutions;
}

BOOL LLWindowMacOSX::convertCoords(LLCoordGL from, LLCoordWindow *to)
{
	S32		client_height;
	Rect	client_rect;

	if(mFullscreen)
	{
		// In the fullscreen case, the "window" is the entire screen.
		client_rect.left = 0;
		client_rect.top = 0;
		client_rect.right = mFullscreenWidth;
		client_rect.bottom = mFullscreenHeight;
	}
	else if (!mWindow ||
		(GetWindowBounds(mWindow, kWindowContentRgn, &client_rect) != noErr) ||
		NULL == to)
	{
		return FALSE;
	}

	to->mX = from.mX;
	client_height = client_rect.bottom - client_rect.top;
	to->mY = client_height - from.mY - 1;

	return TRUE;
}

BOOL LLWindowMacOSX::convertCoords(LLCoordWindow from, LLCoordGL* to)
{
	S32		client_height;
	Rect	client_rect;

	if(mFullscreen)
	{
		// In the fullscreen case, the "window" is the entire screen.
		client_rect.left = 0;
		client_rect.top = 0;
		client_rect.right = mFullscreenWidth;
		client_rect.bottom = mFullscreenHeight;
	}
	else if (!mWindow ||
		(GetWindowBounds(mWindow, kWindowContentRgn, &client_rect) != noErr) ||
		NULL == to)
	{
		return FALSE;
	}

	to->mX = from.mX;
	client_height = client_rect.bottom - client_rect.top;
	to->mY = client_height - from.mY - 1;

	return TRUE;
}

BOOL LLWindowMacOSX::convertCoords(LLCoordScreen from, LLCoordWindow* to)
{
	if(mFullscreen)
	{
		// In the fullscreen case, window and screen coordinates are the same.
		to->mX = from.mX;
		to->mY = from.mY;
		return TRUE;
	}
	else if(mWindow)
	{
		GrafPtr save;
		Point mouse_point;

		mouse_point.h = from.mX;
		mouse_point.v = from.mY;

		::GetPort(&save);
		::SetPort(GetWindowPort(mWindow));
		fixOrigin();

		::GlobalToLocal(&mouse_point);

		to->mX = mouse_point.h;
		to->mY = mouse_point.v;

		::SetPort(save);

		return TRUE;
	}

	return FALSE;
}

BOOL LLWindowMacOSX::convertCoords(LLCoordWindow from, LLCoordScreen *to)
{
	if(mFullscreen)
	{
		// In the fullscreen case, window and screen coordinates are the same.
		to->mX = from.mX;
		to->mY = from.mY;
		return TRUE;
	}
	else if(mWindow)
	{
		GrafPtr save;
		Point mouse_point;

		mouse_point.h = from.mX;
		mouse_point.v = from.mY;
		::GetPort(&save);
		::SetPort(GetWindowPort(mWindow));
		fixOrigin();

		LocalToGlobal(&mouse_point);

		to->mX = mouse_point.h;
		to->mY = mouse_point.v;

		::SetPort(save);

		return TRUE;
	}

	return FALSE;
}

BOOL LLWindowMacOSX::convertCoords(LLCoordScreen from, LLCoordGL *to)
{
	LLCoordWindow window_coord;

	return(convertCoords(from, &window_coord) && convertCoords(window_coord, to));
}

BOOL LLWindowMacOSX::convertCoords(LLCoordGL from, LLCoordScreen *to)
{
	LLCoordWindow window_coord;

	return(convertCoords(from, &window_coord) && convertCoords(window_coord, to));
}




void LLWindowMacOSX::setupFailure(const std::string& text, const std::string& caption, U32 type)
{
	destroyContext();

	OSMessageBox(text, caption, type);
}

pascal Boolean LLWindowMacOSX::staticMoveEventComparator( EventRef event, void* data)
{
	UInt32 				evtClass = GetEventClass (event);
	UInt32 				evtKind = GetEventKind (event);

	if ((evtClass == kEventClassMouse) && ((evtKind == kEventMouseDragged) || (evtKind == kEventMouseMoved)))
	{
		return true;
	}

	else
	{
		return false;
	}
}


pascal OSStatus LLWindowMacOSX::staticEventHandler(EventHandlerCallRef myHandler, EventRef event, void* userData)
{
	LLWindowMacOSX *self = (LLWindowMacOSX*)userData;

	return(self->eventHandler(myHandler, event));
}

OSStatus LLWindowMacOSX::eventHandler (EventHandlerCallRef myHandler, EventRef event)
{
	OSStatus			result = eventNotHandledErr;
	UInt32 				evtClass = GetEventClass (event);
	UInt32 				evtKind = GetEventKind (event);

	// Always handle command events, even in hands-off mode.
	if((evtClass == kEventClassCommand) && (evtKind == kEventCommandProcess))
	{
		HICommand command;
		GetEventParameter (event, kEventParamDirectObject, typeHICommand, NULL, sizeof(command), NULL, &command);

		switch(command.commandID)
		{
		case kHICommandQuit:
			if(mCallbacks->handleCloseRequest(this))
			{
				// Get the app to initiate cleanup.
				mCallbacks->handleQuit(this);
				// The app is responsible for calling destroyWindow when done with GL
			}
			result = noErr;
			break;

		default:
			// MBW -- XXX -- Should we handle other events here?
			break;
		}
	}

	if(mHandsOffEvents)
	{
		return(result);
	}

	switch (evtClass)
	{
	case kEventClassTextInput:
		{
			switch (evtKind)
			{
			case kEventTextInputUpdateActiveInputArea:
				{
					EventParamType param_type;

					long fix_len;
					UInt32 text_len;
					if (mPreeditor
						&& (result = GetEventParameter(event, kEventParamTextInputSendFixLen,
										typeLongInteger, &param_type, sizeof(fix_len), NULL, &fix_len)) == noErr
						&& typeLongInteger == param_type
						&& (result = GetEventParameter(event, kEventParamTextInputSendText,
										typeUnicodeText, &param_type, 0, &text_len, NULL)) == noErr
						&& typeUnicodeText == param_type)
					{
						// Handle an optional (but essential to facilitate TSMDA) ReplaceRange param.
						CFRange range;
						if (GetEventParameter(event, kEventParamTextInputSendReplaceRange,
								typeCFRange, &param_type, sizeof(range), NULL, &range) == noErr
							&& typeCFRange == param_type)
						{
							// Although the spec. is unclear, replace range should
							// not present when there is an active preedit.  We just
							// ignore the case.  markAsPreedit will detect the case and warn it.
							const LLWString & text = mPreeditor->getPreeditString();
							const S32 location = wstring_wstring_length_from_utf16_length(text, 0, range.location);
							const S32 length = wstring_wstring_length_from_utf16_length(text, location, range.length);
							mPreeditor->markAsPreedit(location, length);
						}
						mPreeditor->resetPreedit();

						// Receive the text from input method.
						U16 *const text = new U16[text_len / sizeof(U16)];
						GetEventParameter(event, kEventParamTextInputSendText, typeUnicodeText, NULL, text_len, NULL, text);
						if (fix_len < 0)
						{
							// Do we still need this?  Seems obsolete...
							fix_len = text_len;
						}
						const LLWString fix_string
								= utf16str_to_wstring(llutf16string(text, fix_len / sizeof(U16)));
						const LLWString preedit_string
								= utf16str_to_wstring(llutf16string(text + fix_len / sizeof(U16), (text_len - fix_len) / sizeof(U16)));
						delete[] text;

						// Handle fixed (comitted) string.
						if (fix_string.length() > 0)
						{
							for (LLWString::const_iterator i = fix_string.begin(); i != fix_string.end(); i++)
							{
								mPreeditor->handleUnicodeCharHere(*i);
							}
						}

						// Receive the segment info and caret position.
						LLPreeditor::segment_lengths_t preedit_segment_lengths;
						LLPreeditor::standouts_t preedit_standouts;
						S32 caret_position = preedit_string.length();
						UInt32 text_range_array_size;
						if (GetEventParameter(event, kEventParamTextInputSendHiliteRng, typeTextRangeArray,
								&param_type, 0, &text_range_array_size, NULL) == noErr
							&& typeTextRangeArray == param_type
							&& text_range_array_size > sizeof(TextRangeArray))
						{
							// TextRangeArray is a variable-length struct.
							TextRangeArray * const text_range_array = (TextRangeArray *) new char[text_range_array_size];
							GetEventParameter(event, kEventParamTextInputSendHiliteRng, typeTextRangeArray,
									NULL, text_range_array_size, NULL, text_range_array);

							// WARNING: We assume ranges are in ascending order,
							// although the condition is undocumented.  It seems
							// OK to assume this.  I also assumed
							// the ranges are contiguous in previous versions, but I
							// have heard a rumore that older versions os ATOK may
							// return ranges with some _gap_.  I don't know whether
							// it is true, but I'm preparing my code for the case.

							const S32 ranges = text_range_array->fNumOfRanges;
							preedit_segment_lengths.reserve(ranges);
							preedit_standouts.reserve(ranges);

							S32 last_bytes = 0;
							S32 last_utf32 = 0;
							for (S32 i = 0; i < ranges; i++)
							{
								const TextRange &range = text_range_array->fRange[i];
								if (range.fStart > last_bytes)
								{
									const S32 length_utf16 = (range.fStart - last_bytes) / sizeof(U16);
									const S32 length_utf32 = wstring_wstring_length_from_utf16_length(preedit_string, last_utf32, length_utf16);
									preedit_segment_lengths.push_back(length_utf32);
									preedit_standouts.push_back(FALSE);
									last_utf32 += length_utf32;
								}
								if (range.fEnd > range.fStart)
								{
									const S32 length_utf16 = (range.fEnd - range.fStart) / sizeof(U16);
									const S32 length_utf32 = wstring_wstring_length_from_utf16_length(preedit_string, last_utf32, length_utf16);
									preedit_segment_lengths.push_back(length_utf32);
									preedit_standouts.push_back(
										kTSMHiliteSelectedRawText == range.fHiliteStyle
										|| kTSMHiliteSelectedConvertedText ==  range.fHiliteStyle
										|| kTSMHiliteSelectedText == range.fHiliteStyle);
									last_utf32 += length_utf32;
								}
								if (kTSMHiliteCaretPosition == range.fHiliteStyle)
								{
									caret_position = last_utf32;
								}
								last_bytes = range.fEnd;
							}
							if (preedit_string.length() > last_utf32)
							{
								preedit_segment_lengths.push_back(preedit_string.length() - last_utf32);
								preedit_standouts.push_back(FALSE);
							}

							delete[] (char *) text_range_array;
						}

						// Handle preedit string.
						if (preedit_string.length() == 0)
						{
							preedit_segment_lengths.clear();
							preedit_standouts.clear();
						}
						else if (preedit_segment_lengths.size() == 0)
						{
							preedit_segment_lengths.push_back(preedit_string.length());
							preedit_standouts.push_back(FALSE);
						}
						mPreeditor->updatePreedit(preedit_string, preedit_segment_lengths, preedit_standouts, caret_position);

						result = noErr;
					}
				}
				break;

			case kEventTextInputUnicodeForKeyEvent:
				{
					UInt32 modifiers = 0;


					// First, process the raw event.
					{
						EventRef rawEvent = NULL;

						// Get the original event and extract the modifier keys, so we can ignore command-key events.
						if (GetEventParameter(event, kEventParamTextInputSendKeyboardEvent, typeEventRef, NULL, sizeof(rawEvent), NULL, &rawEvent) == noErr)
						{
							// Grab the modifiers for later use in this function...
							GetEventParameter (rawEvent, kEventParamKeyModifiers, typeUInt32, NULL, sizeof(UInt32), NULL, &modifiers);

							// and call this function recursively to handle the raw key event.
							eventHandler (myHandler, rawEvent);

							// save the raw event until we're done processing the unicode input as well.
							mRawKeyEvent = rawEvent;
						}
					}

					OSStatus err = noErr;
					EventParamType actualType = typeUnicodeText;
					UInt32 actualSize = 0;
					size_t actualCount = 0;
					U16 *buffer = NULL;

					// Get the size of the unicode data
					err = GetEventParameter (event, kEventParamTextInputSendText, typeUnicodeText, &actualType, 0, &actualSize, NULL);
					if(err == noErr)
					{
						// allocate a buffer and get the actual data.
						actualCount = actualSize / sizeof(U16);
						buffer = new U16[actualCount];
						err = GetEventParameter (event, kEventParamTextInputSendText, typeUnicodeText, &actualType, actualSize, &actualSize, buffer);
					}

					if(err == noErr)
					{
						if(modifiers & (cmdKey | controlKey))
						{
							// This was a menu key equivalent.  Ignore it.
						}
						else
						{
							MASK mask = LLWindowMacOSX::modifiersToMask(modifiers);

							llassert( actualType == typeUnicodeText );

							// The result is a UTF16 buffer.  Pass the characters in turn to handleUnicodeChar.

							// Convert to UTF32 and go character-by-character.
							llutf16string utf16(buffer, actualCount);
							LLWString utf32 = utf16str_to_wstring(utf16);
							LLWString::iterator iter;

							for(iter = utf32.begin(); iter != utf32.end(); iter++)
							{
								mCallbacks->handleUnicodeChar(*iter, mask);
							}
						}
					}

					if(buffer != NULL)
					{
						delete[] buffer;
					}

					mRawKeyEvent = NULL;
					result = err;
				}
				break;

			case kEventTextInputOffsetToPos:
				{
					EventParamType param_type;
					long offset;
					if (mPreeditor
						&& GetEventParameter(event, kEventParamTextInputSendTextOffset, typeLongInteger,
								&param_type, sizeof(offset), NULL, &offset) == noErr
						&& typeLongInteger == param_type)
					{
						S32 preedit, preedit_length;
						mPreeditor->getPreeditRange(&preedit, &preedit_length);
						const LLWString & text = mPreeditor->getPreeditString();

						LLCoordGL caret_coord;
						LLRect preedit_bounds;
						if (0 <= offset
							&& mPreeditor->getPreeditLocation(wstring_wstring_length_from_utf16_length(text, preedit, offset / sizeof(U16)),
															  &caret_coord, &preedit_bounds, NULL))
						{
							LLCoordGL caret_base_coord(caret_coord.mX, preedit_bounds.mBottom);
							LLCoordScreen caret_base_coord_screen;
							convertCoords(caret_base_coord, &caret_base_coord_screen);
							Point qd_point;
							qd_point.h = caret_base_coord_screen.mX;
							qd_point.v = caret_base_coord_screen.mY;
							SetEventParameter(event, kEventParamTextInputReplyPoint, typeQDPoint, sizeof(qd_point), &qd_point);

							short line_height = (short) preedit_bounds.getHeight();
							SetEventParameter(event, kEventParamTextInputReplyLineHeight, typeShortInteger, sizeof(line_height), &line_height);

							result = noErr;
						}
						else
						{
							result = errOffsetInvalid;
						}
					}
				}
				break;

			case kEventTextInputGetSelectedText:
				{
					if (mPreeditor)
					{
						S32 selection, selection_length;
						mPreeditor->getSelectionRange(&selection, &selection_length);
						if (selection_length)
						{
							const LLWString text = mPreeditor->getPreeditString().substr(selection, selection_length);
							const llutf16string text_utf16 = wstring_to_utf16str(text);
							result = SetEventParameter(event, kEventParamTextInputReplyText, typeUnicodeText,
										text_utf16.length() * sizeof(U16), text_utf16.c_str());
						}
					}
				}
				break;
			}
		}
		break;

	case kEventClassKeyboard:
		{
			UInt32 keyCode = 0;
			char charCode = 0;
			UInt32 modifiers = 0;

			// Some of these may fail for some event types.  That's fine.
			GetEventParameter (event, kEventParamKeyCode, typeUInt32, NULL, sizeof(UInt32), NULL, &keyCode);
			GetEventParameter (event, kEventParamKeyModifiers, typeUInt32, NULL, sizeof(UInt32), NULL, &modifiers);

			// save the raw event so getNativeKeyData can use it.
			mRawKeyEvent = event;

			//			printf("key event, key code = 0x%08x, char code = 0x%02x (%c), modifiers = 0x%08x\n", keyCode, charCode, (char)charCode, modifiers);
			//			fflush(stdout);

			switch (evtKind)
			{
			case kEventRawKeyDown:
			case kEventRawKeyRepeat:
				if (gDebugWindowProc)
				{
					printf("key down, key code = 0x%08x, char code = 0x%02x (%c), modifiers = 0x%08x\n",
							(unsigned int)keyCode, charCode, (char)charCode, (unsigned int)modifiers);
					fflush(stdout);
				}
				gKeyboard->handleKeyDown(keyCode, modifiers);
				result = eventNotHandledErr;
				break;

			case kEventRawKeyUp:
				if (gDebugWindowProc)
				{
					printf("key up,   key code = 0x%08x, char code = 0x%02x (%c), modifiers = 0x%08x\n",
							(unsigned int)keyCode, charCode, (char)charCode, (unsigned int)modifiers);
					fflush(stdout);
				}
				gKeyboard->handleKeyUp(keyCode, modifiers);
				result = eventNotHandledErr;
				break;

			case kEventRawKeyModifiersChanged:
				// The keyboard input system wants key up/down events for modifier keys.
				// Mac OS doesn't supply these directly, but can supply events when the collective modifier state changes.
				// Use these events to generate up/down events for the modifiers.

				if((modifiers & shiftKey) && !(mLastModifiers & shiftKey))
				{
					if (gDebugWindowProc) printf("Shift key down event\n");
					gKeyboard->handleKeyDown(0x38, (modifiers & 0x00FFFFFF) | ((0x38 << 24) & 0xFF000000));
				}
				else if(!(modifiers & shiftKey) && (mLastModifiers & shiftKey))
				{
					if (gDebugWindowProc) printf("Shift key up event\n");
					gKeyboard->handleKeyUp(0x38, (modifiers & 0x00FFFFFF) | ((0x38 << 24) & 0xFF000000));
				}

				if((modifiers & alphaLock) && !(mLastModifiers & alphaLock))
				{
					if (gDebugWindowProc) printf("Caps lock down event\n");
					gKeyboard->handleKeyDown(0x39, (modifiers & 0x00FFFFFF) | ((0x39 << 24) & 0xFF000000));
				}
				else if(!(modifiers & alphaLock) && (mLastModifiers & alphaLock))
				{
					if (gDebugWindowProc) printf("Caps lock up event\n");
					gKeyboard->handleKeyUp(0x39, (modifiers & 0x00FFFFFF) | ((0x39 << 24) & 0xFF000000));
				}

				if((modifiers & controlKey) && !(mLastModifiers & controlKey))
				{
					if (gDebugWindowProc) printf("Control key down event\n");
					gKeyboard->handleKeyDown(0x3b, (modifiers & 0x00FFFFFF) | ((0x3b << 24) & 0xFF000000));
				}
				else if(!(modifiers & controlKey) && (mLastModifiers & controlKey))
				{
					if (gDebugWindowProc) printf("Control key up event\n");
					gKeyboard->handleKeyUp(0x3b, (modifiers & 0x00FFFFFF) | ((0x3b << 24) & 0xFF000000));
				}

				if((modifiers & optionKey) && !(mLastModifiers & optionKey))
				{
					if (gDebugWindowProc) printf("Option key down event\n");
					gKeyboard->handleKeyDown(0x3a, (modifiers & 0x00FFFFFF) | ((0x3a << 24) & 0xFF000000));
				}
				else if(!(modifiers & optionKey) && (mLastModifiers & optionKey))
				{
					if (gDebugWindowProc) printf("Option key up event\n");
					gKeyboard->handleKeyUp(0x3a, (modifiers & 0x00FFFFFF) | ((0x3a << 24) & 0xFF000000));
				}

				// When the state of the 'Fn' key (the one that changes some of the mappings on a powerbook/macbook keyboard
				// to an embedded keypad) changes, it may subsequently cause a key up event to be lost, which may lead to
				// a movement key getting "stuck" down.  This is bad.
				// This is an OS bug -- even the GetKeys() API doesn't tell you the key has been released.
				// This workaround causes all held-down keys to be reset whenever the state of the Fn key changes.  This isn't
				// exactly what we want, but it does avoid the case where you get stuck running forward.
				if((modifiers & kEventKeyModifierFnMask) != (mLastModifiers & kEventKeyModifierFnMask))
				{
					if (gDebugWindowProc) printf("Fn key state change event\n");
					gKeyboard->resetKeys();
				}

				if (gDebugWindowProc) fflush(stdout);

				mLastModifiers = modifiers;
				result = eventNotHandledErr;
				break;
			}

			mRawKeyEvent = NULL;
		}
		break;

	case kEventClassMouse:
		{
			result = CallNextEventHandler(myHandler, event);
			if (eventNotHandledErr == result)
			{ // only handle events not already handled (prevents wierd resize interaction)
				EventMouseButton	button = kEventMouseButtonPrimary;
				HIPoint				location = {0.0f, 0.0f};
				UInt32				modifiers = 0;
				UInt32				clickCount = 1;
				long				wheelDelta = 0;
				LLCoordScreen		inCoords;
				LLCoordGL			outCoords;
				MASK				mask = 0;

				GetEventParameter(event, kEventParamMouseButton, typeMouseButton, NULL, sizeof(button), NULL, &button);
				GetEventParameter(event, kEventParamMouseLocation, typeHIPoint, NULL, sizeof(location), NULL, &location);
				GetEventParameter(event, kEventParamKeyModifiers, typeUInt32, NULL, sizeof(modifiers), NULL, &modifiers);
				GetEventParameter(event, kEventParamMouseWheelDelta, typeLongInteger, NULL, sizeof(wheelDelta), NULL, &wheelDelta);
				GetEventParameter(event, kEventParamClickCount, typeUInt32, NULL, sizeof(clickCount), NULL, &clickCount);

				inCoords.mX = llround(location.x);
				inCoords.mY = llround(location.y);

				if(modifiers & shiftKey) { mask |= MASK_SHIFT; }
				if(modifiers & controlKey) { mask |= MASK_CONTROL; }
				if(modifiers & optionKey) { mask |= MASK_ALT; }

				if(mCursorDecoupled)
				{
					CGMouseDelta x, y;

					// If the cursor's decoupled, we need to read the latest movement delta as well.
					CGGetLastMouseDelta( &x, &y );
					mCursorLastEventDeltaX = x;
					mCursorLastEventDeltaY = y;

					if(mCursorIgnoreNextDelta)
					{
						mCursorLastEventDeltaX = 0;
						mCursorLastEventDeltaY = 0;
						mCursorIgnoreNextDelta = FALSE;
					}
				}
				else
				{
					mCursorLastEventDeltaX = 0;
					mCursorLastEventDeltaY = 0;
				}

				inCoords.mX += mCursorLastEventDeltaX;
				inCoords.mY += mCursorLastEventDeltaY;

				convertCoords(inCoords, &outCoords);

				//				printf("coords in: %d, %d; coords out: %d, %d\n", inCoords.mX, inCoords.mY, outCoords.mX, outCoords.mY);
				//				fflush(stdout);


				switch (evtKind)
				{
				case kEventMouseDown:
					if (mLanguageTextInputAllowed)
					{
						// We need to interrupt before handling mouse events,
						// so that the fixed string from IM are delivered to
						// the currently focused UI component.
						interruptLanguageTextInput();
					}
					switch(button)
					{
					case kEventMouseButtonPrimary:
						if(modifiers & cmdKey)
						{
							// Simulate a right click
							mSimulatedRightClick = true;
							mCallbacks->handleRightMouseDown(this, outCoords, mask);
						}
						else if(clickCount == 2)
						{
							// Windows double-click events replace the second mousedown event in a double-click.
							mCallbacks->handleDoubleClick(this, outCoords, mask);
						}
						else
						{
							mCallbacks->handleMouseDown(this, outCoords, mask);
						}
						break;
					case kEventMouseButtonSecondary:
						mCallbacks->handleRightMouseDown(this, outCoords, mask);
						break;

					case kEventMouseButtonTertiary:
						mCallbacks->handleMiddleMouseDown(this, outCoords, mask);
						break;
					}
					result = noErr;
					break;
				case kEventMouseUp:

					switch(button)
					{
					case kEventMouseButtonPrimary:
						if(mSimulatedRightClick)
						{
							// End of simulated right click
							mSimulatedRightClick = false;
							mCallbacks->handleRightMouseUp(this, outCoords, mask);
						}
						else
						{
							mCallbacks->handleMouseUp(this, outCoords, mask);
						}
						break;
					case kEventMouseButtonSecondary:
						mCallbacks->handleRightMouseUp(this, outCoords, mask);
						break;

					case kEventMouseButtonTertiary:
						mCallbacks->handleMiddleMouseUp(this, outCoords, mask);
						break;
					}
					result = noErr;
					break;

				case kEventMouseWheelMoved:
					{
						static S32  z_delta = 0;

						z_delta += wheelDelta;

						if (z_delta <= -WHEEL_DELTA || WHEEL_DELTA <= z_delta)
						{
							mCallbacks->handleScrollWheel(this, -z_delta / WHEEL_DELTA);
							z_delta = 0;
						}
					}
					result = noErr;
					break;

				case kEventMouseDragged:
				case kEventMouseMoved:
					mCallbacks->handleMouseMove(this, outCoords, mask);
					result = noErr;
					break;

				}
			}
		}
		break;

	case kEventClassWindow:
		switch(evtKind)
		{
		case kEventWindowActivated:
			if (mTSMDocument)
			{
				ActivateTSMDocument(mTSMDocument);
			}
			mCallbacks->handleFocus(this);
			break;
		case kEventWindowDeactivated:
			if (mTSMDocument)
			{
				DeactivateTSMDocument(mTSMDocument);
			}
			mCallbacks->handleFocusLost(this);
			break;

		case kEventWindowBoundsChanging:
			{
				// This is where we would constrain move/resize to a particular screen

				const S32 MIN_WIDTH  = mMinWindowWidth;
				const S32 MIN_HEIGHT = mMinWindowHeight;

				Rect currentBounds;
				Rect previousBounds;

				GetEventParameter(event, kEventParamCurrentBounds, typeQDRectangle, NULL, sizeof(Rect), NULL, &currentBounds);
				GetEventParameter(event, kEventParamPreviousBounds, typeQDRectangle, NULL, sizeof(Rect), NULL, &previousBounds);

				// Put an offset into window un-maximize operation since the kEventWindowGetIdealSize
				// event only allows the specification of size and not position.
				if (mMaximized)
				{
					short leftOffset = mPreviousWindowRect.left - currentBounds.left;
					currentBounds.left += leftOffset;
					currentBounds.right += leftOffset;

					short topOffset = mPreviousWindowRect.top - currentBounds.top;
					currentBounds.top += topOffset;
					currentBounds.bottom += topOffset;
				}
				else
				{
					// Store off the size for future un-maximize operations
					mPreviousWindowRect = previousBounds;
				}

				if ((currentBounds.right - currentBounds.left) < MIN_WIDTH)
				{
					currentBounds.right = currentBounds.left + MIN_WIDTH;
				}

				if ((currentBounds.bottom - currentBounds.top) < MIN_HEIGHT)
				{
					currentBounds.bottom = currentBounds.top + MIN_HEIGHT;
				}

				SetEventParameter(event, kEventParamCurrentBounds, typeQDRectangle, sizeof(Rect), &currentBounds);
				result = noErr;
			}
			break;

		case kEventWindowBoundsChanged:
			{
				// Get new window bounds
				Rect newBounds;
				GetEventParameter(event, kEventParamCurrentBounds, typeQDRectangle, NULL, sizeof(Rect), NULL, &newBounds);

				// Get previous window bounds
				Rect oldBounds;
				GetEventParameter(event, kEventParamPreviousBounds, typeQDRectangle, NULL, sizeof(Rect), NULL, &oldBounds);

				// Determine if the new size is larger than the old
				bool newBoundsLarger = ((newBounds.right - newBounds.left) >= (oldBounds.right - oldBounds.left));
				newBoundsLarger &= ((newBounds.bottom - newBounds.top) >= (oldBounds.bottom - oldBounds.top));

				// Check to see if this is a zoom event (+ button on window pane)
				unsigned int eventParams;
				GetEventParameter(event, kEventParamAttributes, typeUInt32, NULL, sizeof(int), NULL, &eventParams);
				bool isZoomEvent = ((eventParams & kWindowBoundsChangeZoom) != 0);

				// Maximized flag is if zoom event and increasing window size
				mMaximized = (isZoomEvent && newBoundsLarger);

				aglUpdateContext(mContext);

				mCallbacks->handleResize(this, newBounds.right - newBounds.left, newBounds.bottom - newBounds.top);
			}
			break;

		case kEventWindowGetIdealSize:
			// Only recommend a new ideal size when un-maximizing
			if (mMaximized == TRUE)
			{
				Point nonMaximizedSize;

				nonMaximizedSize.v = mPreviousWindowRect.bottom - mPreviousWindowRect.top;
				nonMaximizedSize.h = mPreviousWindowRect.right - mPreviousWindowRect.left;

				SetEventParameter(event, kEventParamDimensions, typeQDPoint, sizeof(Point), &nonMaximizedSize);
				result = noErr;
			}
			break;

		case kEventWindowClose:
			if(mCallbacks->handleCloseRequest(this))
			{
				// Get the app to initiate cleanup.
				mCallbacks->handleQuit(this);
				// The app is responsible for calling destroyWindow when done with GL
			}
			result = noErr;
			break;

		case kEventWindowHidden:
			//					llinfos << "LLWindowMacOSX: Deactivating on hide" << llendl;
			mMinimized = TRUE;
			mCallbacks->handleActivate(this, false);
			//					result = noErr;
			break;

		case kEventWindowShown:
			//					llinfos << "LLWindowMacOSX: Activating on show" << llendl;
			mMinimized = FALSE;
			mCallbacks->handleActivate(this, true);
			//					result = noErr;
			break;

		case kEventWindowCollapsed:
			//					llinfos << "LLWindowMacOSX: Deactivating on collapse" << llendl;
			mMinimized = TRUE;
			mCallbacks->handleActivate(this, false);
			//					result = noErr;
			break;

		case kEventWindowExpanded:
			//					llinfos << "LLWindowMacOSX: Activating on expand" << llendl;
			mMinimized = FALSE;
			mCallbacks->handleActivate(this, true);
			//					result = noErr;
			break;

		case kEventWindowGetClickActivation:
			//					BringToFront(mWindow);
			//					result = noErr;
			break;
		}
		break;

	case kEventClassTSMDocumentAccess:
		if (mPreeditor)
		{
			switch(evtKind)
			{

			case kEventTSMDocumentAccessGetLength:
				{
					// Return the number of UTF-16 units in the text, excluding those for preedit.

					S32 preedit, preedit_length;
					mPreeditor->getPreeditRange(&preedit, &preedit_length);
					const LLWString & text = mPreeditor->getPreeditString();
					const CFIndex length = wstring_utf16_length(text, 0, preedit)
						+ wstring_utf16_length(text, preedit + preedit_length, text.length());
					result = SetEventParameter(event, kEventParamTSMDocAccessCharacterCount, typeCFIndex, sizeof(length), &length);
				}
				break;

			case kEventTSMDocumentAccessGetSelectedRange:
				{
					// Return the selected range, excluding preedit.
					// In our preeditor, preedit and selection are exclusive, so,
					// when it has a preedit, there is no selection and the
					// insertion point is on the preedit that corrupses into the
					// beginning of the preedit when the preedit was removed.

					S32 preedit, preedit_length;
					mPreeditor->getPreeditRange(&preedit, &preedit_length);
					const LLWString & text = mPreeditor->getPreeditString();

					CFRange range;
					if (preedit_length)
					{
						range.location = wstring_utf16_length(text, 0, preedit);
						range.length = 0;
					}
					else
					{
						S32 selection, selection_length;
						mPreeditor->getSelectionRange(&selection, &selection_length);
						range.location = wstring_utf16_length(text, 0, selection);
						range.length = wstring_utf16_length(text, selection, selection_length);
					}

					result = SetEventParameter(event, kEventParamTSMDocAccessReplyCharacterRange, typeCFRange, sizeof(range), &range);
				}
				break;

			case kEventTSMDocumentAccessGetCharacters:
				{
					UniChar *target_pointer;
					CFRange range;
					EventParamType param_type;
					if ((result = GetEventParameter(event, kEventParamTSMDocAccessSendCharacterRange,
										typeCFRange, &param_type, sizeof(range), NULL, &range)) == noErr
						&& typeCFRange == param_type
						&& (result = GetEventParameter(event, kEventParamTSMDocAccessSendCharactersPtr,
										typePtr, &param_type, sizeof(target_pointer), NULL, &target_pointer)) == noErr
						&& typePtr == param_type)
					{
						S32 preedit, preedit_length;
						mPreeditor->getPreeditRange(&preedit, &preedit_length);
						const LLWString & text = mPreeditor->getPreeditString();

						// The GetCharacters event of TSMDA has a fundamental flaw;
						// An input method need to decide the starting offset and length
						// *before* it actually see the contents, so it is impossible
						// to guarantee the character-aligned access.  The event reply
						// has no way to indicate a condition something like "Request
						// was not fulfilled due to unaligned access.  Please retry."
						// Any error sent back to the input method stops use of TSMDA
						// entirely during the session...
						// We need to simulate very strictly the behaviour as if the
						// underlying *text engine* holds the contents in UTF-16.
						// I guess this is the reason why Apple repeats saying "all
						// text handling application should use UTF-16."  They are
						// trying to _fix_ the flaw by changing the appliations...
						// ... or, domination of UTF-16 in the industry may be a part
						// of the company vision, and Apple is trying to force third
						// party developers to obey their vision.  Remember that use
						// of 16 bits per _a_character_ was one of the very fundamental
						// Unicode design policy on its early days (during late 80s)
						// and the original Unicode design was by two Apple employees...

						const llutf16string text_utf16
							= wstring_to_utf16str(text, preedit)
							+ wstring_to_utf16str(text.substr(preedit + preedit_length));

						llassert_always(sizeof(U16) == sizeof(UniChar));
						llassert(0 <= range.location && 0 <= range.length && range.location + range.length <= text_utf16.length());
						memcpy(target_pointer, text_utf16.c_str() + range.location, range.length * sizeof(UniChar));

						// Note that result has already been set above.
					}
				}
				break;

			}
		}
		break;
	}
	return result;
}

const char* cursorIDToName(int id)
{
	BOOL use_legacy_cursors = gSavedSettings.getBOOL("UseLegacyCursors");
	switch (id)
	{
		case UI_CURSOR_ARROW:							return "UI_CURSOR_ARROW";
		case UI_CURSOR_WAIT:							return "UI_CURSOR_WAIT";
		case UI_CURSOR_HAND:							return "UI_CURSOR_HAND";
		case UI_CURSOR_IBEAM:							return "UI_CURSOR_IBEAM";
		case UI_CURSOR_CROSS:							return "UI_CURSOR_CROSS";
		case UI_CURSOR_SIZENWSE:						return "UI_CURSOR_SIZENWSE";
		case UI_CURSOR_SIZENESW:						return "UI_CURSOR_SIZENESW";
		case UI_CURSOR_SIZEWE:							return "UI_CURSOR_SIZEWE";
		case UI_CURSOR_SIZENS:							return "UI_CURSOR_SIZENS";
		case UI_CURSOR_NO:								return "UI_CURSOR_NO";
		case UI_CURSOR_WORKING:							return "UI_CURSOR_WORKING";
		case UI_CURSOR_TOOLGRAB:						return "UI_CURSOR_TOOLGRAB";
		case UI_CURSOR_TOOLLAND:						return "UI_CURSOR_TOOLLAND";
		case UI_CURSOR_TOOLFOCUS:						return "UI_CURSOR_TOOLFOCUS";
		case UI_CURSOR_TOOLCREATE:						return "UI_CURSOR_TOOLCREATE";
		case UI_CURSOR_ARROWDRAG:						return "UI_CURSOR_ARROWDRAG";
		case UI_CURSOR_ARROWCOPY:						return "UI_CURSOR_ARROWCOPY";
		case UI_CURSOR_ARROWDRAGMULTI:					return "UI_CURSOR_ARROWDRAGMULTI";
		case UI_CURSOR_ARROWCOPYMULTI:					return "UI_CURSOR_ARROWCOPYMULTI";
		case UI_CURSOR_NOLOCKED:						return "UI_CURSOR_NOLOCKED";
		case UI_CURSOR_ARROWLOCKED:						return "UI_CURSOR_ARROWLOCKED";
		case UI_CURSOR_GRABLOCKED:						return "UI_CURSOR_GRABLOCKED";
		case UI_CURSOR_TOOLTRANSLATE:					return "UI_CURSOR_TOOLTRANSLATE";
		case UI_CURSOR_TOOLROTATE:						return "UI_CURSOR_TOOLROTATE";
		case UI_CURSOR_TOOLSCALE:						return "UI_CURSOR_TOOLSCALE";
		case UI_CURSOR_TOOLCAMERA:						return "UI_CURSOR_TOOLCAMERA";
		case UI_CURSOR_TOOLPAN:							return "UI_CURSOR_TOOLPAN";
		case UI_CURSOR_TOOLZOOMIN:						return "UI_CURSOR_TOOLZOOMIN";
		case UI_CURSOR_TOOLPICKOBJECT3:					return "UI_CURSOR_TOOLPICKOBJECT3";
		case UI_CURSOR_TOOLPLAY:						return "UI_CURSOR_TOOLPLAY";
		case UI_CURSOR_TOOLPAUSE:						return "UI_CURSOR_TOOLPAUSE";
		case UI_CURSOR_TOOLMEDIAOPEN:					return "UI_CURSOR_TOOLMEDIAOPEN";
		case UI_CURSOR_PIPETTE:							return "UI_CURSOR_PIPETTE";
<<<<<<< HEAD
=======
		case UI_CURSOR_TOOLSIT:							return "UI_CURSOR_TOOLSIT";
		case UI_CURSOR_TOOLBUY:							return "UI_CURSOR_TOOLBUY";
		case UI_CURSOR_TOOLOPEN:						return "UI_CURSOR_TOOLOPEN";
>>>>>>> dab915c1
		case UI_CURSOR_TOOLPATHFINDING:					return "UI_CURSOR_PATHFINDING";
		case UI_CURSOR_TOOLPATHFINDING_PATH_START:		return "UI_CURSOR_PATHFINDING_START";
		case UI_CURSOR_TOOLPATHFINDING_PATH_START_ADD:	return "UI_CURSOR_PATHFINDING_START_ADD";
		case UI_CURSOR_TOOLPATHFINDING_PATH_END:		return "UI_CURSOR_PATHFINDING_END";
		case UI_CURSOR_TOOLPATHFINDING_PATH_END_ADD:	return "UI_CURSOR_PATHFINDING_END_ADD";
		case UI_CURSOR_TOOLNO:							return "UI_CURSOR_NO";
<<<<<<< HEAD
		case UI_CURSOR_TOOLSIT:							if (use_legacy_cursors) return "UI_CURSOR_TOOLSIT_LEGACY"; else return "UI_CURSOR_TOOLSIT";
		case UI_CURSOR_TOOLBUY:							if (use_legacy_cursors) return "UI_CURSOR_TOOLBUY_LEGACY"; else return "UI_CURSOR_TOOLBUY";
		case UI_CURSOR_TOOLOPEN:						if (use_legacy_cursors) return "UI_CURSOR_TOOLOPEN_LEGACY"; else return "UI_CURSOR_TOOLOPEN";
		case UI_CURSOR_TOOLPAY:							if (use_legacy_cursors) return "UI_CURSOR_TOOLBUY_LEGACY"; else return "UI_CURSOR_TOOLPAY";
=======
>>>>>>> dab915c1
	}

	llerrs << "cursorIDToName: unknown cursor id" << id << llendl;

	return "UI_CURSOR_ARROW";
}

static CursorRef gCursors[UI_CURSOR_COUNT];


static void initPixmapCursor(int cursorid, int hotspotX, int hotspotY)
{
	// cursors are in <Application Bundle>/Contents/Resources/cursors_mac/UI_CURSOR_FOO.tif
	std::string fullpath = gDirUtilp->getAppRODataDir();
	fullpath += gDirUtilp->getDirDelimiter();
	fullpath += "cursors_mac";
	fullpath += gDirUtilp->getDirDelimiter();
	fullpath += cursorIDToName(cursorid);
	fullpath += ".tif";

	gCursors[cursorid] = createImageCursor(fullpath.c_str(), hotspotX, hotspotY);
}

void LLWindowMacOSX::updateCursor()
{
	OSStatus result = noErr;

	if (mDragOverrideCursor != -1)
	{
		// A drag is in progress...remember the requested cursor and we'll
		// restore it when it is done
		mCurrentCursor = mNextCursor;
		return;
	}
		
	if (mNextCursor == UI_CURSOR_ARROW
		&& mBusyCount > 0)
	{
		mNextCursor = UI_CURSOR_WORKING;
	}
	
	if(mCurrentCursor == mNextCursor)
		return;

	// RN: replace multi-drag cursors with single versions
	if (mNextCursor == UI_CURSOR_ARROWDRAGMULTI)
	{
		mNextCursor = UI_CURSOR_ARROWDRAG;
	}
	else if (mNextCursor == UI_CURSOR_ARROWCOPYMULTI)
	{
		mNextCursor = UI_CURSOR_ARROWCOPY;
	}

	switch(mNextCursor)
	{
	default:
	case UI_CURSOR_ARROW:
		InitCursor();
		if(mCursorHidden)
		{
			// Since InitCursor resets the hide level, correct for it here.
			::HideCursor();
		}
		break;

		// MBW -- XXX -- Some of the standard Windows cursors have no standard Mac equivalents.
		//    Find out what they look like and replicate them.

		// These are essentially correct
	case UI_CURSOR_WAIT:		SetThemeCursor(kThemeWatchCursor);	break;
	case UI_CURSOR_IBEAM:		SetThemeCursor(kThemeIBeamCursor);	break;
	case UI_CURSOR_CROSS:		SetThemeCursor(kThemeCrossCursor);	break;
	case UI_CURSOR_HAND:		SetThemeCursor(kThemePointingHandCursor);	break;
		//		case UI_CURSOR_NO:			SetThemeCursor(kThemeNotAllowedCursor);	break;
	case UI_CURSOR_ARROWCOPY:   SetThemeCursor(kThemeCopyArrowCursor);	break;

		// Double-check these
	case UI_CURSOR_NO:
	case UI_CURSOR_SIZEWE:
	case UI_CURSOR_SIZENS:
	case UI_CURSOR_SIZENWSE:
	case UI_CURSOR_SIZENESW:
	case UI_CURSOR_WORKING:
	case UI_CURSOR_TOOLGRAB:
	case UI_CURSOR_TOOLLAND:
	case UI_CURSOR_TOOLFOCUS:
	case UI_CURSOR_TOOLCREATE:
	case UI_CURSOR_ARROWDRAG:
	case UI_CURSOR_NOLOCKED:
	case UI_CURSOR_ARROWLOCKED:
	case UI_CURSOR_GRABLOCKED:
	case UI_CURSOR_TOOLTRANSLATE:
	case UI_CURSOR_TOOLROTATE:
	case UI_CURSOR_TOOLSCALE:
	case UI_CURSOR_TOOLCAMERA:
	case UI_CURSOR_TOOLPAN:
	case UI_CURSOR_TOOLZOOMIN:
	case UI_CURSOR_TOOLPICKOBJECT3:
	case UI_CURSOR_TOOLPLAY:
	case UI_CURSOR_TOOLPAUSE:
	case UI_CURSOR_TOOLMEDIAOPEN:
	case UI_CURSOR_TOOLSIT:
	case UI_CURSOR_TOOLBUY:
	case UI_CURSOR_TOOLPAY:
	case UI_CURSOR_TOOLOPEN:
	case UI_CURSOR_TOOLPATHFINDING:
	case UI_CURSOR_TOOLPATHFINDING_PATH_START:
	case UI_CURSOR_TOOLPATHFINDING_PATH_START_ADD:
	case UI_CURSOR_TOOLPATHFINDING_PATH_END:
	case UI_CURSOR_TOOLPATHFINDING_PATH_END_ADD:
	case UI_CURSOR_TOOLNO:
		result = setImageCursor(gCursors[mNextCursor]);
		break;

	}

	if(result != noErr)
	{
		InitCursor();
	}

	mCurrentCursor = mNextCursor;
}

ECursorType LLWindowMacOSX::getCursor() const
{
	return mCurrentCursor;
}

void LLWindowMacOSX::initCursors()
{
	initPixmapCursor(UI_CURSOR_NO, 8, 8);
	initPixmapCursor(UI_CURSOR_WORKING, 1, 1);
	initPixmapCursor(UI_CURSOR_TOOLGRAB, 2, 14);
	initPixmapCursor(UI_CURSOR_TOOLLAND, 13, 8);
	initPixmapCursor(UI_CURSOR_TOOLFOCUS, 7, 6);
	initPixmapCursor(UI_CURSOR_TOOLCREATE, 7, 7);
	initPixmapCursor(UI_CURSOR_ARROWDRAG, 1, 1);
	initPixmapCursor(UI_CURSOR_ARROWCOPY, 1, 1);
	initPixmapCursor(UI_CURSOR_NOLOCKED, 8, 8);
	initPixmapCursor(UI_CURSOR_ARROWLOCKED, 1, 1);
	initPixmapCursor(UI_CURSOR_GRABLOCKED, 2, 14);
	initPixmapCursor(UI_CURSOR_TOOLTRANSLATE, 1, 1);
	initPixmapCursor(UI_CURSOR_TOOLROTATE, 1, 1);
	initPixmapCursor(UI_CURSOR_TOOLSCALE, 1, 1);
	initPixmapCursor(UI_CURSOR_TOOLCAMERA, 7, 6);
	initPixmapCursor(UI_CURSOR_TOOLPAN, 7, 6);
	initPixmapCursor(UI_CURSOR_TOOLZOOMIN, 7, 6);
	initPixmapCursor(UI_CURSOR_TOOLPICKOBJECT3, 1, 1);
	initPixmapCursor(UI_CURSOR_TOOLPLAY, 1, 1);
	initPixmapCursor(UI_CURSOR_TOOLPAUSE, 1, 1);
	initPixmapCursor(UI_CURSOR_TOOLMEDIAOPEN, 1, 1);
	initPixmapCursor(UI_CURSOR_TOOLSIT, 20, 15);
	initPixmapCursor(UI_CURSOR_TOOLBUY, 20, 15);
	initPixmapCursor(UI_CURSOR_TOOLOPEN, 20, 15);
<<<<<<< HEAD
	initPixmapCursor(UI_CURSOR_TOOLPAY, 20, 15);
=======
>>>>>>> dab915c1
	initPixmapCursor(UI_CURSOR_TOOLPATHFINDING, 16, 16);
	initPixmapCursor(UI_CURSOR_TOOLPATHFINDING_PATH_START, 16, 16);
	initPixmapCursor(UI_CURSOR_TOOLPATHFINDING_PATH_START_ADD, 16, 16);
	initPixmapCursor(UI_CURSOR_TOOLPATHFINDING_PATH_END, 16, 16);
	initPixmapCursor(UI_CURSOR_TOOLPATHFINDING_PATH_END_ADD, 16, 16);
	initPixmapCursor(UI_CURSOR_TOOLNO, 8, 8);

	initPixmapCursor(UI_CURSOR_SIZENWSE, 10, 10);
	initPixmapCursor(UI_CURSOR_SIZENESW, 10, 10);
	initPixmapCursor(UI_CURSOR_SIZEWE, 10, 10);
	initPixmapCursor(UI_CURSOR_SIZENS, 10, 10);
}

void LLWindowMacOSX::captureMouse()
{
	// By registering a global CarbonEvent handler for mouse move events, we ensure that
	// mouse events are always processed.  Thus, capture and release are unnecessary.
}

void LLWindowMacOSX::releaseMouse()
{
	// By registering a global CarbonEvent handler for mouse move events, we ensure that
	// mouse events are always processed.  Thus, capture and release are unnecessary.
}

void LLWindowMacOSX::hideCursor()
{
	if(!mCursorHidden)
	{
		//		llinfos << "hideCursor: hiding" << llendl;
		mCursorHidden = TRUE;
		mHideCursorPermanent = TRUE;
		::HideCursor();
	}
	else
	{
		//		llinfos << "hideCursor: already hidden" << llendl;
	}

	adjustCursorDecouple();
}

void LLWindowMacOSX::showCursor()
{
	if(mCursorHidden)
	{
		//		llinfos << "showCursor: showing" << llendl;
		mCursorHidden = FALSE;
		mHideCursorPermanent = FALSE;
		::ShowCursor();
	}
	else
	{
		//		llinfos << "showCursor: already visible" << llendl;
	}

	adjustCursorDecouple();
}

void LLWindowMacOSX::showCursorFromMouseMove()
{
	if (!mHideCursorPermanent)
	{
		showCursor();
	}
}

void LLWindowMacOSX::hideCursorUntilMouseMove()
{
	if (!mHideCursorPermanent)
	{
		hideCursor();
		mHideCursorPermanent = FALSE;
	}
}

void LLWindowMacOSX::setTitle(const std::string &title)
{
	CFStringRef string = CFStringCreateWithCString(NULL, title.c_str(), kCFStringEncodingUTF8);
	SetWindowTitleWithCFString(mWindow, string);
}

//
// LLSplashScreenMacOSX
//
LLSplashScreenMacOSX::LLSplashScreenMacOSX()
{
	mWindow = NULL;
}

LLSplashScreenMacOSX::~LLSplashScreenMacOSX()
{
}

void LLSplashScreenMacOSX::showImpl()
{
	// This code _could_ be used to display a spash screen...
#if 0
	IBNibRef nib = NULL;
	OSStatus err;

	err = CreateNibReference(CFSTR("SecondLife"), &nib);

	if(err == noErr)
	{
		CreateWindowFromNib(nib, CFSTR("Splash Screen"), &mWindow);

		DisposeNibReference(nib);
	}

	if(mWindow != NULL)
	{
		ShowWindow(mWindow);
	}
#endif
}

void LLSplashScreenMacOSX::updateImpl(const std::string& mesg)
{
	if(mWindow != NULL)
	{
		CFStringRef string = NULL;

		string = CFStringCreateWithCString(NULL, mesg.c_str(), kCFStringEncodingUTF8);

		if(string != NULL)
		{
			ControlRef progressText = NULL;
			ControlID id;
			OSStatus err;

			id.signature = 'what';
			id.id = 0;

			err = GetControlByID(mWindow, &id, &progressText);
			if(err == noErr)
			{
				err = SetControlData(progressText, kControlEntireControl, kControlStaticTextCFStringTag, sizeof(CFStringRef), (Ptr)&string);
				Draw1Control(progressText);
			}

			CFRelease(string);
		}
	}
}


void LLSplashScreenMacOSX::hideImpl()
{
	if(mWindow != NULL)
	{
		DisposeWindow(mWindow);
		mWindow = NULL;
	}
}



S32 OSMessageBoxMacOSX(const std::string& text, const std::string& caption, U32 type)
{
	S32 result = OSBTN_CANCEL;
	SInt16 retval_mac = 1;
	AlertStdCFStringAlertParamRec params;
	CFStringRef errorString = NULL;
	CFStringRef explanationString = NULL;
	DialogRef alert = NULL;
	AlertType alertType = kAlertCautionAlert;
	OSStatus err;

	explanationString = CFStringCreateWithCString(NULL, text.c_str(), kCFStringEncodingUTF8);
	errorString = CFStringCreateWithCString(NULL, caption.c_str(), kCFStringEncodingUTF8);

	params.version = kStdCFStringAlertVersionOne;
	params.movable = false;
	params.helpButton = false;
	params.defaultText = (CFStringRef)kAlertDefaultOKText;
	params.cancelText = 0;
	params.otherText = 0;
	params.defaultButton = 1;
	params.cancelButton = 0;
	params.position = kWindowDefaultPosition;
	params.flags = 0;

	switch(type)
	{
	case OSMB_OK:
	default:
		break;
	case OSMB_OKCANCEL:
		params.cancelText = (CFStringRef)kAlertDefaultCancelText;
		params.cancelButton = 2;
		break;
	case OSMB_YESNO:
		alertType = kAlertNoteAlert;
		params.defaultText = CFSTR("Yes");
		params.cancelText = CFSTR("No");
		params.cancelButton = 2;
		break;
	}

	if(gWindowImplementation != NULL)
		gWindowImplementation->beforeDialog();

	err = CreateStandardAlert(
		alertType,
		errorString,
		explanationString,
		&params,
		&alert);

	if(err == noErr)
	{
		err = RunStandardAlert(
			alert,
			NULL,
			&retval_mac);
	}

	if(gWindowImplementation != NULL)
		gWindowImplementation->afterDialog();

	switch(type)
	{
	case OSMB_OK:
	case OSMB_OKCANCEL:
	default:
		if(retval_mac == 1)
			result = OSBTN_OK;
		else
			result = OSBTN_CANCEL;
		break;
	case OSMB_YESNO:
		if(retval_mac == 1)
			result = OSBTN_YES;
		else
			result = OSBTN_NO;
		break;
	}

	if(errorString != NULL)
	{
		CFRelease(errorString);
	}

	if(explanationString != NULL)
	{
		CFRelease(explanationString);
	}

	return result;
}

// Open a URL with the user's default web browser.
// Must begin with protocol identifier.
void LLWindowMacOSX::spawnWebBrowser(const std::string& escaped_url, bool async)
{
	bool found = false;
	S32 i;
	for (i = 0; i < gURLProtocolWhitelistCount; i++)
	{
		if (escaped_url.find(gURLProtocolWhitelist[i]) != std::string::npos)
		{
			found = true;
			break;
		}
	}

	if (!found)
	{
		llwarns << "spawn_web_browser called for url with protocol not on whitelist: " << escaped_url << llendl;
		return;
	}

	OSStatus result = noErr;
	CFURLRef urlRef = NULL;

	llinfos << "Opening URL " << escaped_url << llendl;

	CFStringRef	stringRef = CFStringCreateWithCString(NULL, escaped_url.c_str(), kCFStringEncodingUTF8);
	if (stringRef)
	{
		// This will succeed if the string is a full URL, including the http://
		// Note that URLs specified this way need to be properly percent-escaped.
		urlRef = CFURLCreateWithString(NULL, stringRef, NULL);

		// Don't use CRURLCreateWithFileSystemPath -- only want valid URLs

		CFRelease(stringRef);
	}

	if (urlRef)
	{
		result = LSOpenCFURLRef(urlRef, NULL);

		if (result != noErr)
		{
			llinfos << "Error " << result << " on open." << llendl;
		}

		CFRelease(urlRef);
	}
	else
	{
		llinfos << "Error: couldn't create URL." << llendl;
	}
}

void LLWindowMacOSX::openFile(const std::string& file_name )
{
        llinfos << "Opening file " << file_name << llendl;
	FSRef appRef;
	OSStatus os_result = FSPathMakeRef((UInt8*)file_name.c_str(),
					   &appRef,NULL);
	if(os_result >= 0)
	{
		os_result = LSOpenFSRef(&appRef, NULL);
	}
}

LLSD LLWindowMacOSX::getNativeKeyData()
{
	LLSD result = LLSD::emptyMap();

	if(mRawKeyEvent)
	{
		char char_code = 0;
		UInt32 key_code = 0;
		UInt32 modifiers = 0;
		UInt32 keyboard_type = 0;

		GetEventParameter (mRawKeyEvent, kEventParamKeyMacCharCodes, typeChar, NULL, sizeof(char), NULL, &char_code);
		GetEventParameter (mRawKeyEvent, kEventParamKeyCode, typeUInt32, NULL, sizeof(UInt32), NULL, &key_code);
		GetEventParameter (mRawKeyEvent, kEventParamKeyModifiers, typeUInt32, NULL, sizeof(UInt32), NULL, &modifiers);
		GetEventParameter (mRawKeyEvent, kEventParamKeyboardType, typeUInt32, NULL, sizeof(UInt32), NULL, &keyboard_type);

		result["char_code"] = (S32)char_code;
		result["key_code"] = (S32)key_code;
		result["modifiers"] = (S32)modifiers;
		result["keyboard_type"] = (S32)keyboard_type;

#if 0
		// This causes trouble for control characters -- apparently character codes less than 32 (escape, control-A, etc)
		// cause llsd serialization to create XML that the llsd deserializer won't parse!
		std::string unicode;
		OSStatus err = noErr;
		EventParamType actualType = typeUTF8Text;
		UInt32 actualSize = 0;
		char *buffer = NULL;

		err = GetEventParameter (mRawKeyEvent, kEventParamKeyUnicodes, typeUTF8Text, &actualType, 0, &actualSize, NULL);
		if(err == noErr)
		{
			// allocate a buffer and get the actual data.
			buffer = new char[actualSize];
			err = GetEventParameter (mRawKeyEvent, kEventParamKeyUnicodes, typeUTF8Text, &actualType, actualSize, &actualSize, buffer);
			if(err == noErr)
			{
				unicode.assign(buffer, actualSize);
			}
			delete[] buffer;
		}

		result["unicode"] = unicode;
#endif

	}


	lldebugs << "native key data is: " << result << llendl;

	return result;
}


BOOL LLWindowMacOSX::dialogColorPicker( F32 *r, F32 *g, F32 *b)
{
	BOOL	retval = FALSE;
	OSErr	error = noErr;
	NColorPickerInfo	info;

	memset(&info, 0, sizeof(info));
	info.theColor.color.rgb.red = (UInt16)(*r * 65535.f);
	info.theColor.color.rgb.green = (UInt16)(*g * 65535.f);
	info.theColor.color.rgb.blue = (UInt16)(*b * 65535.f);
	info.placeWhere = kCenterOnMainScreen;

	if(gWindowImplementation != NULL)
		gWindowImplementation->beforeDialog();

	error = NPickColor(&info);

	if(gWindowImplementation != NULL)
		gWindowImplementation->afterDialog();

	if (error == noErr)
	{
		retval = info.newColorChosen;
		if (info.newColorChosen)
		{
			*r = ((float) info.theColor.color.rgb.red) / 65535.0;
			*g = ((float) info.theColor.color.rgb.green) / 65535.0;
			*b = ((float) info.theColor.color.rgb.blue) / 65535.0;
		}
	}
	return (retval);
}


void *LLWindowMacOSX::getPlatformWindow()
{
	// NOTE: this will be NULL in fullscreen mode.  Plan accordingly.
	return (void*)mWindow;
}

void *LLWindowMacOSX::getMediaWindow()
{
	/*
		Mozilla needs to be initialized with a WindowRef to function properly.
		(There's no good reason for this, since it shouldn't be interacting with our window in any way, but that's another issue.)
		If we're in windowed mode, we _could_ hand it our actual window pointer, but a subsequent switch to fullscreen will destroy that window,
		which trips up Mozilla.
		Instead of using our actual window, we create an invisible window which will persist for the lifetime of the application and pass that to Mozilla.
		This satisfies its deep-seated need to latch onto a WindowRef and solves the issue with switching between fullscreen and windowed modes.

		Note that we will never destroy this window (by design!), but since only one will ever be created per run of the application, that's okay.
	*/

	if(sMediaWindow == NULL)
	{
		Rect window_rect = {100, 100, 200, 200};

		sMediaWindow = NewCWindow(
			NULL,
			&window_rect,
			(ConstStr255Param) "\p",
			false,				// Create the window invisible.
			zoomDocProc,		// Window with a grow box and a zoom box
			kLastWindowOfClass,		// create it behind other windows
			false,					// no close box
			0);
	}

	return (void*)sMediaWindow;
}

void LLWindowMacOSX::stopDockTileBounce()
{
	NMRemove(&mBounceRec);
	mBounceTimer.stop();
}

// get a double value from a dictionary
static double getDictDouble (CFDictionaryRef refDict, CFStringRef key)
{
	double double_value;
	CFNumberRef number_value = (CFNumberRef) CFDictionaryGetValue(refDict, key);
	if (!number_value) // if can't get a number for the dictionary
		return -1;  // fail
	if (!CFNumberGetValue(number_value, kCFNumberDoubleType, &double_value)) // or if cant convert it
		return -1; // fail
	return double_value; // otherwise return the long value
}

// get a long value from a dictionary
static long getDictLong (CFDictionaryRef refDict, CFStringRef key)
{
	long int_value;
	CFNumberRef number_value = (CFNumberRef) CFDictionaryGetValue(refDict, key);
	if (!number_value) // if can't get a number for the dictionary
		return -1;  // fail
	if (!CFNumberGetValue(number_value, kCFNumberLongType, &int_value)) // or if cant convert it
		return -1; // fail
	return int_value; // otherwise return the long value
}

void LLWindowMacOSX::allowLanguageTextInput(LLPreeditor *preeditor, BOOL b)
{
	ScriptLanguageRecord script_language;

	if (preeditor != mPreeditor && !b)
	{
		// This condition may occur by a call to
		// setEnabled(BOOL) against LLTextEditor or LLLineEditor
		// when the control is not focused.
		// We need to silently ignore the case so that
		// the language input status of the focused control
		// is not disturbed.
		return;
	}

	UseInputWindow(mTSMDocument, !b);

	// Take care of old and new preeditors.
	if (preeditor != mPreeditor || !b)
	{
		// We need to interrupt before updating mPreeditor,
		// so that the fix string from input method goes to
		// the old preeditor.
		if (mLanguageTextInputAllowed)
		{
			interruptLanguageTextInput();
		}
		mPreeditor = (b ? preeditor : NULL);
	}

	if (b == mLanguageTextInputAllowed)
	{
		return;
	}
	mLanguageTextInputAllowed = b;

	if (b)
	{
		if (mTSMScriptCode != smRoman)
		{
			script_language.fScript = mTSMScriptCode;
			script_language.fLanguage = mTSMLangCode;
			SetTextServiceLanguage(&script_language);
		}
	}
	else
	{
		GetTextServiceLanguage(&script_language);
		mTSMScriptCode = script_language.fScript;
		mTSMLangCode = script_language.fLanguage;
		if (mTSMScriptCode != smRoman)
		{
			script_language.fScript = smRoman;
			script_language.fLanguage = langEnglish;
			SetTextServiceLanguage(&script_language);
		}
	}
}

void LLWindowMacOSX::interruptLanguageTextInput()
{
	if (mTSMDocument)
	{
		FixTSMDocument(mTSMDocument);
	}
	// Don't we need to call resetPreedit here?
	// Well, if Apple's TSM document is correct, we don't.
}

//static
std::vector<std::string> LLWindowMacOSX::getDynamicFallbackFontList()
{
	// Fonts previously in getFontListSans() have moved to fonts.xml.
	return std::vector<std::string>();
}

// static
MASK LLWindowMacOSX::modifiersToMask(SInt16 modifiers)
{
	MASK mask = 0;
	if(modifiers & shiftKey) { mask |= MASK_SHIFT; }
	if(modifiers & (cmdKey | controlKey)) { mask |= MASK_CONTROL; }
	if(modifiers & optionKey) { mask |= MASK_ALT; }
	return mask;
}

#if LL_OS_DRAGDROP_ENABLED

OSErr LLWindowMacOSX::dragTrackingHandler(DragTrackingMessage message, WindowRef theWindow,
						  void * handlerRefCon, DragRef drag)
{
	OSErr result = noErr;
	LLWindowMacOSX *self = (LLWindowMacOSX*)handlerRefCon;

	lldebugs << "drag tracking handler, message = " << message << llendl;

	switch(message)
	{
		case kDragTrackingInWindow:
			result = self->handleDragNDrop(drag, LLWindowCallbacks::DNDA_TRACK);
		break;

		case kDragTrackingEnterHandler:
			result = self->handleDragNDrop(drag, LLWindowCallbacks::DNDA_START_TRACKING);
		break;

		case kDragTrackingLeaveHandler:
			result = self->handleDragNDrop(drag, LLWindowCallbacks::DNDA_STOP_TRACKING);
		break;

		default:
		break;
	}

	return result;
}

OSErr LLWindowMacOSX::dragReceiveHandler(WindowRef theWindow, void * handlerRefCon,
										 DragRef drag)
{
	LLWindowMacOSX *self = (LLWindowMacOSX*)handlerRefCon;
	return self->handleDragNDrop(drag, LLWindowCallbacks::DNDA_DROPPED);

}

OSErr LLWindowMacOSX::handleDragNDrop(DragRef drag, LLWindowCallbacks::DragNDropAction action)
{
	OSErr result = dragNotAcceptedErr;	// overall function result
	OSErr err = noErr;	// for local error handling

	// Get the mouse position and modifiers of this drag.
	SInt16 modifiers, mouseDownModifiers, mouseUpModifiers;
	::GetDragModifiers(drag, &modifiers, &mouseDownModifiers, &mouseUpModifiers);
	MASK mask = LLWindowMacOSX::modifiersToMask(modifiers);

	Point mouse_point;
	// This will return the mouse point in global screen coords
	::GetDragMouse(drag, &mouse_point, NULL);
	LLCoordScreen screen_coords(mouse_point.h, mouse_point.v);
	LLCoordGL gl_pos;
	convertCoords(screen_coords, &gl_pos);

	// Look at the pasteboard and try to extract an URL from it
	PasteboardRef   pasteboard;
	if(GetDragPasteboard(drag, &pasteboard) == noErr)
	{
		ItemCount num_items = 0;
		// Treat an error here as an item count of 0
		(void)PasteboardGetItemCount(pasteboard, &num_items);

		// Only deal with single-item drags.
		if(num_items == 1)
		{
			PasteboardItemID item_id = NULL;
			CFArrayRef flavors = NULL;
			CFDataRef data = NULL;

			err = PasteboardGetItemIdentifier(pasteboard, 1, &item_id); // Yes, this really is 1-based.

			// Try to extract an URL from the pasteboard
			if(err == noErr)
			{
				err = PasteboardCopyItemFlavors( pasteboard, item_id, &flavors);
			}

			if(err == noErr)
			{
				if(CFArrayContainsValue(flavors, CFRangeMake(0, CFArrayGetCount(flavors)), kUTTypeURL))
				{
					// This is an URL.
					err = PasteboardCopyItemFlavorData(pasteboard, item_id, kUTTypeURL, &data);
				}
				else if(CFArrayContainsValue(flavors, CFRangeMake(0, CFArrayGetCount(flavors)), kUTTypeUTF8PlainText))
				{
					// This is a string that might be an URL.
					err = PasteboardCopyItemFlavorData(pasteboard, item_id, kUTTypeUTF8PlainText, &data);
				}

			}

			if(flavors != NULL)
			{
				CFRelease(flavors);
			}

			if(data != NULL)
			{
				std::string url;
				url.assign((char*)CFDataGetBytePtr(data), CFDataGetLength(data));
				CFRelease(data);

				if(!url.empty())
				{
					LLWindowCallbacks::DragNDropResult res =
						mCallbacks->handleDragNDrop(this, gl_pos, mask, action, url);

					switch (res) {
						case LLWindowCallbacks::DND_NONE:		// No drop allowed
							if (action == LLWindowCallbacks::DNDA_TRACK)
							{
								mDragOverrideCursor = kThemeNotAllowedCursor;
							}
							else {
								mDragOverrideCursor = -1;
							}
							break;
						case LLWindowCallbacks::DND_MOVE:		// Drop accepted would result in a "move" operation
							mDragOverrideCursor = kThemePointingHandCursor;
							result = noErr;
							break;
						case LLWindowCallbacks::DND_COPY:		// Drop accepted would result in a "copy" operation
							mDragOverrideCursor = kThemeCopyArrowCursor;
							result = noErr;
							break;
						case LLWindowCallbacks::DND_LINK:		// Drop accepted would result in a "link" operation:
							mDragOverrideCursor = kThemeAliasArrowCursor;
							result = noErr;
							break;
						default:
							mDragOverrideCursor = -1;
							break;
					}
					// This overrides the cursor being set by setCursor.
					// This is a bit of a hack workaround because lots of areas
					// within the viewer just blindly set the cursor.
					if (mDragOverrideCursor == -1)
					{
						// Restore the cursor
						ECursorType temp_cursor = mCurrentCursor;
						// get around the "setting the same cursor" code in setCursor()
						mCurrentCursor = UI_CURSOR_COUNT;
 						setCursor(temp_cursor);
					}
					else {
						// Override the cursor
						SetThemeCursor(mDragOverrideCursor);
					}

				}
			}
		}
	}

	return result;
}

#endif // LL_OS_DRAGDROP_ENABLED<|MERGE_RESOLUTION|>--- conflicted
+++ resolved
@@ -2845,25 +2845,16 @@
 		case UI_CURSOR_TOOLPAUSE:						return "UI_CURSOR_TOOLPAUSE";
 		case UI_CURSOR_TOOLMEDIAOPEN:					return "UI_CURSOR_TOOLMEDIAOPEN";
 		case UI_CURSOR_PIPETTE:							return "UI_CURSOR_PIPETTE";
-<<<<<<< HEAD
-=======
-		case UI_CURSOR_TOOLSIT:							return "UI_CURSOR_TOOLSIT";
-		case UI_CURSOR_TOOLBUY:							return "UI_CURSOR_TOOLBUY";
-		case UI_CURSOR_TOOLOPEN:						return "UI_CURSOR_TOOLOPEN";
->>>>>>> dab915c1
 		case UI_CURSOR_TOOLPATHFINDING:					return "UI_CURSOR_PATHFINDING";
 		case UI_CURSOR_TOOLPATHFINDING_PATH_START:		return "UI_CURSOR_PATHFINDING_START";
 		case UI_CURSOR_TOOLPATHFINDING_PATH_START_ADD:	return "UI_CURSOR_PATHFINDING_START_ADD";
 		case UI_CURSOR_TOOLPATHFINDING_PATH_END:		return "UI_CURSOR_PATHFINDING_END";
 		case UI_CURSOR_TOOLPATHFINDING_PATH_END_ADD:	return "UI_CURSOR_PATHFINDING_END_ADD";
 		case UI_CURSOR_TOOLNO:							return "UI_CURSOR_NO";
-<<<<<<< HEAD
 		case UI_CURSOR_TOOLSIT:							if (use_legacy_cursors) return "UI_CURSOR_TOOLSIT_LEGACY"; else return "UI_CURSOR_TOOLSIT";
 		case UI_CURSOR_TOOLBUY:							if (use_legacy_cursors) return "UI_CURSOR_TOOLBUY_LEGACY"; else return "UI_CURSOR_TOOLBUY";
 		case UI_CURSOR_TOOLOPEN:						if (use_legacy_cursors) return "UI_CURSOR_TOOLOPEN_LEGACY"; else return "UI_CURSOR_TOOLOPEN";
 		case UI_CURSOR_TOOLPAY:							if (use_legacy_cursors) return "UI_CURSOR_TOOLBUY_LEGACY"; else return "UI_CURSOR_TOOLPAY";
-=======
->>>>>>> dab915c1
 	}
 
 	llerrs << "cursorIDToName: unknown cursor id" << id << llendl;
@@ -3020,10 +3011,7 @@
 	initPixmapCursor(UI_CURSOR_TOOLSIT, 20, 15);
 	initPixmapCursor(UI_CURSOR_TOOLBUY, 20, 15);
 	initPixmapCursor(UI_CURSOR_TOOLOPEN, 20, 15);
-<<<<<<< HEAD
 	initPixmapCursor(UI_CURSOR_TOOLPAY, 20, 15);
-=======
->>>>>>> dab915c1
 	initPixmapCursor(UI_CURSOR_TOOLPATHFINDING, 16, 16);
 	initPixmapCursor(UI_CURSOR_TOOLPATHFINDING_PATH_START, 16, 16);
 	initPixmapCursor(UI_CURSOR_TOOLPATHFINDING_PATH_START_ADD, 16, 16);
@@ -3035,6 +3023,7 @@
 	initPixmapCursor(UI_CURSOR_SIZENESW, 10, 10);
 	initPixmapCursor(UI_CURSOR_SIZEWE, 10, 10);
 	initPixmapCursor(UI_CURSOR_SIZENS, 10, 10);
+
 }
 
 void LLWindowMacOSX::captureMouse()
