--- conflicted
+++ resolved
@@ -717,18 +717,13 @@
 		WCHAR deviceID[512];
 
 		get_wstring(device_containerp, L"szDeviceID", deviceID, 512);
-<<<<<<< HEAD
-		
+		// Example: searches id like 1F06 in pnp string (aka VEN_10DE&DEV_1F06)
+		// doesn't seem to work on some systems since format is unrecognizable
+		// but in such case keyDeviceID works
 		// <FS:Ansariel> FIRE-15891: Add option to disable WMI check in case of problems
 		//if (SUCCEEDED(GetVideoMemoryViaWMI(deviceID, &vram))) 
 		if (!disable_wmi && SUCCEEDED(GetVideoMemoryViaWMI(deviceID, &vram))) 
 		// </FS:Ansariel>
-=======
-		// Example: searches id like 1F06 in pnp string (aka VEN_10DE&DEV_1F06)
-		// doesn't seem to work on some systems since format is unrecognizable
-		// but in such case keyDeviceID works
-		if (SUCCEEDED(GetVideoMemoryViaWMI(deviceID, &vram))) 
->>>>>>> 91c311dd
 		{
 			mVRAM = vram/(1024*1024);
 			LL_INFOS("AppInit") << "VRAM Detected via WMI: " << mVRAM << LL_ENDL;
@@ -740,7 +735,9 @@
 			// '+9' to avoid ENUM\\PCI\\ prefix
 			// Returns string like Enum\\PCI\\VEN_10DE&DEV_1F06&SUBSYS...
 			// and since GetVideoMemoryViaWMI searches by PNPDeviceID it is sufficient
-			if (SUCCEEDED(GetVideoMemoryViaWMI(deviceID + 9, &vram)))
+			// <FS:Ansariel> FIRE-15891: Add option to disable WMI check in case of problems
+			//if (SUCCEEDED(GetVideoMemoryViaWMI(deviceID + 9, &vram)))
+			if (!disable_wmi && SUCCEEDED(GetVideoMemoryViaWMI(deviceID + 9, &vram)))
 			{
 				mVRAM = vram / (1024 * 1024);
 			}
