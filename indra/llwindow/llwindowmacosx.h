/** 
 * @file llwindowmacosx.h
 * @brief Mac implementation of LLWindow class
 *
 * $LicenseInfo:firstyear=2001&license=viewerlgpl$
 * Second Life Viewer Source Code
 * Copyright (C) 2010, Linden Research, Inc.
 * 
 * This library is free software; you can redistribute it and/or
 * modify it under the terms of the GNU Lesser General Public
 * License as published by the Free Software Foundation;
 * version 2.1 of the License only.
 * 
 * This library is distributed in the hope that it will be useful,
 * but WITHOUT ANY WARRANTY; without even the implied warranty of
 * MERCHANTABILITY or FITNESS FOR A PARTICULAR PURPOSE.  See the GNU
 * Lesser General Public License for more details.
 * 
 * You should have received a copy of the GNU Lesser General Public
 * License along with this library; if not, write to the Free Software
 * Foundation, Inc., 51 Franklin Street, Fifth Floor, Boston, MA  02110-1301  USA
 * 
 * Linden Research, Inc., 945 Battery Street, San Francisco, CA  94111  USA
 * $/LicenseInfo$
 */

#ifndef LL_LLWINDOWMACOSX_H
#define LL_LLWINDOWMACOSX_H

#include "llwindow.h"
#include "llwindowcallbacks.h"
#include "llwindowmacosx-objc.h"

#include "lltimer.h"

#include <ApplicationServices/ApplicationServices.h>
#include <OpenGL/OpenGL.h>

// AssertMacros.h does bad things.
#include "fix_macros.h"
#undef verify
#undef require


class LLWindowMacOSX : public LLWindow
{
public:
	/*virtual*/ void show();
	/*virtual*/ void hide();
	/*virtual*/ void close();
	/*virtual*/ BOOL getVisible();
	/*virtual*/ BOOL getMinimized();
	/*virtual*/ BOOL getMaximized();
	/*virtual*/ BOOL maximize();
	/*virtual*/ void minimize();
	/*virtual*/ void restore();
	/*virtual*/ BOOL getFullscreen();
	/*virtual*/ BOOL getPosition(LLCoordScreen *position);
	/*virtual*/ BOOL getSize(LLCoordScreen *size);
	/*virtual*/ BOOL getSize(LLCoordWindow *size);
	/*virtual*/ BOOL setPosition(LLCoordScreen position);
	/*virtual*/ BOOL setSizeImpl(LLCoordScreen size);
	/*virtual*/ BOOL setSizeImpl(LLCoordWindow size);
	/*virtual*/ BOOL switchContext(BOOL fullscreen, const LLCoordScreen &size, BOOL disable_vsync, const LLCoordScreen * const posp = NULL);
	/*virtual*/ BOOL setCursorPosition(LLCoordWindow position);
	/*virtual*/ BOOL getCursorPosition(LLCoordWindow *position);
	/*virtual*/ void showCursor();
	/*virtual*/ void hideCursor();
	/*virtual*/ void showCursorFromMouseMove();
	/*virtual*/ void hideCursorUntilMouseMove();
	/*virtual*/ BOOL isCursorHidden();
	/*virtual*/ void updateCursor();
	/*virtual*/ ECursorType getCursor() const;
	/*virtual*/ void captureMouse();
	/*virtual*/ void releaseMouse();
	/*virtual*/ void setMouseClipping( BOOL b );
	/*virtual*/ BOOL isClipboardTextAvailable();
	/*virtual*/ BOOL pasteTextFromClipboard(LLWString &dst);
	/*virtual*/ BOOL copyTextToClipboard(const LLWString & src);
	/*virtual*/ void flashIcon(F32 seconds);
	/*virtual*/ F32 getGamma();
	/*virtual*/ BOOL setGamma(const F32 gamma); // Set the gamma
	/*virtual*/ U32 getFSAASamples();
	/*virtual*/ void setFSAASamples(const U32 fsaa_samples);
	/*virtual*/ BOOL restoreGamma();			// Restore original gamma table (before updating gamma)
	/*virtual*/ ESwapMethod getSwapMethod() { return mSwapMethod; }
	/*virtual*/ void gatherInput();
	/*virtual*/ void delayInputProcessing() {};
	/*virtual*/ void swapBuffers();
	
	// handy coordinate space conversion routines
	/*virtual*/ BOOL convertCoords(LLCoordScreen from, LLCoordWindow *to);
	/*virtual*/ BOOL convertCoords(LLCoordWindow from, LLCoordScreen *to);
	/*virtual*/ BOOL convertCoords(LLCoordWindow from, LLCoordGL *to);
	/*virtual*/ BOOL convertCoords(LLCoordGL from, LLCoordWindow *to);
	/*virtual*/ BOOL convertCoords(LLCoordScreen from, LLCoordGL *to);
	/*virtual*/ BOOL convertCoords(LLCoordGL from, LLCoordScreen *to);

	/*virtual*/ LLWindowResolution* getSupportedResolutions(S32 &num_resolutions);
	/*virtual*/ F32	getNativeAspectRatio();
	/*virtual*/ F32 getPixelAspectRatio();
	/*virtual*/ void setNativeAspectRatio(F32 ratio) { mOverrideAspectRatio = ratio; }

	/*virtual*/ void beforeDialog();
	/*virtual*/ void afterDialog();

	/*virtual*/ BOOL dialogColorPicker(F32 *r, F32 *g, F32 *b);

	/*virtual*/ void *getPlatformWindow();
	/*virtual*/ void bringToFront() {};
	
	/*virtual*/ void allowLanguageTextInput(LLPreeditor *preeditor, BOOL b);
	/*virtual*/ void interruptLanguageTextInput();
	/*virtual*/ void spawnWebBrowser(const std::string& escaped_url, bool async);
<<<<<<< HEAD
	/*virtual*/ void openFile(const std::string& file_name);
	/*virtual*/ void setTitle(const std::string& title);
=======
	/*virtual*/ F32 getDeviceScaleFactor();
>>>>>>> 3f970601

	static std::vector<std::string> getDynamicFallbackFontList();

	// Provide native key event data
	/*virtual*/ LLSD getNativeKeyData();
	
	void* getWindow() { return mWindow; }
	LLWindowCallbacks* getCallbacks() { return mCallbacks; }
	LLPreeditor* getPreeditor() { return mPreeditor; }
	
	void updateMouseDeltas(float* deltas);
	void getMouseDeltas(float* delta);
	
	void handleDragNDrop(std::string url, LLWindowCallbacks::DragNDropAction action);
    
    bool allowsLanguageInput() { return mLanguageTextInputAllowed; }

protected:
	LLWindowMacOSX(LLWindowCallbacks* callbacks,
		const std::string& title, const std::string& name, int x, int y, int width, int height, U32 flags,
		BOOL fullscreen, BOOL clearBg, BOOL disable_vsync, BOOL use_gl,
		BOOL ignore_pixel_depth,
<<<<<<< HEAD
		//U32 fsaa_samples);
		U32 fsaa_samples, BOOL useLegacyCursors); // <FS:LO> Legacy cursor setting from main program
	~LLWindowMacOSX();
=======
		U32 fsaa_samples);
		~LLWindowMacOSX();
>>>>>>> 3f970601

	//void	initCursors();
	void	initCursors(BOOL useLegacyCursors); // <FS:LO> Legacy cursor setting from main program
	BOOL	isValid();
	void	moveWindow(const LLCoordScreen& position,const LLCoordScreen& size);


	// Changes display resolution. Returns true if successful
	BOOL	setDisplayResolution(S32 width, S32 height, S32 bits, S32 refresh);

	// Go back to last fullscreen display resolution.
	BOOL	setFullscreenResolution();

	// Restore the display resolution to its value before we ran the app.
	BOOL	resetDisplayResolution();

	BOOL	shouldPostQuit() { return mPostQuit; }
    
    //Satisfy MAINT-3135 and MAINT-3288 with a flag.
    /*virtual */ void setOldResize(bool oldresize) {setResizeMode(oldresize, mGLView); }

private:
    void restoreGLContext();

protected:
	//
	// Platform specific methods
	//

	// create or re-create the GL context/window.  Called from the constructor and switchContext().
	BOOL createContext(int x, int y, int width, int height, int bits, BOOL fullscreen, BOOL disable_vsync);
	void destroyContext();
	void setupFailure(const std::string& text, const std::string& caption, U32 type);
	void adjustCursorDecouple(bool warpingMouse = false);
	static MASK modifiersToMask(S16 modifiers);
	
#if LL_OS_DRAGDROP_ENABLED
	
	//static OSErr dragTrackingHandler(DragTrackingMessage message, WindowRef theWindow, void * handlerRefCon, DragRef theDrag);
	//static OSErr dragReceiveHandler(WindowRef theWindow, void * handlerRefCon,	DragRef theDrag);
	
	
#endif // LL_OS_DRAGDROP_ENABLED
	
	//
	// Platform specific variables
	//
	
	// Use generic pointers here.  This lets us do some funky Obj-C interop using Obj-C objects without having to worry about any compilation problems that may arise.
	NSWindowRef			mWindow;
	GLViewRef			mGLView;
	CGLContextObj		mContext;
	CGLPixelFormatObj	mPixelFormat;
	CGDirectDisplayID	mDisplay;
	
	LLRect		mOldMouseClip;  // Screen rect to which the mouse cursor was globally constrained before we changed it in clipMouse()
	std::string mWindowTitle;
	double		mOriginalAspectRatio;
	BOOL		mSimulatedRightClick;
	U32			mLastModifiers;
	BOOL		mHandsOffEvents;	// When true, temporarially disable CarbonEvent processing.
	// Used to allow event processing when putting up dialogs in fullscreen mode.
	BOOL		mCursorDecoupled;
	S32			mCursorLastEventDeltaX;
	S32			mCursorLastEventDeltaY;
	BOOL		mCursorIgnoreNextDelta;
	BOOL		mNeedsResize;		// Constructor figured out the window is too big, it needs a resize.
	LLCoordScreen   mNeedsResizeSize;
	F32			mOverrideAspectRatio;
	BOOL		mMaximized;
	BOOL		mMinimized;
	U32			mFSAASamples;
	BOOL		mForceRebuild;
	
	S32	mDragOverrideCursor;

	// Input method management through Text Service Manager.
	BOOL		mLanguageTextInputAllowed;
	LLPreeditor*	mPreeditor;
	
	static BOOL	sUseMultGL;

	friend class LLWindowManager;
	
public:
	BOOL mUseLegacyCursors; // <FS:LO> Legacy cursor setting from main program
};


class LLSplashScreenMacOSX : public LLSplashScreen
{
public:
	LLSplashScreenMacOSX();
	virtual ~LLSplashScreenMacOSX();

	/*virtual*/ void showImpl();
	/*virtual*/ void updateImpl(const std::string& mesg);
	/*virtual*/ void hideImpl();

private:
	WindowRef   mWindow;
};

S32 OSMessageBoxMacOSX(const std::string& text, const std::string& caption, U32 type);

void load_url_external(const char* url);

#endif //LL_LLWINDOWMACOSX_H<|MERGE_RESOLUTION|>--- conflicted
+++ resolved
@@ -112,12 +112,9 @@
 	/*virtual*/ void allowLanguageTextInput(LLPreeditor *preeditor, BOOL b);
 	/*virtual*/ void interruptLanguageTextInput();
 	/*virtual*/ void spawnWebBrowser(const std::string& escaped_url, bool async);
-<<<<<<< HEAD
+	/*virtual*/ F32 getDeviceScaleFactor();
 	/*virtual*/ void openFile(const std::string& file_name);
 	/*virtual*/ void setTitle(const std::string& title);
-=======
-	/*virtual*/ F32 getDeviceScaleFactor();
->>>>>>> 3f970601
 
 	static std::vector<std::string> getDynamicFallbackFontList();
 
@@ -140,14 +137,9 @@
 		const std::string& title, const std::string& name, int x, int y, int width, int height, U32 flags,
 		BOOL fullscreen, BOOL clearBg, BOOL disable_vsync, BOOL use_gl,
 		BOOL ignore_pixel_depth,
-<<<<<<< HEAD
 		//U32 fsaa_samples);
 		U32 fsaa_samples, BOOL useLegacyCursors); // <FS:LO> Legacy cursor setting from main program
-	~LLWindowMacOSX();
-=======
-		U32 fsaa_samples);
 		~LLWindowMacOSX();
->>>>>>> 3f970601
 
 	//void	initCursors();
 	void	initCursors(BOOL useLegacyCursors); // <FS:LO> Legacy cursor setting from main program
