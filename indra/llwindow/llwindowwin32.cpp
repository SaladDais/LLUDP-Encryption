/** 
 * @file llwindowwin32.cpp
 * @brief Platform-dependent implementation of llwindow
 *
 * $LicenseInfo:firstyear=2001&license=viewerlgpl$
 * Second Life Viewer Source Code
 * Copyright (C) 2010, Linden Research, Inc.
 * 
 * This library is free software; you can redistribute it and/or
 * modify it under the terms of the GNU Lesser General Public
 * License as published by the Free Software Foundation;
 * version 2.1 of the License only.
 * 
 * This library is distributed in the hope that it will be useful,
 * but WITHOUT ANY WARRANTY; without even the implied warranty of
 * MERCHANTABILITY or FITNESS FOR A PARTICULAR PURPOSE.  See the GNU
 * Lesser General Public License for more details.
 * 
 * You should have received a copy of the GNU Lesser General Public
 * License along with this library; if not, write to the Free Software
 * Foundation, Inc., 51 Franklin Street, Fifth Floor, Boston, MA  02110-1301  USA
 * 
 * Linden Research, Inc., 945 Battery Street, San Francisco, CA  94111  USA
 * $/LicenseInfo$
 */

#include "linden_common.h"

#if LL_WINDOWS && !LL_MESA_HEADLESS

#include "llwindowwin32.h"

// LLWindow library includes
#include "llkeyboardwin32.h"
#include "lldragdropwin32.h"
#include "llpreeditor.h"
#include "llwindowcallbacks.h"

// Linden library includes
#include "llerror.h"
#include "llfasttimer.h"
#include "llgl.h"
#include "llstring.h"
#include "lldir.h"
#include "llsdutil.h"
#include "llglslshader.h"

// System includes
#include <commdlg.h>
#include <WinUser.h>
#include <mapi.h>
#include <process.h>	// for _spawn
#include <shellapi.h>
#include <fstream>
#include <Imm.h>

// Require DirectInput version 8
#define DIRECTINPUT_VERSION 0x0800

#include <dinput.h>
#include <Dbt.h.>

const S32	MAX_MESSAGE_PER_UPDATE = 20;
const S32	BITS_PER_PIXEL = 32;
const S32	MAX_NUM_RESOLUTIONS = 32;
const F32	ICON_FLASH_TIME = 0.5f;

#ifndef WM_DPICHANGED
#define WM_DPICHANGED 0x02E0
#endif

extern BOOL gDebugWindowProc;

LPWSTR gIconResource = IDI_APPLICATION;

LLW32MsgCallback gAsyncMsgCallback = NULL;

#ifndef DPI_ENUMS_DECLARED

typedef enum PROCESS_DPI_AWARENESS {
	PROCESS_DPI_UNAWARE = 0,
	PROCESS_SYSTEM_DPI_AWARE = 1,
	PROCESS_PER_MONITOR_DPI_AWARE = 2
} PROCESS_DPI_AWARENESS;

typedef enum MONITOR_DPI_TYPE {
	MDT_EFFECTIVE_DPI = 0,
	MDT_ANGULAR_DPI = 1,
	MDT_RAW_DPI = 2,
	MDT_DEFAULT = MDT_EFFECTIVE_DPI
} MONITOR_DPI_TYPE;

#endif

typedef HRESULT(STDAPICALLTYPE *SetProcessDpiAwarenessType)(_In_ PROCESS_DPI_AWARENESS value);

typedef HRESULT(STDAPICALLTYPE *GetProcessDpiAwarenessType)(
	_In_ HANDLE hprocess,
	_Out_ PROCESS_DPI_AWARENESS *value);

typedef HRESULT(STDAPICALLTYPE *GetDpiForMonitorType)(
	_In_ HMONITOR hmonitor,
	_In_ MONITOR_DPI_TYPE dpiType,
	_Out_ UINT *dpiX,
	_Out_ UINT *dpiY);

//
// LLWindowWin32
//

void show_window_creation_error(const std::string& title)
{
	LL_WARNS("Window") << title << LL_ENDL;
}

HGLRC SafeCreateContext(HDC hdc)
{
	__try 
	{
		return wglCreateContext(hdc);
	}
	__except(EXCEPTION_EXECUTE_HANDLER)
	{ 
		return NULL;
	}
}

//static
BOOL LLWindowWin32::sIsClassRegistered = FALSE;

BOOL	LLWindowWin32::sLanguageTextInputAllowed = TRUE;
BOOL	LLWindowWin32::sWinIMEOpened = FALSE;
HKL		LLWindowWin32::sWinInputLocale = 0;
DWORD	LLWindowWin32::sWinIMEConversionMode = IME_CMODE_NATIVE;
DWORD	LLWindowWin32::sWinIMESentenceMode = IME_SMODE_AUTOMATIC;
LLCoordWindow LLWindowWin32::sWinIMEWindowPosition(-1,-1);

// The following class LLWinImm delegates Windows IMM APIs.
// We need this because some language versions of Windows,
// e.g., US version of Windows XP, doesn't install IMM32.DLL
// as a default, and we can't link against imm32.lib statically.
// I believe DLL loading of this type is best suited to do
// in a static initialization of a class.  What I'm not sure is
// whether it follows the Linden Conding Standard... 
// See http://wiki.secondlife.com/wiki/Coding_standards#Static_Members

class LLWinImm
{
public:
	static bool		isAvailable() { return sTheInstance.mHImmDll != NULL; }

public:
	// Wrappers for IMM API.
	static BOOL		isIME(HKL hkl);															
	static HWND		getDefaultIMEWnd(HWND hwnd);
	static HIMC		getContext(HWND hwnd);													
	static BOOL		releaseContext(HWND hwnd, HIMC himc);
	static BOOL		getOpenStatus(HIMC himc);												
	static BOOL		setOpenStatus(HIMC himc, BOOL status);									
	static BOOL		getConversionStatus(HIMC himc, LPDWORD conversion, LPDWORD sentence);	
	static BOOL		setConversionStatus(HIMC himc, DWORD conversion, DWORD sentence);		
	static BOOL		getCompositionWindow(HIMC himc, LPCOMPOSITIONFORM form);					
	static BOOL		setCompositionWindow(HIMC himc, LPCOMPOSITIONFORM form);					
	static LONG		getCompositionString(HIMC himc, DWORD index, LPVOID data, DWORD length);
	static BOOL		setCompositionString(HIMC himc, DWORD index, LPVOID pComp, DWORD compLength, LPVOID pRead, DWORD readLength);
	static BOOL		setCompositionFont(HIMC himc, LPLOGFONTW logfont);
	static BOOL		setCandidateWindow(HIMC himc, LPCANDIDATEFORM candidate_form);
	static BOOL		notifyIME(HIMC himc, DWORD action, DWORD index, DWORD value);

private:
	LLWinImm();
	~LLWinImm();

private:
	// Pointers to IMM API.
	BOOL	 	(WINAPI *mImmIsIME)(HKL);
	HWND		(WINAPI *mImmGetDefaultIMEWnd)(HWND);
	HIMC		(WINAPI *mImmGetContext)(HWND);
	BOOL		(WINAPI *mImmReleaseContext)(HWND, HIMC);
	BOOL		(WINAPI *mImmGetOpenStatus)(HIMC);
	BOOL		(WINAPI *mImmSetOpenStatus)(HIMC, BOOL);
	BOOL		(WINAPI *mImmGetConversionStatus)(HIMC, LPDWORD, LPDWORD);
	BOOL		(WINAPI *mImmSetConversionStatus)(HIMC, DWORD, DWORD);
	BOOL		(WINAPI *mImmGetCompostitionWindow)(HIMC, LPCOMPOSITIONFORM);
	BOOL		(WINAPI *mImmSetCompostitionWindow)(HIMC, LPCOMPOSITIONFORM);
	LONG		(WINAPI *mImmGetCompositionString)(HIMC, DWORD, LPVOID, DWORD);
	BOOL		(WINAPI *mImmSetCompositionString)(HIMC, DWORD, LPVOID, DWORD, LPVOID, DWORD);
	BOOL		(WINAPI *mImmSetCompositionFont)(HIMC, LPLOGFONTW);
	BOOL		(WINAPI *mImmSetCandidateWindow)(HIMC, LPCANDIDATEFORM);
	BOOL		(WINAPI *mImmNotifyIME)(HIMC, DWORD, DWORD, DWORD);

private:
	HMODULE		mHImmDll;
	static LLWinImm sTheInstance;
};

LLWinImm LLWinImm::sTheInstance;

LLWinImm::LLWinImm() : mHImmDll(NULL)
{
	// Check system metrics 
	if ( !GetSystemMetrics( SM_IMMENABLED ) )
		return;

	mHImmDll = LoadLibraryA("Imm32");
	if (mHImmDll != NULL)
	{
		mImmIsIME               = (BOOL (WINAPI *)(HKL))                    GetProcAddress(mHImmDll, "ImmIsIME");
		mImmGetDefaultIMEWnd	= (HWND (WINAPI *)(HWND))					GetProcAddress(mHImmDll, "ImmGetDefaultIMEWnd");
		mImmGetContext          = (HIMC (WINAPI *)(HWND))                   GetProcAddress(mHImmDll, "ImmGetContext");
		mImmReleaseContext      = (BOOL (WINAPI *)(HWND, HIMC))             GetProcAddress(mHImmDll, "ImmReleaseContext");
		mImmGetOpenStatus       = (BOOL (WINAPI *)(HIMC))                   GetProcAddress(mHImmDll, "ImmGetOpenStatus");
		mImmSetOpenStatus       = (BOOL (WINAPI *)(HIMC, BOOL))             GetProcAddress(mHImmDll, "ImmSetOpenStatus");
		mImmGetConversionStatus = (BOOL (WINAPI *)(HIMC, LPDWORD, LPDWORD)) GetProcAddress(mHImmDll, "ImmGetConversionStatus");
		mImmSetConversionStatus = (BOOL (WINAPI *)(HIMC, DWORD, DWORD))     GetProcAddress(mHImmDll, "ImmSetConversionStatus");
		mImmGetCompostitionWindow = (BOOL (WINAPI *)(HIMC, LPCOMPOSITIONFORM))   GetProcAddress(mHImmDll, "ImmGetCompositionWindow");
		mImmSetCompostitionWindow = (BOOL (WINAPI *)(HIMC, LPCOMPOSITIONFORM))   GetProcAddress(mHImmDll, "ImmSetCompositionWindow");
		mImmGetCompositionString= (LONG (WINAPI *)(HIMC, DWORD, LPVOID, DWORD))					GetProcAddress(mHImmDll, "ImmGetCompositionStringW");
		mImmSetCompositionString= (BOOL (WINAPI *)(HIMC, DWORD, LPVOID, DWORD, LPVOID, DWORD))	GetProcAddress(mHImmDll, "ImmSetCompositionStringW");
		mImmSetCompositionFont  = (BOOL (WINAPI *)(HIMC, LPLOGFONTW))		GetProcAddress(mHImmDll, "ImmSetCompositionFontW");
		mImmSetCandidateWindow  = (BOOL (WINAPI *)(HIMC, LPCANDIDATEFORM))  GetProcAddress(mHImmDll, "ImmSetCandidateWindow");
		mImmNotifyIME			= (BOOL (WINAPI *)(HIMC, DWORD, DWORD, DWORD))	GetProcAddress(mHImmDll, "ImmNotifyIME");

		if (mImmIsIME == NULL ||
			mImmGetDefaultIMEWnd == NULL ||
			mImmGetContext == NULL ||
			mImmReleaseContext == NULL ||
			mImmGetOpenStatus == NULL ||
			mImmSetOpenStatus == NULL ||
			mImmGetConversionStatus == NULL ||
			mImmSetConversionStatus == NULL ||
			mImmGetCompostitionWindow == NULL ||
			mImmSetCompostitionWindow == NULL ||
			mImmGetCompositionString == NULL ||
			mImmSetCompositionString == NULL ||
			mImmSetCompositionFont == NULL ||
			mImmSetCandidateWindow == NULL ||
			mImmNotifyIME == NULL)
		{
			// If any of the above API entires are not found, we can't use IMM API.  
			// So, turn off the IMM support.  We should log some warning message in 
			// the case, since it is very unusual; these APIs are available from 
			// the beginning, and all versions of IMM32.DLL should have them all.  
			// Unfortunately, this code may be executed before initialization of 
			// the logging channel (LL_WARNS()), and we can't do it here...  Yes, this 
			// is one of disadvantages to use static constraction to DLL loading. 
			FreeLibrary(mHImmDll);
			mHImmDll = NULL;

			// If we unload the library, make sure all the function pointers are cleared
			mImmIsIME = NULL;
			mImmGetDefaultIMEWnd = NULL;
			mImmGetContext = NULL;
			mImmReleaseContext = NULL;
			mImmGetOpenStatus = NULL;
			mImmSetOpenStatus = NULL;
			mImmGetConversionStatus = NULL;
			mImmSetConversionStatus = NULL;
			mImmGetCompostitionWindow = NULL;
			mImmSetCompostitionWindow = NULL;
			mImmGetCompositionString = NULL;
			mImmSetCompositionString = NULL;
			mImmSetCompositionFont = NULL;
			mImmSetCandidateWindow = NULL;
			mImmNotifyIME = NULL;
		}
	}
}


// static 
BOOL	LLWinImm::isIME(HKL hkl)															
{ 
	if ( sTheInstance.mImmIsIME )
		return sTheInstance.mImmIsIME(hkl); 
	return FALSE;
}

// static 
HIMC		LLWinImm::getContext(HWND hwnd)
{
	if ( sTheInstance.mImmGetContext )
		return sTheInstance.mImmGetContext(hwnd); 
	return 0;
}

//static 
BOOL		LLWinImm::releaseContext(HWND hwnd, HIMC himc)
{ 
	if ( sTheInstance.mImmIsIME )
		return sTheInstance.mImmReleaseContext(hwnd, himc); 
	return FALSE;
}

// static 
BOOL		LLWinImm::getOpenStatus(HIMC himc)
{ 
	if ( sTheInstance.mImmGetOpenStatus )
		return sTheInstance.mImmGetOpenStatus(himc); 
	return FALSE;
}

// static 
BOOL		LLWinImm::setOpenStatus(HIMC himc, BOOL status)									
{ 
	if ( sTheInstance.mImmSetOpenStatus )
		return sTheInstance.mImmSetOpenStatus(himc, status); 
	return FALSE;
}

// static 
BOOL		LLWinImm::getConversionStatus(HIMC himc, LPDWORD conversion, LPDWORD sentence)	
{ 
	if ( sTheInstance.mImmGetConversionStatus )
		return sTheInstance.mImmGetConversionStatus(himc, conversion, sentence); 
	return FALSE;
}

// static 
BOOL		LLWinImm::setConversionStatus(HIMC himc, DWORD conversion, DWORD sentence)		
{ 
	if ( sTheInstance.mImmSetConversionStatus )
		return sTheInstance.mImmSetConversionStatus(himc, conversion, sentence); 
	return FALSE;
}

// static 
BOOL		LLWinImm::getCompositionWindow(HIMC himc, LPCOMPOSITIONFORM form)					
{ 
	if ( sTheInstance.mImmGetCompostitionWindow )
		return sTheInstance.mImmGetCompostitionWindow(himc, form);	
	return FALSE;
}

// static 
BOOL		LLWinImm::setCompositionWindow(HIMC himc, LPCOMPOSITIONFORM form)					
{ 
	if ( sTheInstance.mImmSetCompostitionWindow )
		return sTheInstance.mImmSetCompostitionWindow(himc, form);	
	return FALSE;
}


// static 
LONG		LLWinImm::getCompositionString(HIMC himc, DWORD index, LPVOID data, DWORD length)					
{ 
	if ( sTheInstance.mImmGetCompositionString )
		return sTheInstance.mImmGetCompositionString(himc, index, data, length);	
	return FALSE;
}


// static 
BOOL		LLWinImm::setCompositionString(HIMC himc, DWORD index, LPVOID pComp, DWORD compLength, LPVOID pRead, DWORD readLength)					
{ 
	if ( sTheInstance.mImmSetCompositionString )
		return sTheInstance.mImmSetCompositionString(himc, index, pComp, compLength, pRead, readLength);	
	return FALSE;
}

// static 
BOOL		LLWinImm::setCompositionFont(HIMC himc, LPLOGFONTW pFont)					
{ 
	if ( sTheInstance.mImmSetCompositionFont )
		return sTheInstance.mImmSetCompositionFont(himc, pFont);	
	return FALSE;
}

// static 
BOOL		LLWinImm::setCandidateWindow(HIMC himc, LPCANDIDATEFORM form)					
{ 
	if ( sTheInstance.mImmSetCandidateWindow )
		return sTheInstance.mImmSetCandidateWindow(himc, form);	
	return FALSE;
}

// static 
BOOL		LLWinImm::notifyIME(HIMC himc, DWORD action, DWORD index, DWORD value)					
{ 
	if ( sTheInstance.mImmNotifyIME )
		return sTheInstance.mImmNotifyIME(himc, action, index, value);	
	return FALSE;
}




// ----------------------------------------------------------------------------------------
LLWinImm::~LLWinImm()
{
	if (mHImmDll != NULL)
	{
		FreeLibrary(mHImmDll);
		mHImmDll = NULL;
	}
}


LLWindowWin32::LLWindowWin32(LLWindowCallbacks* callbacks,
							 const std::string& title, const std::string& name, S32 x, S32 y, S32 width,
							 S32 height, U32 flags, 
							 BOOL fullscreen, BOOL clearBg,
							 BOOL disable_vsync, BOOL use_gl,
							 BOOL ignore_pixel_depth,
							 //U32 fsaa_samples)
							 U32 fsaa_samples,
							 BOOL useLegacyCursors) // <FS:LO> Legacy cursor setting from main program
	: LLWindow(callbacks, fullscreen, flags)
{
	
	//MAINT-516 -- force a load of opengl32.dll just in case windows went sideways 
	LoadLibrary(L"opengl32.dll");

	mFSAASamples = fsaa_samples;
	mIconResource = gIconResource;
	mOverrideAspectRatio = 0.f;
	mNativeAspectRatio = 0.f;
	mMousePositionModified = FALSE;
	mInputProcessingPaused = FALSE;
	mPreeditor = NULL;
	mKeyCharCode = 0;
	mKeyScanCode = 0;
	mKeyVirtualKey = 0;
	mhDC = NULL;
	mhRC = NULL;
<<<<<<< HEAD
	memset(mCurrentGammaRamp, 0, sizeof(mCurrentGammaRamp));
	memset(mPrevGammaRamp, 0, sizeof(mPrevGammaRamp));
	mCustomGammaSet = FALSE;
	
	// <FS:Ansariel> Respect "Hide pointer while typing" Windows preference setting
=======
	
>>>>>>> e7eed473
	if (!SystemParametersInfo(SPI_GETMOUSEVANISH, 0, &mMouseVanish, 0))
	{
		mMouseVanish = TRUE;
	}
<<<<<<< HEAD
	// </FS:Ansariel>
=======
>>>>>>> e7eed473

	// Initialize the keyboard
	gKeyboard = new LLKeyboardWin32();
	gKeyboard->setCallbacks(callbacks);

	// Initialize the Drag and Drop functionality
	mDragDrop = new LLDragDropWin32;

	// Initialize (boot strap) the Language text input management,
	// based on the system's (user's) default settings.
	allowLanguageTextInput(mPreeditor, FALSE);

	WNDCLASS		wc;
	RECT			window_rect;

	// Set the window title
	if (title.empty())
	{
		mWindowTitle = new WCHAR[50];
		wsprintf(mWindowTitle, L"OpenGL Window");
	}
	else
	{
		mWindowTitle = new WCHAR[256]; // Assume title length < 255 chars.
		mbstowcs(mWindowTitle, title.c_str(), 255);
		mWindowTitle[255] = 0;
	}

	// Set the window class name
	if (name.empty())
	{
		mWindowClassName = new WCHAR[50];
		wsprintf(mWindowClassName, L"OpenGL Window");
	}
	else
	{
		mWindowClassName = new WCHAR[256]; // Assume title length < 255 chars.
		mbstowcs(mWindowClassName, name.c_str(), 255);
		mWindowClassName[255] = 0;
	}


	// We're not clipping yet
	SetRect( &mOldMouseClip, 0, 0, 0, 0 );

	// Make an instance of our window then define the window class
	mhInstance = GetModuleHandle(NULL);
	mWndProc = NULL;

	mSwapMethod = SWAP_METHOD_UNDEFINED;

	// No WPARAM yet.
	mLastSizeWParam = 0;

	// Windows GDI rects don't include rightmost pixel
	window_rect.left = (long) 0;
	window_rect.right = (long) width;
	window_rect.top = (long) 0;
	window_rect.bottom = (long) height;

	// Grab screen size to sanitize the window
	S32 window_border_y = GetSystemMetrics(SM_CYBORDER);
	S32 virtual_screen_x = GetSystemMetrics(SM_XVIRTUALSCREEN); 
	S32 virtual_screen_y = GetSystemMetrics(SM_YVIRTUALSCREEN); 
	S32 virtual_screen_width = GetSystemMetrics(SM_CXVIRTUALSCREEN);
	S32 virtual_screen_height = GetSystemMetrics(SM_CYVIRTUALSCREEN);

	if (x < virtual_screen_x) x = virtual_screen_x;
	if (y < virtual_screen_y - window_border_y) y = virtual_screen_y - window_border_y;

	if (x + width > virtual_screen_x + virtual_screen_width) x = virtual_screen_x + virtual_screen_width - width;
	if (y + height > virtual_screen_y + virtual_screen_height) y = virtual_screen_y + virtual_screen_height - height;

	if (!sIsClassRegistered)
	{
		// Force redraw when resized and create a private device context

		// Makes double click messages.
		wc.style = CS_HREDRAW | CS_VREDRAW | CS_OWNDC | CS_DBLCLKS;

		// Set message handler function
		wc.lpfnWndProc = (WNDPROC) mainWindowProc;

		// unused
		wc.cbClsExtra = 0;
		wc.cbWndExtra = 0;

		wc.hInstance = mhInstance;
		wc.hIcon = LoadIcon(mhInstance, mIconResource);

		// We will set the cursor ourselves
		wc.hCursor = NULL;

		// background color is not used
		if (clearBg)
		{
			wc.hbrBackground = (HBRUSH) GetStockObject(WHITE_BRUSH);
		}
		else
		{
			wc.hbrBackground = (HBRUSH) NULL;
		}

		// we don't use windows menus
		wc.lpszMenuName = NULL;

		wc.lpszClassName = mWindowClassName;

		if (!RegisterClass(&wc))
		{
			OSMessageBox(mCallbacks->translateString("MBRegClassFailed"), 
				mCallbacks->translateString("MBError"), OSMB_OK);
			return;
		}
		sIsClassRegistered = TRUE;
	}

	//-----------------------------------------------------------------------
	// Get the current refresh rate
	//-----------------------------------------------------------------------

	DEVMODE dev_mode;
	::ZeroMemory(&dev_mode, sizeof(DEVMODE));
	dev_mode.dmSize = sizeof(DEVMODE);
	DWORD current_refresh;
	if (EnumDisplaySettings(NULL, ENUM_CURRENT_SETTINGS, &dev_mode))
	{
		current_refresh = dev_mode.dmDisplayFrequency;
		mNativeAspectRatio = ((F32)dev_mode.dmPelsWidth) / ((F32)dev_mode.dmPelsHeight);
	}
	else
	{
		current_refresh = 60;
	}

	//-----------------------------------------------------------------------
	// Drop resolution and go fullscreen
	// use a display mode with our desired size and depth, with a refresh
	// rate as close at possible to the users' default
	//-----------------------------------------------------------------------
	if (mFullscreen)
	{
		BOOL success = FALSE;
		DWORD closest_refresh = 0;

		for (S32 mode_num = 0;; mode_num++)
		{
			if (!EnumDisplaySettings(NULL, mode_num, &dev_mode))
			{
				break;
			}

			if (dev_mode.dmPelsWidth == width &&
				dev_mode.dmPelsHeight == height &&
				dev_mode.dmBitsPerPel == BITS_PER_PIXEL)
			{
				success = TRUE;
				if ((dev_mode.dmDisplayFrequency - current_refresh)
					< (closest_refresh - current_refresh))
				{
					closest_refresh = dev_mode.dmDisplayFrequency;
				}
			}
		}

		if (closest_refresh == 0)
		{
			LL_WARNS("Window") << "Couldn't find display mode " << width << " by " << height << " at " << BITS_PER_PIXEL << " bits per pixel" << LL_ENDL;
			//success = FALSE;

			if (!EnumDisplaySettings(NULL, ENUM_CURRENT_SETTINGS, &dev_mode))
			{
				success = FALSE;
			}
			else
			{
				if (dev_mode.dmBitsPerPel == BITS_PER_PIXEL)
				{
					LL_WARNS("Window") << "Current BBP is OK falling back to that" << LL_ENDL;
					window_rect.right=width=dev_mode.dmPelsWidth;
					window_rect.bottom=height=dev_mode.dmPelsHeight;
					success = TRUE;
				}
				else
				{
					LL_WARNS("Window") << "Current BBP is BAD" << LL_ENDL;
					success = FALSE;
				}
			}
		}

		// If we found a good resolution, use it.
		if (success)
		{
			success = setDisplayResolution(width, height, BITS_PER_PIXEL, closest_refresh);
		}

		// Keep a copy of the actual current device mode in case we minimize 
		// and change the screen resolution.   JC
		EnumDisplaySettings(NULL, ENUM_CURRENT_SETTINGS, &dev_mode);

		// If it failed, we don't want to run fullscreen
		if (success)
		{
			mFullscreen = TRUE;
			mFullscreenWidth   = dev_mode.dmPelsWidth;
			mFullscreenHeight  = dev_mode.dmPelsHeight;
			mFullscreenBits    = dev_mode.dmBitsPerPel;
			mFullscreenRefresh = dev_mode.dmDisplayFrequency;

			LL_INFOS("Window") << "Running at " << dev_mode.dmPelsWidth
				<< "x"   << dev_mode.dmPelsHeight
				<< "x"   << dev_mode.dmBitsPerPel
				<< " @ " << dev_mode.dmDisplayFrequency
				<< LL_ENDL;
		}
		else
		{
			mFullscreen = FALSE;
			mFullscreenWidth   = -1;
			mFullscreenHeight  = -1;
			mFullscreenBits    = -1;
			mFullscreenRefresh = -1;

			std::map<std::string,std::string> args;
			args["[WIDTH]"] = llformat("%d", width);
			args["[HEIGHT]"] = llformat ("%d", height);
			OSMessageBox(mCallbacks->translateString("MBFullScreenErr", args),
				mCallbacks->translateString("MBError"), OSMB_OK);
		}
	}

	// TODO: add this after resolving _WIN32_WINNT issue
	//	if (!fullscreen)
	//	{
	//		TRACKMOUSEEVENT track_mouse_event;
	//		track_mouse_event.cbSize = sizeof( TRACKMOUSEEVENT );
	//		track_mouse_event.dwFlags = TME_LEAVE;
	//		track_mouse_event.hwndTrack = mWindowHandle;
	//		track_mouse_event.dwHoverTime = HOVER_DEFAULT;
	//		TrackMouseEvent( &track_mouse_event ); 
	//	}


	//-----------------------------------------------------------------------
	// Create GL drawing context
	//-----------------------------------------------------------------------
	LLCoordScreen windowPos(x,y);
	LLCoordScreen windowSize(window_rect.right - window_rect.left,
							 window_rect.bottom - window_rect.top);
	if (!switchContext(mFullscreen, windowSize, TRUE, &windowPos))
	{
		return;
	}
	
	//start with arrow cursor
	//initCursors();
	initCursors(useLegacyCursors); // <FS:LO> Legacy cursor setting from main program
	setCursor( UI_CURSOR_ARROW );

	// Initialize (boot strap) the Language text input management,
	// based on the system's (or user's) default settings.
	allowLanguageTextInput(NULL, FALSE);
}


LLWindowWin32::~LLWindowWin32()
{
	delete mDragDrop;

	delete [] mWindowTitle;
	mWindowTitle = NULL;

	delete [] mSupportedResolutions;
	mSupportedResolutions = NULL;

	delete [] mWindowClassName;
	mWindowClassName = NULL;
}

void LLWindowWin32::show()
{
	ShowWindow(mWindowHandle, SW_SHOW);
	SetForegroundWindow(mWindowHandle);
	SetFocus(mWindowHandle);
}

void LLWindowWin32::hide()
{
	setMouseClipping(FALSE);
	ShowWindow(mWindowHandle, SW_HIDE);
}

//virtual
void LLWindowWin32::minimize()
{
	setMouseClipping(FALSE);
	showCursor();
	ShowWindow(mWindowHandle, SW_MINIMIZE);
}

//virtual
void LLWindowWin32::restore()
{
	ShowWindow(mWindowHandle, SW_RESTORE);
	SetForegroundWindow(mWindowHandle);
	SetFocus(mWindowHandle);
}


// close() destroys all OS-specific code associated with a window.
// Usually called from LLWindowManager::destroyWindow()
void LLWindowWin32::close()
{
	LL_DEBUGS("Window") << "Closing LLWindowWin32" << LL_ENDL;
	// Is window is already closed?
	if (!mWindowHandle)
	{
		return;
	}

	mDragDrop->reset();

	// Make sure cursor is visible and we haven't mangled the clipping state.
	setMouseClipping(FALSE);
	showCursor();

	// Go back to screen mode written in the registry.
	if (mFullscreen)
	{
		resetDisplayResolution();
	}

	// Clean up remaining GL state
	LL_DEBUGS("Window") << "Shutting down GL" << LL_ENDL;
	gGLManager.shutdownGL();

	LL_DEBUGS("Window") << "Releasing Context" << LL_ENDL;
	if (mhRC)
	{
		if (!wglMakeCurrent(NULL, NULL))
		{
			LL_WARNS("Window") << "Release of DC and RC failed" << LL_ENDL;
		}

		if (!wglDeleteContext(mhRC))
		{
			LL_WARNS("Window") << "Release of rendering context failed" << LL_ENDL;
		}

		mhRC = NULL;
	}

	// Restore gamma to the system values.
	restoreGamma();

	if (mhDC && !ReleaseDC(mWindowHandle, mhDC))
	{
		LL_WARNS("Window") << "Release of mhDC failed" << LL_ENDL;
		mhDC = NULL;
	}

	LL_DEBUGS("Window") << "Destroying Window" << LL_ENDL;
	
	// Don't process events in our mainWindowProc any longer.
	// SetWindowLong(mWindowHandle, GWL_USERDATA, NULL);
	SetWindowLongPtr(mWindowHandle, GWLP_USERDATA, NULL);

	// Make sure we don't leave a blank toolbar button.
	ShowWindow(mWindowHandle, SW_HIDE);

	// This causes WM_DESTROY to be sent *immediately*
	if (!DestroyWindow(mWindowHandle))
	{
		OSMessageBox(mCallbacks->translateString("MBDestroyWinFailed"),
			mCallbacks->translateString("MBShutdownErr"),
			OSMB_OK);
	}

	mWindowHandle = NULL;
}

BOOL LLWindowWin32::isValid()
{
	return (mWindowHandle != NULL);
}

BOOL LLWindowWin32::getVisible()
{
	return (mWindowHandle && IsWindowVisible(mWindowHandle));
}

BOOL LLWindowWin32::getMinimized()
{
	return (mWindowHandle && IsIconic(mWindowHandle));
}

BOOL LLWindowWin32::getMaximized()
{
	return (mWindowHandle && IsZoomed(mWindowHandle));
}

BOOL LLWindowWin32::maximize()
{
	BOOL success = FALSE;
	if (!mWindowHandle) return success;

	WINDOWPLACEMENT placement;
	placement.length = sizeof(WINDOWPLACEMENT);

	success = GetWindowPlacement(mWindowHandle, &placement);
	if (!success) return success;

	placement.showCmd = SW_MAXIMIZE;

	success = SetWindowPlacement(mWindowHandle, &placement);
	return success;
}

BOOL LLWindowWin32::getFullscreen()
{
	return mFullscreen;
}

BOOL LLWindowWin32::getPosition(LLCoordScreen *position)
{
	RECT window_rect;

	if (!mWindowHandle ||
		!GetWindowRect(mWindowHandle, &window_rect) ||
		NULL == position)
	{
		return FALSE;
	}

	position->mX = window_rect.left;
	position->mY = window_rect.top;
	return TRUE;
}

BOOL LLWindowWin32::getSize(LLCoordScreen *size)
{
	RECT window_rect;

	if (!mWindowHandle ||
		!GetWindowRect(mWindowHandle, &window_rect) ||
		NULL == size)
	{
		return FALSE;
	}

	size->mX = window_rect.right - window_rect.left;
	size->mY = window_rect.bottom - window_rect.top;
	return TRUE;
}

BOOL LLWindowWin32::getSize(LLCoordWindow *size)
{
	RECT client_rect;

	if (!mWindowHandle ||
		!GetClientRect(mWindowHandle, &client_rect) ||
		NULL == size)
	{
		return FALSE;
	}

	size->mX = client_rect.right - client_rect.left;
	size->mY = client_rect.bottom - client_rect.top;
	return TRUE;
}

BOOL LLWindowWin32::setPosition(const LLCoordScreen position)
{
	LLCoordScreen size;

	if (!mWindowHandle)
	{
		return FALSE;
	}
	getSize(&size);
	moveWindow(position, size);
	return TRUE;
}

BOOL LLWindowWin32::setSizeImpl(const LLCoordScreen size)
{
	LLCoordScreen position;

	getPosition(&position);
	if (!mWindowHandle)
	{
		return FALSE;
	}

	WINDOWPLACEMENT placement;
	placement.length = sizeof(WINDOWPLACEMENT);

	if (!GetWindowPlacement(mWindowHandle, &placement)) return FALSE;

	placement.showCmd = SW_RESTORE;

	if (!SetWindowPlacement(mWindowHandle, &placement)) return FALSE;

	moveWindow(position, size);
	return TRUE;
}

BOOL LLWindowWin32::setSizeImpl(const LLCoordWindow size)
{
	RECT window_rect = {0, 0, size.mX, size.mY };
	DWORD dw_ex_style = WS_EX_APPWINDOW | WS_EX_WINDOWEDGE;
	DWORD dw_style = WS_OVERLAPPEDWINDOW;

	AdjustWindowRectEx(&window_rect, dw_style, FALSE, dw_ex_style);

	return setSizeImpl(LLCoordScreen(window_rect.right - window_rect.left, window_rect.bottom - window_rect.top));
}

// changing fullscreen resolution
BOOL LLWindowWin32::switchContext(BOOL fullscreen, const LLCoordScreen &size, BOOL disable_vsync, const LLCoordScreen * const posp)
{
	GLuint	pixel_format;
	DEVMODE dev_mode;
	::ZeroMemory(&dev_mode, sizeof(DEVMODE));
	dev_mode.dmSize = sizeof(DEVMODE);
	DWORD	current_refresh;
	DWORD	dw_ex_style;
	DWORD	dw_style;
	RECT	window_rect = {0, 0, 0, 0};
	S32 width = size.mX;
	S32 height = size.mY;
	BOOL auto_show = FALSE;

	if (mhRC)	
	{
		auto_show = TRUE;
		resetDisplayResolution();
	}

	if (EnumDisplaySettings(NULL, ENUM_CURRENT_SETTINGS, &dev_mode))
	{
		current_refresh = dev_mode.dmDisplayFrequency;
	}
	else
	{
		current_refresh = 60;
	}

	gGLManager.shutdownGL();
	//destroy gl context
	if (mhRC)
	{
		if (!wglMakeCurrent(NULL, NULL))
		{
			LL_WARNS("Window") << "Release of DC and RC failed" << LL_ENDL;
		}

		if (!wglDeleteContext(mhRC))
		{
			LL_WARNS("Window") << "Release of rendering context failed" << LL_ENDL;
		}

		mhRC = NULL;
	}

	if (fullscreen)
	{
		mFullscreen = TRUE;
		BOOL success = FALSE;
		DWORD closest_refresh = 0;

		for (S32 mode_num = 0;; mode_num++)
		{
			if (!EnumDisplaySettings(NULL, mode_num, &dev_mode))
			{
				break;
			}

			if (dev_mode.dmPelsWidth == width &&
				dev_mode.dmPelsHeight == height &&
				dev_mode.dmBitsPerPel == BITS_PER_PIXEL)
			{
				success = TRUE;
				if ((dev_mode.dmDisplayFrequency - current_refresh)
					< (closest_refresh - current_refresh))
				{
					closest_refresh = dev_mode.dmDisplayFrequency;
				}
			}
		}

		if (closest_refresh == 0)
		{
			LL_WARNS("Window") << "Couldn't find display mode " << width << " by " << height << " at " << BITS_PER_PIXEL << " bits per pixel" << LL_ENDL;
			return FALSE;
		}

		// If we found a good resolution, use it.
		if (success)
		{
			success = setDisplayResolution(width, height, BITS_PER_PIXEL, closest_refresh);
		}

		// Keep a copy of the actual current device mode in case we minimize 
		// and change the screen resolution.   JC
		EnumDisplaySettings(NULL, ENUM_CURRENT_SETTINGS, &dev_mode);

		if (success)
		{
			mFullscreen = TRUE;
			mFullscreenWidth   = dev_mode.dmPelsWidth;
			mFullscreenHeight  = dev_mode.dmPelsHeight;
			mFullscreenBits    = dev_mode.dmBitsPerPel;
			mFullscreenRefresh = dev_mode.dmDisplayFrequency;

			LL_INFOS("Window") << "Running at " << dev_mode.dmPelsWidth
				<< "x"   << dev_mode.dmPelsHeight
				<< "x"   << dev_mode.dmBitsPerPel
				<< " @ " << dev_mode.dmDisplayFrequency
				<< LL_ENDL;

			window_rect.left = (long) 0;
			window_rect.right = (long) width;			// Windows GDI rects don't include rightmost pixel
			window_rect.top = (long) 0;
			window_rect.bottom = (long) height;
			dw_ex_style = WS_EX_APPWINDOW;
			dw_style = WS_POPUP;

			// Move window borders out not to cover window contents.
			// This converts client rect to window rect, i.e. expands it by the window border size.
			AdjustWindowRectEx(&window_rect, dw_style, FALSE, dw_ex_style);
		}
		// If it failed, we don't want to run fullscreen
		else
		{
			mFullscreen = FALSE;
			mFullscreenWidth   = -1;
			mFullscreenHeight  = -1;
			mFullscreenBits    = -1;
			mFullscreenRefresh = -1;

			LL_INFOS("Window") << "Unable to run fullscreen at " << width << "x" << height << LL_ENDL;
			return FALSE;
		}
	}
	else
	{
		mFullscreen = FALSE;
		window_rect.left = (long) (posp ? posp->mX : 0);
		window_rect.right = (long) width + window_rect.left;			// Windows GDI rects don't include rightmost pixel
		window_rect.top = (long) (posp ? posp->mY : 0);
		window_rect.bottom = (long) height + window_rect.top;
		// Window with an edge
		dw_ex_style = WS_EX_APPWINDOW | WS_EX_WINDOWEDGE;
		dw_style = WS_OVERLAPPEDWINDOW;
	}


	// don't post quit messages when destroying old windows
	mPostQuit = FALSE;

	// create window
	DestroyWindow(mWindowHandle);
	mWindowHandle = CreateWindowEx(dw_ex_style,
		mWindowClassName,
		mWindowTitle,
		WS_CLIPSIBLINGS | WS_CLIPCHILDREN | dw_style,
		window_rect.left,								// x pos
		window_rect.top,								// y pos
		window_rect.right - window_rect.left,			// width
		window_rect.bottom - window_rect.top,			// height
		NULL,
		NULL,
		mhInstance,
		NULL);

	LL_INFOS("Window") << "window is created." << LL_ENDL ;

	//-----------------------------------------------------------------------
	// Create GL drawing context
	//-----------------------------------------------------------------------
	static PIXELFORMATDESCRIPTOR pfd =
	{
		sizeof(PIXELFORMATDESCRIPTOR), 
			1,
			PFD_DRAW_TO_WINDOW | PFD_SUPPORT_OPENGL | PFD_DOUBLEBUFFER, 
			PFD_TYPE_RGBA,
			BITS_PER_PIXEL,
			0, 0, 0, 0, 0, 0,	// RGB bits and shift, unused
			8,					// alpha bits
			0,					// alpha shift
			0,					// accum bits
			0, 0, 0, 0,			// accum RGBA
			24,					// depth bits
			8,					// stencil bits, avi added for stencil test
			0,
			PFD_MAIN_PLANE,
			0,
			0, 0, 0
	};

	if (!(mhDC = GetDC(mWindowHandle)))
	{
		close();
		OSMessageBox(mCallbacks->translateString("MBDevContextErr"),
			mCallbacks->translateString("MBError"), OSMB_OK);
		return FALSE;
	}

	LL_INFOS("Window") << "Device context retrieved." << LL_ENDL ;

	if (!(pixel_format = ChoosePixelFormat(mhDC, &pfd)))
	{
		close();
		OSMessageBox(mCallbacks->translateString("MBPixelFmtErr"),
			mCallbacks->translateString("MBError"), OSMB_OK);
		return FALSE;
	}

	LL_INFOS("Window") << "Pixel format chosen." << LL_ENDL ;

	// Verify what pixel format we actually received.
	if (!DescribePixelFormat(mhDC, pixel_format, sizeof(PIXELFORMATDESCRIPTOR),
		&pfd))
	{
		close();
		OSMessageBox(mCallbacks->translateString("MBPixelFmtDescErr"),
			mCallbacks->translateString("MBError"), OSMB_OK);
		return FALSE;
	}

	// (EXP-1765) dump pixel data to see if there is a pattern that leads to unreproducible crash
	LL_INFOS("Window") << "--- begin pixel format dump ---" << LL_ENDL ;
	LL_INFOS("Window") << "pixel_format is " << pixel_format << LL_ENDL ;
	LL_INFOS("Window") << "pfd.nSize:            " << pfd.nSize << LL_ENDL ;
	LL_INFOS("Window") << "pfd.nVersion:         " << pfd.nVersion << LL_ENDL ;
	LL_INFOS("Window") << "pfd.dwFlags:          0x" << std::hex << pfd.dwFlags << std::dec << LL_ENDL ;
	LL_INFOS("Window") << "pfd.iPixelType:       " << (int)pfd.iPixelType << LL_ENDL ;
	LL_INFOS("Window") << "pfd.cColorBits:       " << (int)pfd.cColorBits << LL_ENDL ;
	LL_INFOS("Window") << "pfd.cRedBits:         " << (int)pfd.cRedBits << LL_ENDL ;
	LL_INFOS("Window") << "pfd.cRedShift:        " << (int)pfd.cRedShift << LL_ENDL ;
	LL_INFOS("Window") << "pfd.cGreenBits:       " << (int)pfd.cGreenBits << LL_ENDL ;
	LL_INFOS("Window") << "pfd.cGreenShift:      " << (int)pfd.cGreenShift << LL_ENDL ;
	LL_INFOS("Window") << "pfd.cBlueBits:        " << (int)pfd.cBlueBits << LL_ENDL ;
	LL_INFOS("Window") << "pfd.cBlueShift:       " << (int)pfd.cBlueShift << LL_ENDL ;
	LL_INFOS("Window") << "pfd.cAlphaBits:       " << (int)pfd.cAlphaBits << LL_ENDL ;
	LL_INFOS("Window") << "pfd.cAlphaShift:      " << (int)pfd.cAlphaShift << LL_ENDL ;
	LL_INFOS("Window") << "pfd.cAccumBits:       " << (int)pfd.cAccumBits << LL_ENDL ;
	LL_INFOS("Window") << "pfd.cAccumRedBits:    " << (int)pfd.cAccumRedBits << LL_ENDL ;
	LL_INFOS("Window") << "pfd.cAccumGreenBits:  " << (int)pfd.cAccumGreenBits << LL_ENDL ;
	LL_INFOS("Window") << "pfd.cAccumBlueBits:   " << (int)pfd.cAccumBlueBits << LL_ENDL ;
	LL_INFOS("Window") << "pfd.cAccumAlphaBits:  " << (int)pfd.cAccumAlphaBits << LL_ENDL ;
	LL_INFOS("Window") << "pfd.cDepthBits:       " << (int)pfd.cDepthBits << LL_ENDL ;
	LL_INFOS("Window") << "pfd.cStencilBits:     " << (int)pfd.cStencilBits << LL_ENDL ;
	LL_INFOS("Window") << "pfd.cAuxBuffers:      " << (int)pfd.cAuxBuffers << LL_ENDL ;
	LL_INFOS("Window") << "pfd.iLayerType:       " << (int)pfd.iLayerType << LL_ENDL ;
	LL_INFOS("Window") << "pfd.bReserved:        " << (int)pfd.bReserved << LL_ENDL ;
	LL_INFOS("Window") << "pfd.dwLayerMask:      " << pfd.dwLayerMask << LL_ENDL ;
	LL_INFOS("Window") << "pfd.dwVisibleMask:    " << pfd.dwVisibleMask << LL_ENDL ;
	LL_INFOS("Window") << "pfd.dwDamageMask:     " << pfd.dwDamageMask << LL_ENDL ;
	LL_INFOS("Window") << "--- end pixel format dump ---" << LL_ENDL ;

	if (pfd.cColorBits < 32)
	{
		close();
		OSMessageBox(mCallbacks->translateString("MBTrueColorWindow"),
			mCallbacks->translateString("MBError"), OSMB_OK);
		return FALSE;
	}

	if (pfd.cAlphaBits < 8)
	{
		close();
		OSMessageBox(mCallbacks->translateString("MBAlpha"),
			mCallbacks->translateString("MBError"), OSMB_OK);
		return FALSE;
	}

	if (!SetPixelFormat(mhDC, pixel_format, &pfd))
	{
		close();
		OSMessageBox(mCallbacks->translateString("MBPixelFmtSetErr"),
			mCallbacks->translateString("MBError"), OSMB_OK);
		return FALSE;
	}


	if (!(mhRC = SafeCreateContext(mhDC)))
	{
		close();
		OSMessageBox(mCallbacks->translateString("MBGLContextErr"),
			mCallbacks->translateString("MBError"), OSMB_OK);
		return FALSE;
	}
		
	if (!wglMakeCurrent(mhDC, mhRC))
	{
		close();
		OSMessageBox(mCallbacks->translateString("MBGLContextActErr"),
			mCallbacks->translateString("MBError"), OSMB_OK);
		return FALSE;
	}

	LL_INFOS("Window") << "Drawing context is created." << LL_ENDL ;

	gGLManager.initWGL();
	
	if (wglChoosePixelFormatARB)
	{
		// OK, at this point, use the ARB wglChoosePixelFormatsARB function to see if we
		// can get exactly what we want.
		GLint attrib_list[256];
		S32 cur_attrib = 0;

		attrib_list[cur_attrib++] = WGL_DEPTH_BITS_ARB;
		attrib_list[cur_attrib++] = 24;

		attrib_list[cur_attrib++] = WGL_STENCIL_BITS_ARB;
		attrib_list[cur_attrib++] = 8;

		attrib_list[cur_attrib++] = WGL_DRAW_TO_WINDOW_ARB;
		attrib_list[cur_attrib++] = GL_TRUE;

		attrib_list[cur_attrib++] = WGL_ACCELERATION_ARB;
		attrib_list[cur_attrib++] = WGL_FULL_ACCELERATION_ARB;

		attrib_list[cur_attrib++] = WGL_SUPPORT_OPENGL_ARB;
		attrib_list[cur_attrib++] = GL_TRUE;

		attrib_list[cur_attrib++] = WGL_DOUBLE_BUFFER_ARB;
		attrib_list[cur_attrib++] = GL_TRUE;

		attrib_list[cur_attrib++] = WGL_COLOR_BITS_ARB;
		attrib_list[cur_attrib++] = 24;

		attrib_list[cur_attrib++] = WGL_ALPHA_BITS_ARB;
		attrib_list[cur_attrib++] = 8;

		U32 end_attrib = 0;
		if (mFSAASamples > 0)
		{
			end_attrib = cur_attrib;
			attrib_list[cur_attrib++] = WGL_SAMPLE_BUFFERS_ARB;
			attrib_list[cur_attrib++] = GL_TRUE;

			attrib_list[cur_attrib++] = WGL_SAMPLES_ARB;
			attrib_list[cur_attrib++] = mFSAASamples;
		}

		// End the list
		attrib_list[cur_attrib++] = 0;

		GLint pixel_formats[256];
		U32 num_formats = 0;

		// First we try and get a 32 bit depth pixel format
		BOOL result = wglChoosePixelFormatARB(mhDC, attrib_list, NULL, 256, pixel_formats, &num_formats);
		
		while(!result && mFSAASamples > 0) 
		{
			LL_WARNS() << "FSAASamples: " << mFSAASamples << " not supported." << LL_ENDL ;

			mFSAASamples /= 2 ; //try to decrease sample pixel number until to disable anti-aliasing
			if(mFSAASamples < 2)
			{
				mFSAASamples = 0 ;
			}

			if (mFSAASamples > 0)
			{
				attrib_list[end_attrib + 3] = mFSAASamples;
			}
			else
			{
				cur_attrib = end_attrib ;
				end_attrib = 0 ;
				attrib_list[cur_attrib++] = 0 ; //end
			}
			result = wglChoosePixelFormatARB(mhDC, attrib_list, NULL, 256, pixel_formats, &num_formats);

			if(result)
			{
				LL_WARNS() << "Only support FSAASamples: " << mFSAASamples << LL_ENDL ;
			}
		}

		if (!result)
		{
			LL_WARNS() << "mFSAASamples: " << mFSAASamples << LL_ENDL ;

			close();
			show_window_creation_error("Error after wglChoosePixelFormatARB 32-bit");
			return FALSE;
		}

		if (!num_formats)
		{
			if (end_attrib > 0)
			{
				LL_INFOS("Window") << "No valid pixel format for " << mFSAASamples << "x anti-aliasing." << LL_ENDL;
				attrib_list[end_attrib] = 0;

				BOOL result = wglChoosePixelFormatARB(mhDC, attrib_list, NULL, 256, pixel_formats, &num_formats);
				if (!result)
				{
					close();
					show_window_creation_error("Error after wglChoosePixelFormatARB 32-bit no AA");
					return FALSE;
				}
			}

			if (!num_formats)
			{
				LL_INFOS("Window") << "No 32 bit z-buffer, trying 24 bits instead" << LL_ENDL;
				// Try 24-bit format
				attrib_list[1] = 24;
				BOOL result = wglChoosePixelFormatARB(mhDC, attrib_list, NULL, 256, pixel_formats, &num_formats);
				if (!result)
				{
					close();
					show_window_creation_error("Error after wglChoosePixelFormatARB 24-bit");
					return FALSE;
				}

				if (!num_formats)
				{
					LL_WARNS("Window") << "Couldn't get 24 bit z-buffer,trying 16 bits instead!" << LL_ENDL;
					attrib_list[1] = 16;
					BOOL result = wglChoosePixelFormatARB(mhDC, attrib_list, NULL, 256, pixel_formats, &num_formats);
					if (!result || !num_formats)
					{
						close();
						show_window_creation_error("Error after wglChoosePixelFormatARB 16-bit");
						return FALSE;
					}
				}
			}

			LL_INFOS("Window") << "Choosing pixel formats: " << num_formats << " pixel formats returned" << LL_ENDL;
		}

		LL_INFOS("Window") << "pixel formats done." << LL_ENDL ;

		S32 swap_method = 0;
		S32 cur_format = num_formats-1;
		GLint swap_query = WGL_SWAP_METHOD_ARB;

		BOOL found_format = FALSE;

		while (!found_format && wglGetPixelFormatAttribivARB(mhDC, pixel_format, 0, 1, &swap_query, &swap_method))
		{
			if (swap_method == WGL_SWAP_UNDEFINED_ARB || cur_format <= 0)
			{
				found_format = TRUE;
			}
			else
			{
				--cur_format;
			}
		}
		
		pixel_format = pixel_formats[cur_format];
		
		if (mhDC != 0)											// Does The Window Have A Device Context?
		{
			wglMakeCurrent(mhDC, 0);							// Set The Current Active Rendering Context To Zero
			if (mhRC != 0)										// Does The Window Have A Rendering Context?
			{
				wglDeleteContext (mhRC);							// Release The Rendering Context
				mhRC = 0;										// Zero The Rendering Context

			}
			ReleaseDC (mWindowHandle, mhDC);						// Release The Device Context
			mhDC = 0;											// Zero The Device Context
		}
		DestroyWindow (mWindowHandle);									// Destroy The Window
		

		mWindowHandle = CreateWindowEx(dw_ex_style,
			mWindowClassName,
			mWindowTitle,
			WS_CLIPSIBLINGS | WS_CLIPCHILDREN | dw_style,
			window_rect.left,								// x pos
			window_rect.top,								// y pos
			window_rect.right - window_rect.left,			// width
			window_rect.bottom - window_rect.top,			// height
			NULL,
			NULL,
			mhInstance,
			NULL);

		LL_INFOS("Window") << "recreate window done." << LL_ENDL ;

		if (!(mhDC = GetDC(mWindowHandle)))
		{
			close();
			OSMessageBox(mCallbacks->translateString("MBDevContextErr"), mCallbacks->translateString("MBError"), OSMB_OK);
			return FALSE;
		}

		if (!SetPixelFormat(mhDC, pixel_format, &pfd))
		{
			close();
			OSMessageBox(mCallbacks->translateString("MBPixelFmtSetErr"),
				mCallbacks->translateString("MBError"), OSMB_OK);
			return FALSE;
		}

		if (wglGetPixelFormatAttribivARB(mhDC, pixel_format, 0, 1, &swap_query, &swap_method))
		{
			switch (swap_method)
			{
			case WGL_SWAP_EXCHANGE_ARB:
				mSwapMethod = SWAP_METHOD_EXCHANGE;
				LL_DEBUGS("Window") << "Swap Method: Exchange" << LL_ENDL;
				break;
			case WGL_SWAP_COPY_ARB:
				mSwapMethod = SWAP_METHOD_COPY;
				LL_DEBUGS("Window") << "Swap Method: Copy" << LL_ENDL;
				break;
			case WGL_SWAP_UNDEFINED_ARB:
				mSwapMethod = SWAP_METHOD_UNDEFINED;
				LL_DEBUGS("Window") << "Swap Method: Undefined" << LL_ENDL;
				break;
			default:
				mSwapMethod = SWAP_METHOD_UNDEFINED;
				LL_DEBUGS("Window") << "Swap Method: Unknown" << LL_ENDL;
				break;
			}
		}		
	}
	else
	{
		LL_WARNS("Window") << "No wgl_ARB_pixel_format extension, using default ChoosePixelFormat!" << LL_ENDL;
	}

	// Verify what pixel format we actually received.
	if (!DescribePixelFormat(mhDC, pixel_format, sizeof(PIXELFORMATDESCRIPTOR),
		&pfd))
	{
		close();
		OSMessageBox(mCallbacks->translateString("MBPixelFmtDescErr"), mCallbacks->translateString("MBError"), OSMB_OK);
		return FALSE;
	}

	LL_INFOS("Window") << "GL buffer: Color Bits " << S32(pfd.cColorBits) 
		<< " Alpha Bits " << S32(pfd.cAlphaBits)
		<< " Depth Bits " << S32(pfd.cDepthBits) 
		<< LL_ENDL;

	// make sure we have 32 bits per pixel
	if (pfd.cColorBits < 32 || GetDeviceCaps(mhDC, BITSPIXEL) < 32)
	{
		close();
		OSMessageBox(mCallbacks->translateString("MBTrueColorWindow"), mCallbacks->translateString("MBError"), OSMB_OK);
		return FALSE;
	}

	if (pfd.cAlphaBits < 8)
	{
		close();
		OSMessageBox(mCallbacks->translateString("MBAlpha"), mCallbacks->translateString("MBError"), OSMB_OK);
		return FALSE;
	}

	mhRC = 0;
	if (wglCreateContextAttribsARB)
	{ //attempt to create a specific versioned context
		S32 attribs[] = 
		{ //start at 4.2
			WGL_CONTEXT_MAJOR_VERSION_ARB, 4,
			WGL_CONTEXT_MINOR_VERSION_ARB, 2,
			WGL_CONTEXT_PROFILE_MASK_ARB,  LLRender::sGLCoreProfile ? WGL_CONTEXT_CORE_PROFILE_BIT_ARB : WGL_CONTEXT_COMPATIBILITY_PROFILE_BIT_ARB,
			WGL_CONTEXT_FLAGS_ARB, gDebugGL ? WGL_CONTEXT_DEBUG_BIT_ARB : 0,
			0
		};

		bool done = false;
		while (!done)
		{
			mhRC = wglCreateContextAttribsARB(mhDC, mhRC, attribs);

			if (!mhRC)
			{
				if (attribs[3] > 0)
				{ //decrement minor version
					attribs[3]--;
				}
				else if (attribs[1] > 3)
				{ //decrement major version and start minor version over at 3
					attribs[1]--;
					attribs[3] = 3;
				}
				else
				{ //we reached 3.0 and still failed, bail out
					done = true;
				}
			}
			else
			{
				LL_INFOS() << "Created OpenGL " << llformat("%d.%d", attribs[1], attribs[3]) << 
					(LLRender::sGLCoreProfile ? " core" : " compatibility") << " context." << LL_ENDL;
				done = true;

				if (LLRender::sGLCoreProfile)
				{
					LLGLSLShader::sNoFixedFunction = true;
				}
			}
		}
	}

	if (!mhRC && !(mhRC = wglCreateContext(mhDC)))
	{
		close();
		OSMessageBox(mCallbacks->translateString("MBGLContextErr"), mCallbacks->translateString("MBError"), OSMB_OK);
		return FALSE;
	}

	if (!wglMakeCurrent(mhDC, mhRC))
	{
		close();
		OSMessageBox(mCallbacks->translateString("MBGLContextActErr"), mCallbacks->translateString("MBError"), OSMB_OK);
		return FALSE;
	}

	if (!gGLManager.initGL())
	{
		close();
		OSMessageBox(mCallbacks->translateString("MBVideoDrvErr"), mCallbacks->translateString("MBError"), OSMB_OK);
		return FALSE;
	}
	
	// Disable vertical sync for swap
	if (disable_vsync && wglSwapIntervalEXT)
	{
		LL_DEBUGS("Window") << "Disabling vertical sync" << LL_ENDL;
		wglSwapIntervalEXT(0);
	}
	else
	{
		LL_DEBUGS("Window") << "Keeping vertical sync" << LL_ENDL;
	}

	// SetWindowLong(mWindowHandle, GWL_USERDATA, (U32)this);
	SetWindowLongPtr(mWindowHandle, GWLP_USERDATA, (LONG_PTR)this);

	// register this window as handling drag/drop events from the OS
	DragAcceptFiles( mWindowHandle, TRUE );

	mDragDrop->init( mWindowHandle );
	
	//register joystick timer callback
	SetTimer( mWindowHandle, 0, 1000 / 30, NULL ); // 30 fps timer

	// ok to post quit messages now
	mPostQuit = TRUE;

	if (auto_show)
	{
		show();
		glClearColor(0.0f, 0.0f, 0.0f, 0.f);
		glClear(GL_COLOR_BUFFER_BIT);
		swapBuffers();
	}

	return TRUE;
}

void LLWindowWin32::moveWindow( const LLCoordScreen& position, const LLCoordScreen& size )
{
	if( mIsMouseClipping )
	{
		RECT client_rect_in_screen_space;
		if( getClientRectInScreenSpace( &client_rect_in_screen_space ) )
		{
			ClipCursor( &client_rect_in_screen_space );
		}
	}

	// if the window was already maximized, MoveWindow seems to still set the maximized flag even if
	// the window is smaller than maximized.
	// So we're going to do a restore first (which is a ShowWindow call) (SL-44655).

	// THIS CAUSES DEV-15484 and DEV-15949 
	//ShowWindow(mWindowHandle, SW_RESTORE);
	// NOW we can call MoveWindow
	MoveWindow(mWindowHandle, position.mX, position.mY, size.mX, size.mY, TRUE);
}

BOOL LLWindowWin32::setCursorPosition(const LLCoordWindow position)
{
	mMousePositionModified = TRUE;
	if (!mWindowHandle)
	{
		return FALSE;
	}


	// Inform the application of the new mouse position (needed for per-frame
	// hover/picking to function).
	mCallbacks->handleMouseMove(this, position.convert(), (MASK)0);
	
	// DEV-18951 VWR-8524 Camera moves wildly when alt-clicking.
	// Because we have preemptively notified the application of the new
	// mouse position via handleMouseMove() above, we need to clear out
	// any stale mouse move events.  RN/JC
	MSG msg;
	while (PeekMessage(&msg, NULL, WM_MOUSEMOVE, WM_MOUSEMOVE, PM_REMOVE))
	{ }

	LLCoordScreen screen_pos(position.convert());
	return ::SetCursorPos(screen_pos.mX, screen_pos.mY);
}

BOOL LLWindowWin32::getCursorPosition(LLCoordWindow *position)
{
	POINT cursor_point;

	if (!mWindowHandle 
		|| !GetCursorPos(&cursor_point)
		|| !position)
	{
		return FALSE;
	}

	*position = LLCoordScreen(cursor_point.x, cursor_point.y).convert();
	return TRUE;
}

void LLWindowWin32::hideCursor()
{
	while (ShowCursor(FALSE) >= 0)
	{
		// nothing, wait for cursor to push down
	}
	mCursorHidden = TRUE;
	mHideCursorPermanent = TRUE;
}

void LLWindowWin32::showCursor()
{
	// makes sure the cursor shows up
	while (ShowCursor(TRUE) < 0)
	{
		// do nothing, wait for cursor to pop out
	}
	mCursorHidden = FALSE;
	mHideCursorPermanent = FALSE;
}

void LLWindowWin32::showCursorFromMouseMove()
{
	if (!mHideCursorPermanent)
	{
		showCursor();
	}
}

void LLWindowWin32::hideCursorUntilMouseMove()
{
<<<<<<< HEAD
	// <FS:Ansariel> Respect "Hide pointer while typing" Windows preference setting
	//if (!mHideCursorPermanent)
	if (!mHideCursorPermanent && mMouseVanish)
	// </FS:Ansariel>
=======
	if (!mHideCursorPermanent && mMouseVanish)
>>>>>>> e7eed473
	{
		hideCursor();
		mHideCursorPermanent = FALSE;
	}
}

BOOL LLWindowWin32::isCursorHidden()
{
	return mCursorHidden;
}


HCURSOR LLWindowWin32::loadColorCursor(LPCTSTR name)
{
	return (HCURSOR)LoadImage(mhInstance,
							  name,
							  IMAGE_CURSOR,
							  0,	// default width
							  0,	// default height
							  LR_DEFAULTCOLOR);
}

//void LLWindowWin32::initCursors()
void LLWindowWin32::initCursors(BOOL useLegacyCursors) // <FS:LO> Legacy cursor setting from main program
{
	mCursor[ UI_CURSOR_ARROW ]		= LoadCursor(NULL, IDC_ARROW);
	mCursor[ UI_CURSOR_WAIT ]		= LoadCursor(NULL, IDC_WAIT);
	mCursor[ UI_CURSOR_HAND ]		= LoadCursor(NULL, IDC_HAND);
	mCursor[ UI_CURSOR_IBEAM ]		= LoadCursor(NULL, IDC_IBEAM);
	mCursor[ UI_CURSOR_CROSS ]		= LoadCursor(NULL, IDC_CROSS);
	mCursor[ UI_CURSOR_SIZENWSE ]	= LoadCursor(NULL, IDC_SIZENWSE);
	mCursor[ UI_CURSOR_SIZENESW ]	= LoadCursor(NULL, IDC_SIZENESW);
	mCursor[ UI_CURSOR_SIZEWE ]		= LoadCursor(NULL, IDC_SIZEWE);  
	mCursor[ UI_CURSOR_SIZENS ]		= LoadCursor(NULL, IDC_SIZENS);  
	mCursor[ UI_CURSOR_NO ]			= LoadCursor(NULL, IDC_NO);
	mCursor[ UI_CURSOR_WORKING ]	= LoadCursor(NULL, IDC_APPSTARTING); 

	HMODULE module = GetModuleHandle(NULL);
	mCursor[ UI_CURSOR_TOOLGRAB ]	= LoadCursor(module, TEXT("TOOLGRAB"));
	mCursor[ UI_CURSOR_TOOLLAND ]	= LoadCursor(module, TEXT("TOOLLAND"));
	mCursor[ UI_CURSOR_TOOLFOCUS ]	= LoadCursor(module, TEXT("TOOLFOCUS"));
	mCursor[ UI_CURSOR_TOOLCREATE ]	= LoadCursor(module, TEXT("TOOLCREATE"));
	mCursor[ UI_CURSOR_ARROWDRAG ]	= LoadCursor(module, TEXT("ARROWDRAG"));
	mCursor[ UI_CURSOR_ARROWCOPY ]	= LoadCursor(module, TEXT("ARROWCOPY"));
	mCursor[ UI_CURSOR_ARROWDRAGMULTI ]	= LoadCursor(module, TEXT("ARROWDRAGMULTI"));
	mCursor[ UI_CURSOR_ARROWCOPYMULTI ]	= LoadCursor(module, TEXT("ARROWCOPYMULTI"));
	mCursor[ UI_CURSOR_NOLOCKED ]	= LoadCursor(module, TEXT("NOLOCKED"));
	mCursor[ UI_CURSOR_ARROWLOCKED ]= LoadCursor(module, TEXT("ARROWLOCKED"));
	mCursor[ UI_CURSOR_GRABLOCKED ]	= LoadCursor(module, TEXT("GRABLOCKED"));
	mCursor[ UI_CURSOR_TOOLTRANSLATE ]	= LoadCursor(module, TEXT("TOOLTRANSLATE"));
	mCursor[ UI_CURSOR_TOOLROTATE ]	= LoadCursor(module, TEXT("TOOLROTATE")); 
	mCursor[ UI_CURSOR_TOOLSCALE ]	= LoadCursor(module, TEXT("TOOLSCALE"));
	mCursor[ UI_CURSOR_TOOLCAMERA ]	= LoadCursor(module, TEXT("TOOLCAMERA"));
	mCursor[ UI_CURSOR_TOOLPAN ]	= LoadCursor(module, TEXT("TOOLPAN"));
	mCursor[ UI_CURSOR_TOOLZOOMIN ] = LoadCursor(module, TEXT("TOOLZOOMIN"));
	mCursor[ UI_CURSOR_TOOLPICKOBJECT3 ] = LoadCursor(module, TEXT("TOOLPICKOBJECT3"));
	mCursor[ UI_CURSOR_PIPETTE ] = LoadCursor(module, TEXT("TOOLPIPETTE"));
	/*<FS:LO> Legacy cursor setting from main program
	mCursor[ UI_CURSOR_TOOLSIT ]	= LoadCursor(module, TEXT("TOOLSIT"));
	mCursor[ UI_CURSOR_TOOLBUY ]	= LoadCursor(module, TEXT("TOOLBUY"));
	mCursor[ UI_CURSOR_TOOLOPEN ]	= LoadCursor(module, TEXT("TOOLOPEN"));*/
	if (useLegacyCursors)
	{
		mCursor[ UI_CURSOR_TOOLSIT ]	= LoadCursor(module, TEXT("TOOLSIT-LEGACY"));
		mCursor[ UI_CURSOR_TOOLBUY ]	= LoadCursor(module, TEXT("TOOLBUY-LEGACY"));
		mCursor[ UI_CURSOR_TOOLOPEN ]	= LoadCursor(module, TEXT("TOOLOPEN-LEGACY"));
		mCursor[ UI_CURSOR_TOOLPAY ]	= LoadCursor(module, TEXT("TOOLPAY-LEGACY"));
	}
	else
	{
		mCursor[ UI_CURSOR_TOOLSIT ]	= LoadCursor(module, TEXT("TOOLSIT"));
		mCursor[ UI_CURSOR_TOOLBUY ]	= LoadCursor(module, TEXT("TOOLBUY"));
		mCursor[ UI_CURSOR_TOOLOPEN ]	= LoadCursor(module, TEXT("TOOLOPEN"));
		mCursor[ UI_CURSOR_TOOLPAY ]	= LoadCursor(module, TEXT("TOOLBUY"));
	}
	// </FS:LO>
	mCursor[ UI_CURSOR_TOOLPATHFINDING ]	= LoadCursor(module, TEXT("TOOLPATHFINDING"));
	mCursor[ UI_CURSOR_TOOLPATHFINDING_PATH_START_ADD ]	= LoadCursor(module, TEXT("TOOLPATHFINDINGPATHSTARTADD"));
	mCursor[ UI_CURSOR_TOOLPATHFINDING_PATH_START ]	= LoadCursor(module, TEXT("TOOLPATHFINDINGPATHSTART"));
	mCursor[ UI_CURSOR_TOOLPATHFINDING_PATH_END ]	= LoadCursor(module, TEXT("TOOLPATHFINDINGPATHEND"));
	mCursor[ UI_CURSOR_TOOLPATHFINDING_PATH_END_ADD ]	= LoadCursor(module, TEXT("TOOLPATHFINDINGPATHENDADD"));
	mCursor[ UI_CURSOR_TOOLNO ]	= LoadCursor(module, TEXT("TOOLNO"));

	// Color cursors
	mCursor[ UI_CURSOR_TOOLPLAY ]		= loadColorCursor(TEXT("TOOLPLAY"));
	mCursor[ UI_CURSOR_TOOLPAUSE ]		= loadColorCursor(TEXT("TOOLPAUSE"));
	mCursor[ UI_CURSOR_TOOLMEDIAOPEN ]	= loadColorCursor(TEXT("TOOLMEDIAOPEN"));

	// Note: custom cursors that are not found make LoadCursor() return NULL.
	for( S32 i = 0; i < UI_CURSOR_COUNT; i++ )
	{
		if( !mCursor[i] )
		{
			mCursor[i] = LoadCursor(NULL, IDC_ARROW);
		}
	}
}



void LLWindowWin32::updateCursor()
{
	if (mNextCursor == UI_CURSOR_ARROW
		&& mBusyCount > 0)
	{
		mNextCursor = UI_CURSOR_WORKING;
	}

	if( mCurrentCursor != mNextCursor )
	{
		mCurrentCursor = mNextCursor;
		SetCursor( mCursor[mNextCursor] );
	}
}

ECursorType LLWindowWin32::getCursor() const
{
	return mCurrentCursor;
}

void LLWindowWin32::captureMouse()
{
	SetCapture(mWindowHandle);
}

void LLWindowWin32::releaseMouse()
{
	// *NOTE:Mani ReleaseCapture will spawn new windows messages...
	// which will in turn call our MainWindowProc. It therefore requires
	// pausing *and more importantly resumption* of the mainlooptimeout...
	// just like DispatchMessage below.
	mCallbacks->handlePauseWatchdog(this);
	ReleaseCapture();
	mCallbacks->handleResumeWatchdog(this);
}


void LLWindowWin32::delayInputProcessing()
{
	mInputProcessingPaused = TRUE;
}

void LLWindowWin32::gatherInput()
{
	MSG		msg;
	int		msg_count = 0;

	while ((msg_count < MAX_MESSAGE_PER_UPDATE) && PeekMessage(&msg, NULL, 0, 0, PM_REMOVE))
	{
		mCallbacks->handlePingWatchdog(this, "Main:TranslateGatherInput");
		TranslateMessage(&msg);

		// turn watchdog off in here to not fail if windows is doing something wacky
		mCallbacks->handlePauseWatchdog(this);
		DispatchMessage(&msg);
		mCallbacks->handleResumeWatchdog(this);
		msg_count++;

		if ( mInputProcessingPaused )
		{
			break;
		}
		/* Attempted workaround for problem where typing fast and hitting
		   return would result in only part of the text being sent. JC

		BOOL key_posted = TranslateMessage(&msg);
		DispatchMessage(&msg);
		msg_count++;

		// If a key was translated, a WM_CHAR might have been posted to the end
		// of the event queue.  We need it immediately.
		if (key_posted && msg.message == WM_KEYDOWN)
		{
			if (PeekMessage(&msg, NULL, WM_CHAR, WM_CHAR, PM_REMOVE))
			{
				TranslateMessage(&msg);
				DispatchMessage(&msg);
				msg_count++;
			}
		}
		*/
		mCallbacks->handlePingWatchdog(this, "Main:AsyncCallbackGatherInput");
		// For async host by name support.  Really hacky.
		if (gAsyncMsgCallback && (LL_WM_HOST_RESOLVED == msg.message))
		{
			gAsyncMsgCallback(msg);
		}
	}

	mInputProcessingPaused = FALSE;

	updateCursor();

	// clear this once we've processed all mouse messages that might have occurred after
	// we slammed the mouse position
	mMousePositionModified = FALSE;
}

static LLTrace::BlockTimerStatHandle FTM_KEYHANDLER("Handle Keyboard");
static LLTrace::BlockTimerStatHandle FTM_MOUSEHANDLER("Handle Mouse");

LRESULT CALLBACK LLWindowWin32::mainWindowProc(HWND h_wnd, UINT u_msg, WPARAM w_param, LPARAM l_param)
{
	// Ignore clicks not originated in the client area, i.e. mouse-up events not preceded with a WM_LBUTTONDOWN.
	// This helps prevent avatar walking after maximizing the window by double-clicking the title bar.
	static bool sHandleLeftMouseUp = true;

	// Ignore the double click received right after activating app.
	// This is to avoid triggering double click teleport after returning focus (see MAINT-3786).
	static bool sHandleDoubleClick = true;

	// LLWindowWin32 *window_imp = (LLWindowWin32 *)GetWindowLong(h_wnd, GWL_USERDATA);
	LLWindowWin32 *window_imp = (LLWindowWin32 *)GetWindowLongPtr(h_wnd, GWLP_USERDATA);

	if (NULL != window_imp)
	{
		window_imp->mCallbacks->handleResumeWatchdog(window_imp);
		window_imp->mCallbacks->handlePingWatchdog(window_imp, "Main:StartWndProc");
		// Has user provided their own window callback?
		if (NULL != window_imp->mWndProc)
		{
			if (!window_imp->mWndProc(h_wnd, u_msg, w_param, l_param))
			{
				// user has handled window message
				return 0;
			}
		}

		window_imp->mCallbacks->handlePingWatchdog(window_imp, "Main:PreSwitchWndProc");
		
		// Juggle to make sure we can get negative positions for when
		// mouse is outside window.
		LLCoordWindow window_coord((S32)(S16)LOWORD(l_param), (S32)(S16)HIWORD(l_param));

		// This doesn't work, as LOWORD returns unsigned short.
		//LLCoordWindow window_coord(LOWORD(l_param), HIWORD(l_param));
		LLCoordGL gl_coord;

		// pass along extended flag in mask
		MASK mask = (l_param>>16 & KF_EXTENDED) ? MASK_EXTENDED : 0x0;
		BOOL eat_keystroke = TRUE;

		switch(u_msg)
		{
			RECT	update_rect;
			S32		update_width;
			S32		update_height;

		case WM_TIMER:
			window_imp->mCallbacks->handlePingWatchdog(window_imp, "Main:WM_TIMER");
			window_imp->mCallbacks->handleTimerEvent(window_imp);
			break;

		case WM_DEVICECHANGE:
			window_imp->mCallbacks->handlePingWatchdog(window_imp, "Main:WM_DEVICECHANGE");
			if (gDebugWindowProc)
			{
				LL_INFOS() << "  WM_DEVICECHANGE: wParam=" << w_param 
						<< "; lParam=" << l_param << LL_ENDL;
			}
			if (w_param == DBT_DEVNODES_CHANGED || w_param == DBT_DEVICEARRIVAL)
			{
				if (window_imp->mCallbacks->handleDeviceChange(window_imp))
				{
					return 0;
				}
			}
			break;

		case WM_PAINT:
			window_imp->mCallbacks->handlePingWatchdog(window_imp, "Main:WM_PAINT");
			GetUpdateRect(window_imp->mWindowHandle, &update_rect, FALSE);
			update_width = update_rect.right - update_rect.left + 1;
			update_height = update_rect.bottom - update_rect.top + 1;
			window_imp->mCallbacks->handlePaint(window_imp, update_rect.left, update_rect.top,
				update_width, update_height);
			break;
		case WM_PARENTNOTIFY:
			window_imp->mCallbacks->handlePingWatchdog(window_imp, "Main:WM_PARENTNOTIFY");
			u_msg = u_msg;
			break;

		case WM_SETCURSOR:
			// This message is sent whenever the cursor is moved in a window.
			// You need to set the appropriate cursor appearance.

			// Only take control of cursor over client region of window
			// This allows Windows(tm) to handle resize cursors, etc.
			window_imp->mCallbacks->handlePingWatchdog(window_imp, "Main:WM_SETCURSOR");
			if (LOWORD(l_param) == HTCLIENT)
			{
				SetCursor(window_imp->mCursor[ window_imp->mCurrentCursor] );
				return 0;
			}
			break;

		case WM_ENTERMENULOOP:
			window_imp->mCallbacks->handlePingWatchdog(window_imp, "Main:WM_ENTERMENULOOP");
			window_imp->mCallbacks->handleWindowBlock(window_imp);
			break;

		case WM_EXITMENULOOP:
			window_imp->mCallbacks->handlePingWatchdog(window_imp, "Main:WM_EXITMENULOOP");
			window_imp->mCallbacks->handleWindowUnblock(window_imp);
			break;

		case WM_ACTIVATEAPP:
			window_imp->mCallbacks->handlePingWatchdog(window_imp, "Main:WM_ACTIVATEAPP");
			{
				// This message should be sent whenever the app gains or loses focus.
				BOOL activating = (BOOL) w_param;
				BOOL minimized = window_imp->getMinimized();

				if (gDebugWindowProc)
				{
					LL_INFOS("Window") << "WINDOWPROC ActivateApp "
						<< " activating " << S32(activating)
						<< " minimized " << S32(minimized)
						<< " fullscreen " << S32(window_imp->mFullscreen)
						<< LL_ENDL;
				}

				if (window_imp->mFullscreen)
				{
					// When we run fullscreen, restoring or minimizing the app needs 
					// to switch the screen resolution
					if (activating)
					{
						window_imp->setFullscreenResolution();
						window_imp->restore();
					}
					else
					{
						window_imp->minimize();
						window_imp->resetDisplayResolution();
					}
				}

				if (!activating)
				{
					sHandleDoubleClick = false;
				}

				window_imp->mCallbacks->handleActivateApp(window_imp, activating);

				break;
			}

		case WM_ACTIVATE:
			window_imp->mCallbacks->handlePingWatchdog(window_imp, "Main:WM_ACTIVATE");
			{
				// Can be one of WA_ACTIVE, WA_CLICKACTIVE, or WA_INACTIVE
				BOOL activating = (LOWORD(w_param) != WA_INACTIVE);

				BOOL minimized = BOOL(HIWORD(w_param));

				if (!activating && LLWinImm::isAvailable() && window_imp->mPreeditor)
				{
					window_imp->interruptLanguageTextInput();
				}

				// JC - I'm not sure why, but if we don't report that we handled the 
				// WM_ACTIVATE message, the WM_ACTIVATEAPP messages don't work 
				// properly when we run fullscreen.
				if (gDebugWindowProc)
				{
					LL_INFOS("Window") << "WINDOWPROC Activate "
						<< " activating " << S32(activating) 
						<< " minimized " << S32(minimized)
						<< LL_ENDL;
				}

				// Don't handle this.
				break;
			}

		case WM_QUERYOPEN:
			// TODO: use this to return a nice icon
			break;

		case WM_SYSCOMMAND:
			window_imp->mCallbacks->handlePingWatchdog(window_imp, "Main:WM_SYSCOMMAND");
			switch(w_param)
			{
			case SC_KEYMENU: 
				// Disallow the ALT key from triggering the default system menu.
				return 0;		

			case SC_SCREENSAVE:
			case SC_MONITORPOWER:
				// eat screen save messages and prevent them!
				return 0;
			}
			break;

		case WM_CLOSE:
			window_imp->mCallbacks->handlePingWatchdog(window_imp, "Main:WM_CLOSE");
			// Will the app allow the window to close?
			if (window_imp->mCallbacks->handleCloseRequest(window_imp))
			{
				// Get the app to initiate cleanup.
				window_imp->mCallbacks->handleQuit(window_imp);
				// The app is responsible for calling destroyWindow when done with GL
			}
			return 0;

		case WM_DESTROY:
			window_imp->mCallbacks->handlePingWatchdog(window_imp, "Main:WM_DESTROY");
			if (window_imp->shouldPostQuit())
			{
				PostQuitMessage(0);  // Posts WM_QUIT with an exit code of 0
			}
			return 0;

		case WM_COMMAND:
			window_imp->mCallbacks->handlePingWatchdog(window_imp, "Main:WM_COMMAND");
			if (!HIWORD(w_param)) // this message is from a menu
			{
				window_imp->mCallbacks->handleMenuSelect(window_imp, LOWORD(w_param));
			}
			break;

		case WM_SYSKEYDOWN:
			window_imp->mCallbacks->handlePingWatchdog(window_imp, "Main:WM_SYSKEYDOWN");
			// allow system keys, such as ALT-F4 to be processed by Windows
			eat_keystroke = FALSE;
		case WM_KEYDOWN:
			window_imp->mKeyCharCode = 0; // don't know until wm_char comes in next
			window_imp->mKeyScanCode = ( l_param >> 16 ) & 0xff;
			window_imp->mKeyVirtualKey = w_param;
			window_imp->mRawMsg = u_msg;
			window_imp->mRawWParam = w_param;
			window_imp->mRawLParam = l_param;

			window_imp->mCallbacks->handlePingWatchdog(window_imp, "Main:WM_KEYDOWN");
			{
				if (gDebugWindowProc)
				{
					LL_INFOS("Window") << "Debug WindowProc WM_KEYDOWN "
						<< " key " << S32(w_param) 
						<< LL_ENDL;
				}
				if(gKeyboard->handleKeyDown(w_param, mask) && eat_keystroke)
				{
					return 0;
				}
				// pass on to windows if we didn't handle it
				break;
			}
		case WM_SYSKEYUP:
			eat_keystroke = FALSE;
		case WM_KEYUP:
		{
			window_imp->mKeyScanCode = ( l_param >> 16 ) & 0xff;
			window_imp->mKeyVirtualKey = w_param;
			window_imp->mRawMsg = u_msg;
			window_imp->mRawWParam = w_param;
			window_imp->mRawLParam = l_param;

			window_imp->mCallbacks->handlePingWatchdog(window_imp, "Main:WM_KEYUP");
			LL_RECORD_BLOCK_TIME(FTM_KEYHANDLER);

			if (gDebugWindowProc)
			{
				LL_INFOS("Window") << "Debug WindowProc WM_KEYUP "
					<< " key " << S32(w_param) 
					<< LL_ENDL;
			}
			if (gKeyboard->handleKeyUp(w_param, mask) && eat_keystroke)
			{
				return 0;
			}

			// pass on to windows
			break;
		}
		case WM_IME_SETCONTEXT:
			window_imp->mCallbacks->handlePingWatchdog(window_imp, "Main:WM_IME_SETCONTEXT");
			if (gDebugWindowProc)
			{
				LL_INFOS() << "WM_IME_SETCONTEXT" << LL_ENDL;
			}
			if (LLWinImm::isAvailable() && window_imp->mPreeditor)
			{
				l_param &= ~ISC_SHOWUICOMPOSITIONWINDOW;
				// Invoke DefWinProc with the modified LPARAM.
			}
			break;

		case WM_IME_STARTCOMPOSITION:
			window_imp->mCallbacks->handlePingWatchdog(window_imp, "Main:WM_IME_STARTCOMPOSITION");
			if (gDebugWindowProc)
			{
				LL_INFOS() << "WM_IME_STARTCOMPOSITION" << LL_ENDL;
			}
			if (LLWinImm::isAvailable() && window_imp->mPreeditor)
			{
				window_imp->handleStartCompositionMessage();
				return 0;
			}
			break;

		case WM_IME_ENDCOMPOSITION:
			window_imp->mCallbacks->handlePingWatchdog(window_imp, "Main:WM_IME_ENDCOMPOSITION");
			if (gDebugWindowProc)
			{
				LL_INFOS() << "WM_IME_ENDCOMPOSITION" << LL_ENDL;
			}
			if (LLWinImm::isAvailable() && window_imp->mPreeditor)
			{
				return 0;
			}
			break;

		case WM_IME_COMPOSITION:
			window_imp->mCallbacks->handlePingWatchdog(window_imp, "Main:WM_IME_COMPOSITION");
			if (gDebugWindowProc)
			{
				LL_INFOS() << "WM_IME_COMPOSITION" << LL_ENDL;
			}
			if (LLWinImm::isAvailable() && window_imp->mPreeditor)
			{
				window_imp->handleCompositionMessage(l_param);
				return 0;
			}
			break;

		case WM_IME_REQUEST:
			window_imp->mCallbacks->handlePingWatchdog(window_imp, "Main:WM_IME_REQUEST");
			if (gDebugWindowProc)
			{
				LL_INFOS() << "WM_IME_REQUEST" << LL_ENDL;
			}
			if (LLWinImm::isAvailable() && window_imp->mPreeditor)
			{
				LRESULT result = 0;
				if (window_imp->handleImeRequests(w_param, l_param, &result))
				{
					return result;
				}
			}
			break;

		case WM_CHAR:
			window_imp->mKeyCharCode = w_param;
			window_imp->mRawMsg = u_msg;
			window_imp->mRawWParam = w_param;
			window_imp->mRawLParam = l_param;

			// Should really use WM_UNICHAR eventually, but it requires a specific Windows version and I need
			// to figure out how that works. - Doug
			//
			// ... Well, I don't think so.
			// How it works is explained in Win32 API document, but WM_UNICHAR didn't work
			// as specified at least on Windows XP SP1 Japanese version.  I have never used
			// it since then, and I'm not sure whether it has been fixed now, but I don't think
			// it is worth trying.  The good old WM_CHAR works just fine even for supplementary
			// characters.  We just need to take care of surrogate pairs sent as two WM_CHAR's
			// by ourselves.  It is not that tough.  -- Alissa Sabre @ SL
			window_imp->mCallbacks->handlePingWatchdog(window_imp, "Main:WM_CHAR");
			if (gDebugWindowProc)
			{
				LL_INFOS("Window") << "Debug WindowProc WM_CHAR "
					<< " key " << S32(w_param) 
					<< LL_ENDL;
			}
			// Even if LLWindowCallbacks::handleUnicodeChar(llwchar, BOOL) returned FALSE,
			// we *did* processed the event, so I believe we should not pass it to DefWindowProc...
			window_imp->handleUnicodeUTF16((U16)w_param, gKeyboard->currentMask(FALSE));
			return 0;

		case WM_NCLBUTTONDOWN:
			{
				window_imp->mCallbacks->handlePingWatchdog(window_imp, "Main:WM_NCLBUTTONDOWN");
				// A click in a non-client area, e.g. title bar or window border.
				sHandleLeftMouseUp = false;
				sHandleDoubleClick = true;
			}
			break;

		case WM_LBUTTONDOWN:
			{
				window_imp->mCallbacks->handlePingWatchdog(window_imp, "Main:WM_LBUTTONDOWN");
				LL_RECORD_BLOCK_TIME(FTM_MOUSEHANDLER);
				sHandleLeftMouseUp = true;

				if (LLWinImm::isAvailable() && window_imp->mPreeditor)
				{
					window_imp->interruptLanguageTextInput();
				}

				// Because we move the cursor position in the app, we need to query
				// to find out where the cursor at the time the event is handled.
				// If we don't do this, many clicks could get buffered up, and if the
				// first click changes the cursor position, all subsequent clicks
				// will occur at the wrong location.  JC
				if (window_imp->mMousePositionModified)
				{
					LLCoordWindow cursor_coord_window;
					window_imp->getCursorPosition(&cursor_coord_window);
					gl_coord = cursor_coord_window.convert();
				}
				else
				{
					gl_coord = window_coord.convert();
				}
				MASK mask = gKeyboard->currentMask(TRUE);
				// generate move event to update mouse coordinates
				window_imp->mCallbacks->handleMouseMove(window_imp, gl_coord, mask);
				if (window_imp->mCallbacks->handleMouseDown(window_imp, gl_coord, mask))
				{
					return 0;
				}
			}
			break;

		case WM_LBUTTONDBLCLK:
		//RN: ignore right button double clicks for now
		//case WM_RBUTTONDBLCLK:
			{
				window_imp->mCallbacks->handlePingWatchdog(window_imp, "Main:WM_LBUTTONDBLCLK");

				if (!sHandleDoubleClick)
				{
					sHandleDoubleClick = true;
					break;
				}

				// Because we move the cursor position in the app, we need to query
				// to find out where the cursor at the time the event is handled.
				// If we don't do this, many clicks could get buffered up, and if the
				// first click changes the cursor position, all subsequent clicks
				// will occur at the wrong location.  JC
				if (window_imp->mMousePositionModified)
				{
					LLCoordWindow cursor_coord_window;
					window_imp->getCursorPosition(&cursor_coord_window);
					gl_coord = cursor_coord_window.convert();
				}
				else
				{
					gl_coord = window_coord.convert();
				}
				MASK mask = gKeyboard->currentMask(TRUE);
				// generate move event to update mouse coordinates
				window_imp->mCallbacks->handleMouseMove(window_imp, gl_coord, mask);
				if (window_imp->mCallbacks->handleDoubleClick(window_imp, gl_coord, mask) )
				{
					return 0;
				}
			}
			break;

		case WM_LBUTTONUP:
			{
				window_imp->mCallbacks->handlePingWatchdog(window_imp, "Main:WM_LBUTTONUP");
				LL_RECORD_BLOCK_TIME(FTM_MOUSEHANDLER);

				if (!sHandleLeftMouseUp)
				{
					sHandleLeftMouseUp = true;
					break;
				}
				sHandleDoubleClick = true;

				//if (gDebugClicks)
				//{
				//	LL_INFOS("Window") << "WndProc left button up" << LL_ENDL;
				//}
				// Because we move the cursor position in the app, we need to query
				// to find out where the cursor at the time the event is handled.
				// If we don't do this, many clicks could get buffered up, and if the
				// first click changes the cursor position, all subsequent clicks
				// will occur at the wrong location.  JC
				if (window_imp->mMousePositionModified)
				{
					LLCoordWindow cursor_coord_window;
					window_imp->getCursorPosition(&cursor_coord_window);
					gl_coord = cursor_coord_window.convert();
				}
				else
				{
					gl_coord = window_coord.convert();
				}
				MASK mask = gKeyboard->currentMask(TRUE);
				// generate move event to update mouse coordinates
				window_imp->mCallbacks->handleMouseMove(window_imp, gl_coord, mask);
				if (window_imp->mCallbacks->handleMouseUp(window_imp, gl_coord, mask))
				{
					return 0;
				}
			}
			break;

		case WM_RBUTTONDBLCLK:
		case WM_RBUTTONDOWN:
			{
				window_imp->mCallbacks->handlePingWatchdog(window_imp, "Main:WM_RBUTTONDOWN");
				LL_RECORD_BLOCK_TIME(FTM_MOUSEHANDLER);
				if (LLWinImm::isAvailable() && window_imp->mPreeditor)
				{
					window_imp->interruptLanguageTextInput();
				}

				// Because we move the cursor position in the llviewerapp, we need to query
				// to find out where the cursor at the time the event is handled.
				// If we don't do this, many clicks could get buffered up, and if the
				// first click changes the cursor position, all subsequent clicks
				// will occur at the wrong location.  JC
				if (window_imp->mMousePositionModified)
				{
					LLCoordWindow cursor_coord_window;
					window_imp->getCursorPosition(&cursor_coord_window);
					gl_coord = cursor_coord_window.convert();
				}
				else
				{
					gl_coord = window_coord.convert();
				}
				MASK mask = gKeyboard->currentMask(TRUE);
				// generate move event to update mouse coordinates
				window_imp->mCallbacks->handleMouseMove(window_imp, gl_coord, mask);
				if (window_imp->mCallbacks->handleRightMouseDown(window_imp, gl_coord, mask))
				{
					return 0;
				}
			}
			break;

		case WM_RBUTTONUP:
			{
				window_imp->mCallbacks->handlePingWatchdog(window_imp, "Main:WM_RBUTTONUP");
				LL_RECORD_BLOCK_TIME(FTM_MOUSEHANDLER);
				// Because we move the cursor position in the app, we need to query
				// to find out where the cursor at the time the event is handled.
				// If we don't do this, many clicks could get buffered up, and if the
				// first click changes the cursor position, all subsequent clicks
				// will occur at the wrong location.  JC
				if (window_imp->mMousePositionModified)
				{
					LLCoordWindow cursor_coord_window;
					window_imp->getCursorPosition(&cursor_coord_window);
					gl_coord = cursor_coord_window.convert();
				}
				else
				{
					gl_coord = window_coord.convert();
				}
				MASK mask = gKeyboard->currentMask(TRUE);
				// generate move event to update mouse coordinates
				window_imp->mCallbacks->handleMouseMove(window_imp, gl_coord, mask);
				if (window_imp->mCallbacks->handleRightMouseUp(window_imp, gl_coord, mask))
				{
					return 0;
				}
			}
			break;

		case WM_MBUTTONDOWN:
//		case WM_MBUTTONDBLCLK:
			{
				window_imp->mCallbacks->handlePingWatchdog(window_imp, "Main:WM_MBUTTONDOWN");
				LL_RECORD_BLOCK_TIME(FTM_MOUSEHANDLER);
				if (LLWinImm::isAvailable() && window_imp->mPreeditor)
				{
					window_imp->interruptLanguageTextInput();
				}

				// Because we move the cursor position in tllviewerhe app, we need to query
				// to find out where the cursor at the time the event is handled.
				// If we don't do this, many clicks could get buffered up, and if the
				// first click changes the cursor position, all subsequent clicks
				// will occur at the wrong location.  JC
				if (window_imp->mMousePositionModified)
				{
					LLCoordWindow cursor_coord_window;
					window_imp->getCursorPosition(&cursor_coord_window);
					gl_coord = cursor_coord_window.convert();
				}
				else
				{
					gl_coord = window_coord.convert();
				}
				MASK mask = gKeyboard->currentMask(TRUE);
				// generate move event to update mouse coordinates
				window_imp->mCallbacks->handleMouseMove(window_imp, gl_coord, mask);
				if (window_imp->mCallbacks->handleMiddleMouseDown(window_imp, gl_coord, mask))
				{
					return 0;
				}
			}
			break;

		case WM_MBUTTONUP:
			{
				window_imp->mCallbacks->handlePingWatchdog(window_imp, "Main:WM_MBUTTONUP");
				LL_RECORD_BLOCK_TIME(FTM_MOUSEHANDLER);
				// Because we move the cursor position in the llviewer app, we need to query
				// to find out where the cursor at the time the event is handled.
				// If we don't do this, many clicks could get buffered up, and if the
				// first click changes the cursor position, all subsequent clicks
				// will occur at the wrong location.  JC
				if (window_imp->mMousePositionModified)
				{
					LLCoordWindow cursor_coord_window;
					window_imp->getCursorPosition(&cursor_coord_window);
					gl_coord = cursor_coord_window.convert();
				}
				else
				{
					gl_coord = window_coord.convert();
				}
				MASK mask = gKeyboard->currentMask(TRUE);
				// generate move event to update mouse coordinates
				window_imp->mCallbacks->handleMouseMove(window_imp, gl_coord, mask);
				if (window_imp->mCallbacks->handleMiddleMouseUp(window_imp, gl_coord, mask))
				{
					return 0;
				}
			}
			break;

		case WM_MOUSEWHEEL:
			{
				window_imp->mCallbacks->handlePingWatchdog(window_imp, "Main:WM_MOUSEWHEEL");
				static short z_delta = 0;

				RECT	client_rect;

				// eat scroll events that occur outside our window, since we use mouse position to direct scroll
				// instead of keyboard focus
				// NOTE: mouse_coord is in *window* coordinates for scroll events
				POINT mouse_coord = {(S32)(S16)LOWORD(l_param), (S32)(S16)HIWORD(l_param)};

				if (ScreenToClient(window_imp->mWindowHandle, &mouse_coord)
					&& GetClientRect(window_imp->mWindowHandle, &client_rect))
				{
					// we have a valid mouse point and client rect
					if (mouse_coord.x < client_rect.left || client_rect.right < mouse_coord.x
						|| mouse_coord.y < client_rect.top || client_rect.bottom < mouse_coord.y)
					{
						// mouse is outside of client rect, so don't do anything
						return 0;
					}
				}

				S16 incoming_z_delta = HIWORD(w_param);
				z_delta += incoming_z_delta;
				// cout << "z_delta " << z_delta << endl;

				// current mouse wheels report changes in increments of zDelta (+120, -120)
				// Future, higher resolution mouse wheels may report smaller deltas.
				// So we sum the deltas and only act when we've exceeded WHEEL_DELTA
				//
				// If the user rapidly spins the wheel, we can get messages with
				// large deltas, like 480 or so.  Thus we need to scroll more quickly.
				if (z_delta <= -WHEEL_DELTA || WHEEL_DELTA <= z_delta)
				{
					window_imp->mCallbacks->handleScrollWheel(window_imp, -z_delta / WHEEL_DELTA);
					z_delta = 0;
				}
				return 0;
			}
			/*
			// TODO: add this after resolving _WIN32_WINNT issue
			case WM_MOUSELEAVE:
			{
			window_imp->mCallbacks->handleMouseLeave(window_imp);

			//				TRACKMOUSEEVENT track_mouse_event;
			//				track_mouse_event.cbSize = sizeof( TRACKMOUSEEVENT );
			//				track_mouse_event.dwFlags = TME_LEAVE;
			//				track_mouse_event.hwndTrack = h_wnd;
			//				track_mouse_event.dwHoverTime = HOVER_DEFAULT;
			//				TrackMouseEvent( &track_mouse_event ); 
			return 0;
			}
			*/
			// Handle mouse movement within the window
		case WM_MOUSEMOVE:
			{
				window_imp->mCallbacks->handlePingWatchdog(window_imp, "Main:WM_MOUSEMOVE");
				MASK mask = gKeyboard->currentMask(TRUE);
				window_imp->mCallbacks->handleMouseMove(window_imp, window_coord.convert(), mask);
				return 0;
			}

		case WM_GETMINMAXINFO:
			{
				LPMINMAXINFO min_max = (LPMINMAXINFO)l_param;
				min_max->ptMinTrackSize.x = window_imp->mMinWindowWidth;
				min_max->ptMinTrackSize.y = window_imp->mMinWindowHeight;
				return 0;
			}

		case WM_SIZE:
			{
				window_imp->mCallbacks->handlePingWatchdog(window_imp, "Main:WM_SIZE");
				S32 width = S32( LOWORD(l_param) );
				S32 height = S32( HIWORD(l_param) );

				if (gDebugWindowProc)
				{
					BOOL maximized = ( w_param == SIZE_MAXIMIZED );
					BOOL restored  = ( w_param == SIZE_RESTORED );
					BOOL minimized = ( w_param == SIZE_MINIMIZED );

					LL_INFOS("Window") << "WINDOWPROC Size "
						<< width << "x" << height
						<< " max " << S32(maximized)
						<< " min " << S32(minimized)
						<< " rest " << S32(restored)
						<< LL_ENDL;
				}

				// There's an odd behavior with WM_SIZE that I would call a bug. If 
				// the window is maximized, and you call MoveWindow() with a size smaller
				// than a maximized window, it ends up sending WM_SIZE with w_param set 
				// to SIZE_MAXIMIZED -- which isn't true. So the logic below doesn't work.
				// (SL-44655). Fixed it by calling ShowWindow(SW_RESTORE) first (see 
				// LLWindowWin32::moveWindow in this file). 

				// If we are now restored, but we weren't before, this
				// means that the window was un-minimized.
				if (w_param == SIZE_RESTORED && window_imp->mLastSizeWParam != SIZE_RESTORED)
				{
					window_imp->mCallbacks->handleActivate(window_imp, TRUE);
				}

				// handle case of window being maximized from fully minimized state
				if (w_param == SIZE_MAXIMIZED && window_imp->mLastSizeWParam != SIZE_MAXIMIZED)
				{
					window_imp->mCallbacks->handleActivate(window_imp, TRUE);
				}

				// Also handle the minimization case
				if (w_param == SIZE_MINIMIZED && window_imp->mLastSizeWParam != SIZE_MINIMIZED)
				{
					window_imp->mCallbacks->handleActivate(window_imp, FALSE);
				}

				// Actually resize all of our views
				if (w_param != SIZE_MINIMIZED)
				{
					// Ignore updates for minimizing and minimized "windows"
					window_imp->mCallbacks->handleResize(	window_imp, 
						LOWORD(l_param), 
						HIWORD(l_param) );
				}

				window_imp->mLastSizeWParam = w_param;

				return 0;
			}
        
		case WM_DPICHANGED:
			{
				LPRECT lprc_new_scale;
				F32 new_scale = F32(LOWORD(w_param)) / F32(USER_DEFAULT_SCREEN_DPI);
				lprc_new_scale = (LPRECT)l_param;
				S32 new_width = lprc_new_scale->right - lprc_new_scale->left;
				S32 new_height = lprc_new_scale->bottom - lprc_new_scale->top;
				if (window_imp->mCallbacks->handleDPIChanged(window_imp, new_scale, new_width, new_height))
				{
					SetWindowPos(h_wnd,
						HWND_TOP,
						lprc_new_scale->left,
						lprc_new_scale->top,
						new_width,
						new_height,
						SWP_NOZORDER | SWP_NOACTIVATE);
				}
				return 0;
			}

		case WM_SETFOCUS:
			window_imp->mCallbacks->handlePingWatchdog(window_imp, "Main:WM_SETFOCUS");
			if (gDebugWindowProc)
			{
				LL_INFOS("Window") << "WINDOWPROC SetFocus" << LL_ENDL;
			}

			// <FS:Ansariel> Stop flashing when we gain focus
			if (window_imp->mWindowHandle)
			{
				FLASHWINFO flash_info;

				flash_info.cbSize = sizeof(FLASHWINFO);
				flash_info.hwnd = window_imp->mWindowHandle;
				flash_info.dwFlags = FLASHW_STOP;
				FlashWindowEx(&flash_info);
			}
			// </FS:Ansariel>

			window_imp->mCallbacks->handleFocus(window_imp);
			return 0;

		case WM_KILLFOCUS:
			window_imp->mCallbacks->handlePingWatchdog(window_imp, "Main:WM_KILLFOCUS");
			if (gDebugWindowProc)
			{
				LL_INFOS("Window") << "WINDOWPROC KillFocus" << LL_ENDL;
			}
			window_imp->mCallbacks->handleFocusLost(window_imp);
			return 0;

		case WM_COPYDATA:
			{
				window_imp->mCallbacks->handlePingWatchdog(window_imp, "Main:WM_COPYDATA");
				// received a URL
				PCOPYDATASTRUCT myCDS = (PCOPYDATASTRUCT) l_param;
				window_imp->mCallbacks->handleDataCopy(window_imp, myCDS->dwData, myCDS->lpData);
			};
			return 0;			

			break;

<<<<<<< HEAD
		// <FS:Ansariel> Respect "Hide pointer while typing" Windows preference setting
=======
>>>>>>> e7eed473
		case WM_SETTINGCHANGE:
			{
				if (w_param == SPI_SETMOUSEVANISH)
				{
					if (!SystemParametersInfo(SPI_GETMOUSEVANISH, 0, &window_imp->mMouseVanish, 0))
					{
						window_imp->mMouseVanish = TRUE;
					}
				}
			}
			break;
<<<<<<< HEAD
		// </FS:Ansariel>
=======
>>>>>>> e7eed473
		}

	window_imp->mCallbacks->handlePauseWatchdog(window_imp);	
	}


	// pass unhandled messages down to Windows
	return DefWindowProc(h_wnd, u_msg, w_param, l_param);
}

BOOL LLWindowWin32::convertCoords(LLCoordGL from, LLCoordWindow *to)
{
	S32		client_height;
	RECT	client_rect;
	LLCoordWindow window_position;

	if (!mWindowHandle ||
		!GetClientRect(mWindowHandle, &client_rect) ||
		NULL == to)
	{
		return FALSE;
	}

	to->mX = from.mX;
	client_height = client_rect.bottom - client_rect.top;
	to->mY = client_height - from.mY - 1;

	return TRUE;
}

BOOL LLWindowWin32::convertCoords(LLCoordWindow from, LLCoordGL* to)
{
	S32		client_height;
	RECT	client_rect;

	if (!mWindowHandle ||
		!GetClientRect(mWindowHandle, &client_rect) ||
		NULL == to)
	{
		return FALSE;
	}

	to->mX = from.mX;
	client_height = client_rect.bottom - client_rect.top;
	to->mY = client_height - from.mY - 1;

	return TRUE;
}

BOOL LLWindowWin32::convertCoords(LLCoordScreen from, LLCoordWindow* to)
{	
	POINT mouse_point;

	mouse_point.x = from.mX;
	mouse_point.y = from.mY;
	BOOL result = ScreenToClient(mWindowHandle, &mouse_point);

	if (result)
	{
		to->mX = mouse_point.x;
		to->mY = mouse_point.y;
	}

	return result;
}

BOOL LLWindowWin32::convertCoords(LLCoordWindow from, LLCoordScreen *to)
{
	POINT mouse_point;

	mouse_point.x = from.mX;
	mouse_point.y = from.mY;
	BOOL result = ClientToScreen(mWindowHandle, &mouse_point);

	if (result)
	{
		to->mX = mouse_point.x;
		to->mY = mouse_point.y;
	}

	return result;
}

BOOL LLWindowWin32::convertCoords(LLCoordScreen from, LLCoordGL *to)
{
	LLCoordWindow window_coord;

	if (!mWindowHandle || (NULL == to))
	{
		return FALSE;
	}

	convertCoords(from, &window_coord);
	convertCoords(window_coord, to);
	return TRUE;
}

BOOL LLWindowWin32::convertCoords(LLCoordGL from, LLCoordScreen *to)
{
	LLCoordWindow window_coord;

	if (!mWindowHandle || (NULL == to))
	{
		return FALSE;
	}

	convertCoords(from, &window_coord);
	convertCoords(window_coord, to);
	return TRUE;
}


BOOL LLWindowWin32::isClipboardTextAvailable()
{
	return IsClipboardFormatAvailable(CF_UNICODETEXT);
}


BOOL LLWindowWin32::pasteTextFromClipboard(LLWString &dst)
{
	BOOL success = FALSE;

	if (IsClipboardFormatAvailable(CF_UNICODETEXT))
	{
		if (OpenClipboard(mWindowHandle))
		{
			HGLOBAL h_data = GetClipboardData(CF_UNICODETEXT);
			if (h_data)
			{
				WCHAR *utf16str = (WCHAR*) GlobalLock(h_data);
				if (utf16str)
				{
					dst = utf16str_to_wstring(utf16str);
					LLWStringUtil::removeWindowsCR(dst);
					GlobalUnlock(h_data);
					success = TRUE;
				}
			}
			CloseClipboard();
		}
	}

	return success;
}


BOOL LLWindowWin32::copyTextToClipboard(const LLWString& wstr)
{
	BOOL success = FALSE;

	if (OpenClipboard(mWindowHandle))
	{
		EmptyClipboard();

		// Provide a copy of the data in Unicode format.
		LLWString sanitized_string(wstr);
		LLWStringUtil::addCRLF(sanitized_string);
		llutf16string out_utf16 = wstring_to_utf16str(sanitized_string);
		const size_t size_utf16 = (out_utf16.length() + 1) * sizeof(WCHAR);

		// Memory is allocated and then ownership of it is transfered to the system.
		HGLOBAL hglobal_copy_utf16 = GlobalAlloc(GMEM_MOVEABLE, size_utf16); 
		if (hglobal_copy_utf16)
		{
			WCHAR* copy_utf16 = (WCHAR*) GlobalLock(hglobal_copy_utf16);
			if (copy_utf16)
			{
				memcpy(copy_utf16, out_utf16.c_str(), size_utf16);	/* Flawfinder: ignore */
				GlobalUnlock(hglobal_copy_utf16);

				if (SetClipboardData(CF_UNICODETEXT, hglobal_copy_utf16))
				{
					success = TRUE;
				}
			}
		}

		CloseClipboard();
	}

	return success;
}

// Constrains the mouse to the window.
void LLWindowWin32::setMouseClipping( BOOL b )
{
	if( b != mIsMouseClipping )
	{
		BOOL success = FALSE;

		if( b )
		{
			GetClipCursor( &mOldMouseClip );

			RECT client_rect_in_screen_space;
			if( getClientRectInScreenSpace( &client_rect_in_screen_space ) )
			{
				success = ClipCursor( &client_rect_in_screen_space );
			}
		}
		else
		{
			// Must restore the old mouse clip, which may be set by another window.
			success = ClipCursor( &mOldMouseClip );
			SetRect( &mOldMouseClip, 0, 0, 0, 0 );
		}

		if( success )
		{
			mIsMouseClipping = b;
		}
	}
}

BOOL LLWindowWin32::getClientRectInScreenSpace( RECT* rectp )
{
	BOOL success = FALSE;

	RECT client_rect;
	if( mWindowHandle && GetClientRect(mWindowHandle, &client_rect) )
	{
		POINT top_left;
		top_left.x = client_rect.left;
		top_left.y = client_rect.top;
		ClientToScreen(mWindowHandle, &top_left); 

		POINT bottom_right;
		bottom_right.x = client_rect.right;
		bottom_right.y = client_rect.bottom;
		ClientToScreen(mWindowHandle, &bottom_right); 

		SetRect( rectp,
			top_left.x,
			top_left.y,
			bottom_right.x,
			bottom_right.y );

		success = TRUE;
	}

	return success;
}

void LLWindowWin32::flashIcon(F32 seconds)
{
	if (mWindowHandle && (GetFocus() != mWindowHandle || GetForegroundWindow() != mWindowHandle))
	{
		FLASHWINFO flash_info;

		flash_info.cbSize = sizeof(FLASHWINFO);
		flash_info.hwnd = mWindowHandle;
		flash_info.dwFlags = FLASHW_TRAY;
		flash_info.uCount = UINT(seconds / ICON_FLASH_TIME);
		flash_info.dwTimeout = DWORD(1000.f * ICON_FLASH_TIME); // milliseconds
		FlashWindowEx(&flash_info);
	}
}

F32 LLWindowWin32::getGamma()
{
	return mCurrentGamma;
}

BOOL LLWindowWin32::restoreGamma()
{
	if (mCustomGammaSet != FALSE)
	{
		mCustomGammaSet = FALSE;
		return SetDeviceGammaRamp(mhDC, mPrevGammaRamp);
	}
	return TRUE;
}

BOOL LLWindowWin32::setGamma(const F32 gamma)
{
	mCurrentGamma = gamma;

	//Get the previous gamma ramp to restore later.
	if (mCustomGammaSet == FALSE)
	{
		if (GetDeviceGammaRamp(mhDC, mPrevGammaRamp) == FALSE)
			return FALSE;
		mCustomGammaSet = TRUE;
	}

	LL_DEBUGS("Window") << "Setting gamma to " << gamma << LL_ENDL;

	for ( int i = 0; i < 256; ++i )
	{
		int mult = 256 - ( int ) ( ( gamma - 1.0f ) * 128.0f );

		int value = mult * i;

		if ( value > 0xffff )
			value = 0xffff;

		mCurrentGammaRamp[0][i] =
			mCurrentGammaRamp[1][i] =
			mCurrentGammaRamp[2][i] = (WORD) value;
	};

	return SetDeviceGammaRamp ( mhDC, mCurrentGammaRamp );
}

void LLWindowWin32::setFSAASamples(const U32 fsaa_samples)
{
	mFSAASamples = fsaa_samples;
}

U32 LLWindowWin32::getFSAASamples()
{
	return mFSAASamples;
}

LLWindow::LLWindowResolution* LLWindowWin32::getSupportedResolutions(S32 &num_resolutions)
{
	if (!mSupportedResolutions)
	{
		mSupportedResolutions = new LLWindowResolution[MAX_NUM_RESOLUTIONS];
		DEVMODE dev_mode;
		::ZeroMemory(&dev_mode, sizeof(DEVMODE));
		dev_mode.dmSize = sizeof(DEVMODE);

		mNumSupportedResolutions = 0;
		for (S32 mode_num = 0; mNumSupportedResolutions < MAX_NUM_RESOLUTIONS; mode_num++)
		{
			if (!EnumDisplaySettings(NULL, mode_num, &dev_mode))
			{
				break;
			}

			if (dev_mode.dmBitsPerPel == BITS_PER_PIXEL &&
				dev_mode.dmPelsWidth >= 800 &&
				dev_mode.dmPelsHeight >= 600)
			{
				BOOL resolution_exists = FALSE;
				for(S32 i = 0; i < mNumSupportedResolutions; i++)
				{
					if (mSupportedResolutions[i].mWidth == dev_mode.dmPelsWidth &&
						mSupportedResolutions[i].mHeight == dev_mode.dmPelsHeight)
					{
						resolution_exists = TRUE;
					}
				}
				if (!resolution_exists)
				{
					mSupportedResolutions[mNumSupportedResolutions].mWidth = dev_mode.dmPelsWidth;
					mSupportedResolutions[mNumSupportedResolutions].mHeight = dev_mode.dmPelsHeight;
					mNumSupportedResolutions++;
				}
			}
		}
	}

	num_resolutions = mNumSupportedResolutions;
	return mSupportedResolutions;
}


F32 LLWindowWin32::getNativeAspectRatio()
{
	if (mOverrideAspectRatio > 0.f)
	{
		return mOverrideAspectRatio;
	}
	else if (mNativeAspectRatio > 0.f)
	{
		// we grabbed this value at startup, based on the user's desktop settings
		return mNativeAspectRatio;
	}
	// RN: this hack presumes that the largest supported resolution is monitor-limited
	// and that pixels in that mode are square, therefore defining the native aspect ratio
	// of the monitor...this seems to work to a close approximation for most CRTs/LCDs
	S32 num_resolutions;
	LLWindowResolution* resolutions = getSupportedResolutions(num_resolutions);

	return ((F32)resolutions[num_resolutions - 1].mWidth / (F32)resolutions[num_resolutions - 1].mHeight);
}

F32 LLWindowWin32::getPixelAspectRatio()
{
	F32 pixel_aspect = 1.f;
	if (getFullscreen())
	{
		LLCoordScreen screen_size;
		getSize(&screen_size);
		pixel_aspect = getNativeAspectRatio() * (F32)screen_size.mY / (F32)screen_size.mX;
	}

	return pixel_aspect;
}

// Change display resolution.  Returns true if successful.
// protected
BOOL LLWindowWin32::setDisplayResolution(S32 width, S32 height, S32 bits, S32 refresh)
{
	DEVMODE dev_mode;
	::ZeroMemory(&dev_mode, sizeof(DEVMODE));
	dev_mode.dmSize = sizeof(DEVMODE);
	BOOL success = FALSE;

	// Don't change anything if we don't have to
	if (EnumDisplaySettings(NULL, ENUM_CURRENT_SETTINGS, &dev_mode))
	{
		if (dev_mode.dmPelsWidth        == width &&
			dev_mode.dmPelsHeight       == height &&
			dev_mode.dmBitsPerPel       == bits &&
			dev_mode.dmDisplayFrequency == refresh )
		{
			// ...display mode identical, do nothing
			return TRUE;
		}
	}

	memset(&dev_mode, 0, sizeof(dev_mode));
	dev_mode.dmSize = sizeof(dev_mode);
	dev_mode.dmPelsWidth        = width;
	dev_mode.dmPelsHeight       = height;
	dev_mode.dmBitsPerPel       = bits;
	dev_mode.dmDisplayFrequency = refresh;
	dev_mode.dmFields = DM_BITSPERPEL | DM_PELSWIDTH | DM_PELSHEIGHT | DM_DISPLAYFREQUENCY;

	// CDS_FULLSCREEN indicates that this is a temporary change to the device mode.
	LONG cds_result = ChangeDisplaySettings(&dev_mode, CDS_FULLSCREEN);

	success = (DISP_CHANGE_SUCCESSFUL == cds_result);

	if (!success)
	{
		LL_WARNS("Window") << "setDisplayResolution failed, "
			<< width << "x" << height << "x" << bits << " @ " << refresh << LL_ENDL;
	}

	return success;
}

// protected
BOOL LLWindowWin32::setFullscreenResolution()
{
	if (mFullscreen)
	{
		return setDisplayResolution( mFullscreenWidth, mFullscreenHeight, mFullscreenBits, mFullscreenRefresh);
	}
	else
	{
		return FALSE;
	}
}

// protected
BOOL LLWindowWin32::resetDisplayResolution()
{
	LL_DEBUGS("Window") << "resetDisplayResolution START" << LL_ENDL;

	LONG cds_result = ChangeDisplaySettings(NULL, 0);

	BOOL success = (DISP_CHANGE_SUCCESSFUL == cds_result);

	if (!success)
	{
		LL_WARNS("Window") << "resetDisplayResolution failed" << LL_ENDL;
	}

	LL_DEBUGS("Window") << "resetDisplayResolution END" << LL_ENDL;

	return success;
}

void LLWindowWin32::swapBuffers()
{
	SwapBuffers(mhDC);
}

//-TT Window Title Access
void LLWindowWin32::setTitle(const std::string& win_title)
{
	// Set the window title
	if (win_title.empty())
	{
		wsprintf(mWindowTitle, L"OpenGL Window");
	}
	else
	{
		mbstowcs(mWindowTitle, win_title.c_str(), 255);
		mWindowTitle[255] = 0;
	}

	SetWindowText(mWindowHandle, mWindowTitle);
}
//-TT

//
// LLSplashScreenImp
//
LLSplashScreenWin32::LLSplashScreenWin32()
:	mWindow(NULL)
{
}

LLSplashScreenWin32::~LLSplashScreenWin32()
{
}

void LLSplashScreenWin32::showImpl()
{
	// This appears to work.  ???
	HINSTANCE hinst = GetModuleHandle(NULL);

	mWindow = CreateDialog(hinst, 
		TEXT("SPLASHSCREEN"), 
		NULL,	// no parent
		(DLGPROC) LLSplashScreenWin32::windowProc); 
	ShowWindow(mWindow, SW_SHOW);
}


void LLSplashScreenWin32::updateImpl(const std::string& mesg)
{
	if (!mWindow) return;

	int output_str_len = MultiByteToWideChar(CP_UTF8, 0, mesg.c_str(), mesg.length(), NULL, 0);
	if( output_str_len>1024 )
		return;

	WCHAR w_mesg[1025];//big enought to keep null terminatos

	MultiByteToWideChar (CP_UTF8, 0, mesg.c_str(), mesg.length(), w_mesg, output_str_len);

	//looks like MultiByteToWideChar didn't add null terminator to converted string, see EXT-4858
	w_mesg[output_str_len] = 0;

	SendDlgItemMessage(mWindow,
		666,		// HACK: text id
		WM_SETTEXT,
		FALSE,
		(LPARAM)w_mesg);
}


void LLSplashScreenWin32::hideImpl()
{
	if (mWindow)
	{
		DestroyWindow(mWindow);
		mWindow = NULL; 
	}
}


// static
LRESULT CALLBACK LLSplashScreenWin32::windowProc(HWND h_wnd, UINT u_msg,
											WPARAM w_param, LPARAM l_param)
{
	// Just give it to windows
	return DefWindowProc(h_wnd, u_msg, w_param, l_param);
}

//
// Helper Funcs
//

S32 OSMessageBoxWin32(const std::string& text, const std::string& caption, U32 type)
{
	UINT uType;

	switch(type)
	{
	case OSMB_OK:
		uType = MB_OK;
		break;
	case OSMB_OKCANCEL:
		uType = MB_OKCANCEL;
		break;
	case OSMB_YESNO:
		uType = MB_YESNO;
		break;
	default:
		uType = MB_OK;
		break;
	}

	// HACK! Doesn't properly handle wide strings!

	// <FS:ND> Convert to wchar_t, then use MessageBoxW

	// int retval_win = MessageBoxA(NULL, text.c_str(), caption.c_str(), uType);
	llutf16string textW = utf8str_to_utf16str( text );
	llutf16string captionW = utf8str_to_utf16str( caption );
	int retval_win = MessageBoxW(NULL, textW.c_str(), captionW.c_str(), uType);

	// </FS:ND>

	S32 retval;

	switch(retval_win)
	{
	case IDYES:
		retval = OSBTN_YES;
		break;
	case IDNO:
		retval = OSBTN_NO;
		break;
	case IDOK:
		retval = OSBTN_OK;
		break;
	case IDCANCEL:
		retval = OSBTN_CANCEL;
		break;
	default:
		retval = OSBTN_CANCEL;
		break;
	}

	return retval;
}
void LLWindowWin32::openFile(const std::string& file_name )
{
	LLWString url_wstring = utf8str_to_wstring( file_name );
	llutf16string url_utf16 = wstring_to_utf16str( url_wstring );
	
	SHELLEXECUTEINFO sei = { sizeof( sei ) };
	sei.fMask = SEE_MASK_FLAG_DDEWAIT;
	sei.nShow = SW_SHOWNORMAL;
	sei.lpVerb = L"open";
	sei.lpFile = url_utf16.c_str();
	ShellExecuteEx( &sei );
}
void LLWindowWin32::spawnWebBrowser(const std::string& escaped_url, bool async)
{
	bool found = false;
	S32 i;
	for (i = 0; i < gURLProtocolWhitelistCount; i++)
	{
		if (escaped_url.find(gURLProtocolWhitelist[i]) == 0)
		{
			found = true;
			break;
		}
	}

	if (!found)
	{
		LL_WARNS("Window") << "spawn_web_browser() called for url with protocol not on whitelist: " << escaped_url << LL_ENDL;
		return;
	}

	LL_INFOS("Window") << "Opening URL " << escaped_url << LL_ENDL;

	// replaced ShellExecute code with ShellExecuteEx since ShellExecute doesn't work
	// reliablly on Vista.

	// this is madness.. no, this is..
	LLWString url_wstring = utf8str_to_wstring( escaped_url );
	llutf16string url_utf16 = wstring_to_utf16str( url_wstring );

	// let the OS decide what to use to open the URL
	SHELLEXECUTEINFO sei = { sizeof( sei ) };
	// NOTE: this assumes that SL will stick around long enough to complete the DDE message exchange
	// necessary for ShellExecuteEx to complete
	if (async)
	{
		sei.fMask = SEE_MASK_ASYNCOK;
	}
	sei.nShow = SW_SHOWNORMAL;
	sei.lpVerb = L"open";
	sei.lpFile = url_utf16.c_str();
	ShellExecuteEx( &sei );
}

/*
	Make the raw keyboard data available - used to poke through to LLQtWebKit so
	that Qt/Webkit has access to the virtual keycodes etc. that it needs
*/
LLSD LLWindowWin32::getNativeKeyData()
{
	LLSD result = LLSD::emptyMap();

	result["scan_code"] = (S32)mKeyScanCode;
	result["virtual_key"] = (S32)mKeyVirtualKey;
	result["msg"] = ll_sd_from_U32(mRawMsg);
	result["w_param"] = ll_sd_from_U32(mRawWParam);
	result["l_param"] = ll_sd_from_U32(mRawLParam);

	return result;
}

BOOL LLWindowWin32::dialogColorPicker( F32 *r, F32 *g, F32 *b )
{
	BOOL retval = FALSE;

	static CHOOSECOLOR cc;
	static COLORREF crCustColors[16];
	cc.lStructSize = sizeof(CHOOSECOLOR);
	cc.hwndOwner = mWindowHandle;
	cc.hInstance = NULL;
	cc.rgbResult = RGB ((*r * 255.f),(*g *255.f),(*b * 255.f));
	//cc.rgbResult = RGB (0x80,0x80,0x80); 
	cc.lpCustColors = crCustColors;
	cc.Flags = CC_RGBINIT | CC_FULLOPEN;
	cc.lCustData = 0;
	cc.lpfnHook = NULL;
	cc.lpTemplateName = NULL;
 
	// This call is modal, so pause agent
	//send_agent_pause();	// this is in newview and we don't want to set up a dependency
	{
		retval = ChooseColor(&cc);
	}
	//send_agent_resume();	// this is in newview and we don't want to set up a dependency

	*b = ((F32)((cc.rgbResult >> 16) & 0xff)) / 255.f;

	*g = ((F32)((cc.rgbResult >> 8) & 0xff)) / 255.f;
	
	*r = ((F32)(cc.rgbResult & 0xff)) / 255.f;

	return (retval);
}

void *LLWindowWin32::getPlatformWindow()
{
	return (void*)mWindowHandle;
}

void LLWindowWin32::bringToFront()
{
	BringWindowToTop(mWindowHandle);
}

// set (OS) window focus back to the client
void LLWindowWin32::focusClient()
{
	SetFocus ( mWindowHandle );
}

void LLWindowWin32::allowLanguageTextInput(LLPreeditor *preeditor, BOOL b)
{
	if (b == sLanguageTextInputAllowed || !LLWinImm::isAvailable())
	{
		return;
	}

	if (preeditor != mPreeditor && !b)
	{
		// This condition may occur with a call to
		// setEnabled(BOOL) from LLTextEditor or LLLineEditor
		// when the control is not focused.
		// We need to silently ignore the case so that
		// the language input status of the focused control
		// is not disturbed.
		return;
	}

	// Take care of old and new preeditors.
	if (preeditor != mPreeditor || !b)
	{
		if (sLanguageTextInputAllowed)
		{
			interruptLanguageTextInput();
		}
		mPreeditor = (b ? preeditor : NULL);
	}

	sLanguageTextInputAllowed = b;

	if ( sLanguageTextInputAllowed )
	{
		// Allowing: Restore the previous IME status, so that the user has a feeling that the previous 
		// text input continues naturally.  Be careful, however, the IME status is meaningful only during the user keeps 
		// using same Input Locale (aka Keyboard Layout).
		if (sWinIMEOpened && GetKeyboardLayout(0) == sWinInputLocale)
		{
			HIMC himc = LLWinImm::getContext(mWindowHandle);
			LLWinImm::setOpenStatus(himc, TRUE);
			LLWinImm::setConversionStatus(himc, sWinIMEConversionMode, sWinIMESentenceMode);
			LLWinImm::releaseContext(mWindowHandle, himc);
		}
	}
	else
	{
		// Disallowing: Turn off the IME so that succeeding key events bypass IME and come to us directly.
		// However, do it after saving the current IME  status.  We need to restore the status when
		//   allowing language text input again.
		sWinInputLocale = GetKeyboardLayout(0);
		sWinIMEOpened = LLWinImm::isIME(sWinInputLocale);
		if (sWinIMEOpened)
		{
			HIMC himc = LLWinImm::getContext(mWindowHandle);
			sWinIMEOpened = LLWinImm::getOpenStatus(himc);
			if (sWinIMEOpened)
			{
				LLWinImm::getConversionStatus(himc, &sWinIMEConversionMode, &sWinIMESentenceMode);

				// We need both ImmSetConversionStatus and ImmSetOpenStatus here to surely disable IME's 
				// keyboard hooking, because Some IME reacts only on the former and some other on the latter...
				LLWinImm::setConversionStatus(himc, IME_CMODE_NOCONVERSION, sWinIMESentenceMode);
				LLWinImm::setOpenStatus(himc, FALSE);
			}
			LLWinImm::releaseContext(mWindowHandle, himc);
 		}
	}
}

void LLWindowWin32::fillCandidateForm(const LLCoordGL& caret, const LLRect& bounds, 
		CANDIDATEFORM *form)
{
	LLCoordWindow caret_coord, top_left, bottom_right;
	convertCoords(caret, &caret_coord);
	convertCoords(LLCoordGL(bounds.mLeft, bounds.mTop), &top_left);
	convertCoords(LLCoordGL(bounds.mRight, bounds.mBottom), &bottom_right);

	memset(form, 0, sizeof(CANDIDATEFORM));
	form->dwStyle = CFS_EXCLUDE;
	form->ptCurrentPos.x = caret_coord.mX;
	form->ptCurrentPos.y = caret_coord.mY;
	form->rcArea.left   = top_left.mX;
	form->rcArea.top    = top_left.mY;
	form->rcArea.right  = bottom_right.mX;
	form->rcArea.bottom = bottom_right.mY;
}


// Put the IME window at the right place (near current text input).   Point coordinates should be the top of the current text line.
void LLWindowWin32::setLanguageTextInput( const LLCoordGL & position )
{
	if (sLanguageTextInputAllowed && LLWinImm::isAvailable())
	{
		HIMC himc = LLWinImm::getContext(mWindowHandle);

		LLCoordWindow win_pos;
		convertCoords( position, &win_pos );

		if ( win_pos.mX >= 0 && win_pos.mY >= 0 && 
			(win_pos.mX != sWinIMEWindowPosition.mX) || (win_pos.mY != sWinIMEWindowPosition.mY) )
		{
			COMPOSITIONFORM ime_form;
			memset( &ime_form, 0, sizeof(ime_form) );
			ime_form.dwStyle = CFS_POINT;
			ime_form.ptCurrentPos.x = win_pos.mX;
			ime_form.ptCurrentPos.y = win_pos.mY;

			LLWinImm::setCompositionWindow( himc, &ime_form );

			sWinIMEWindowPosition = win_pos;
		}

		LLWinImm::releaseContext(mWindowHandle, himc);
	}
}


void LLWindowWin32::fillCharPosition(const LLCoordGL& caret, const LLRect& bounds, const LLRect& control,
		IMECHARPOSITION *char_position)
{
	LLCoordScreen caret_coord, top_left, bottom_right;
	convertCoords(caret, &caret_coord);
	convertCoords(LLCoordGL(bounds.mLeft, bounds.mTop), &top_left);
	convertCoords(LLCoordGL(bounds.mRight, bounds.mBottom), &bottom_right);

	char_position->pt.x = caret_coord.mX;
	char_position->pt.y = top_left.mY;	// Windows wants the coordinate of upper left corner of a character...
	char_position->cLineHeight = bottom_right.mY - top_left.mY;
	char_position->rcDocument.left   = top_left.mX;
	char_position->rcDocument.top    = top_left.mY;
	char_position->rcDocument.right  = bottom_right.mX;
	char_position->rcDocument.bottom = bottom_right.mY;
}

void LLWindowWin32::fillCompositionLogfont(LOGFONT *logfont)
{
	// Our font is a list of FreeType recognized font files that may
	// not have a corresponding ones in Windows' fonts.  Hence, we
	// can't simply tell Windows which font we are using.  We will
	// notify a _standard_ font for a current input locale instead.
	// We use a hard-coded knowledge about the Windows' standard
	// configuration to do so...

	memset(logfont, 0, sizeof(LOGFONT));

	const WORD lang_id = LOWORD(GetKeyboardLayout(0));
	switch (PRIMARYLANGID(lang_id))
	{
	case LANG_CHINESE:
		// We need to identify one of two Chinese fonts.
		switch (SUBLANGID(lang_id))
		{
		case SUBLANG_CHINESE_SIMPLIFIED:
		case SUBLANG_CHINESE_SINGAPORE:
			logfont->lfCharSet = GB2312_CHARSET;
			lstrcpy(logfont->lfFaceName, TEXT("SimHei"));
			break;
		case SUBLANG_CHINESE_TRADITIONAL:
		case SUBLANG_CHINESE_HONGKONG:
		case SUBLANG_CHINESE_MACAU:
		default:
			logfont->lfCharSet = CHINESEBIG5_CHARSET;
			lstrcpy(logfont->lfFaceName, TEXT("MingLiU"));
			break;			
		}
		break;
	case LANG_JAPANESE:
		logfont->lfCharSet = SHIFTJIS_CHARSET;
		lstrcpy(logfont->lfFaceName, TEXT("MS Gothic"));
		break;		
	case LANG_KOREAN:
		logfont->lfCharSet = HANGUL_CHARSET;
		lstrcpy(logfont->lfFaceName, TEXT("Gulim"));
		break;
	default:
		logfont->lfCharSet = ANSI_CHARSET;
		lstrcpy(logfont->lfFaceName, TEXT("Tahoma"));
		break;
	}
							
	logfont->lfHeight = mPreeditor->getPreeditFontSize();
	logfont->lfWeight = FW_NORMAL;
}	

U32 LLWindowWin32::fillReconvertString(const LLWString &text,
	S32 focus, S32 focus_length, RECONVERTSTRING *reconvert_string)
{
	const llutf16string text_utf16 = wstring_to_utf16str(text);
	const DWORD required_size = sizeof(RECONVERTSTRING) + (text_utf16.length() + 1) * sizeof(WCHAR);
	if (reconvert_string && reconvert_string->dwSize >= required_size)
	{
		const DWORD focus_utf16_at = wstring_utf16_length(text, 0, focus);
		const DWORD focus_utf16_length = wstring_utf16_length(text, focus, focus_length);

		reconvert_string->dwVersion = 0;
		reconvert_string->dwStrLen = text_utf16.length();
		reconvert_string->dwStrOffset = sizeof(RECONVERTSTRING);
		reconvert_string->dwCompStrLen = focus_utf16_length;
		reconvert_string->dwCompStrOffset = focus_utf16_at * sizeof(WCHAR);
		reconvert_string->dwTargetStrLen = 0;
		reconvert_string->dwTargetStrOffset = focus_utf16_at * sizeof(WCHAR);

		const LPWSTR text = (LPWSTR)((BYTE *)reconvert_string + sizeof(RECONVERTSTRING));
		memcpy(text, text_utf16.c_str(), (text_utf16.length() + 1) * sizeof(WCHAR));
	}
	return required_size;
}

void LLWindowWin32::updateLanguageTextInputArea()
{
	if (!mPreeditor || !LLWinImm::isAvailable())
	{
		return;
	}

	LLCoordGL caret_coord;
	LLRect preedit_bounds;
	if (mPreeditor->getPreeditLocation(-1, &caret_coord, &preedit_bounds, NULL))
	{
		mLanguageTextInputPointGL = caret_coord;
		mLanguageTextInputAreaGL = preedit_bounds;

		CANDIDATEFORM candidate_form;
		fillCandidateForm(caret_coord, preedit_bounds, &candidate_form);

		HIMC himc = LLWinImm::getContext(mWindowHandle);
		// Win32 document says there may be up to 4 candidate windows.
		// This magic number 4 appears only in the document, and
		// there are no constant/macro for the value...
		for (int i = 3; i >= 0; --i)
		{
			candidate_form.dwIndex = i;
			LLWinImm::setCandidateWindow(himc, &candidate_form);
		}
		LLWinImm::releaseContext(mWindowHandle, himc);
	}
}

void LLWindowWin32::interruptLanguageTextInput()
{
	if (mPreeditor && LLWinImm::isAvailable())
	{
		HIMC himc = LLWinImm::getContext(mWindowHandle);
		LLWinImm::notifyIME(himc, NI_COMPOSITIONSTR, CPS_COMPLETE, 0);
		LLWinImm::releaseContext(mWindowHandle, himc);
	}
}

void LLWindowWin32::handleStartCompositionMessage()
{
	// Let IME know the font to use in feedback UI.
	LOGFONT logfont;
	fillCompositionLogfont(&logfont);
	HIMC himc = LLWinImm::getContext(mWindowHandle);
	LLWinImm::setCompositionFont(himc, &logfont);
	LLWinImm::releaseContext(mWindowHandle, himc);
}

// Handle WM_IME_COMPOSITION message.

void LLWindowWin32::handleCompositionMessage(const U32 indexes)
{
	BOOL needs_update = FALSE;
	LLWString result_string;
	LLWString preedit_string;
	S32 preedit_string_utf16_length = 0;
	LLPreeditor::segment_lengths_t preedit_segment_lengths;
	LLPreeditor::standouts_t preedit_standouts;

	// Step I: Receive details of preedits from IME.

	HIMC himc = LLWinImm::getContext(mWindowHandle);

	if (indexes & GCS_RESULTSTR)
	{
		LONG size = LLWinImm::getCompositionString(himc, GCS_RESULTSTR, NULL, 0);
		if (size >= 0)
		{
			const LPWSTR data = new WCHAR[size / sizeof(WCHAR) + 1];
			size = LLWinImm::getCompositionString(himc, GCS_RESULTSTR, data, size);
			if (size > 0)
			{
				result_string = utf16str_to_wstring(llutf16string(data, size / sizeof(WCHAR)));
			}
			delete[] data;
			needs_update = TRUE;
		}
	}
	
	if (indexes & GCS_COMPSTR)
	{
		LONG size = LLWinImm::getCompositionString(himc, GCS_COMPSTR, NULL, 0);
		if (size >= 0)
		{
			const LPWSTR data = new WCHAR[size / sizeof(WCHAR) + 1];
			size = LLWinImm::getCompositionString(himc, GCS_COMPSTR, data, size);
			if (size > 0)
			{
				preedit_string_utf16_length = size / sizeof(WCHAR);
				preedit_string = utf16str_to_wstring(llutf16string(data, size / sizeof(WCHAR)));
			}
			delete[] data;
			needs_update = TRUE;
		}
	}

	if ((indexes & GCS_COMPCLAUSE) && preedit_string.length() > 0)
	{
		LONG size = LLWinImm::getCompositionString(himc, GCS_COMPCLAUSE, NULL, 0);
		if (size > 0)
		{
			const LPDWORD data = new DWORD[size / sizeof(DWORD)];
			size = LLWinImm::getCompositionString(himc, GCS_COMPCLAUSE, data, size);
			if (size >= sizeof(DWORD) * 2
				&& data[0] == 0 && data[size / sizeof(DWORD) - 1] == preedit_string_utf16_length)
			{
				preedit_segment_lengths.resize(size / sizeof(DWORD) - 1);
				S32 offset = 0;
				for (U32 i = 0; i < preedit_segment_lengths.size(); i++)
				{
					const S32 length = wstring_wstring_length_from_utf16_length(preedit_string, offset, data[i + 1] - data[i]);
					preedit_segment_lengths[i] = length;
					offset += length;
				}
			}
			delete[] data;
		}
	}

	if ((indexes & GCS_COMPATTR) && preedit_segment_lengths.size() > 1)
	{
		LONG size = LLWinImm::getCompositionString(himc, GCS_COMPATTR, NULL, 0);
		if (size > 0)
		{
			const LPBYTE data = new BYTE[size / sizeof(BYTE)];
			size = LLWinImm::getCompositionString(himc, GCS_COMPATTR, data, size);
			if (size == preedit_string_utf16_length)
			{
				preedit_standouts.assign(preedit_segment_lengths.size(), FALSE);
				S32 offset = 0;
				for (U32 i = 0; i < preedit_segment_lengths.size(); i++)
				{
					if (ATTR_TARGET_CONVERTED == data[offset] || ATTR_TARGET_NOTCONVERTED == data[offset])
					{
						preedit_standouts[i] = TRUE;
					}
					offset += wstring_utf16_length(preedit_string, offset, preedit_segment_lengths[i]);
				}
			}
			delete[] data;
		}
	}

	S32 caret_position = preedit_string.length();
	if (indexes & GCS_CURSORPOS)
	{
		const S32 caret_position_utf16 = LLWinImm::getCompositionString(himc, GCS_CURSORPOS, NULL, 0);
		if (caret_position_utf16 >= 0 && caret_position <= preedit_string_utf16_length)
		{
			caret_position = wstring_wstring_length_from_utf16_length(preedit_string, 0, caret_position_utf16);
		}
	}

	if (indexes == 0)
	{
		// I'm not sure this condition really happens, but
		// Windows SDK document says it is an indication
		// of "reset everything."
		needs_update = TRUE;
	}

	LLWinImm::releaseContext(mWindowHandle, himc);

	// Step II: Update the active preeditor.

	if (needs_update)
	{
		mPreeditor->resetPreedit();

		if (result_string.length() > 0)
		{
			for (LLWString::const_iterator i = result_string.begin(); i != result_string.end(); i++)
			{
				mPreeditor->handleUnicodeCharHere(*i);
			}
		}

		if (preedit_string.length() == 0)
 		{
			preedit_segment_lengths.clear();
			preedit_standouts.clear();
		}
		else
		{
			if (preedit_segment_lengths.size() == 0)
			{
				preedit_segment_lengths.assign(1, preedit_string.length());
			}
			if (preedit_standouts.size() == 0)
			{
				preedit_standouts.assign(preedit_segment_lengths.size(), FALSE);
			}
		}
		mPreeditor->updatePreedit(preedit_string, preedit_segment_lengths, preedit_standouts, caret_position);

		// Some IME doesn't query char position after WM_IME_COMPOSITION,
		// so we need to update them actively.
		updateLanguageTextInputArea();
	}
}

// Given a text and a focus range, find_context finds and returns a
// surrounding context of the focused subtext.  A variable pointed
// to by offset receives the offset in llwchars of the beginning of
// the returned context string in the given wtext.

static LLWString find_context(const LLWString & wtext, S32 focus, S32 focus_length, S32 *offset)
{
	static const S32 CONTEXT_EXCESS = 30;	// This value is by experiences.

	const S32 e = llmin((S32) wtext.length(), focus + focus_length + CONTEXT_EXCESS);
	S32 end = focus + focus_length;
	while (end < e && '\n' != wtext[end])
	{
		end++;
	}

	const S32 s = llmax(0, focus - CONTEXT_EXCESS);
	S32 start = focus;
	while (start > s && '\n' != wtext[start - 1])
	{
		--start;
	}

	*offset = start;
	return wtext.substr(start, end - start);
}

// final stage of handling drop requests - both from WM_DROPFILES message
// for files and via IDropTarget interface requests.
LLWindowCallbacks::DragNDropResult LLWindowWin32::completeDragNDropRequest( const LLCoordGL gl_coord, const MASK mask, LLWindowCallbacks::DragNDropAction action, const std::string url )
{
	return mCallbacks->handleDragNDrop( this, gl_coord, mask, action, url );
}

// Handle WM_IME_REQUEST message.
// If it handled the message, returns TRUE.  Otherwise, FALSE.
// When it handled the message, the value to be returned from
// the Window Procedure is set to *result.

// <FS:Ansariel> Unsafe Win64 code fix by Drake Arconis
//BOOL LLWindowWin32::handleImeRequests(U32 request, U32 param, LRESULT *result)
BOOL LLWindowWin32::handleImeRequests(WPARAM request, LPARAM param, LRESULT *result)
// </FS:Ansariel>
{
	if ( mPreeditor )
	{
		switch (request)
		{
			case IMR_CANDIDATEWINDOW:		// http://msdn2.microsoft.com/en-us/library/ms776080.aspx
			{
				LLCoordGL caret_coord;
				LLRect preedit_bounds;
				mPreeditor->getPreeditLocation(-1, &caret_coord, &preedit_bounds, NULL);
				
				CANDIDATEFORM *const form = (CANDIDATEFORM *)param;
				DWORD const dwIndex = form->dwIndex;
				fillCandidateForm(caret_coord, preedit_bounds, form);
				form->dwIndex = dwIndex;

				*result = 1;
				return TRUE;
			}
			case IMR_QUERYCHARPOSITION:
			{
				IMECHARPOSITION *const char_position = (IMECHARPOSITION *)param;

				// char_position->dwCharPos counts in number of
				// WCHARs, i.e., UTF-16 encoding units, so we can't simply pass the
				// number to getPreeditLocation.  

				const LLWString & wtext = mPreeditor->getPreeditString();
				S32 preedit, preedit_length;
				mPreeditor->getPreeditRange(&preedit, &preedit_length);
				LLCoordGL caret_coord;
				LLRect preedit_bounds, text_control;
				const S32 position = wstring_wstring_length_from_utf16_length(wtext, preedit, char_position->dwCharPos);

				if (!mPreeditor->getPreeditLocation(position, &caret_coord, &preedit_bounds, &text_control))
				{
					LL_WARNS("Window") << "*** IMR_QUERYCHARPOSITON called but getPreeditLocation failed." << LL_ENDL;
					return FALSE;
				}
				fillCharPosition(caret_coord, preedit_bounds, text_control, char_position);

				*result = 1;
				return TRUE;
			}
			case IMR_COMPOSITIONFONT:
			{
				fillCompositionLogfont((LOGFONT *)param);

				*result = 1;
				return TRUE;
			}
			case IMR_RECONVERTSTRING:
			{
				mPreeditor->resetPreedit();
				const LLWString & wtext = mPreeditor->getPreeditString();
				S32 select, select_length;
				mPreeditor->getSelectionRange(&select, &select_length);

				S32 context_offset;
				const LLWString context = find_context(wtext, select, select_length, &context_offset);

				RECONVERTSTRING * const reconvert_string = (RECONVERTSTRING *)param;
				const U32 size = fillReconvertString(context, select - context_offset, select_length, reconvert_string);
				if (reconvert_string)
				{
					if (select_length == 0)
					{
						// Let the IME to decide the reconversion range, and
						// adjust the reconvert_string structure accordingly.
						HIMC himc = LLWinImm::getContext(mWindowHandle);
						const BOOL adjusted = LLWinImm::setCompositionString(himc,
									SCS_QUERYRECONVERTSTRING, reconvert_string, size, NULL, 0);
						LLWinImm::releaseContext(mWindowHandle, himc);
						if (adjusted)
						{
							const llutf16string & text_utf16 = wstring_to_utf16str(context);
							const S32 new_preedit_start = reconvert_string->dwCompStrOffset / sizeof(WCHAR);
							const S32 new_preedit_end = new_preedit_start + reconvert_string->dwCompStrLen;
							select = utf16str_wstring_length(text_utf16, new_preedit_start);
							select_length = utf16str_wstring_length(text_utf16, new_preedit_end) - select;
							select += context_offset;
						}
					}
					mPreeditor->markAsPreedit(select, select_length);
				}

				*result = size;
				return TRUE;
			}
			case IMR_CONFIRMRECONVERTSTRING:
			{
				*result = FALSE;
				return TRUE;
			}
			case IMR_DOCUMENTFEED:
			{
				const LLWString & wtext = mPreeditor->getPreeditString();
				S32 preedit, preedit_length;
				mPreeditor->getPreeditRange(&preedit, &preedit_length);
				
				S32 context_offset;
				LLWString context = find_context(wtext, preedit, preedit_length, &context_offset);
				preedit -= context_offset;
				if (preedit_length)
				{
					// IMR_DOCUMENTFEED may be called when we have an active preedit.
					// We should pass the context string *excluding* the preedit string.
					// Otherwise, some IME are confused.
					context.erase(preedit, preedit_length);
				}
				
				RECONVERTSTRING *reconvert_string = (RECONVERTSTRING *)param;
				*result = fillReconvertString(context, preedit, 0, reconvert_string);
				return TRUE;
			}
			default:
				return FALSE;
		}
	}

	return FALSE;
}

//static
void LLWindowWin32::setDPIAwareness()
{
	HMODULE hShcore = LoadLibrary(L"shcore.dll");
	if (hShcore != NULL)
	{
		SetProcessDpiAwarenessType pSPDA;
		pSPDA = (SetProcessDpiAwarenessType)GetProcAddress(hShcore, "SetProcessDpiAwareness");
		if (pSPDA)
		{
			
			HRESULT hr = pSPDA(PROCESS_PER_MONITOR_DPI_AWARE);
			if (hr != S_OK)
			{
				LL_WARNS() << "SetProcessDpiAwareness() function returned an error. Will use legacy DPI awareness API of Win XP/7" << LL_ENDL;
			}
		}
		FreeLibrary(hShcore);	
	}
	else
	{
		LL_WARNS() << "Could not load shcore.dll library (included by <ShellScalingAPI.h> from Win 8.1 SDK. Will use legacy DPI awareness API of Win XP/7" << LL_ENDL;
	}
}

F32 LLWindowWin32::getSystemUISize()
{
	// <FS:Ansariel> Type fix
	//float scale_value = 0;
	F32 scale_value = 0.f;
	HWND hWnd = (HWND)getPlatformWindow();
	HDC hdc = GetDC(hWnd);
	HMONITOR hMonitor;
	HANDLE hProcess = GetCurrentProcess();
	PROCESS_DPI_AWARENESS dpi_awareness;

	HMODULE hShcore = LoadLibrary(L"shcore.dll");

	if (hShcore != NULL)
	{
		GetProcessDpiAwarenessType pGPDA;
		pGPDA = (GetProcessDpiAwarenessType)GetProcAddress(hShcore, "GetProcessDpiAwareness");
		GetDpiForMonitorType pGDFM;
		pGDFM = (GetDpiForMonitorType)GetProcAddress(hShcore, "GetDpiForMonitor");
		if (pGPDA != NULL && pGDFM != NULL)
		{
			pGPDA(hProcess, &dpi_awareness);
			if (dpi_awareness == PROCESS_PER_MONITOR_DPI_AWARE)
			{
				POINT    pt;
				UINT     dpix = 0, dpiy = 0;
				HRESULT  hr = E_FAIL;
				RECT     rect;

				GetWindowRect(hWnd, &rect);
				// Get the DPI for the monitor, on which the center of window is displayed and set the scaling factor
				pt.x = (rect.left + rect.right) / 2;
				pt.y = (rect.top + rect.bottom) / 2;
				hMonitor = MonitorFromPoint(pt, MONITOR_DEFAULTTONEAREST);
				hr = pGDFM(hMonitor, MDT_EFFECTIVE_DPI, &dpix, &dpiy);
				if (hr == S_OK)
				{
					scale_value = F32(dpix) / F32(USER_DEFAULT_SCREEN_DPI);
				}
				else
				{
					LL_WARNS() << "Could not determine DPI for monitor. Setting scale to default 100 %" << LL_ENDL;
					scale_value = 1.0f;
				}
			}
			else
			{
				LL_WARNS() << "Process is not per-monitor DPI-aware. Setting scale to default 100 %" << LL_ENDL;
				scale_value = 1.0f;
			}
		}
		FreeLibrary(hShcore);
	}
	else
	{
		LL_WARNS() << "Could not load shcore.dll library (included by <ShellScalingAPI.h> from Win 8.1 SDK). Using legacy DPI awareness API of Win XP/7" << LL_ENDL;
		scale_value = F32(GetDeviceCaps(hdc, LOGPIXELSX)) / F32(USER_DEFAULT_SCREEN_DPI);
	}

	ReleaseDC(hWnd, hdc);
	return scale_value;
}

//static
std::vector<std::string> LLWindowWin32::getDynamicFallbackFontList()
{
	// Fonts previously in getFontListSans() have moved to fonts.xml.
	return std::vector<std::string>();
}

// <FS:ND> Allow to query for window chrome sizes.
void LLWindowWin32::getWindowChrome( U32 &aChromeW, U32 &aChromeH )
{
	LLWindow::getWindowChrome( aChromeW, aChromeH );

	RECT oClient, oWindow;

	if( !::GetClientRect( mWindowHandle, &oClient ) || !::GetWindowRect( mWindowHandle, &oWindow ) )
		return;

	U32 nHeight = oWindow.bottom - oWindow.top;
	U32 nWidth = oWindow.right - oWindow.left;
	U32 nCHeight = oClient.bottom - oClient.top;
	U32 nCWidth = oClient.right - oClient.left;

	aChromeW = nWidth - nCWidth;
	aChromeH = nHeight - nCHeight;
}
// </FS:ND>

#endif // LL_WINDOWS<|MERGE_RESOLUTION|>--- conflicted
+++ resolved
@@ -423,23 +423,14 @@
 	mKeyVirtualKey = 0;
 	mhDC = NULL;
 	mhRC = NULL;
-<<<<<<< HEAD
 	memset(mCurrentGammaRamp, 0, sizeof(mCurrentGammaRamp));
 	memset(mPrevGammaRamp, 0, sizeof(mPrevGammaRamp));
 	mCustomGammaSet = FALSE;
 	
-	// <FS:Ansariel> Respect "Hide pointer while typing" Windows preference setting
-=======
-	
->>>>>>> e7eed473
 	if (!SystemParametersInfo(SPI_GETMOUSEVANISH, 0, &mMouseVanish, 0))
 	{
 		mMouseVanish = TRUE;
 	}
-<<<<<<< HEAD
-	// </FS:Ansariel>
-=======
->>>>>>> e7eed473
 
 	// Initialize the keyboard
 	gKeyboard = new LLKeyboardWin32();
@@ -1702,14 +1693,7 @@
 
 void LLWindowWin32::hideCursorUntilMouseMove()
 {
-<<<<<<< HEAD
-	// <FS:Ansariel> Respect "Hide pointer while typing" Windows preference setting
-	//if (!mHideCursorPermanent)
 	if (!mHideCursorPermanent && mMouseVanish)
-	// </FS:Ansariel>
-=======
-	if (!mHideCursorPermanent && mMouseVanish)
->>>>>>> e7eed473
 	{
 		hideCursor();
 		mHideCursorPermanent = FALSE;
@@ -2727,10 +2711,6 @@
 
 			break;
 
-<<<<<<< HEAD
-		// <FS:Ansariel> Respect "Hide pointer while typing" Windows preference setting
-=======
->>>>>>> e7eed473
 		case WM_SETTINGCHANGE:
 			{
 				if (w_param == SPI_SETMOUSEVANISH)
@@ -2742,10 +2722,6 @@
 				}
 			}
 			break;
-<<<<<<< HEAD
-		// </FS:Ansariel>
-=======
->>>>>>> e7eed473
 		}
 
 	window_imp->mCallbacks->handlePauseWatchdog(window_imp);	
