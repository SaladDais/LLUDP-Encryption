/** 
 * @file llwindowwin32.cpp
 * @brief Platform-dependent implementation of llwindow
 *
 * $LicenseInfo:firstyear=2001&license=viewerlgpl$
 * Second Life Viewer Source Code
 * Copyright (C) 2010, Linden Research, Inc.
 * 
 * This library is free software; you can redistribute it and/or
 * modify it under the terms of the GNU Lesser General Public
 * License as published by the Free Software Foundation;
 * version 2.1 of the License only.
 * 
 * This library is distributed in the hope that it will be useful,
 * but WITHOUT ANY WARRANTY; without even the implied warranty of
 * MERCHANTABILITY or FITNESS FOR A PARTICULAR PURPOSE.  See the GNU
 * Lesser General Public License for more details.
 * 
 * You should have received a copy of the GNU Lesser General Public
 * License along with this library; if not, write to the Free Software
 * Foundation, Inc., 51 Franklin Street, Fifth Floor, Boston, MA  02110-1301  USA
 * 
 * Linden Research, Inc., 945 Battery Street, San Francisco, CA  94111  USA
 * $/LicenseInfo$
 */

#include "linden_common.h"

#if LL_WINDOWS && !LL_MESA_HEADLESS

#include "llwindowwin32.h"

// LLWindow library includes
#include "llkeyboardwin32.h"
#include "lldragdropwin32.h"
#include "llpreeditor.h"
#include "llwindowcallbacks.h"

// Linden library includes
#include "llerror.h"
#include "llfasttimer.h"
#include "llgl.h"
#include "llstring.h"
#include "lldir.h"
#include "llsdutil.h"
#include "llglslshader.h"

// System includes
#include <commdlg.h>
#include <WinUser.h>
#include <mapi.h>
#include <process.h>	// for _spawn
#include <shellapi.h>
#include <fstream>
#include <Imm.h>

// Require DirectInput version 8
#define DIRECTINPUT_VERSION 0x0800

#include <dinput.h>
#include <Dbt.h.>

const S32	MAX_MESSAGE_PER_UPDATE = 20;
const S32	BITS_PER_PIXEL = 32;
const S32	MAX_NUM_RESOLUTIONS = 32;
const F32	ICON_FLASH_TIME = 0.5f;

#ifndef WM_DPICHANGED
#define WM_DPICHANGED 0x02E0
#endif

extern BOOL gDebugWindowProc;

LPWSTR gIconResource = IDI_APPLICATION;

LLW32MsgCallback gAsyncMsgCallback = NULL;

#ifndef DPI_ENUMS_DECLARED

typedef enum PROCESS_DPI_AWARENESS {
	PROCESS_DPI_UNAWARE = 0,
	PROCESS_SYSTEM_DPI_AWARE = 1,
	PROCESS_PER_MONITOR_DPI_AWARE = 2
} PROCESS_DPI_AWARENESS;

typedef enum MONITOR_DPI_TYPE {
	MDT_EFFECTIVE_DPI = 0,
	MDT_ANGULAR_DPI = 1,
	MDT_RAW_DPI = 2,
	MDT_DEFAULT = MDT_EFFECTIVE_DPI
} MONITOR_DPI_TYPE;

#endif

typedef HRESULT(STDAPICALLTYPE *SetProcessDpiAwarenessType)(_In_ PROCESS_DPI_AWARENESS value);

typedef HRESULT(STDAPICALLTYPE *GetProcessDpiAwarenessType)(
	_In_ HANDLE hprocess,
	_Out_ PROCESS_DPI_AWARENESS *value);

typedef HRESULT(STDAPICALLTYPE *GetDpiForMonitorType)(
	_In_ HMONITOR hmonitor,
	_In_ MONITOR_DPI_TYPE dpiType,
	_Out_ UINT *dpiX,
	_Out_ UINT *dpiY);

//
// LLWindowWin32
//

void show_window_creation_error(const std::string& title)
{
	LL_WARNS("Window") << title << LL_ENDL;
}

HGLRC SafeCreateContext(HDC hdc)
{
	__try 
	{
		return wglCreateContext(hdc);
	}
	__except(EXCEPTION_EXECUTE_HANDLER)
	{ 
		return NULL;
	}
}

//static
BOOL LLWindowWin32::sIsClassRegistered = FALSE;

BOOL	LLWindowWin32::sLanguageTextInputAllowed = TRUE;
BOOL	LLWindowWin32::sWinIMEOpened = FALSE;
HKL		LLWindowWin32::sWinInputLocale = 0;
DWORD	LLWindowWin32::sWinIMEConversionMode = IME_CMODE_NATIVE;
DWORD	LLWindowWin32::sWinIMESentenceMode = IME_SMODE_AUTOMATIC;
LLCoordWindow LLWindowWin32::sWinIMEWindowPosition(-1,-1);

// The following class LLWinImm delegates Windows IMM APIs.
// We need this because some language versions of Windows,
// e.g., US version of Windows XP, doesn't install IMM32.DLL
// as a default, and we can't link against imm32.lib statically.
// I believe DLL loading of this type is best suited to do
// in a static initialization of a class.  What I'm not sure is
// whether it follows the Linden Conding Standard... 
// See http://wiki.secondlife.com/wiki/Coding_standards#Static_Members

class LLWinImm
{
public:
	static bool		isAvailable() { return sTheInstance.mHImmDll != NULL; }

public:
	// Wrappers for IMM API.
	static BOOL		isIME(HKL hkl);															
	static HWND		getDefaultIMEWnd(HWND hwnd);
	static HIMC		getContext(HWND hwnd);													
	static BOOL		releaseContext(HWND hwnd, HIMC himc);
	static BOOL		getOpenStatus(HIMC himc);												
	static BOOL		setOpenStatus(HIMC himc, BOOL status);									
	static BOOL		getConversionStatus(HIMC himc, LPDWORD conversion, LPDWORD sentence);	
	static BOOL		setConversionStatus(HIMC himc, DWORD conversion, DWORD sentence);		
	static BOOL		getCompositionWindow(HIMC himc, LPCOMPOSITIONFORM form);					
	static BOOL		setCompositionWindow(HIMC himc, LPCOMPOSITIONFORM form);					
	static LONG		getCompositionString(HIMC himc, DWORD index, LPVOID data, DWORD length);
	static BOOL		setCompositionString(HIMC himc, DWORD index, LPVOID pComp, DWORD compLength, LPVOID pRead, DWORD readLength);
	static BOOL		setCompositionFont(HIMC himc, LPLOGFONTW logfont);
	static BOOL		setCandidateWindow(HIMC himc, LPCANDIDATEFORM candidate_form);
	static BOOL		notifyIME(HIMC himc, DWORD action, DWORD index, DWORD value);

private:
	LLWinImm();
	~LLWinImm();

private:
	// Pointers to IMM API.
	BOOL	 	(WINAPI *mImmIsIME)(HKL);
	HWND		(WINAPI *mImmGetDefaultIMEWnd)(HWND);
	HIMC		(WINAPI *mImmGetContext)(HWND);
	BOOL		(WINAPI *mImmReleaseContext)(HWND, HIMC);
	BOOL		(WINAPI *mImmGetOpenStatus)(HIMC);
	BOOL		(WINAPI *mImmSetOpenStatus)(HIMC, BOOL);
	BOOL		(WINAPI *mImmGetConversionStatus)(HIMC, LPDWORD, LPDWORD);
	BOOL		(WINAPI *mImmSetConversionStatus)(HIMC, DWORD, DWORD);
	BOOL		(WINAPI *mImmGetCompostitionWindow)(HIMC, LPCOMPOSITIONFORM);
	BOOL		(WINAPI *mImmSetCompostitionWindow)(HIMC, LPCOMPOSITIONFORM);
	LONG		(WINAPI *mImmGetCompositionString)(HIMC, DWORD, LPVOID, DWORD);
	BOOL		(WINAPI *mImmSetCompositionString)(HIMC, DWORD, LPVOID, DWORD, LPVOID, DWORD);
	BOOL		(WINAPI *mImmSetCompositionFont)(HIMC, LPLOGFONTW);
	BOOL		(WINAPI *mImmSetCandidateWindow)(HIMC, LPCANDIDATEFORM);
	BOOL		(WINAPI *mImmNotifyIME)(HIMC, DWORD, DWORD, DWORD);

private:
	HMODULE		mHImmDll;
	static LLWinImm sTheInstance;
};

LLWinImm LLWinImm::sTheInstance;

LLWinImm::LLWinImm() : mHImmDll(NULL)
{
	// Check system metrics 
	if ( !GetSystemMetrics( SM_IMMENABLED ) )
		return;

	mHImmDll = LoadLibraryA("Imm32");
	if (mHImmDll != NULL)
	{
		mImmIsIME               = (BOOL (WINAPI *)(HKL))                    GetProcAddress(mHImmDll, "ImmIsIME");
		mImmGetDefaultIMEWnd	= (HWND (WINAPI *)(HWND))					GetProcAddress(mHImmDll, "ImmGetDefaultIMEWnd");
		mImmGetContext          = (HIMC (WINAPI *)(HWND))                   GetProcAddress(mHImmDll, "ImmGetContext");
		mImmReleaseContext      = (BOOL (WINAPI *)(HWND, HIMC))             GetProcAddress(mHImmDll, "ImmReleaseContext");
		mImmGetOpenStatus       = (BOOL (WINAPI *)(HIMC))                   GetProcAddress(mHImmDll, "ImmGetOpenStatus");
		mImmSetOpenStatus       = (BOOL (WINAPI *)(HIMC, BOOL))             GetProcAddress(mHImmDll, "ImmSetOpenStatus");
		mImmGetConversionStatus = (BOOL (WINAPI *)(HIMC, LPDWORD, LPDWORD)) GetProcAddress(mHImmDll, "ImmGetConversionStatus");
		mImmSetConversionStatus = (BOOL (WINAPI *)(HIMC, DWORD, DWORD))     GetProcAddress(mHImmDll, "ImmSetConversionStatus");
		mImmGetCompostitionWindow = (BOOL (WINAPI *)(HIMC, LPCOMPOSITIONFORM))   GetProcAddress(mHImmDll, "ImmGetCompositionWindow");
		mImmSetCompostitionWindow = (BOOL (WINAPI *)(HIMC, LPCOMPOSITIONFORM))   GetProcAddress(mHImmDll, "ImmSetCompositionWindow");
		mImmGetCompositionString= (LONG (WINAPI *)(HIMC, DWORD, LPVOID, DWORD))					GetProcAddress(mHImmDll, "ImmGetCompositionStringW");
		mImmSetCompositionString= (BOOL (WINAPI *)(HIMC, DWORD, LPVOID, DWORD, LPVOID, DWORD))	GetProcAddress(mHImmDll, "ImmSetCompositionStringW");
		mImmSetCompositionFont  = (BOOL (WINAPI *)(HIMC, LPLOGFONTW))		GetProcAddress(mHImmDll, "ImmSetCompositionFontW");
		mImmSetCandidateWindow  = (BOOL (WINAPI *)(HIMC, LPCANDIDATEFORM))  GetProcAddress(mHImmDll, "ImmSetCandidateWindow");
		mImmNotifyIME			= (BOOL (WINAPI *)(HIMC, DWORD, DWORD, DWORD))	GetProcAddress(mHImmDll, "ImmNotifyIME");

		if (mImmIsIME == NULL ||
			mImmGetDefaultIMEWnd == NULL ||
			mImmGetContext == NULL ||
			mImmReleaseContext == NULL ||
			mImmGetOpenStatus == NULL ||
			mImmSetOpenStatus == NULL ||
			mImmGetConversionStatus == NULL ||
			mImmSetConversionStatus == NULL ||
			mImmGetCompostitionWindow == NULL ||
			mImmSetCompostitionWindow == NULL ||
			mImmGetCompositionString == NULL ||
			mImmSetCompositionString == NULL ||
			mImmSetCompositionFont == NULL ||
			mImmSetCandidateWindow == NULL ||
			mImmNotifyIME == NULL)
		{
			// If any of the above API entires are not found, we can't use IMM API.  
			// So, turn off the IMM support.  We should log some warning message in 
			// the case, since it is very unusual; these APIs are available from 
			// the beginning, and all versions of IMM32.DLL should have them all.  
			// Unfortunately, this code may be executed before initialization of 
			// the logging channel (LL_WARNS()), and we can't do it here...  Yes, this 
			// is one of disadvantages to use static constraction to DLL loading. 
			FreeLibrary(mHImmDll);
			mHImmDll = NULL;

			// If we unload the library, make sure all the function pointers are cleared
			mImmIsIME = NULL;
			mImmGetDefaultIMEWnd = NULL;
			mImmGetContext = NULL;
			mImmReleaseContext = NULL;
			mImmGetOpenStatus = NULL;
			mImmSetOpenStatus = NULL;
			mImmGetConversionStatus = NULL;
			mImmSetConversionStatus = NULL;
			mImmGetCompostitionWindow = NULL;
			mImmSetCompostitionWindow = NULL;
			mImmGetCompositionString = NULL;
			mImmSetCompositionString = NULL;
			mImmSetCompositionFont = NULL;
			mImmSetCandidateWindow = NULL;
			mImmNotifyIME = NULL;
		}
	}
}


// static 
BOOL	LLWinImm::isIME(HKL hkl)															
{ 
	if ( sTheInstance.mImmIsIME )
		return sTheInstance.mImmIsIME(hkl); 
	return FALSE;
}

// static 
HIMC		LLWinImm::getContext(HWND hwnd)
{
	if ( sTheInstance.mImmGetContext )
		return sTheInstance.mImmGetContext(hwnd); 
	return 0;
}

//static 
BOOL		LLWinImm::releaseContext(HWND hwnd, HIMC himc)
{ 
	if ( sTheInstance.mImmIsIME )
		return sTheInstance.mImmReleaseContext(hwnd, himc); 
	return FALSE;
}

// static 
BOOL		LLWinImm::getOpenStatus(HIMC himc)
{ 
	if ( sTheInstance.mImmGetOpenStatus )
		return sTheInstance.mImmGetOpenStatus(himc); 
	return FALSE;
}

// static 
BOOL		LLWinImm::setOpenStatus(HIMC himc, BOOL status)									
{ 
	if ( sTheInstance.mImmSetOpenStatus )
		return sTheInstance.mImmSetOpenStatus(himc, status); 
	return FALSE;
}

// static 
BOOL		LLWinImm::getConversionStatus(HIMC himc, LPDWORD conversion, LPDWORD sentence)	
{ 
	if ( sTheInstance.mImmGetConversionStatus )
		return sTheInstance.mImmGetConversionStatus(himc, conversion, sentence); 
	return FALSE;
}

// static 
BOOL		LLWinImm::setConversionStatus(HIMC himc, DWORD conversion, DWORD sentence)		
{ 
	if ( sTheInstance.mImmSetConversionStatus )
		return sTheInstance.mImmSetConversionStatus(himc, conversion, sentence); 
	return FALSE;
}

// static 
BOOL		LLWinImm::getCompositionWindow(HIMC himc, LPCOMPOSITIONFORM form)					
{ 
	if ( sTheInstance.mImmGetCompostitionWindow )
		return sTheInstance.mImmGetCompostitionWindow(himc, form);	
	return FALSE;
}

// static 
BOOL		LLWinImm::setCompositionWindow(HIMC himc, LPCOMPOSITIONFORM form)					
{ 
	if ( sTheInstance.mImmSetCompostitionWindow )
		return sTheInstance.mImmSetCompostitionWindow(himc, form);	
	return FALSE;
}


// static 
LONG		LLWinImm::getCompositionString(HIMC himc, DWORD index, LPVOID data, DWORD length)					
{ 
	if ( sTheInstance.mImmGetCompositionString )
		return sTheInstance.mImmGetCompositionString(himc, index, data, length);	
	return FALSE;
}


// static 
BOOL		LLWinImm::setCompositionString(HIMC himc, DWORD index, LPVOID pComp, DWORD compLength, LPVOID pRead, DWORD readLength)					
{ 
	if ( sTheInstance.mImmSetCompositionString )
		return sTheInstance.mImmSetCompositionString(himc, index, pComp, compLength, pRead, readLength);	
	return FALSE;
}

// static 
BOOL		LLWinImm::setCompositionFont(HIMC himc, LPLOGFONTW pFont)					
{ 
	if ( sTheInstance.mImmSetCompositionFont )
		return sTheInstance.mImmSetCompositionFont(himc, pFont);	
	return FALSE;
}

// static 
BOOL		LLWinImm::setCandidateWindow(HIMC himc, LPCANDIDATEFORM form)					
{ 
	if ( sTheInstance.mImmSetCandidateWindow )
		return sTheInstance.mImmSetCandidateWindow(himc, form);	
	return FALSE;
}

// static 
BOOL		LLWinImm::notifyIME(HIMC himc, DWORD action, DWORD index, DWORD value)					
{ 
	if ( sTheInstance.mImmNotifyIME )
		return sTheInstance.mImmNotifyIME(himc, action, index, value);	
	return FALSE;
}




// ----------------------------------------------------------------------------------------
LLWinImm::~LLWinImm()
{
	if (mHImmDll != NULL)
	{
		FreeLibrary(mHImmDll);
		mHImmDll = NULL;
	}
}


LLWindowWin32::LLWindowWin32(LLWindowCallbacks* callbacks,
							 const std::string& title, const std::string& name, S32 x, S32 y, S32 width,
							 S32 height, U32 flags, 
							 BOOL fullscreen, BOOL clearBg,
							 BOOL disable_vsync, BOOL use_gl,
							 BOOL ignore_pixel_depth,
							 //U32 fsaa_samples)
							 U32 fsaa_samples,
							 BOOL useLegacyCursors) // <FS:LO> Legacy cursor setting from main program
	: LLWindow(callbacks, fullscreen, flags)
{
	
	//MAINT-516 -- force a load of opengl32.dll just in case windows went sideways 
	LoadLibrary(L"opengl32.dll");

	mFSAASamples = fsaa_samples;
	mIconResource = gIconResource;
	mOverrideAspectRatio = 0.f;
	mNativeAspectRatio = 0.f;
	mMousePositionModified = FALSE;
	mInputProcessingPaused = FALSE;
	mPreeditor = NULL;
	mKeyCharCode = 0;
	mKeyScanCode = 0;
	mKeyVirtualKey = 0;
	mhDC = NULL;
	mhRC = NULL;
	memset(mCurrentGammaRamp, 0, sizeof(mCurrentGammaRamp));
	memset(mPrevGammaRamp, 0, sizeof(mPrevGammaRamp));
	mCustomGammaSet = FALSE;
	
	if (!SystemParametersInfo(SPI_GETMOUSEVANISH, 0, &mMouseVanish, 0))
	{
		mMouseVanish = TRUE;
	}

	// Initialize the keyboard
	gKeyboard = new LLKeyboardWin32();
	gKeyboard->setCallbacks(callbacks);

	// Initialize the Drag and Drop functionality
	mDragDrop = new LLDragDropWin32;

	// Initialize (boot strap) the Language text input management,
	// based on the system's (user's) default settings.
	allowLanguageTextInput(mPreeditor, FALSE);

	WNDCLASS		wc;
	RECT			window_rect;

	// Set the window title
	if (title.empty())
	{
		mWindowTitle = new WCHAR[50];
		wsprintf(mWindowTitle, L"OpenGL Window");
	}
	else
	{
		mWindowTitle = new WCHAR[256]; // Assume title length < 255 chars.
		mbstowcs(mWindowTitle, title.c_str(), 255);
		mWindowTitle[255] = 0;
	}

	// Set the window class name
	if (name.empty())
	{
		mWindowClassName = new WCHAR[50];
		wsprintf(mWindowClassName, L"OpenGL Window");
	}
	else
	{
		mWindowClassName = new WCHAR[256]; // Assume title length < 255 chars.
		mbstowcs(mWindowClassName, name.c_str(), 255);
		mWindowClassName[255] = 0;
	}


	// We're not clipping yet
	SetRect( &mOldMouseClip, 0, 0, 0, 0 );

	// Make an instance of our window then define the window class
	mhInstance = GetModuleHandle(NULL);
	mWndProc = NULL;

	mSwapMethod = SWAP_METHOD_UNDEFINED;

	// No WPARAM yet.
	mLastSizeWParam = 0;

	// Windows GDI rects don't include rightmost pixel
	window_rect.left = (long) 0;
	window_rect.right = (long) width;
	window_rect.top = (long) 0;
	window_rect.bottom = (long) height;

	// Grab screen size to sanitize the window
	S32 window_border_y = GetSystemMetrics(SM_CYBORDER);
	S32 virtual_screen_x = GetSystemMetrics(SM_XVIRTUALSCREEN); 
	S32 virtual_screen_y = GetSystemMetrics(SM_YVIRTUALSCREEN); 
	S32 virtual_screen_width = GetSystemMetrics(SM_CXVIRTUALSCREEN);
	S32 virtual_screen_height = GetSystemMetrics(SM_CYVIRTUALSCREEN);

	if (x < virtual_screen_x) x = virtual_screen_x;
	if (y < virtual_screen_y - window_border_y) y = virtual_screen_y - window_border_y;

	if (x + width > virtual_screen_x + virtual_screen_width) x = virtual_screen_x + virtual_screen_width - width;
	if (y + height > virtual_screen_y + virtual_screen_height) y = virtual_screen_y + virtual_screen_height - height;

	if (!sIsClassRegistered)
	{
		// Force redraw when resized and create a private device context

		// Makes double click messages.
		wc.style = CS_HREDRAW | CS_VREDRAW | CS_OWNDC | CS_DBLCLKS;

		// Set message handler function
		wc.lpfnWndProc = (WNDPROC) mainWindowProc;

		// unused
		wc.cbClsExtra = 0;
		wc.cbWndExtra = 0;

		wc.hInstance = mhInstance;
		wc.hIcon = LoadIcon(mhInstance, mIconResource);

		// We will set the cursor ourselves
		wc.hCursor = NULL;

		// background color is not used
		if (clearBg)
		{
			wc.hbrBackground = (HBRUSH) GetStockObject(WHITE_BRUSH);
		}
		else
		{
			wc.hbrBackground = (HBRUSH) NULL;
		}

		// we don't use windows menus
		wc.lpszMenuName = NULL;

		wc.lpszClassName = mWindowClassName;

		if (!RegisterClass(&wc))
		{
			OSMessageBox(mCallbacks->translateString("MBRegClassFailed"), 
				mCallbacks->translateString("MBError"), OSMB_OK);
			return;
		}
		sIsClassRegistered = TRUE;
	}

	//-----------------------------------------------------------------------
	// Get the current refresh rate
	//-----------------------------------------------------------------------

	DEVMODE dev_mode;
	::ZeroMemory(&dev_mode, sizeof(DEVMODE));
	dev_mode.dmSize = sizeof(DEVMODE);
	DWORD current_refresh;
	if (EnumDisplaySettings(NULL, ENUM_CURRENT_SETTINGS, &dev_mode))
	{
		current_refresh = dev_mode.dmDisplayFrequency;
		mNativeAspectRatio = ((F32)dev_mode.dmPelsWidth) / ((F32)dev_mode.dmPelsHeight);
	}
	else
	{
		current_refresh = 60;
	}

	//-----------------------------------------------------------------------
	// Drop resolution and go fullscreen
	// use a display mode with our desired size and depth, with a refresh
	// rate as close at possible to the users' default
	//-----------------------------------------------------------------------
	if (mFullscreen)
	{
		BOOL success = FALSE;
		DWORD closest_refresh = 0;

		for (S32 mode_num = 0;; mode_num++)
		{
			if (!EnumDisplaySettings(NULL, mode_num, &dev_mode))
			{
				break;
			}

			if (dev_mode.dmPelsWidth == width &&
				dev_mode.dmPelsHeight == height &&
				dev_mode.dmBitsPerPel == BITS_PER_PIXEL)
			{
				success = TRUE;
				if ((dev_mode.dmDisplayFrequency - current_refresh)
					< (closest_refresh - current_refresh))
				{
					closest_refresh = dev_mode.dmDisplayFrequency;
				}
			}
		}

		if (closest_refresh == 0)
		{
			LL_WARNS("Window") << "Couldn't find display mode " << width << " by " << height << " at " << BITS_PER_PIXEL << " bits per pixel" << LL_ENDL;
			//success = FALSE;

			if (!EnumDisplaySettings(NULL, ENUM_CURRENT_SETTINGS, &dev_mode))
			{
				success = FALSE;
			}
			else
			{
				if (dev_mode.dmBitsPerPel == BITS_PER_PIXEL)
				{
					LL_WARNS("Window") << "Current BBP is OK falling back to that" << LL_ENDL;
					window_rect.right=width=dev_mode.dmPelsWidth;
					window_rect.bottom=height=dev_mode.dmPelsHeight;
					success = TRUE;
				}
				else
				{
					LL_WARNS("Window") << "Current BBP is BAD" << LL_ENDL;
					success = FALSE;
				}
			}
		}

		// If we found a good resolution, use it.
		if (success)
		{
			success = setDisplayResolution(width, height, BITS_PER_PIXEL, closest_refresh);
		}

		// Keep a copy of the actual current device mode in case we minimize 
		// and change the screen resolution.   JC
		EnumDisplaySettings(NULL, ENUM_CURRENT_SETTINGS, &dev_mode);

		// If it failed, we don't want to run fullscreen
		if (success)
		{
			mFullscreen = TRUE;
			mFullscreenWidth   = dev_mode.dmPelsWidth;
			mFullscreenHeight  = dev_mode.dmPelsHeight;
			mFullscreenBits    = dev_mode.dmBitsPerPel;
			mFullscreenRefresh = dev_mode.dmDisplayFrequency;

			LL_INFOS("Window") << "Running at " << dev_mode.dmPelsWidth
				<< "x"   << dev_mode.dmPelsHeight
				<< "x"   << dev_mode.dmBitsPerPel
				<< " @ " << dev_mode.dmDisplayFrequency
				<< LL_ENDL;
		}
		else
		{
			mFullscreen = FALSE;
			mFullscreenWidth   = -1;
			mFullscreenHeight  = -1;
			mFullscreenBits    = -1;
			mFullscreenRefresh = -1;

			std::map<std::string,std::string> args;
			args["[WIDTH]"] = llformat("%d", width);
			args["[HEIGHT]"] = llformat ("%d", height);
			OSMessageBox(mCallbacks->translateString("MBFullScreenErr", args),
				mCallbacks->translateString("MBError"), OSMB_OK);
		}
	}

	// TODO: add this after resolving _WIN32_WINNT issue
	//	if (!fullscreen)
	//	{
	//		TRACKMOUSEEVENT track_mouse_event;
	//		track_mouse_event.cbSize = sizeof( TRACKMOUSEEVENT );
	//		track_mouse_event.dwFlags = TME_LEAVE;
	//		track_mouse_event.hwndTrack = mWindowHandle;
	//		track_mouse_event.dwHoverTime = HOVER_DEFAULT;
	//		TrackMouseEvent( &track_mouse_event ); 
	//	}


	//-----------------------------------------------------------------------
	// Create GL drawing context
	//-----------------------------------------------------------------------
	LLCoordScreen windowPos(x,y);
	LLCoordScreen windowSize(window_rect.right - window_rect.left,
							 window_rect.bottom - window_rect.top);
	if (!switchContext(mFullscreen, windowSize, TRUE, &windowPos))
	{
		return;
	}
	
	//start with arrow cursor
	//initCursors();
	initCursors(useLegacyCursors); // <FS:LO> Legacy cursor setting from main program
	setCursor( UI_CURSOR_ARROW );

	// Initialize (boot strap) the Language text input management,
	// based on the system's (or user's) default settings.
	allowLanguageTextInput(NULL, FALSE);
}


LLWindowWin32::~LLWindowWin32()
{
	delete mDragDrop;

	delete [] mWindowTitle;
	mWindowTitle = NULL;

	delete [] mSupportedResolutions;
	mSupportedResolutions = NULL;

	delete [] mWindowClassName;
	mWindowClassName = NULL;
}

void LLWindowWin32::show()
{
	ShowWindow(mWindowHandle, SW_SHOW);
	SetForegroundWindow(mWindowHandle);
	SetFocus(mWindowHandle);
}

void LLWindowWin32::hide()
{
	setMouseClipping(FALSE);
	ShowWindow(mWindowHandle, SW_HIDE);
}

//virtual
void LLWindowWin32::minimize()
{
	setMouseClipping(FALSE);
	showCursor();
	ShowWindow(mWindowHandle, SW_MINIMIZE);
}

//virtual
void LLWindowWin32::restore()
{
	ShowWindow(mWindowHandle, SW_RESTORE);
	SetForegroundWindow(mWindowHandle);
	SetFocus(mWindowHandle);
}


// close() destroys all OS-specific code associated with a window.
// Usually called from LLWindowManager::destroyWindow()
void LLWindowWin32::close()
{
	LL_DEBUGS("Window") << "Closing LLWindowWin32" << LL_ENDL;
	// Is window is already closed?
	if (!mWindowHandle)
	{
		return;
	}

	mDragDrop->reset();

	// Make sure cursor is visible and we haven't mangled the clipping state.
	setMouseClipping(FALSE);
	showCursor();

	// Go back to screen mode written in the registry.
	if (mFullscreen)
	{
		resetDisplayResolution();
	}

	// Clean up remaining GL state
	LL_DEBUGS("Window") << "Shutting down GL" << LL_ENDL;
	gGLManager.shutdownGL();

	LL_DEBUGS("Window") << "Releasing Context" << LL_ENDL;
	if (mhRC)
	{
		if (!wglMakeCurrent(NULL, NULL))
		{
			LL_WARNS("Window") << "Release of DC and RC failed" << LL_ENDL;
		}

		if (!wglDeleteContext(mhRC))
		{
			LL_WARNS("Window") << "Release of rendering context failed" << LL_ENDL;
		}

		mhRC = NULL;
	}

	// Restore gamma to the system values.
	restoreGamma();

	if (mhDC && !ReleaseDC(mWindowHandle, mhDC))
	{
		LL_WARNS("Window") << "Release of mhDC failed" << LL_ENDL;
		mhDC = NULL;
	}

	LL_DEBUGS("Window") << "Destroying Window" << LL_ENDL;
	
	// Don't process events in our mainWindowProc any longer.
	SetWindowLongPtr(mWindowHandle, GWLP_USERDATA, NULL);

	// Make sure we don't leave a blank toolbar button.
	ShowWindow(mWindowHandle, SW_HIDE);

	// This causes WM_DESTROY to be sent *immediately*
	if (!DestroyWindow(mWindowHandle))
	{
		OSMessageBox(mCallbacks->translateString("MBDestroyWinFailed"),
			mCallbacks->translateString("MBShutdownErr"),
			OSMB_OK);
	}

	mWindowHandle = NULL;
}

BOOL LLWindowWin32::isValid()
{
	return (mWindowHandle != NULL);
}

BOOL LLWindowWin32::getVisible()
{
	return (mWindowHandle && IsWindowVisible(mWindowHandle));
}

BOOL LLWindowWin32::getMinimized()
{
	return (mWindowHandle && IsIconic(mWindowHandle));
}

BOOL LLWindowWin32::getMaximized()
{
	return (mWindowHandle && IsZoomed(mWindowHandle));
}

BOOL LLWindowWin32::maximize()
{
	BOOL success = FALSE;
	if (!mWindowHandle) return success;

	WINDOWPLACEMENT placement;
	placement.length = sizeof(WINDOWPLACEMENT);

	success = GetWindowPlacement(mWindowHandle, &placement);
	if (!success) return success;

	placement.showCmd = SW_MAXIMIZE;

	success = SetWindowPlacement(mWindowHandle, &placement);
	return success;
}

BOOL LLWindowWin32::getFullscreen()
{
	return mFullscreen;
}

BOOL LLWindowWin32::getPosition(LLCoordScreen *position)
{
	RECT window_rect;

	if (!mWindowHandle ||
		!GetWindowRect(mWindowHandle, &window_rect) ||
		NULL == position)
	{
		return FALSE;
	}

	position->mX = window_rect.left;
	position->mY = window_rect.top;
	return TRUE;
}

BOOL LLWindowWin32::getSize(LLCoordScreen *size)
{
	RECT window_rect;

	if (!mWindowHandle ||
		!GetWindowRect(mWindowHandle, &window_rect) ||
		NULL == size)
	{
		return FALSE;
	}

	size->mX = window_rect.right - window_rect.left;
	size->mY = window_rect.bottom - window_rect.top;
	return TRUE;
}

BOOL LLWindowWin32::getSize(LLCoordWindow *size)
{
	RECT client_rect;

	if (!mWindowHandle ||
		!GetClientRect(mWindowHandle, &client_rect) ||
		NULL == size)
	{
		return FALSE;
	}

	size->mX = client_rect.right - client_rect.left;
	size->mY = client_rect.bottom - client_rect.top;
	return TRUE;
}

BOOL LLWindowWin32::setPosition(const LLCoordScreen position)
{
	LLCoordScreen size;

	if (!mWindowHandle)
	{
		return FALSE;
	}
	getSize(&size);
	moveWindow(position, size);
	return TRUE;
}

BOOL LLWindowWin32::setSizeImpl(const LLCoordScreen size)
{
	LLCoordScreen position;

	getPosition(&position);
	if (!mWindowHandle)
	{
		return FALSE;
	}

	WINDOWPLACEMENT placement;
	placement.length = sizeof(WINDOWPLACEMENT);

	if (!GetWindowPlacement(mWindowHandle, &placement)) return FALSE;

	placement.showCmd = SW_RESTORE;

	if (!SetWindowPlacement(mWindowHandle, &placement)) return FALSE;

	moveWindow(position, size);
	return TRUE;
}

BOOL LLWindowWin32::setSizeImpl(const LLCoordWindow size)
{
	RECT window_rect = {0, 0, size.mX, size.mY };
	DWORD dw_ex_style = WS_EX_APPWINDOW | WS_EX_WINDOWEDGE;
	DWORD dw_style = WS_OVERLAPPEDWINDOW;

	AdjustWindowRectEx(&window_rect, dw_style, FALSE, dw_ex_style);

	return setSizeImpl(LLCoordScreen(window_rect.right - window_rect.left, window_rect.bottom - window_rect.top));
}

// changing fullscreen resolution
BOOL LLWindowWin32::switchContext(BOOL fullscreen, const LLCoordScreen &size, BOOL disable_vsync, const LLCoordScreen * const posp)
{
	GLuint	pixel_format;
	DEVMODE dev_mode;
	::ZeroMemory(&dev_mode, sizeof(DEVMODE));
	dev_mode.dmSize = sizeof(DEVMODE);
	DWORD	current_refresh;
	DWORD	dw_ex_style;
	DWORD	dw_style;
	RECT	window_rect = {0, 0, 0, 0};
	S32 width = size.mX;
	S32 height = size.mY;
	BOOL auto_show = FALSE;

	if (mhRC)	
	{
		auto_show = TRUE;
		resetDisplayResolution();
	}

	if (EnumDisplaySettings(NULL, ENUM_CURRENT_SETTINGS, &dev_mode))
	{
		current_refresh = dev_mode.dmDisplayFrequency;
	}
	else
	{
		current_refresh = 60;
	}

	gGLManager.shutdownGL();
	//destroy gl context
	if (mhRC)
	{
		if (!wglMakeCurrent(NULL, NULL))
		{
			LL_WARNS("Window") << "Release of DC and RC failed" << LL_ENDL;
		}

		if (!wglDeleteContext(mhRC))
		{
			LL_WARNS("Window") << "Release of rendering context failed" << LL_ENDL;
		}

		mhRC = NULL;
	}

	if (fullscreen)
	{
		mFullscreen = TRUE;
		BOOL success = FALSE;
		DWORD closest_refresh = 0;

		for (S32 mode_num = 0;; mode_num++)
		{
			if (!EnumDisplaySettings(NULL, mode_num, &dev_mode))
			{
				break;
			}

			if (dev_mode.dmPelsWidth == width &&
				dev_mode.dmPelsHeight == height &&
				dev_mode.dmBitsPerPel == BITS_PER_PIXEL)
			{
				success = TRUE;
				if ((dev_mode.dmDisplayFrequency - current_refresh)
					< (closest_refresh - current_refresh))
				{
					closest_refresh = dev_mode.dmDisplayFrequency;
				}
			}
		}

		if (closest_refresh == 0)
		{
			LL_WARNS("Window") << "Couldn't find display mode " << width << " by " << height << " at " << BITS_PER_PIXEL << " bits per pixel" << LL_ENDL;
			return FALSE;
		}

		// If we found a good resolution, use it.
		if (success)
		{
			success = setDisplayResolution(width, height, BITS_PER_PIXEL, closest_refresh);
		}

		// Keep a copy of the actual current device mode in case we minimize 
		// and change the screen resolution.   JC
		EnumDisplaySettings(NULL, ENUM_CURRENT_SETTINGS, &dev_mode);

		if (success)
		{
			mFullscreen = TRUE;
			mFullscreenWidth   = dev_mode.dmPelsWidth;
			mFullscreenHeight  = dev_mode.dmPelsHeight;
			mFullscreenBits    = dev_mode.dmBitsPerPel;
			mFullscreenRefresh = dev_mode.dmDisplayFrequency;

			LL_INFOS("Window") << "Running at " << dev_mode.dmPelsWidth
				<< "x"   << dev_mode.dmPelsHeight
				<< "x"   << dev_mode.dmBitsPerPel
				<< " @ " << dev_mode.dmDisplayFrequency
				<< LL_ENDL;

			window_rect.left = (long) 0;
			window_rect.right = (long) width;			// Windows GDI rects don't include rightmost pixel
			window_rect.top = (long) 0;
			window_rect.bottom = (long) height;
			dw_ex_style = WS_EX_APPWINDOW;
			dw_style = WS_POPUP;

			// Move window borders out not to cover window contents.
			// This converts client rect to window rect, i.e. expands it by the window border size.
			AdjustWindowRectEx(&window_rect, dw_style, FALSE, dw_ex_style);
		}
		// If it failed, we don't want to run fullscreen
		else
		{
			mFullscreen = FALSE;
			mFullscreenWidth   = -1;
			mFullscreenHeight  = -1;
			mFullscreenBits    = -1;
			mFullscreenRefresh = -1;

			LL_INFOS("Window") << "Unable to run fullscreen at " << width << "x" << height << LL_ENDL;
			return FALSE;
		}
	}
	else
	{
		mFullscreen = FALSE;
		window_rect.left = (long) (posp ? posp->mX : 0);
		window_rect.right = (long) width + window_rect.left;			// Windows GDI rects don't include rightmost pixel
		window_rect.top = (long) (posp ? posp->mY : 0);
		window_rect.bottom = (long) height + window_rect.top;
		// Window with an edge
		dw_ex_style = WS_EX_APPWINDOW | WS_EX_WINDOWEDGE;
		dw_style = WS_OVERLAPPEDWINDOW;
	}


	// don't post quit messages when destroying old windows
	mPostQuit = FALSE;

	// create window
	DestroyWindow(mWindowHandle);
	mWindowHandle = CreateWindowEx(dw_ex_style,
		mWindowClassName,
		mWindowTitle,
		WS_CLIPSIBLINGS | WS_CLIPCHILDREN | dw_style,
		window_rect.left,								// x pos
		window_rect.top,								// y pos
		window_rect.right - window_rect.left,			// width
		window_rect.bottom - window_rect.top,			// height
		NULL,
		NULL,
		mhInstance,
		NULL);

	if (mWindowHandle)
	{
		LL_INFOS("Window") << "window is created." << LL_ENDL ;
	}
	else
	{
		LL_WARNS("Window") << "Window creation failed, code: " << GetLastError() << LL_ENDL;
	}

	//-----------------------------------------------------------------------
	// Create GL drawing context
	//-----------------------------------------------------------------------
	static PIXELFORMATDESCRIPTOR pfd =
	{
		sizeof(PIXELFORMATDESCRIPTOR), 
			1,
			PFD_DRAW_TO_WINDOW | PFD_SUPPORT_OPENGL | PFD_DOUBLEBUFFER, 
			PFD_TYPE_RGBA,
			BITS_PER_PIXEL,
			0, 0, 0, 0, 0, 0,	// RGB bits and shift, unused
			8,					// alpha bits
			0,					// alpha shift
			0,					// accum bits
			0, 0, 0, 0,			// accum RGBA
			24,					// depth bits
			8,					// stencil bits, avi added for stencil test
			0,
			PFD_MAIN_PLANE,
			0,
			0, 0, 0
	};

	if (!(mhDC = GetDC(mWindowHandle)))
	{
		close();
		OSMessageBox(mCallbacks->translateString("MBDevContextErr"),
			mCallbacks->translateString("MBError"), OSMB_OK);
		return FALSE;
	}

	LL_INFOS("Window") << "Device context retrieved." << LL_ENDL ;

	if (!(pixel_format = ChoosePixelFormat(mhDC, &pfd)))
	{
		close();
		OSMessageBox(mCallbacks->translateString("MBPixelFmtErr"),
			mCallbacks->translateString("MBError"), OSMB_OK);
		return FALSE;
	}

	LL_INFOS("Window") << "Pixel format chosen." << LL_ENDL ;

	// Verify what pixel format we actually received.
	if (!DescribePixelFormat(mhDC, pixel_format, sizeof(PIXELFORMATDESCRIPTOR),
		&pfd))
	{
		close();
		OSMessageBox(mCallbacks->translateString("MBPixelFmtDescErr"),
			mCallbacks->translateString("MBError"), OSMB_OK);
		return FALSE;
	}

	// (EXP-1765) dump pixel data to see if there is a pattern that leads to unreproducible crash
	LL_INFOS("Window") << "--- begin pixel format dump ---" << LL_ENDL ;
	LL_INFOS("Window") << "pixel_format is " << pixel_format << LL_ENDL ;
	LL_INFOS("Window") << "pfd.nSize:            " << pfd.nSize << LL_ENDL ;
	LL_INFOS("Window") << "pfd.nVersion:         " << pfd.nVersion << LL_ENDL ;
	LL_INFOS("Window") << "pfd.dwFlags:          0x" << std::hex << pfd.dwFlags << std::dec << LL_ENDL ;
	LL_INFOS("Window") << "pfd.iPixelType:       " << (int)pfd.iPixelType << LL_ENDL ;
	LL_INFOS("Window") << "pfd.cColorBits:       " << (int)pfd.cColorBits << LL_ENDL ;
	LL_INFOS("Window") << "pfd.cRedBits:         " << (int)pfd.cRedBits << LL_ENDL ;
	LL_INFOS("Window") << "pfd.cRedShift:        " << (int)pfd.cRedShift << LL_ENDL ;
	LL_INFOS("Window") << "pfd.cGreenBits:       " << (int)pfd.cGreenBits << LL_ENDL ;
	LL_INFOS("Window") << "pfd.cGreenShift:      " << (int)pfd.cGreenShift << LL_ENDL ;
	LL_INFOS("Window") << "pfd.cBlueBits:        " << (int)pfd.cBlueBits << LL_ENDL ;
	LL_INFOS("Window") << "pfd.cBlueShift:       " << (int)pfd.cBlueShift << LL_ENDL ;
	LL_INFOS("Window") << "pfd.cAlphaBits:       " << (int)pfd.cAlphaBits << LL_ENDL ;
	LL_INFOS("Window") << "pfd.cAlphaShift:      " << (int)pfd.cAlphaShift << LL_ENDL ;
	LL_INFOS("Window") << "pfd.cAccumBits:       " << (int)pfd.cAccumBits << LL_ENDL ;
	LL_INFOS("Window") << "pfd.cAccumRedBits:    " << (int)pfd.cAccumRedBits << LL_ENDL ;
	LL_INFOS("Window") << "pfd.cAccumGreenBits:  " << (int)pfd.cAccumGreenBits << LL_ENDL ;
	LL_INFOS("Window") << "pfd.cAccumBlueBits:   " << (int)pfd.cAccumBlueBits << LL_ENDL ;
	LL_INFOS("Window") << "pfd.cAccumAlphaBits:  " << (int)pfd.cAccumAlphaBits << LL_ENDL ;
	LL_INFOS("Window") << "pfd.cDepthBits:       " << (int)pfd.cDepthBits << LL_ENDL ;
	LL_INFOS("Window") << "pfd.cStencilBits:     " << (int)pfd.cStencilBits << LL_ENDL ;
	LL_INFOS("Window") << "pfd.cAuxBuffers:      " << (int)pfd.cAuxBuffers << LL_ENDL ;
	LL_INFOS("Window") << "pfd.iLayerType:       " << (int)pfd.iLayerType << LL_ENDL ;
	LL_INFOS("Window") << "pfd.bReserved:        " << (int)pfd.bReserved << LL_ENDL ;
	LL_INFOS("Window") << "pfd.dwLayerMask:      " << pfd.dwLayerMask << LL_ENDL ;
	LL_INFOS("Window") << "pfd.dwVisibleMask:    " << pfd.dwVisibleMask << LL_ENDL ;
	LL_INFOS("Window") << "pfd.dwDamageMask:     " << pfd.dwDamageMask << LL_ENDL ;
	LL_INFOS("Window") << "--- end pixel format dump ---" << LL_ENDL ;

	if (pfd.cColorBits < 32)
	{
		close();
		OSMessageBox(mCallbacks->translateString("MBTrueColorWindow"),
			mCallbacks->translateString("MBError"), OSMB_OK);
		return FALSE;
	}

	if (pfd.cAlphaBits < 8)
	{
		close();
		OSMessageBox(mCallbacks->translateString("MBAlpha"),
			mCallbacks->translateString("MBError"), OSMB_OK);
		return FALSE;
	}

	if (!SetPixelFormat(mhDC, pixel_format, &pfd))
	{
		close();
		OSMessageBox(mCallbacks->translateString("MBPixelFmtSetErr"),
			mCallbacks->translateString("MBError"), OSMB_OK);
		return FALSE;
	}


	if (!(mhRC = SafeCreateContext(mhDC)))
	{
		close();
		OSMessageBox(mCallbacks->translateString("MBGLContextErr"),
			mCallbacks->translateString("MBError"), OSMB_OK);
		return FALSE;
	}
		
	if (!wglMakeCurrent(mhDC, mhRC))
	{
		close();
		OSMessageBox(mCallbacks->translateString("MBGLContextActErr"),
			mCallbacks->translateString("MBError"), OSMB_OK);
		return FALSE;
	}

	LL_INFOS("Window") << "Drawing context is created." << LL_ENDL ;

	gGLManager.initWGL();
	
	if (wglChoosePixelFormatARB)
	{
		// OK, at this point, use the ARB wglChoosePixelFormatsARB function to see if we
		// can get exactly what we want.
		GLint attrib_list[256];
		S32 cur_attrib = 0;

		attrib_list[cur_attrib++] = WGL_DEPTH_BITS_ARB;
		attrib_list[cur_attrib++] = 24;

		attrib_list[cur_attrib++] = WGL_STENCIL_BITS_ARB;
		attrib_list[cur_attrib++] = 8;

		attrib_list[cur_attrib++] = WGL_DRAW_TO_WINDOW_ARB;
		attrib_list[cur_attrib++] = GL_TRUE;

		attrib_list[cur_attrib++] = WGL_ACCELERATION_ARB;
		attrib_list[cur_attrib++] = WGL_FULL_ACCELERATION_ARB;

		attrib_list[cur_attrib++] = WGL_SUPPORT_OPENGL_ARB;
		attrib_list[cur_attrib++] = GL_TRUE;

		attrib_list[cur_attrib++] = WGL_DOUBLE_BUFFER_ARB;
		attrib_list[cur_attrib++] = GL_TRUE;

		attrib_list[cur_attrib++] = WGL_COLOR_BITS_ARB;
		attrib_list[cur_attrib++] = 24;

		attrib_list[cur_attrib++] = WGL_ALPHA_BITS_ARB;
		attrib_list[cur_attrib++] = 8;

		U32 end_attrib = 0;
		if (mFSAASamples > 0)
		{
			end_attrib = cur_attrib;
			attrib_list[cur_attrib++] = WGL_SAMPLE_BUFFERS_ARB;
			attrib_list[cur_attrib++] = GL_TRUE;

			attrib_list[cur_attrib++] = WGL_SAMPLES_ARB;
			attrib_list[cur_attrib++] = mFSAASamples;
		}

		// End the list
		attrib_list[cur_attrib++] = 0;

		GLint pixel_formats[256];
		U32 num_formats = 0;

		// First we try and get a 32 bit depth pixel format
		BOOL result = wglChoosePixelFormatARB(mhDC, attrib_list, NULL, 256, pixel_formats, &num_formats);
		
		while(!result && mFSAASamples > 0) 
		{
			LL_WARNS() << "FSAASamples: " << mFSAASamples << " not supported." << LL_ENDL ;

			mFSAASamples /= 2 ; //try to decrease sample pixel number until to disable anti-aliasing
			if(mFSAASamples < 2)
			{
				mFSAASamples = 0 ;
			}

			if (mFSAASamples > 0)
			{
				attrib_list[end_attrib + 3] = mFSAASamples;
			}
			else
			{
				cur_attrib = end_attrib ;
				end_attrib = 0 ;
				attrib_list[cur_attrib++] = 0 ; //end
			}
			result = wglChoosePixelFormatARB(mhDC, attrib_list, NULL, 256, pixel_formats, &num_formats);

			if(result)
			{
				LL_WARNS() << "Only support FSAASamples: " << mFSAASamples << LL_ENDL ;
			}
		}

		if (!result)
		{
			LL_WARNS() << "mFSAASamples: " << mFSAASamples << LL_ENDL ;

			close();
			show_window_creation_error("Error after wglChoosePixelFormatARB 32-bit");
			return FALSE;
		}

		if (!num_formats)
		{
			if (end_attrib > 0)
			{
				LL_INFOS("Window") << "No valid pixel format for " << mFSAASamples << "x anti-aliasing." << LL_ENDL;
				attrib_list[end_attrib] = 0;

				BOOL result = wglChoosePixelFormatARB(mhDC, attrib_list, NULL, 256, pixel_formats, &num_formats);
				if (!result)
				{
					close();
					show_window_creation_error("Error after wglChoosePixelFormatARB 32-bit no AA");
					return FALSE;
				}
			}

			if (!num_formats)
			{
				LL_INFOS("Window") << "No 32 bit z-buffer, trying 24 bits instead" << LL_ENDL;
				// Try 24-bit format
				attrib_list[1] = 24;
				BOOL result = wglChoosePixelFormatARB(mhDC, attrib_list, NULL, 256, pixel_formats, &num_formats);
				if (!result)
				{
					close();
					show_window_creation_error("Error after wglChoosePixelFormatARB 24-bit");
					return FALSE;
				}

				if (!num_formats)
				{
					LL_WARNS("Window") << "Couldn't get 24 bit z-buffer,trying 16 bits instead!" << LL_ENDL;
					attrib_list[1] = 16;
					BOOL result = wglChoosePixelFormatARB(mhDC, attrib_list, NULL, 256, pixel_formats, &num_formats);
					if (!result || !num_formats)
					{
						close();
						show_window_creation_error("Error after wglChoosePixelFormatARB 16-bit");
						return FALSE;
					}
				}
			}

			LL_INFOS("Window") << "Choosing pixel formats: " << num_formats << " pixel formats returned" << LL_ENDL;
		}

		LL_INFOS("Window") << "pixel formats done." << LL_ENDL ;

		S32 swap_method = 0;
		S32 cur_format = num_formats-1;
		GLint swap_query = WGL_SWAP_METHOD_ARB;

		BOOL found_format = FALSE;

		while (!found_format && wglGetPixelFormatAttribivARB(mhDC, pixel_format, 0, 1, &swap_query, &swap_method))
		{
			if (swap_method == WGL_SWAP_UNDEFINED_ARB || cur_format <= 0)
			{
				found_format = TRUE;
			}
			else
			{
				--cur_format;
			}
		}
		
		pixel_format = pixel_formats[cur_format];
		
		if (mhDC != 0)											// Does The Window Have A Device Context?
		{
			wglMakeCurrent(mhDC, 0);							// Set The Current Active Rendering Context To Zero
			if (mhRC != 0)										// Does The Window Have A Rendering Context?
			{
				wglDeleteContext (mhRC);							// Release The Rendering Context
				mhRC = 0;										// Zero The Rendering Context

			}
			ReleaseDC (mWindowHandle, mhDC);						// Release The Device Context
			mhDC = 0;											// Zero The Device Context
		}
		DestroyWindow (mWindowHandle);									// Destroy The Window
		

		mWindowHandle = CreateWindowEx(dw_ex_style,
			mWindowClassName,
			mWindowTitle,
			WS_CLIPSIBLINGS | WS_CLIPCHILDREN | dw_style,
			window_rect.left,								// x pos
			window_rect.top,								// y pos
			window_rect.right - window_rect.left,			// width
			window_rect.bottom - window_rect.top,			// height
			NULL,
			NULL,
			mhInstance,
			NULL);


		if (mWindowHandle)
		{
			LL_INFOS("Window") << "recreate window done." << LL_ENDL ;
		}
		else
		{
			// Note: if value is NULL GetDC retrieves the DC for the entire screen.
			LL_WARNS("Window") << "Window recreation failed, code: " << GetLastError() << LL_ENDL;
		}

		if (!(mhDC = GetDC(mWindowHandle)))
		{
			close();
			OSMessageBox(mCallbacks->translateString("MBDevContextErr"), mCallbacks->translateString("MBError"), OSMB_OK);
			return FALSE;
		}

		if (!SetPixelFormat(mhDC, pixel_format, &pfd))
		{
			close();
			OSMessageBox(mCallbacks->translateString("MBPixelFmtSetErr"),
				mCallbacks->translateString("MBError"), OSMB_OK);
			return FALSE;
		}

		if (wglGetPixelFormatAttribivARB(mhDC, pixel_format, 0, 1, &swap_query, &swap_method))
		{
			switch (swap_method)
			{
			case WGL_SWAP_EXCHANGE_ARB:
				mSwapMethod = SWAP_METHOD_EXCHANGE;
				LL_DEBUGS("Window") << "Swap Method: Exchange" << LL_ENDL;
				break;
			case WGL_SWAP_COPY_ARB:
				mSwapMethod = SWAP_METHOD_COPY;
				LL_DEBUGS("Window") << "Swap Method: Copy" << LL_ENDL;
				break;
			case WGL_SWAP_UNDEFINED_ARB:
				mSwapMethod = SWAP_METHOD_UNDEFINED;
				LL_DEBUGS("Window") << "Swap Method: Undefined" << LL_ENDL;
				break;
			default:
				mSwapMethod = SWAP_METHOD_UNDEFINED;
				LL_DEBUGS("Window") << "Swap Method: Unknown" << LL_ENDL;
				break;
			}
		}		
	}
	else
	{
		LL_WARNS("Window") << "No wgl_ARB_pixel_format extension, using default ChoosePixelFormat!" << LL_ENDL;
	}

	// Verify what pixel format we actually received.
	if (!DescribePixelFormat(mhDC, pixel_format, sizeof(PIXELFORMATDESCRIPTOR),
		&pfd))
	{
		close();
		OSMessageBox(mCallbacks->translateString("MBPixelFmtDescErr"), mCallbacks->translateString("MBError"), OSMB_OK);
		return FALSE;
	}

	LL_INFOS("Window") << "GL buffer: Color Bits " << S32(pfd.cColorBits) 
		<< " Alpha Bits " << S32(pfd.cAlphaBits)
		<< " Depth Bits " << S32(pfd.cDepthBits) 
		<< LL_ENDL;

	// make sure we have 32 bits per pixel
	if (pfd.cColorBits < 32 || GetDeviceCaps(mhDC, BITSPIXEL) < 32)
	{
		close();
		OSMessageBox(mCallbacks->translateString("MBTrueColorWindow"), mCallbacks->translateString("MBError"), OSMB_OK);
		return FALSE;
	}

	if (pfd.cAlphaBits < 8)
	{
		close();
		OSMessageBox(mCallbacks->translateString("MBAlpha"), mCallbacks->translateString("MBError"), OSMB_OK);
		return FALSE;
	}

	mhRC = 0;
	if (wglCreateContextAttribsARB)
	{ //attempt to create a specific versioned context
		S32 attribs[] = 
		{ //start at 4.2
			WGL_CONTEXT_MAJOR_VERSION_ARB, 4,
			WGL_CONTEXT_MINOR_VERSION_ARB, 2,
			WGL_CONTEXT_PROFILE_MASK_ARB,  LLRender::sGLCoreProfile ? WGL_CONTEXT_CORE_PROFILE_BIT_ARB : WGL_CONTEXT_COMPATIBILITY_PROFILE_BIT_ARB,
			WGL_CONTEXT_FLAGS_ARB, gDebugGL ? WGL_CONTEXT_DEBUG_BIT_ARB : 0,
			0
		};

		bool done = false;
		while (!done)
		{
			mhRC = wglCreateContextAttribsARB(mhDC, mhRC, attribs);

			if (!mhRC)
			{
				if (attribs[3] > 0)
				{ //decrement minor version
					attribs[3]--;
				}
				else if (attribs[1] > 3)
				{ //decrement major version and start minor version over at 3
					attribs[1]--;
					attribs[3] = 3;
				}
				else
				{ //we reached 3.0 and still failed, bail out
					done = true;
				}
			}
			else
			{
				LL_INFOS() << "Created OpenGL " << llformat("%d.%d", attribs[1], attribs[3]) << 
					(LLRender::sGLCoreProfile ? " core" : " compatibility") << " context." << LL_ENDL;
				done = true;

				if (LLRender::sGLCoreProfile)
				{
					LLGLSLShader::sNoFixedFunction = true;
				}
			}
		}
	}

	if (!mhRC && !(mhRC = wglCreateContext(mhDC)))
	{
		close();
		OSMessageBox(mCallbacks->translateString("MBGLContextErr"), mCallbacks->translateString("MBError"), OSMB_OK);
		return FALSE;
	}

	if (!wglMakeCurrent(mhDC, mhRC))
	{
		close();
		OSMessageBox(mCallbacks->translateString("MBGLContextActErr"), mCallbacks->translateString("MBError"), OSMB_OK);
		return FALSE;
	}

	if (!gGLManager.initGL())
	{
		close();
		OSMessageBox(mCallbacks->translateString("MBVideoDrvErr"), mCallbacks->translateString("MBError"), OSMB_OK);
		return FALSE;
	}
	
	// Disable vertical sync for swap
	if (disable_vsync && wglSwapIntervalEXT)
	{
		LL_DEBUGS("Window") << "Disabling vertical sync" << LL_ENDL;
		wglSwapIntervalEXT(0);
	}
	else
	{
		LL_DEBUGS("Window") << "Keeping vertical sync" << LL_ENDL;
	}

	SetWindowLongPtr(mWindowHandle, GWLP_USERDATA, (LONG_PTR)this);

	// register this window as handling drag/drop events from the OS
	DragAcceptFiles( mWindowHandle, TRUE );

	mDragDrop->init( mWindowHandle );
	
	//register joystick timer callback
	SetTimer( mWindowHandle, 0, 1000 / 30, NULL ); // 30 fps timer

	// ok to post quit messages now
	mPostQuit = TRUE;

	if (auto_show)
	{
		show();
		glClearColor(0.0f, 0.0f, 0.0f, 0.f);
		glClear(GL_COLOR_BUFFER_BIT);
		swapBuffers();
	}

	return TRUE;
}

void LLWindowWin32::moveWindow( const LLCoordScreen& position, const LLCoordScreen& size )
{
	if( mIsMouseClipping )
	{
		RECT client_rect_in_screen_space;
		if( getClientRectInScreenSpace( &client_rect_in_screen_space ) )
		{
			ClipCursor( &client_rect_in_screen_space );
		}
	}

	// if the window was already maximized, MoveWindow seems to still set the maximized flag even if
	// the window is smaller than maximized.
	// So we're going to do a restore first (which is a ShowWindow call) (SL-44655).

	// THIS CAUSES DEV-15484 and DEV-15949 
	//ShowWindow(mWindowHandle, SW_RESTORE);
	// NOW we can call MoveWindow
	MoveWindow(mWindowHandle, position.mX, position.mY, size.mX, size.mY, TRUE);
}

BOOL LLWindowWin32::setCursorPosition(const LLCoordWindow position)
{
	mMousePositionModified = TRUE;
	if (!mWindowHandle)
	{
		return FALSE;
	}


	// Inform the application of the new mouse position (needed for per-frame
	// hover/picking to function).
	mCallbacks->handleMouseMove(this, position.convert(), (MASK)0);
	
	// DEV-18951 VWR-8524 Camera moves wildly when alt-clicking.
	// Because we have preemptively notified the application of the new
	// mouse position via handleMouseMove() above, we need to clear out
	// any stale mouse move events.  RN/JC
	MSG msg;
	while (PeekMessage(&msg, NULL, WM_MOUSEMOVE, WM_MOUSEMOVE, PM_REMOVE))
	{ }

	LLCoordScreen screen_pos(position.convert());
	return ::SetCursorPos(screen_pos.mX, screen_pos.mY);
}

BOOL LLWindowWin32::getCursorPosition(LLCoordWindow *position)
{
	POINT cursor_point;

	if (!mWindowHandle 
		|| !GetCursorPos(&cursor_point)
		|| !position)
	{
		return FALSE;
	}

	*position = LLCoordScreen(cursor_point.x, cursor_point.y).convert();
	return TRUE;
}

void LLWindowWin32::hideCursor()
{
	while (ShowCursor(FALSE) >= 0)
	{
		// nothing, wait for cursor to push down
	}
	mCursorHidden = TRUE;
	mHideCursorPermanent = TRUE;
}

void LLWindowWin32::showCursor()
{
	// makes sure the cursor shows up
	while (ShowCursor(TRUE) < 0)
	{
		// do nothing, wait for cursor to pop out
	}
	mCursorHidden = FALSE;
	mHideCursorPermanent = FALSE;
}

void LLWindowWin32::showCursorFromMouseMove()
{
	if (!mHideCursorPermanent)
	{
		showCursor();
	}
}

void LLWindowWin32::hideCursorUntilMouseMove()
{
	if (!mHideCursorPermanent && mMouseVanish)
	{
		hideCursor();
		mHideCursorPermanent = FALSE;
	}
}

BOOL LLWindowWin32::isCursorHidden()
{
	return mCursorHidden;
}


HCURSOR LLWindowWin32::loadColorCursor(LPCTSTR name)
{
	return (HCURSOR)LoadImage(mhInstance,
							  name,
							  IMAGE_CURSOR,
							  0,	// default width
							  0,	// default height
							  LR_DEFAULTCOLOR);
}

//void LLWindowWin32::initCursors()
void LLWindowWin32::initCursors(BOOL useLegacyCursors) // <FS:LO> Legacy cursor setting from main program
{
	mCursor[ UI_CURSOR_ARROW ]		= LoadCursor(NULL, IDC_ARROW);
	mCursor[ UI_CURSOR_WAIT ]		= LoadCursor(NULL, IDC_WAIT);
	mCursor[ UI_CURSOR_HAND ]		= LoadCursor(NULL, IDC_HAND);
	mCursor[ UI_CURSOR_IBEAM ]		= LoadCursor(NULL, IDC_IBEAM);
	mCursor[ UI_CURSOR_CROSS ]		= LoadCursor(NULL, IDC_CROSS);
	mCursor[ UI_CURSOR_SIZENWSE ]	= LoadCursor(NULL, IDC_SIZENWSE);
	mCursor[ UI_CURSOR_SIZENESW ]	= LoadCursor(NULL, IDC_SIZENESW);
	mCursor[ UI_CURSOR_SIZEWE ]		= LoadCursor(NULL, IDC_SIZEWE);  
	mCursor[ UI_CURSOR_SIZENS ]		= LoadCursor(NULL, IDC_SIZENS);  
	mCursor[ UI_CURSOR_NO ]			= LoadCursor(NULL, IDC_NO);
	mCursor[ UI_CURSOR_WORKING ]	= LoadCursor(NULL, IDC_APPSTARTING); 

	HMODULE module = GetModuleHandle(NULL);
	mCursor[ UI_CURSOR_TOOLGRAB ]	= LoadCursor(module, TEXT("TOOLGRAB"));
	mCursor[ UI_CURSOR_TOOLLAND ]	= LoadCursor(module, TEXT("TOOLLAND"));
	mCursor[ UI_CURSOR_TOOLFOCUS ]	= LoadCursor(module, TEXT("TOOLFOCUS"));
	mCursor[ UI_CURSOR_TOOLCREATE ]	= LoadCursor(module, TEXT("TOOLCREATE"));
	mCursor[ UI_CURSOR_ARROWDRAG ]	= LoadCursor(module, TEXT("ARROWDRAG"));
	mCursor[ UI_CURSOR_ARROWCOPY ]	= LoadCursor(module, TEXT("ARROWCOPY"));
	mCursor[ UI_CURSOR_ARROWDRAGMULTI ]	= LoadCursor(module, TEXT("ARROWDRAGMULTI"));
	mCursor[ UI_CURSOR_ARROWCOPYMULTI ]	= LoadCursor(module, TEXT("ARROWCOPYMULTI"));
	mCursor[ UI_CURSOR_NOLOCKED ]	= LoadCursor(module, TEXT("NOLOCKED"));
	mCursor[ UI_CURSOR_ARROWLOCKED ]= LoadCursor(module, TEXT("ARROWLOCKED"));
	mCursor[ UI_CURSOR_GRABLOCKED ]	= LoadCursor(module, TEXT("GRABLOCKED"));
	mCursor[ UI_CURSOR_TOOLTRANSLATE ]	= LoadCursor(module, TEXT("TOOLTRANSLATE"));
	mCursor[ UI_CURSOR_TOOLROTATE ]	= LoadCursor(module, TEXT("TOOLROTATE")); 
	mCursor[ UI_CURSOR_TOOLSCALE ]	= LoadCursor(module, TEXT("TOOLSCALE"));
	mCursor[ UI_CURSOR_TOOLCAMERA ]	= LoadCursor(module, TEXT("TOOLCAMERA"));
	mCursor[ UI_CURSOR_TOOLPAN ]	= LoadCursor(module, TEXT("TOOLPAN"));
	mCursor[ UI_CURSOR_TOOLZOOMIN ] = LoadCursor(module, TEXT("TOOLZOOMIN"));
	mCursor[ UI_CURSOR_TOOLPICKOBJECT3 ] = LoadCursor(module, TEXT("TOOLPICKOBJECT3"));
	mCursor[ UI_CURSOR_PIPETTE ] = LoadCursor(module, TEXT("TOOLPIPETTE"));
	/*<FS:LO> Legacy cursor setting from main program
	mCursor[ UI_CURSOR_TOOLSIT ]	= LoadCursor(module, TEXT("TOOLSIT"));
	mCursor[ UI_CURSOR_TOOLBUY ]	= LoadCursor(module, TEXT("TOOLBUY"));
	mCursor[ UI_CURSOR_TOOLOPEN ]	= LoadCursor(module, TEXT("TOOLOPEN"));*/
	if (useLegacyCursors)
	{
		mCursor[ UI_CURSOR_TOOLSIT ]	= LoadCursor(module, TEXT("TOOLSIT-LEGACY"));
		mCursor[ UI_CURSOR_TOOLBUY ]	= LoadCursor(module, TEXT("TOOLBUY-LEGACY"));
		mCursor[ UI_CURSOR_TOOLOPEN ]	= LoadCursor(module, TEXT("TOOLOPEN-LEGACY"));
		mCursor[ UI_CURSOR_TOOLPAY ]	= LoadCursor(module, TEXT("TOOLPAY-LEGACY"));
	}
	else
	{
		mCursor[ UI_CURSOR_TOOLSIT ]	= LoadCursor(module, TEXT("TOOLSIT"));
		mCursor[ UI_CURSOR_TOOLBUY ]	= LoadCursor(module, TEXT("TOOLBUY"));
		mCursor[ UI_CURSOR_TOOLOPEN ]	= LoadCursor(module, TEXT("TOOLOPEN"));
		mCursor[ UI_CURSOR_TOOLPAY ]	= LoadCursor(module, TEXT("TOOLBUY"));
	}
	// </FS:LO>
	mCursor[ UI_CURSOR_TOOLPATHFINDING ]	= LoadCursor(module, TEXT("TOOLPATHFINDING"));
	mCursor[ UI_CURSOR_TOOLPATHFINDING_PATH_START_ADD ]	= LoadCursor(module, TEXT("TOOLPATHFINDINGPATHSTARTADD"));
	mCursor[ UI_CURSOR_TOOLPATHFINDING_PATH_START ]	= LoadCursor(module, TEXT("TOOLPATHFINDINGPATHSTART"));
	mCursor[ UI_CURSOR_TOOLPATHFINDING_PATH_END ]	= LoadCursor(module, TEXT("TOOLPATHFINDINGPATHEND"));
	mCursor[ UI_CURSOR_TOOLPATHFINDING_PATH_END_ADD ]	= LoadCursor(module, TEXT("TOOLPATHFINDINGPATHENDADD"));
	mCursor[ UI_CURSOR_TOOLNO ]	= LoadCursor(module, TEXT("TOOLNO"));

	// Color cursors
	mCursor[ UI_CURSOR_TOOLPLAY ]		= loadColorCursor(TEXT("TOOLPLAY"));
	mCursor[ UI_CURSOR_TOOLPAUSE ]		= loadColorCursor(TEXT("TOOLPAUSE"));
	mCursor[ UI_CURSOR_TOOLMEDIAOPEN ]	= loadColorCursor(TEXT("TOOLMEDIAOPEN"));

	// Note: custom cursors that are not found make LoadCursor() return NULL.
	for( S32 i = 0; i < UI_CURSOR_COUNT; i++ )
	{
		if( !mCursor[i] )
		{
			mCursor[i] = LoadCursor(NULL, IDC_ARROW);
		}
	}
}



void LLWindowWin32::updateCursor()
{
	if (mNextCursor == UI_CURSOR_ARROW
		&& mBusyCount > 0)
	{
		mNextCursor = UI_CURSOR_WORKING;
	}

	if( mCurrentCursor != mNextCursor )
	{
		mCurrentCursor = mNextCursor;
		SetCursor( mCursor[mNextCursor] );
	}
}

ECursorType LLWindowWin32::getCursor() const
{
	return mCurrentCursor;
}

void LLWindowWin32::captureMouse()
{
	SetCapture(mWindowHandle);
}

void LLWindowWin32::releaseMouse()
{
	// *NOTE:Mani ReleaseCapture will spawn new windows messages...
	// which will in turn call our MainWindowProc. It therefore requires
	// pausing *and more importantly resumption* of the mainlooptimeout...
	// just like DispatchMessage below.
	mCallbacks->handlePauseWatchdog(this);
	ReleaseCapture();
	mCallbacks->handleResumeWatchdog(this);
}


void LLWindowWin32::delayInputProcessing()
{
	mInputProcessingPaused = TRUE;
}

void LLWindowWin32::gatherInput()
{
	MSG		msg;
	int		msg_count = 0;

	while ((msg_count < MAX_MESSAGE_PER_UPDATE) && PeekMessage(&msg, NULL, 0, 0, PM_REMOVE))
	{
		mCallbacks->handlePingWatchdog(this, "Main:TranslateGatherInput");
		TranslateMessage(&msg);

		// turn watchdog off in here to not fail if windows is doing something wacky
		mCallbacks->handlePauseWatchdog(this);
		DispatchMessage(&msg);
		mCallbacks->handleResumeWatchdog(this);
		msg_count++;

		if ( mInputProcessingPaused )
		{
			break;
		}
		/* Attempted workaround for problem where typing fast and hitting
		   return would result in only part of the text being sent. JC

		BOOL key_posted = TranslateMessage(&msg);
		DispatchMessage(&msg);
		msg_count++;

		// If a key was translated, a WM_CHAR might have been posted to the end
		// of the event queue.  We need it immediately.
		if (key_posted && msg.message == WM_KEYDOWN)
		{
			if (PeekMessage(&msg, NULL, WM_CHAR, WM_CHAR, PM_REMOVE))
			{
				TranslateMessage(&msg);
				DispatchMessage(&msg);
				msg_count++;
			}
		}
		*/
		mCallbacks->handlePingWatchdog(this, "Main:AsyncCallbackGatherInput");
		// For async host by name support.  Really hacky.
		if (gAsyncMsgCallback && (LL_WM_HOST_RESOLVED == msg.message))
		{
			gAsyncMsgCallback(msg);
		}
	}

	mInputProcessingPaused = FALSE;

	updateCursor();

	// clear this once we've processed all mouse messages that might have occurred after
	// we slammed the mouse position
	mMousePositionModified = FALSE;
}

static LLTrace::BlockTimerStatHandle FTM_KEYHANDLER("Handle Keyboard");
static LLTrace::BlockTimerStatHandle FTM_MOUSEHANDLER("Handle Mouse");

LRESULT CALLBACK LLWindowWin32::mainWindowProc(HWND h_wnd, UINT u_msg, WPARAM w_param, LPARAM l_param)
{
	// Ignore clicks not originated in the client area, i.e. mouse-up events not preceded with a WM_LBUTTONDOWN.
	// This helps prevent avatar walking after maximizing the window by double-clicking the title bar.
	static bool sHandleLeftMouseUp = true;

	// Ignore the double click received right after activating app.
	// This is to avoid triggering double click teleport after returning focus (see MAINT-3786).
	static bool sHandleDoubleClick = true;

	LLWindowWin32 *window_imp = (LLWindowWin32 *)GetWindowLongPtr( h_wnd, GWLP_USERDATA );


	if (NULL != window_imp)
	{
		window_imp->mCallbacks->handleResumeWatchdog(window_imp);
		window_imp->mCallbacks->handlePingWatchdog(window_imp, "Main:StartWndProc");
		// Has user provided their own window callback?
		if (NULL != window_imp->mWndProc)
		{
			if (!window_imp->mWndProc(h_wnd, u_msg, w_param, l_param))
			{
				// user has handled window message
				return 0;
			}
		}

		window_imp->mCallbacks->handlePingWatchdog(window_imp, "Main:PreSwitchWndProc");
		
		// Juggle to make sure we can get negative positions for when
		// mouse is outside window.
		LLCoordWindow window_coord((S32)(S16)LOWORD(l_param), (S32)(S16)HIWORD(l_param));

		// This doesn't work, as LOWORD returns unsigned short.
		//LLCoordWindow window_coord(LOWORD(l_param), HIWORD(l_param));
		LLCoordGL gl_coord;

		// pass along extended flag in mask
		MASK mask = (l_param>>16 & KF_EXTENDED) ? MASK_EXTENDED : 0x0;
		BOOL eat_keystroke = TRUE;

		switch(u_msg)
		{
			RECT	update_rect;
			S32		update_width;
			S32		update_height;

		case WM_TIMER:
			window_imp->mCallbacks->handlePingWatchdog(window_imp, "Main:WM_TIMER");
			window_imp->mCallbacks->handleTimerEvent(window_imp);
			break;

		case WM_DEVICECHANGE:
			window_imp->mCallbacks->handlePingWatchdog(window_imp, "Main:WM_DEVICECHANGE");
			if (gDebugWindowProc)
			{
				LL_INFOS() << "  WM_DEVICECHANGE: wParam=" << w_param 
						<< "; lParam=" << l_param << LL_ENDL;
			}
			if (w_param == DBT_DEVNODES_CHANGED || w_param == DBT_DEVICEARRIVAL)
			{
				if (window_imp->mCallbacks->handleDeviceChange(window_imp))
				{
					return 0;
				}
			}
			break;

		case WM_PAINT:
			window_imp->mCallbacks->handlePingWatchdog(window_imp, "Main:WM_PAINT");
			GetUpdateRect(window_imp->mWindowHandle, &update_rect, FALSE);
			update_width = update_rect.right - update_rect.left + 1;
			update_height = update_rect.bottom - update_rect.top + 1;
			window_imp->mCallbacks->handlePaint(window_imp, update_rect.left, update_rect.top,
				update_width, update_height);
			break;
		case WM_PARENTNOTIFY:
			window_imp->mCallbacks->handlePingWatchdog(window_imp, "Main:WM_PARENTNOTIFY");
			u_msg = u_msg;
			break;

		case WM_SETCURSOR:
			// This message is sent whenever the cursor is moved in a window.
			// You need to set the appropriate cursor appearance.

			// Only take control of cursor over client region of window
			// This allows Windows(tm) to handle resize cursors, etc.
			window_imp->mCallbacks->handlePingWatchdog(window_imp, "Main:WM_SETCURSOR");
			if (LOWORD(l_param) == HTCLIENT)
			{
				SetCursor(window_imp->mCursor[ window_imp->mCurrentCursor] );
				return 0;
			}
			break;

		case WM_ENTERMENULOOP:
			window_imp->mCallbacks->handlePingWatchdog(window_imp, "Main:WM_ENTERMENULOOP");
			window_imp->mCallbacks->handleWindowBlock(window_imp);
			break;

		case WM_EXITMENULOOP:
			window_imp->mCallbacks->handlePingWatchdog(window_imp, "Main:WM_EXITMENULOOP");
			window_imp->mCallbacks->handleWindowUnblock(window_imp);
			break;

		case WM_ACTIVATEAPP:
			window_imp->mCallbacks->handlePingWatchdog(window_imp, "Main:WM_ACTIVATEAPP");
			{
				// This message should be sent whenever the app gains or loses focus.
				BOOL activating = (BOOL) w_param;
				BOOL minimized = window_imp->getMinimized();

				if (gDebugWindowProc)
				{
					LL_INFOS("Window") << "WINDOWPROC ActivateApp "
						<< " activating " << S32(activating)
						<< " minimized " << S32(minimized)
						<< " fullscreen " << S32(window_imp->mFullscreen)
						<< LL_ENDL;
				}

				if (window_imp->mFullscreen)
				{
					// When we run fullscreen, restoring or minimizing the app needs 
					// to switch the screen resolution
					if (activating)
					{
						window_imp->setFullscreenResolution();
						window_imp->restore();
					}
					else
					{
						window_imp->minimize();
						window_imp->resetDisplayResolution();
					}
				}

				if (!activating)
				{
					sHandleDoubleClick = false;
				}

				window_imp->mCallbacks->handleActivateApp(window_imp, activating);

				break;
			}

		case WM_ACTIVATE:
			window_imp->mCallbacks->handlePingWatchdog(window_imp, "Main:WM_ACTIVATE");
			{
				// Can be one of WA_ACTIVE, WA_CLICKACTIVE, or WA_INACTIVE
				BOOL activating = (LOWORD(w_param) != WA_INACTIVE);

				BOOL minimized = BOOL(HIWORD(w_param));

				if (!activating && LLWinImm::isAvailable() && window_imp->mPreeditor)
				{
					window_imp->interruptLanguageTextInput();
				}

				// JC - I'm not sure why, but if we don't report that we handled the 
				// WM_ACTIVATE message, the WM_ACTIVATEAPP messages don't work 
				// properly when we run fullscreen.
				if (gDebugWindowProc)
				{
					LL_INFOS("Window") << "WINDOWPROC Activate "
						<< " activating " << S32(activating) 
						<< " minimized " << S32(minimized)
						<< LL_ENDL;
				}

				// Don't handle this.
				break;
			}

		case WM_QUERYOPEN:
			// TODO: use this to return a nice icon
			break;

		case WM_SYSCOMMAND:
			window_imp->mCallbacks->handlePingWatchdog(window_imp, "Main:WM_SYSCOMMAND");
			switch(w_param)
			{
			case SC_KEYMENU: 
				// Disallow the ALT key from triggering the default system menu.
				return 0;		

			case SC_SCREENSAVE:
			case SC_MONITORPOWER:
				// eat screen save messages and prevent them!
				return 0;
			}
			break;

		case WM_CLOSE:
			window_imp->mCallbacks->handlePingWatchdog(window_imp, "Main:WM_CLOSE");
			// Will the app allow the window to close?
			if (window_imp->mCallbacks->handleCloseRequest(window_imp))
			{
				// Get the app to initiate cleanup.
				window_imp->mCallbacks->handleQuit(window_imp);
				// The app is responsible for calling destroyWindow when done with GL
			}
			return 0;

		case WM_DESTROY:
			window_imp->mCallbacks->handlePingWatchdog(window_imp, "Main:WM_DESTROY");
			if (window_imp->shouldPostQuit())
			{
				PostQuitMessage(0);  // Posts WM_QUIT with an exit code of 0
			}
			return 0;

		case WM_COMMAND:
			window_imp->mCallbacks->handlePingWatchdog(window_imp, "Main:WM_COMMAND");
			if (!HIWORD(w_param)) // this message is from a menu
			{
				window_imp->mCallbacks->handleMenuSelect(window_imp, LOWORD(w_param));
			}
			break;

		case WM_SYSKEYDOWN:
			window_imp->mCallbacks->handlePingWatchdog(window_imp, "Main:WM_SYSKEYDOWN");
			// allow system keys, such as ALT-F4 to be processed by Windows
			eat_keystroke = FALSE;
		case WM_KEYDOWN:
			window_imp->mKeyCharCode = 0; // don't know until wm_char comes in next
			window_imp->mKeyScanCode = ( l_param >> 16 ) & 0xff;
			window_imp->mKeyVirtualKey = w_param;
			window_imp->mRawMsg = u_msg;
			window_imp->mRawWParam = w_param;
			window_imp->mRawLParam = l_param;

			window_imp->mCallbacks->handlePingWatchdog(window_imp, "Main:WM_KEYDOWN");
			{
				if (gDebugWindowProc)
				{
					LL_INFOS("Window") << "Debug WindowProc WM_KEYDOWN "
						<< " key " << S32(w_param) 
						<< LL_ENDL;
				}
				if(gKeyboard->handleKeyDown(w_param, mask) && eat_keystroke)
				{
					return 0;
				}
				// pass on to windows if we didn't handle it
				break;
			}
		case WM_SYSKEYUP:
			eat_keystroke = FALSE;
		case WM_KEYUP:
		{
			window_imp->mKeyScanCode = ( l_param >> 16 ) & 0xff;
			window_imp->mKeyVirtualKey = w_param;
			window_imp->mRawMsg = u_msg;
			window_imp->mRawWParam = w_param;
			window_imp->mRawLParam = l_param;

			window_imp->mCallbacks->handlePingWatchdog(window_imp, "Main:WM_KEYUP");
			LL_RECORD_BLOCK_TIME(FTM_KEYHANDLER);

			if (gDebugWindowProc)
			{
				LL_INFOS("Window") << "Debug WindowProc WM_KEYUP "
					<< " key " << S32(w_param) 
					<< LL_ENDL;
			}
			if (gKeyboard->handleKeyUp(w_param, mask) && eat_keystroke)
			{
				return 0;
			}

			// pass on to windows
			break;
		}
		case WM_IME_SETCONTEXT:
			window_imp->mCallbacks->handlePingWatchdog(window_imp, "Main:WM_IME_SETCONTEXT");
			if (gDebugWindowProc)
			{
				LL_INFOS() << "WM_IME_SETCONTEXT" << LL_ENDL;
			}
			if (LLWinImm::isAvailable() && window_imp->mPreeditor)
			{
				l_param &= ~ISC_SHOWUICOMPOSITIONWINDOW;
				// Invoke DefWinProc with the modified LPARAM.
			}
			break;

		case WM_IME_STARTCOMPOSITION:
			window_imp->mCallbacks->handlePingWatchdog(window_imp, "Main:WM_IME_STARTCOMPOSITION");
			if (gDebugWindowProc)
			{
				LL_INFOS() << "WM_IME_STARTCOMPOSITION" << LL_ENDL;
			}
			if (LLWinImm::isAvailable() && window_imp->mPreeditor)
			{
				window_imp->handleStartCompositionMessage();
				return 0;
			}
			break;

		case WM_IME_ENDCOMPOSITION:
			window_imp->mCallbacks->handlePingWatchdog(window_imp, "Main:WM_IME_ENDCOMPOSITION");
			if (gDebugWindowProc)
			{
				LL_INFOS() << "WM_IME_ENDCOMPOSITION" << LL_ENDL;
			}
			if (LLWinImm::isAvailable() && window_imp->mPreeditor)
			{
				return 0;
			}
			break;

		case WM_IME_COMPOSITION:
			window_imp->mCallbacks->handlePingWatchdog(window_imp, "Main:WM_IME_COMPOSITION");
			if (gDebugWindowProc)
			{
				LL_INFOS() << "WM_IME_COMPOSITION" << LL_ENDL;
			}
			if (LLWinImm::isAvailable() && window_imp->mPreeditor)
			{
				window_imp->handleCompositionMessage(l_param);
				return 0;
			}
			break;

		case WM_IME_REQUEST:
			window_imp->mCallbacks->handlePingWatchdog(window_imp, "Main:WM_IME_REQUEST");
			if (gDebugWindowProc)
			{
				LL_INFOS() << "WM_IME_REQUEST" << LL_ENDL;
			}
			if (LLWinImm::isAvailable() && window_imp->mPreeditor)
			{
				LRESULT result = 0;
				if (window_imp->handleImeRequests(w_param, l_param, &result))
				{
					return result;
				}
			}
			break;

		case WM_CHAR:
			window_imp->mKeyCharCode = w_param;
			window_imp->mRawMsg = u_msg;
			window_imp->mRawWParam = w_param;
			window_imp->mRawLParam = l_param;

			// Should really use WM_UNICHAR eventually, but it requires a specific Windows version and I need
			// to figure out how that works. - Doug
			//
			// ... Well, I don't think so.
			// How it works is explained in Win32 API document, but WM_UNICHAR didn't work
			// as specified at least on Windows XP SP1 Japanese version.  I have never used
			// it since then, and I'm not sure whether it has been fixed now, but I don't think
			// it is worth trying.  The good old WM_CHAR works just fine even for supplementary
			// characters.  We just need to take care of surrogate pairs sent as two WM_CHAR's
			// by ourselves.  It is not that tough.  -- Alissa Sabre @ SL
			window_imp->mCallbacks->handlePingWatchdog(window_imp, "Main:WM_CHAR");
			if (gDebugWindowProc)
			{
				LL_INFOS("Window") << "Debug WindowProc WM_CHAR "
					<< " key " << S32(w_param) 
					<< LL_ENDL;
			}
			// Even if LLWindowCallbacks::handleUnicodeChar(llwchar, BOOL) returned FALSE,
			// we *did* processed the event, so I believe we should not pass it to DefWindowProc...
			window_imp->handleUnicodeUTF16((U16)w_param, gKeyboard->currentMask(FALSE));
			return 0;

		case WM_NCLBUTTONDOWN:
			{
				window_imp->mCallbacks->handlePingWatchdog(window_imp, "Main:WM_NCLBUTTONDOWN");
				// A click in a non-client area, e.g. title bar or window border.
				sHandleLeftMouseUp = false;
				sHandleDoubleClick = true;
			}
			break;

		case WM_LBUTTONDOWN:
			{
				window_imp->mCallbacks->handlePingWatchdog(window_imp, "Main:WM_LBUTTONDOWN");
				LL_RECORD_BLOCK_TIME(FTM_MOUSEHANDLER);
				sHandleLeftMouseUp = true;

				if (LLWinImm::isAvailable() && window_imp->mPreeditor)
				{
					window_imp->interruptLanguageTextInput();
				}

				// Because we move the cursor position in the app, we need to query
				// to find out where the cursor at the time the event is handled.
				// If we don't do this, many clicks could get buffered up, and if the
				// first click changes the cursor position, all subsequent clicks
				// will occur at the wrong location.  JC
				if (window_imp->mMousePositionModified)
				{
					LLCoordWindow cursor_coord_window;
					window_imp->getCursorPosition(&cursor_coord_window);
					gl_coord = cursor_coord_window.convert();
				}
				else
				{
					gl_coord = window_coord.convert();
				}
				MASK mask = gKeyboard->currentMask(TRUE);
				// generate move event to update mouse coordinates
				window_imp->mCallbacks->handleMouseMove(window_imp, gl_coord, mask);
				if (window_imp->mCallbacks->handleMouseDown(window_imp, gl_coord, mask))
				{
					return 0;
				}
			}
			break;

		case WM_LBUTTONDBLCLK:
		//RN: ignore right button double clicks for now
		//case WM_RBUTTONDBLCLK:
			{
				window_imp->mCallbacks->handlePingWatchdog(window_imp, "Main:WM_LBUTTONDBLCLK");

				if (!sHandleDoubleClick)
				{
					sHandleDoubleClick = true;
					break;
				}

				// Because we move the cursor position in the app, we need to query
				// to find out where the cursor at the time the event is handled.
				// If we don't do this, many clicks could get buffered up, and if the
				// first click changes the cursor position, all subsequent clicks
				// will occur at the wrong location.  JC
				if (window_imp->mMousePositionModified)
				{
					LLCoordWindow cursor_coord_window;
					window_imp->getCursorPosition(&cursor_coord_window);
					gl_coord = cursor_coord_window.convert();
				}
				else
				{
					gl_coord = window_coord.convert();
				}
				MASK mask = gKeyboard->currentMask(TRUE);
				// generate move event to update mouse coordinates
				window_imp->mCallbacks->handleMouseMove(window_imp, gl_coord, mask);
				if (window_imp->mCallbacks->handleDoubleClick(window_imp, gl_coord, mask) )
				{
					return 0;
				}
			}
			break;

		case WM_LBUTTONUP:
			{
				window_imp->mCallbacks->handlePingWatchdog(window_imp, "Main:WM_LBUTTONUP");
				LL_RECORD_BLOCK_TIME(FTM_MOUSEHANDLER);

				if (!sHandleLeftMouseUp)
				{
					sHandleLeftMouseUp = true;
					break;
				}
				sHandleDoubleClick = true;

				//if (gDebugClicks)
				//{
				//	LL_INFOS("Window") << "WndProc left button up" << LL_ENDL;
				//}
				// Because we move the cursor position in the app, we need to query
				// to find out where the cursor at the time the event is handled.
				// If we don't do this, many clicks could get buffered up, and if the
				// first click changes the cursor position, all subsequent clicks
				// will occur at the wrong location.  JC
				if (window_imp->mMousePositionModified)
				{
					LLCoordWindow cursor_coord_window;
					window_imp->getCursorPosition(&cursor_coord_window);
					gl_coord = cursor_coord_window.convert();
				}
				else
				{
					gl_coord = window_coord.convert();
				}
				MASK mask = gKeyboard->currentMask(TRUE);
				// generate move event to update mouse coordinates
				window_imp->mCallbacks->handleMouseMove(window_imp, gl_coord, mask);
				if (window_imp->mCallbacks->handleMouseUp(window_imp, gl_coord, mask))
				{
					return 0;
				}
			}
			break;

		case WM_RBUTTONDBLCLK:
		case WM_RBUTTONDOWN:
			{
				window_imp->mCallbacks->handlePingWatchdog(window_imp, "Main:WM_RBUTTONDOWN");
				LL_RECORD_BLOCK_TIME(FTM_MOUSEHANDLER);
				if (LLWinImm::isAvailable() && window_imp->mPreeditor)
				{
					window_imp->interruptLanguageTextInput();
				}

				// Because we move the cursor position in the llviewerapp, we need to query
				// to find out where the cursor at the time the event is handled.
				// If we don't do this, many clicks could get buffered up, and if the
				// first click changes the cursor position, all subsequent clicks
				// will occur at the wrong location.  JC
				if (window_imp->mMousePositionModified)
				{
					LLCoordWindow cursor_coord_window;
					window_imp->getCursorPosition(&cursor_coord_window);
					gl_coord = cursor_coord_window.convert();
				}
				else
				{
					gl_coord = window_coord.convert();
				}
				MASK mask = gKeyboard->currentMask(TRUE);
				// generate move event to update mouse coordinates
				window_imp->mCallbacks->handleMouseMove(window_imp, gl_coord, mask);
				if (window_imp->mCallbacks->handleRightMouseDown(window_imp, gl_coord, mask))
				{
					return 0;
				}
			}
			break;

		case WM_RBUTTONUP:
			{
				window_imp->mCallbacks->handlePingWatchdog(window_imp, "Main:WM_RBUTTONUP");
				LL_RECORD_BLOCK_TIME(FTM_MOUSEHANDLER);
				// Because we move the cursor position in the app, we need to query
				// to find out where the cursor at the time the event is handled.
				// If we don't do this, many clicks could get buffered up, and if the
				// first click changes the cursor position, all subsequent clicks
				// will occur at the wrong location.  JC
				if (window_imp->mMousePositionModified)
				{
					LLCoordWindow cursor_coord_window;
					window_imp->getCursorPosition(&cursor_coord_window);
					gl_coord = cursor_coord_window.convert();
				}
				else
				{
					gl_coord = window_coord.convert();
				}
				MASK mask = gKeyboard->currentMask(TRUE);
				// generate move event to update mouse coordinates
				window_imp->mCallbacks->handleMouseMove(window_imp, gl_coord, mask);
				if (window_imp->mCallbacks->handleRightMouseUp(window_imp, gl_coord, mask))
				{
					return 0;
				}
			}
			break;

		case WM_MBUTTONDOWN:
//		case WM_MBUTTONDBLCLK:
			{
				window_imp->mCallbacks->handlePingWatchdog(window_imp, "Main:WM_MBUTTONDOWN");
				LL_RECORD_BLOCK_TIME(FTM_MOUSEHANDLER);
				if (LLWinImm::isAvailable() && window_imp->mPreeditor)
				{
					window_imp->interruptLanguageTextInput();
				}

				// Because we move the cursor position in tllviewerhe app, we need to query
				// to find out where the cursor at the time the event is handled.
				// If we don't do this, many clicks could get buffered up, and if the
				// first click changes the cursor position, all subsequent clicks
				// will occur at the wrong location.  JC
				if (window_imp->mMousePositionModified)
				{
					LLCoordWindow cursor_coord_window;
					window_imp->getCursorPosition(&cursor_coord_window);
					gl_coord = cursor_coord_window.convert();
				}
				else
				{
					gl_coord = window_coord.convert();
				}
				MASK mask = gKeyboard->currentMask(TRUE);
				// generate move event to update mouse coordinates
				window_imp->mCallbacks->handleMouseMove(window_imp, gl_coord, mask);
				if (window_imp->mCallbacks->handleMiddleMouseDown(window_imp, gl_coord, mask))
				{
					return 0;
				}
			}
			break;

		case WM_MBUTTONUP:
			{
				window_imp->mCallbacks->handlePingWatchdog(window_imp, "Main:WM_MBUTTONUP");
				LL_RECORD_BLOCK_TIME(FTM_MOUSEHANDLER);
				// Because we move the cursor position in the llviewer app, we need to query
				// to find out where the cursor at the time the event is handled.
				// If we don't do this, many clicks could get buffered up, and if the
				// first click changes the cursor position, all subsequent clicks
				// will occur at the wrong location.  JC
				if (window_imp->mMousePositionModified)
				{
					LLCoordWindow cursor_coord_window;
					window_imp->getCursorPosition(&cursor_coord_window);
					gl_coord = cursor_coord_window.convert();
				}
				else
				{
					gl_coord = window_coord.convert();
				}
				MASK mask = gKeyboard->currentMask(TRUE);
				// generate move event to update mouse coordinates
				window_imp->mCallbacks->handleMouseMove(window_imp, gl_coord, mask);
				if (window_imp->mCallbacks->handleMiddleMouseUp(window_imp, gl_coord, mask))
				{
					return 0;
				}
			}
			break;

		case WM_MOUSEWHEEL:
			{
				window_imp->mCallbacks->handlePingWatchdog(window_imp, "Main:WM_MOUSEWHEEL");
				static short z_delta = 0;

				RECT	client_rect;

				// eat scroll events that occur outside our window, since we use mouse position to direct scroll
				// instead of keyboard focus
				// NOTE: mouse_coord is in *window* coordinates for scroll events
				POINT mouse_coord = {(S32)(S16)LOWORD(l_param), (S32)(S16)HIWORD(l_param)};

				if (ScreenToClient(window_imp->mWindowHandle, &mouse_coord)
					&& GetClientRect(window_imp->mWindowHandle, &client_rect))
				{
					// we have a valid mouse point and client rect
					if (mouse_coord.x < client_rect.left || client_rect.right < mouse_coord.x
						|| mouse_coord.y < client_rect.top || client_rect.bottom < mouse_coord.y)
					{
						// mouse is outside of client rect, so don't do anything
						return 0;
					}
				}

				S16 incoming_z_delta = HIWORD(w_param);
				z_delta += incoming_z_delta;
				// cout << "z_delta " << z_delta << endl;

				// current mouse wheels report changes in increments of zDelta (+120, -120)
				// Future, higher resolution mouse wheels may report smaller deltas.
				// So we sum the deltas and only act when we've exceeded WHEEL_DELTA
				//
				// If the user rapidly spins the wheel, we can get messages with
				// large deltas, like 480 or so.  Thus we need to scroll more quickly.
				if (z_delta <= -WHEEL_DELTA || WHEEL_DELTA <= z_delta)
				{
					window_imp->mCallbacks->handleScrollWheel(window_imp, -z_delta / WHEEL_DELTA);
					z_delta = 0;
				}
				return 0;
			}
			/*
			// TODO: add this after resolving _WIN32_WINNT issue
			case WM_MOUSELEAVE:
			{
			window_imp->mCallbacks->handleMouseLeave(window_imp);

			//				TRACKMOUSEEVENT track_mouse_event;
			//				track_mouse_event.cbSize = sizeof( TRACKMOUSEEVENT );
			//				track_mouse_event.dwFlags = TME_LEAVE;
			//				track_mouse_event.hwndTrack = h_wnd;
			//				track_mouse_event.dwHoverTime = HOVER_DEFAULT;
			//				TrackMouseEvent( &track_mouse_event ); 
			return 0;
			}
			*/
			// Handle mouse movement within the window
		case WM_MOUSEMOVE:
			{
				window_imp->mCallbacks->handlePingWatchdog(window_imp, "Main:WM_MOUSEMOVE");
				MASK mask = gKeyboard->currentMask(TRUE);
				window_imp->mCallbacks->handleMouseMove(window_imp, window_coord.convert(), mask);
				return 0;
			}

		case WM_GETMINMAXINFO:
			{
				LPMINMAXINFO min_max = (LPMINMAXINFO)l_param;
				min_max->ptMinTrackSize.x = window_imp->mMinWindowWidth;
				min_max->ptMinTrackSize.y = window_imp->mMinWindowHeight;
				return 0;
			}

		case WM_SIZE:
			{
				window_imp->mCallbacks->handlePingWatchdog(window_imp, "Main:WM_SIZE");
				S32 width = S32( LOWORD(l_param) );
				S32 height = S32( HIWORD(l_param) );

				if (gDebugWindowProc)
				{
					BOOL maximized = ( w_param == SIZE_MAXIMIZED );
					BOOL restored  = ( w_param == SIZE_RESTORED );
					BOOL minimized = ( w_param == SIZE_MINIMIZED );

					LL_INFOS("Window") << "WINDOWPROC Size "
						<< width << "x" << height
						<< " max " << S32(maximized)
						<< " min " << S32(minimized)
						<< " rest " << S32(restored)
						<< LL_ENDL;
				}

				// There's an odd behavior with WM_SIZE that I would call a bug. If 
				// the window is maximized, and you call MoveWindow() with a size smaller
				// than a maximized window, it ends up sending WM_SIZE with w_param set 
				// to SIZE_MAXIMIZED -- which isn't true. So the logic below doesn't work.
				// (SL-44655). Fixed it by calling ShowWindow(SW_RESTORE) first (see 
				// LLWindowWin32::moveWindow in this file). 

				// If we are now restored, but we weren't before, this
				// means that the window was un-minimized.
				if (w_param == SIZE_RESTORED && window_imp->mLastSizeWParam != SIZE_RESTORED)
				{
					window_imp->mCallbacks->handleActivate(window_imp, TRUE);
				}

				// handle case of window being maximized from fully minimized state
				if (w_param == SIZE_MAXIMIZED && window_imp->mLastSizeWParam != SIZE_MAXIMIZED)
				{
					window_imp->mCallbacks->handleActivate(window_imp, TRUE);
				}

				// Also handle the minimization case
				if (w_param == SIZE_MINIMIZED && window_imp->mLastSizeWParam != SIZE_MINIMIZED)
				{
					window_imp->mCallbacks->handleActivate(window_imp, FALSE);
				}

				// Actually resize all of our views
				if (w_param != SIZE_MINIMIZED)
				{
					// Ignore updates for minimizing and minimized "windows"
					window_imp->mCallbacks->handleResize(	window_imp, 
						LOWORD(l_param), 
						HIWORD(l_param) );
				}

				window_imp->mLastSizeWParam = w_param;

				return 0;
			}
        
		case WM_DPICHANGED:
			{
				LPRECT lprc_new_scale;
				F32 new_scale = F32(LOWORD(w_param)) / F32(USER_DEFAULT_SCREEN_DPI);
				lprc_new_scale = (LPRECT)l_param;
				S32 new_width = lprc_new_scale->right - lprc_new_scale->left;
				S32 new_height = lprc_new_scale->bottom - lprc_new_scale->top;
				if (window_imp->mCallbacks->handleDPIChanged(window_imp, new_scale, new_width, new_height))
				{
					SetWindowPos(h_wnd,
						HWND_TOP,
						lprc_new_scale->left,
						lprc_new_scale->top,
						new_width,
						new_height,
						SWP_NOZORDER | SWP_NOACTIVATE);
				}
				return 0;
			}

		case WM_SETFOCUS:
			if (gDebugWindowProc)
			{
				LL_INFOS("Window") << "WINDOWPROC SetFocus" << LL_ENDL;
			}
<<<<<<< HEAD

			// <FS:Ansariel> Stop flashing when we gain focus
			if (window_imp->mWindowHandle)
			{
				FLASHWINFO flash_info;

				flash_info.cbSize = sizeof(FLASHWINFO);
				flash_info.hwnd = window_imp->mWindowHandle;
				flash_info.dwFlags = FLASHW_STOP;
				FlashWindowEx(&flash_info);
			}
			// </FS:Ansariel>

=======
			window_imp->mCallbacks->handlePingWatchdog(window_imp, "Main:WM_SETFOCUS");
>>>>>>> b10e4616
			window_imp->mCallbacks->handleFocus(window_imp);
			return 0;

		case WM_KILLFOCUS:
			if (gDebugWindowProc)
			{
				LL_INFOS("Window") << "WINDOWPROC KillFocus" << LL_ENDL;
			}
			window_imp->mCallbacks->handlePingWatchdog(window_imp, "Main:WM_KILLFOCUS");
			window_imp->mCallbacks->handleFocusLost(window_imp);
			return 0;

		case WM_COPYDATA:
			{
				window_imp->mCallbacks->handlePingWatchdog(window_imp, "Main:WM_COPYDATA");
				// received a URL
				PCOPYDATASTRUCT myCDS = (PCOPYDATASTRUCT) l_param;
				window_imp->mCallbacks->handleDataCopy(window_imp, myCDS->dwData, myCDS->lpData);
			};
			return 0;			

			break;

		case WM_SETTINGCHANGE:
			{
				if (w_param == SPI_SETMOUSEVANISH)
				{
					if (!SystemParametersInfo(SPI_GETMOUSEVANISH, 0, &window_imp->mMouseVanish, 0))
					{
						window_imp->mMouseVanish = TRUE;
					}
				}
			}
			break;
		}

	window_imp->mCallbacks->handlePauseWatchdog(window_imp);	
	}


	// pass unhandled messages down to Windows
	return DefWindowProc(h_wnd, u_msg, w_param, l_param);
}

BOOL LLWindowWin32::convertCoords(LLCoordGL from, LLCoordWindow *to)
{
	S32		client_height;
	RECT	client_rect;
	LLCoordWindow window_position;

	if (!mWindowHandle ||
		!GetClientRect(mWindowHandle, &client_rect) ||
		NULL == to)
	{
		return FALSE;
	}

	to->mX = from.mX;
	client_height = client_rect.bottom - client_rect.top;
	to->mY = client_height - from.mY - 1;

	return TRUE;
}

BOOL LLWindowWin32::convertCoords(LLCoordWindow from, LLCoordGL* to)
{
	S32		client_height;
	RECT	client_rect;

	if (!mWindowHandle ||
		!GetClientRect(mWindowHandle, &client_rect) ||
		NULL == to)
	{
		return FALSE;
	}

	to->mX = from.mX;
	client_height = client_rect.bottom - client_rect.top;
	to->mY = client_height - from.mY - 1;

	return TRUE;
}

BOOL LLWindowWin32::convertCoords(LLCoordScreen from, LLCoordWindow* to)
{	
	POINT mouse_point;

	mouse_point.x = from.mX;
	mouse_point.y = from.mY;
	BOOL result = ScreenToClient(mWindowHandle, &mouse_point);

	if (result)
	{
		to->mX = mouse_point.x;
		to->mY = mouse_point.y;
	}

	return result;
}

BOOL LLWindowWin32::convertCoords(LLCoordWindow from, LLCoordScreen *to)
{
	POINT mouse_point;

	mouse_point.x = from.mX;
	mouse_point.y = from.mY;
	BOOL result = ClientToScreen(mWindowHandle, &mouse_point);

	if (result)
	{
		to->mX = mouse_point.x;
		to->mY = mouse_point.y;
	}

	return result;
}

BOOL LLWindowWin32::convertCoords(LLCoordScreen from, LLCoordGL *to)
{
	LLCoordWindow window_coord;

	if (!mWindowHandle || (NULL == to))
	{
		return FALSE;
	}

	convertCoords(from, &window_coord);
	convertCoords(window_coord, to);
	return TRUE;
}

BOOL LLWindowWin32::convertCoords(LLCoordGL from, LLCoordScreen *to)
{
	LLCoordWindow window_coord;

	if (!mWindowHandle || (NULL == to))
	{
		return FALSE;
	}

	convertCoords(from, &window_coord);
	convertCoords(window_coord, to);
	return TRUE;
}


BOOL LLWindowWin32::isClipboardTextAvailable()
{
	return IsClipboardFormatAvailable(CF_UNICODETEXT);
}


BOOL LLWindowWin32::pasteTextFromClipboard(LLWString &dst)
{
	BOOL success = FALSE;

	if (IsClipboardFormatAvailable(CF_UNICODETEXT))
	{
		if (OpenClipboard(mWindowHandle))
		{
			HGLOBAL h_data = GetClipboardData(CF_UNICODETEXT);
			if (h_data)
			{
				WCHAR *utf16str = (WCHAR*) GlobalLock(h_data);
				if (utf16str)
				{
					dst = utf16str_to_wstring(utf16str);
					LLWStringUtil::removeWindowsCR(dst);
					GlobalUnlock(h_data);
					success = TRUE;
				}
			}
			CloseClipboard();
		}
	}

	return success;
}


BOOL LLWindowWin32::copyTextToClipboard(const LLWString& wstr)
{
	BOOL success = FALSE;

	if (OpenClipboard(mWindowHandle))
	{
		EmptyClipboard();

		// Provide a copy of the data in Unicode format.
		LLWString sanitized_string(wstr);
		LLWStringUtil::addCRLF(sanitized_string);
		llutf16string out_utf16 = wstring_to_utf16str(sanitized_string);
		const size_t size_utf16 = (out_utf16.length() + 1) * sizeof(WCHAR);

		// Memory is allocated and then ownership of it is transfered to the system.
		HGLOBAL hglobal_copy_utf16 = GlobalAlloc(GMEM_MOVEABLE, size_utf16); 
		if (hglobal_copy_utf16)
		{
			WCHAR* copy_utf16 = (WCHAR*) GlobalLock(hglobal_copy_utf16);
			if (copy_utf16)
			{
				memcpy(copy_utf16, out_utf16.c_str(), size_utf16);	/* Flawfinder: ignore */
				GlobalUnlock(hglobal_copy_utf16);

				if (SetClipboardData(CF_UNICODETEXT, hglobal_copy_utf16))
				{
					success = TRUE;
				}
			}
		}

		CloseClipboard();
	}

	return success;
}

// Constrains the mouse to the window.
void LLWindowWin32::setMouseClipping( BOOL b )
{
	if( b != mIsMouseClipping )
	{
		BOOL success = FALSE;

		if( b )
		{
			GetClipCursor( &mOldMouseClip );

			RECT client_rect_in_screen_space;
			if( getClientRectInScreenSpace( &client_rect_in_screen_space ) )
			{
				success = ClipCursor( &client_rect_in_screen_space );
			}
		}
		else
		{
			// Must restore the old mouse clip, which may be set by another window.
			success = ClipCursor( &mOldMouseClip );
			SetRect( &mOldMouseClip, 0, 0, 0, 0 );
		}

		if( success )
		{
			mIsMouseClipping = b;
		}
	}
}

BOOL LLWindowWin32::getClientRectInScreenSpace( RECT* rectp )
{
	BOOL success = FALSE;

	RECT client_rect;
	if( mWindowHandle && GetClientRect(mWindowHandle, &client_rect) )
	{
		POINT top_left;
		top_left.x = client_rect.left;
		top_left.y = client_rect.top;
		ClientToScreen(mWindowHandle, &top_left); 

		POINT bottom_right;
		bottom_right.x = client_rect.right;
		bottom_right.y = client_rect.bottom;
		ClientToScreen(mWindowHandle, &bottom_right); 

		SetRect( rectp,
			top_left.x,
			top_left.y,
			bottom_right.x,
			bottom_right.y );

		success = TRUE;
	}

	return success;
}

void LLWindowWin32::flashIcon(F32 seconds)
{
	if (mWindowHandle && (GetFocus() != mWindowHandle || GetForegroundWindow() != mWindowHandle))
	{
		FLASHWINFO flash_info;

		flash_info.cbSize = sizeof(FLASHWINFO);
		flash_info.hwnd = mWindowHandle;
		flash_info.dwFlags = FLASHW_TRAY;
		flash_info.uCount = UINT(seconds / ICON_FLASH_TIME);
		flash_info.dwTimeout = DWORD(1000.f * ICON_FLASH_TIME); // milliseconds
		FlashWindowEx(&flash_info);
	}
}

F32 LLWindowWin32::getGamma()
{
	return mCurrentGamma;
}

BOOL LLWindowWin32::restoreGamma()
{
	if (mCustomGammaSet != FALSE)
	{
		mCustomGammaSet = FALSE;
		return SetDeviceGammaRamp(mhDC, mPrevGammaRamp);
	}
	return TRUE;
}

BOOL LLWindowWin32::setGamma(const F32 gamma)
{
	mCurrentGamma = gamma;

	//Get the previous gamma ramp to restore later.
	if (mCustomGammaSet == FALSE)
	{
		if (GetDeviceGammaRamp(mhDC, mPrevGammaRamp) == FALSE)
			return FALSE;
		mCustomGammaSet = TRUE;
	}

	LL_DEBUGS("Window") << "Setting gamma to " << gamma << LL_ENDL;

	for ( int i = 0; i < 256; ++i )
	{
		int mult = 256 - ( int ) ( ( gamma - 1.0f ) * 128.0f );

		int value = mult * i;

		if ( value > 0xffff )
			value = 0xffff;

		mCurrentGammaRamp[0][i] =
			mCurrentGammaRamp[1][i] =
			mCurrentGammaRamp[2][i] = (WORD) value;
	};

	return SetDeviceGammaRamp ( mhDC, mCurrentGammaRamp );
}

void LLWindowWin32::setFSAASamples(const U32 fsaa_samples)
{
	mFSAASamples = fsaa_samples;
}

U32 LLWindowWin32::getFSAASamples()
{
	return mFSAASamples;
}

LLWindow::LLWindowResolution* LLWindowWin32::getSupportedResolutions(S32 &num_resolutions)
{
	if (!mSupportedResolutions)
	{
		mSupportedResolutions = new LLWindowResolution[MAX_NUM_RESOLUTIONS];
		DEVMODE dev_mode;
		::ZeroMemory(&dev_mode, sizeof(DEVMODE));
		dev_mode.dmSize = sizeof(DEVMODE);

		mNumSupportedResolutions = 0;
		for (S32 mode_num = 0; mNumSupportedResolutions < MAX_NUM_RESOLUTIONS; mode_num++)
		{
			if (!EnumDisplaySettings(NULL, mode_num, &dev_mode))
			{
				break;
			}

			if (dev_mode.dmBitsPerPel == BITS_PER_PIXEL &&
				dev_mode.dmPelsWidth >= 800 &&
				dev_mode.dmPelsHeight >= 600)
			{
				BOOL resolution_exists = FALSE;
				for(S32 i = 0; i < mNumSupportedResolutions; i++)
				{
					if (mSupportedResolutions[i].mWidth == dev_mode.dmPelsWidth &&
						mSupportedResolutions[i].mHeight == dev_mode.dmPelsHeight)
					{
						resolution_exists = TRUE;
					}
				}
				if (!resolution_exists)
				{
					mSupportedResolutions[mNumSupportedResolutions].mWidth = dev_mode.dmPelsWidth;
					mSupportedResolutions[mNumSupportedResolutions].mHeight = dev_mode.dmPelsHeight;
					mNumSupportedResolutions++;
				}
			}
		}
	}

	num_resolutions = mNumSupportedResolutions;
	return mSupportedResolutions;
}


F32 LLWindowWin32::getNativeAspectRatio()
{
	if (mOverrideAspectRatio > 0.f)
	{
		return mOverrideAspectRatio;
	}
	else if (mNativeAspectRatio > 0.f)
	{
		// we grabbed this value at startup, based on the user's desktop settings
		return mNativeAspectRatio;
	}
	// RN: this hack presumes that the largest supported resolution is monitor-limited
	// and that pixels in that mode are square, therefore defining the native aspect ratio
	// of the monitor...this seems to work to a close approximation for most CRTs/LCDs
	S32 num_resolutions;
	LLWindowResolution* resolutions = getSupportedResolutions(num_resolutions);

	return ((F32)resolutions[num_resolutions - 1].mWidth / (F32)resolutions[num_resolutions - 1].mHeight);
}

F32 LLWindowWin32::getPixelAspectRatio()
{
	F32 pixel_aspect = 1.f;
	if (getFullscreen())
	{
		LLCoordScreen screen_size;
		getSize(&screen_size);
		pixel_aspect = getNativeAspectRatio() * (F32)screen_size.mY / (F32)screen_size.mX;
	}

	return pixel_aspect;
}

// Change display resolution.  Returns true if successful.
// protected
BOOL LLWindowWin32::setDisplayResolution(S32 width, S32 height, S32 bits, S32 refresh)
{
	DEVMODE dev_mode;
	::ZeroMemory(&dev_mode, sizeof(DEVMODE));
	dev_mode.dmSize = sizeof(DEVMODE);
	BOOL success = FALSE;

	// Don't change anything if we don't have to
	if (EnumDisplaySettings(NULL, ENUM_CURRENT_SETTINGS, &dev_mode))
	{
		if (dev_mode.dmPelsWidth        == width &&
			dev_mode.dmPelsHeight       == height &&
			dev_mode.dmBitsPerPel       == bits &&
			dev_mode.dmDisplayFrequency == refresh )
		{
			// ...display mode identical, do nothing
			return TRUE;
		}
	}

	memset(&dev_mode, 0, sizeof(dev_mode));
	dev_mode.dmSize = sizeof(dev_mode);
	dev_mode.dmPelsWidth        = width;
	dev_mode.dmPelsHeight       = height;
	dev_mode.dmBitsPerPel       = bits;
	dev_mode.dmDisplayFrequency = refresh;
	dev_mode.dmFields = DM_BITSPERPEL | DM_PELSWIDTH | DM_PELSHEIGHT | DM_DISPLAYFREQUENCY;

	// CDS_FULLSCREEN indicates that this is a temporary change to the device mode.
	LONG cds_result = ChangeDisplaySettings(&dev_mode, CDS_FULLSCREEN);

	success = (DISP_CHANGE_SUCCESSFUL == cds_result);

	if (!success)
	{
		LL_WARNS("Window") << "setDisplayResolution failed, "
			<< width << "x" << height << "x" << bits << " @ " << refresh << LL_ENDL;
	}

	return success;
}

// protected
BOOL LLWindowWin32::setFullscreenResolution()
{
	if (mFullscreen)
	{
		return setDisplayResolution( mFullscreenWidth, mFullscreenHeight, mFullscreenBits, mFullscreenRefresh);
	}
	else
	{
		return FALSE;
	}
}

// protected
BOOL LLWindowWin32::resetDisplayResolution()
{
	LL_DEBUGS("Window") << "resetDisplayResolution START" << LL_ENDL;

	LONG cds_result = ChangeDisplaySettings(NULL, 0);

	BOOL success = (DISP_CHANGE_SUCCESSFUL == cds_result);

	if (!success)
	{
		LL_WARNS("Window") << "resetDisplayResolution failed" << LL_ENDL;
	}

	LL_DEBUGS("Window") << "resetDisplayResolution END" << LL_ENDL;

	return success;
}

void LLWindowWin32::swapBuffers()
{
	SwapBuffers(mhDC);
}

//-TT Window Title Access
void LLWindowWin32::setTitle(const std::string& win_title)
{
	// Set the window title
	if (win_title.empty())
	{
		wsprintf(mWindowTitle, L"OpenGL Window");
	}
	else
	{
		mbstowcs(mWindowTitle, win_title.c_str(), 255);
		mWindowTitle[255] = 0;
	}

	SetWindowText(mWindowHandle, mWindowTitle);
}
//-TT

//
// LLSplashScreenImp
//
LLSplashScreenWin32::LLSplashScreenWin32()
:	mWindow(NULL)
{
}

LLSplashScreenWin32::~LLSplashScreenWin32()
{
}

void LLSplashScreenWin32::showImpl()
{
	// This appears to work.  ???
	HINSTANCE hinst = GetModuleHandle(NULL);

	mWindow = CreateDialog(hinst, 
		TEXT("SPLASHSCREEN"), 
		NULL,	// no parent
		(DLGPROC) LLSplashScreenWin32::windowProc); 
	ShowWindow(mWindow, SW_SHOW);
}


void LLSplashScreenWin32::updateImpl(const std::string& mesg)
{
	if (!mWindow) return;

	int output_str_len = MultiByteToWideChar(CP_UTF8, 0, mesg.c_str(), mesg.length(), NULL, 0);
	if( output_str_len>1024 )
		return;

	WCHAR w_mesg[1025];//big enought to keep null terminatos

	MultiByteToWideChar (CP_UTF8, 0, mesg.c_str(), mesg.length(), w_mesg, output_str_len);

	//looks like MultiByteToWideChar didn't add null terminator to converted string, see EXT-4858
	w_mesg[output_str_len] = 0;

	SendDlgItemMessage(mWindow,
		666,		// HACK: text id
		WM_SETTEXT,
		FALSE,
		(LPARAM)w_mesg);
}


void LLSplashScreenWin32::hideImpl()
{
	if (mWindow)
	{
		DestroyWindow(mWindow);
		mWindow = NULL; 
	}
}


// static
LRESULT CALLBACK LLSplashScreenWin32::windowProc(HWND h_wnd, UINT u_msg,
											WPARAM w_param, LPARAM l_param)
{
	// Just give it to windows
	return DefWindowProc(h_wnd, u_msg, w_param, l_param);
}

//
// Helper Funcs
//

S32 OSMessageBoxWin32(const std::string& text, const std::string& caption, U32 type)
{
	UINT uType;

	switch(type)
	{
	case OSMB_OK:
		uType = MB_OK;
		break;
	case OSMB_OKCANCEL:
		uType = MB_OKCANCEL;
		break;
	case OSMB_YESNO:
		uType = MB_YESNO;
		break;
	default:
		uType = MB_OK;
		break;
	}

	// HACK! Doesn't properly handle wide strings!

	// <FS:ND> Convert to wchar_t, then use MessageBoxW

	// int retval_win = MessageBoxA(NULL, text.c_str(), caption.c_str(), uType);
	llutf16string textW = utf8str_to_utf16str( text );
	llutf16string captionW = utf8str_to_utf16str( caption );
	int retval_win = MessageBoxW(NULL, textW.c_str(), captionW.c_str(), uType);

	// </FS:ND>

	S32 retval;

	switch(retval_win)
	{
	case IDYES:
		retval = OSBTN_YES;
		break;
	case IDNO:
		retval = OSBTN_NO;
		break;
	case IDOK:
		retval = OSBTN_OK;
		break;
	case IDCANCEL:
		retval = OSBTN_CANCEL;
		break;
	default:
		retval = OSBTN_CANCEL;
		break;
	}

	return retval;
}
void LLWindowWin32::openFile(const std::string& file_name )
{
	LLWString url_wstring = utf8str_to_wstring( file_name );
	llutf16string url_utf16 = wstring_to_utf16str( url_wstring );
	
	SHELLEXECUTEINFO sei = { sizeof( sei ) };
	sei.fMask = SEE_MASK_FLAG_DDEWAIT;
	sei.nShow = SW_SHOWNORMAL;
	sei.lpVerb = L"open";
	sei.lpFile = url_utf16.c_str();
	ShellExecuteEx( &sei );
}
void LLWindowWin32::spawnWebBrowser(const std::string& escaped_url, bool async)
{
	bool found = false;
	S32 i;
	for (i = 0; i < gURLProtocolWhitelistCount; i++)
	{
		if (escaped_url.find(gURLProtocolWhitelist[i]) == 0)
		{
			found = true;
			break;
		}
	}

	if (!found)
	{
		LL_WARNS("Window") << "spawn_web_browser() called for url with protocol not on whitelist: " << escaped_url << LL_ENDL;
		return;
	}

	LL_INFOS("Window") << "Opening URL " << escaped_url << LL_ENDL;

	// replaced ShellExecute code with ShellExecuteEx since ShellExecute doesn't work
	// reliablly on Vista.

	// this is madness.. no, this is..
	LLWString url_wstring = utf8str_to_wstring( escaped_url );
	llutf16string url_utf16 = wstring_to_utf16str( url_wstring );

	// let the OS decide what to use to open the URL
	SHELLEXECUTEINFO sei = { sizeof( sei ) };
	// NOTE: this assumes that SL will stick around long enough to complete the DDE message exchange
	// necessary for ShellExecuteEx to complete
	if (async)
	{
		sei.fMask = SEE_MASK_ASYNCOK;
	}
	sei.nShow = SW_SHOWNORMAL;
	sei.lpVerb = L"open";
	sei.lpFile = url_utf16.c_str();
	ShellExecuteEx( &sei );
}

/*
	Make the raw keyboard data available - used to poke through to LLQtWebKit so
	that Qt/Webkit has access to the virtual keycodes etc. that it needs
*/
LLSD LLWindowWin32::getNativeKeyData()
{
	LLSD result = LLSD::emptyMap();

	result["scan_code"] = (S32)mKeyScanCode;
	result["virtual_key"] = (S32)mKeyVirtualKey;
	result["msg"] = ll_sd_from_U32(mRawMsg);
	result["w_param"] = ll_sd_from_U32(mRawWParam);
	result["l_param"] = ll_sd_from_U32(mRawLParam);

	return result;
}

BOOL LLWindowWin32::dialogColorPicker( F32 *r, F32 *g, F32 *b )
{
	BOOL retval = FALSE;

	static CHOOSECOLOR cc;
	static COLORREF crCustColors[16];
	cc.lStructSize = sizeof(CHOOSECOLOR);
	cc.hwndOwner = mWindowHandle;
	cc.hInstance = NULL;
	cc.rgbResult = RGB ((*r * 255.f),(*g *255.f),(*b * 255.f));
	//cc.rgbResult = RGB (0x80,0x80,0x80); 
	cc.lpCustColors = crCustColors;
	cc.Flags = CC_RGBINIT | CC_FULLOPEN;
	cc.lCustData = 0;
	cc.lpfnHook = NULL;
	cc.lpTemplateName = NULL;
 
	// This call is modal, so pause agent
	//send_agent_pause();	// this is in newview and we don't want to set up a dependency
	{
		retval = ChooseColor(&cc);
	}
	//send_agent_resume();	// this is in newview and we don't want to set up a dependency

	*b = ((F32)((cc.rgbResult >> 16) & 0xff)) / 255.f;

	*g = ((F32)((cc.rgbResult >> 8) & 0xff)) / 255.f;
	
	*r = ((F32)(cc.rgbResult & 0xff)) / 255.f;

	return (retval);
}

void *LLWindowWin32::getPlatformWindow()
{
	return (void*)mWindowHandle;
}

void LLWindowWin32::bringToFront()
{
	BringWindowToTop(mWindowHandle);
}

// set (OS) window focus back to the client
void LLWindowWin32::focusClient()
{
	SetFocus ( mWindowHandle );
}

void LLWindowWin32::allowLanguageTextInput(LLPreeditor *preeditor, BOOL b)
{
	if (b == sLanguageTextInputAllowed || !LLWinImm::isAvailable())
	{
		return;
	}

	if (preeditor != mPreeditor && !b)
	{
		// This condition may occur with a call to
		// setEnabled(BOOL) from LLTextEditor or LLLineEditor
		// when the control is not focused.
		// We need to silently ignore the case so that
		// the language input status of the focused control
		// is not disturbed.
		return;
	}

	// Take care of old and new preeditors.
	if (preeditor != mPreeditor || !b)
	{
		if (sLanguageTextInputAllowed)
		{
			interruptLanguageTextInput();
		}
		mPreeditor = (b ? preeditor : NULL);
	}

	sLanguageTextInputAllowed = b;

	if ( sLanguageTextInputAllowed )
	{
		// Allowing: Restore the previous IME status, so that the user has a feeling that the previous 
		// text input continues naturally.  Be careful, however, the IME status is meaningful only during the user keeps 
		// using same Input Locale (aka Keyboard Layout).
		if (sWinIMEOpened && GetKeyboardLayout(0) == sWinInputLocale)
		{
			HIMC himc = LLWinImm::getContext(mWindowHandle);
			LLWinImm::setOpenStatus(himc, TRUE);
			LLWinImm::setConversionStatus(himc, sWinIMEConversionMode, sWinIMESentenceMode);
			LLWinImm::releaseContext(mWindowHandle, himc);
		}
	}
	else
	{
		// Disallowing: Turn off the IME so that succeeding key events bypass IME and come to us directly.
		// However, do it after saving the current IME  status.  We need to restore the status when
		//   allowing language text input again.
		sWinInputLocale = GetKeyboardLayout(0);
		sWinIMEOpened = LLWinImm::isIME(sWinInputLocale);
		if (sWinIMEOpened)
		{
			HIMC himc = LLWinImm::getContext(mWindowHandle);
			sWinIMEOpened = LLWinImm::getOpenStatus(himc);
			if (sWinIMEOpened)
			{
				LLWinImm::getConversionStatus(himc, &sWinIMEConversionMode, &sWinIMESentenceMode);

				// We need both ImmSetConversionStatus and ImmSetOpenStatus here to surely disable IME's 
				// keyboard hooking, because Some IME reacts only on the former and some other on the latter...
				LLWinImm::setConversionStatus(himc, IME_CMODE_NOCONVERSION, sWinIMESentenceMode);
				LLWinImm::setOpenStatus(himc, FALSE);
			}
			LLWinImm::releaseContext(mWindowHandle, himc);
 		}
	}
}

void LLWindowWin32::fillCandidateForm(const LLCoordGL& caret, const LLRect& bounds, 
		CANDIDATEFORM *form)
{
	LLCoordWindow caret_coord, top_left, bottom_right;
	convertCoords(caret, &caret_coord);
	convertCoords(LLCoordGL(bounds.mLeft, bounds.mTop), &top_left);
	convertCoords(LLCoordGL(bounds.mRight, bounds.mBottom), &bottom_right);

	memset(form, 0, sizeof(CANDIDATEFORM));
	form->dwStyle = CFS_EXCLUDE;
	form->ptCurrentPos.x = caret_coord.mX;
	form->ptCurrentPos.y = caret_coord.mY;
	form->rcArea.left   = top_left.mX;
	form->rcArea.top    = top_left.mY;
	form->rcArea.right  = bottom_right.mX;
	form->rcArea.bottom = bottom_right.mY;
}


// Put the IME window at the right place (near current text input).   Point coordinates should be the top of the current text line.
void LLWindowWin32::setLanguageTextInput( const LLCoordGL & position )
{
	if (sLanguageTextInputAllowed && LLWinImm::isAvailable())
	{
		HIMC himc = LLWinImm::getContext(mWindowHandle);

		LLCoordWindow win_pos;
		convertCoords( position, &win_pos );

		if ( win_pos.mX >= 0 && win_pos.mY >= 0 && 
			(win_pos.mX != sWinIMEWindowPosition.mX) || (win_pos.mY != sWinIMEWindowPosition.mY) )
		{
			COMPOSITIONFORM ime_form;
			memset( &ime_form, 0, sizeof(ime_form) );
			ime_form.dwStyle = CFS_POINT;
			ime_form.ptCurrentPos.x = win_pos.mX;
			ime_form.ptCurrentPos.y = win_pos.mY;

			LLWinImm::setCompositionWindow( himc, &ime_form );

			sWinIMEWindowPosition = win_pos;
		}

		LLWinImm::releaseContext(mWindowHandle, himc);
	}
}


void LLWindowWin32::fillCharPosition(const LLCoordGL& caret, const LLRect& bounds, const LLRect& control,
		IMECHARPOSITION *char_position)
{
	LLCoordScreen caret_coord, top_left, bottom_right;
	convertCoords(caret, &caret_coord);
	convertCoords(LLCoordGL(bounds.mLeft, bounds.mTop), &top_left);
	convertCoords(LLCoordGL(bounds.mRight, bounds.mBottom), &bottom_right);

	char_position->pt.x = caret_coord.mX;
	char_position->pt.y = top_left.mY;	// Windows wants the coordinate of upper left corner of a character...
	char_position->cLineHeight = bottom_right.mY - top_left.mY;
	char_position->rcDocument.left   = top_left.mX;
	char_position->rcDocument.top    = top_left.mY;
	char_position->rcDocument.right  = bottom_right.mX;
	char_position->rcDocument.bottom = bottom_right.mY;
}

void LLWindowWin32::fillCompositionLogfont(LOGFONT *logfont)
{
	// Our font is a list of FreeType recognized font files that may
	// not have a corresponding ones in Windows' fonts.  Hence, we
	// can't simply tell Windows which font we are using.  We will
	// notify a _standard_ font for a current input locale instead.
	// We use a hard-coded knowledge about the Windows' standard
	// configuration to do so...

	memset(logfont, 0, sizeof(LOGFONT));

	const WORD lang_id = LOWORD(GetKeyboardLayout(0));
	switch (PRIMARYLANGID(lang_id))
	{
	case LANG_CHINESE:
		// We need to identify one of two Chinese fonts.
		switch (SUBLANGID(lang_id))
		{
		case SUBLANG_CHINESE_SIMPLIFIED:
		case SUBLANG_CHINESE_SINGAPORE:
			logfont->lfCharSet = GB2312_CHARSET;
			lstrcpy(logfont->lfFaceName, TEXT("SimHei"));
			break;
		case SUBLANG_CHINESE_TRADITIONAL:
		case SUBLANG_CHINESE_HONGKONG:
		case SUBLANG_CHINESE_MACAU:
		default:
			logfont->lfCharSet = CHINESEBIG5_CHARSET;
			lstrcpy(logfont->lfFaceName, TEXT("MingLiU"));
			break;			
		}
		break;
	case LANG_JAPANESE:
		logfont->lfCharSet = SHIFTJIS_CHARSET;
		lstrcpy(logfont->lfFaceName, TEXT("MS Gothic"));
		break;		
	case LANG_KOREAN:
		logfont->lfCharSet = HANGUL_CHARSET;
		lstrcpy(logfont->lfFaceName, TEXT("Gulim"));
		break;
	default:
		logfont->lfCharSet = ANSI_CHARSET;
		lstrcpy(logfont->lfFaceName, TEXT("Tahoma"));
		break;
	}
							
	logfont->lfHeight = mPreeditor->getPreeditFontSize();
	logfont->lfWeight = FW_NORMAL;
}	

U32 LLWindowWin32::fillReconvertString(const LLWString &text,
	S32 focus, S32 focus_length, RECONVERTSTRING *reconvert_string)
{
	const llutf16string text_utf16 = wstring_to_utf16str(text);
	const DWORD required_size = sizeof(RECONVERTSTRING) + (text_utf16.length() + 1) * sizeof(WCHAR);
	if (reconvert_string && reconvert_string->dwSize >= required_size)
	{
		const DWORD focus_utf16_at = wstring_utf16_length(text, 0, focus);
		const DWORD focus_utf16_length = wstring_utf16_length(text, focus, focus_length);

		reconvert_string->dwVersion = 0;
		reconvert_string->dwStrLen = text_utf16.length();
		reconvert_string->dwStrOffset = sizeof(RECONVERTSTRING);
		reconvert_string->dwCompStrLen = focus_utf16_length;
		reconvert_string->dwCompStrOffset = focus_utf16_at * sizeof(WCHAR);
		reconvert_string->dwTargetStrLen = 0;
		reconvert_string->dwTargetStrOffset = focus_utf16_at * sizeof(WCHAR);

		const LPWSTR text = (LPWSTR)((BYTE *)reconvert_string + sizeof(RECONVERTSTRING));
		memcpy(text, text_utf16.c_str(), (text_utf16.length() + 1) * sizeof(WCHAR));
	}
	return required_size;
}

void LLWindowWin32::updateLanguageTextInputArea()
{
	if (!mPreeditor || !LLWinImm::isAvailable())
	{
		return;
	}

	LLCoordGL caret_coord;
	LLRect preedit_bounds;
	if (mPreeditor->getPreeditLocation(-1, &caret_coord, &preedit_bounds, NULL))
	{
		mLanguageTextInputPointGL = caret_coord;
		mLanguageTextInputAreaGL = preedit_bounds;

		CANDIDATEFORM candidate_form;
		fillCandidateForm(caret_coord, preedit_bounds, &candidate_form);

		HIMC himc = LLWinImm::getContext(mWindowHandle);
		// Win32 document says there may be up to 4 candidate windows.
		// This magic number 4 appears only in the document, and
		// there are no constant/macro for the value...
		for (int i = 3; i >= 0; --i)
		{
			candidate_form.dwIndex = i;
			LLWinImm::setCandidateWindow(himc, &candidate_form);
		}
		LLWinImm::releaseContext(mWindowHandle, himc);
	}
}

void LLWindowWin32::interruptLanguageTextInput()
{
	if (mPreeditor && LLWinImm::isAvailable())
	{
		HIMC himc = LLWinImm::getContext(mWindowHandle);
		LLWinImm::notifyIME(himc, NI_COMPOSITIONSTR, CPS_COMPLETE, 0);
		LLWinImm::releaseContext(mWindowHandle, himc);
	}
}

void LLWindowWin32::handleStartCompositionMessage()
{
	// Let IME know the font to use in feedback UI.
	LOGFONT logfont;
	fillCompositionLogfont(&logfont);
	HIMC himc = LLWinImm::getContext(mWindowHandle);
	LLWinImm::setCompositionFont(himc, &logfont);
	LLWinImm::releaseContext(mWindowHandle, himc);
}

// Handle WM_IME_COMPOSITION message.

void LLWindowWin32::handleCompositionMessage(const U32 indexes)
{
	BOOL needs_update = FALSE;
	LLWString result_string;
	LLWString preedit_string;
	S32 preedit_string_utf16_length = 0;
	LLPreeditor::segment_lengths_t preedit_segment_lengths;
	LLPreeditor::standouts_t preedit_standouts;

	// Step I: Receive details of preedits from IME.

	HIMC himc = LLWinImm::getContext(mWindowHandle);

	if (indexes & GCS_RESULTSTR)
	{
		LONG size = LLWinImm::getCompositionString(himc, GCS_RESULTSTR, NULL, 0);
		if (size >= 0)
		{
			const LPWSTR data = new WCHAR[size / sizeof(WCHAR) + 1];
			size = LLWinImm::getCompositionString(himc, GCS_RESULTSTR, data, size);
			if (size > 0)
			{
				result_string = utf16str_to_wstring(llutf16string(data, size / sizeof(WCHAR)));
			}
			delete[] data;
			needs_update = TRUE;
		}
	}
	
	if (indexes & GCS_COMPSTR)
	{
		LONG size = LLWinImm::getCompositionString(himc, GCS_COMPSTR, NULL, 0);
		if (size >= 0)
		{
			const LPWSTR data = new WCHAR[size / sizeof(WCHAR) + 1];
			size = LLWinImm::getCompositionString(himc, GCS_COMPSTR, data, size);
			if (size > 0)
			{
				preedit_string_utf16_length = size / sizeof(WCHAR);
				preedit_string = utf16str_to_wstring(llutf16string(data, size / sizeof(WCHAR)));
			}
			delete[] data;
			needs_update = TRUE;
		}
	}

	if ((indexes & GCS_COMPCLAUSE) && preedit_string.length() > 0)
	{
		LONG size = LLWinImm::getCompositionString(himc, GCS_COMPCLAUSE, NULL, 0);
		if (size > 0)
		{
			const LPDWORD data = new DWORD[size / sizeof(DWORD)];
			size = LLWinImm::getCompositionString(himc, GCS_COMPCLAUSE, data, size);
			if (size >= sizeof(DWORD) * 2
				&& data[0] == 0 && data[size / sizeof(DWORD) - 1] == preedit_string_utf16_length)
			{
				preedit_segment_lengths.resize(size / sizeof(DWORD) - 1);
				S32 offset = 0;
				for (U32 i = 0; i < preedit_segment_lengths.size(); i++)
				{
					const S32 length = wstring_wstring_length_from_utf16_length(preedit_string, offset, data[i + 1] - data[i]);
					preedit_segment_lengths[i] = length;
					offset += length;
				}
			}
			delete[] data;
		}
	}

	if ((indexes & GCS_COMPATTR) && preedit_segment_lengths.size() > 1)
	{
		LONG size = LLWinImm::getCompositionString(himc, GCS_COMPATTR, NULL, 0);
		if (size > 0)
		{
			const LPBYTE data = new BYTE[size / sizeof(BYTE)];
			size = LLWinImm::getCompositionString(himc, GCS_COMPATTR, data, size);
			if (size == preedit_string_utf16_length)
			{
				preedit_standouts.assign(preedit_segment_lengths.size(), FALSE);
				S32 offset = 0;
				for (U32 i = 0; i < preedit_segment_lengths.size(); i++)
				{
					if (ATTR_TARGET_CONVERTED == data[offset] || ATTR_TARGET_NOTCONVERTED == data[offset])
					{
						preedit_standouts[i] = TRUE;
					}
					offset += wstring_utf16_length(preedit_string, offset, preedit_segment_lengths[i]);
				}
			}
			delete[] data;
		}
	}

	S32 caret_position = preedit_string.length();
	if (indexes & GCS_CURSORPOS)
	{
		const S32 caret_position_utf16 = LLWinImm::getCompositionString(himc, GCS_CURSORPOS, NULL, 0);
		if (caret_position_utf16 >= 0 && caret_position <= preedit_string_utf16_length)
		{
			caret_position = wstring_wstring_length_from_utf16_length(preedit_string, 0, caret_position_utf16);
		}
	}

	if (indexes == 0)
	{
		// I'm not sure this condition really happens, but
		// Windows SDK document says it is an indication
		// of "reset everything."
		needs_update = TRUE;
	}

	LLWinImm::releaseContext(mWindowHandle, himc);

	// Step II: Update the active preeditor.

	if (needs_update)
	{
		mPreeditor->resetPreedit();

		if (result_string.length() > 0)
		{
			for (LLWString::const_iterator i = result_string.begin(); i != result_string.end(); i++)
			{
				mPreeditor->handleUnicodeCharHere(*i);
			}
		}

		if (preedit_string.length() == 0)
 		{
			preedit_segment_lengths.clear();
			preedit_standouts.clear();
		}
		else
		{
			if (preedit_segment_lengths.size() == 0)
			{
				preedit_segment_lengths.assign(1, preedit_string.length());
			}
			if (preedit_standouts.size() == 0)
			{
				preedit_standouts.assign(preedit_segment_lengths.size(), FALSE);
			}
		}
		mPreeditor->updatePreedit(preedit_string, preedit_segment_lengths, preedit_standouts, caret_position);

		// Some IME doesn't query char position after WM_IME_COMPOSITION,
		// so we need to update them actively.
		updateLanguageTextInputArea();
	}
}

// Given a text and a focus range, find_context finds and returns a
// surrounding context of the focused subtext.  A variable pointed
// to by offset receives the offset in llwchars of the beginning of
// the returned context string in the given wtext.

static LLWString find_context(const LLWString & wtext, S32 focus, S32 focus_length, S32 *offset)
{
	static const S32 CONTEXT_EXCESS = 30;	// This value is by experiences.

	const S32 e = llmin((S32) wtext.length(), focus + focus_length + CONTEXT_EXCESS);
	S32 end = focus + focus_length;
	while (end < e && '\n' != wtext[end])
	{
		end++;
	}

	const S32 s = llmax(0, focus - CONTEXT_EXCESS);
	S32 start = focus;
	while (start > s && '\n' != wtext[start - 1])
	{
		--start;
	}

	*offset = start;
	return wtext.substr(start, end - start);
}

// final stage of handling drop requests - both from WM_DROPFILES message
// for files and via IDropTarget interface requests.
LLWindowCallbacks::DragNDropResult LLWindowWin32::completeDragNDropRequest( const LLCoordGL gl_coord, const MASK mask, LLWindowCallbacks::DragNDropAction action, const std::string url )
{
	return mCallbacks->handleDragNDrop( this, gl_coord, mask, action, url );
}

// Handle WM_IME_REQUEST message.
// If it handled the message, returns TRUE.  Otherwise, FALSE.
// When it handled the message, the value to be returned from
// the Window Procedure is set to *result.

BOOL LLWindowWin32::handleImeRequests(WPARAM request, LPARAM param, LRESULT *result)
{
	if ( mPreeditor )
	{
		switch (request)
		{
			case IMR_CANDIDATEWINDOW:		// http://msdn2.microsoft.com/en-us/library/ms776080.aspx
			{
				LLCoordGL caret_coord;
				LLRect preedit_bounds;
				mPreeditor->getPreeditLocation(-1, &caret_coord, &preedit_bounds, NULL);
				
				CANDIDATEFORM *const form = (CANDIDATEFORM *)param;
				DWORD const dwIndex = form->dwIndex;
				fillCandidateForm(caret_coord, preedit_bounds, form);
				form->dwIndex = dwIndex;

				*result = 1;
				return TRUE;
			}
			case IMR_QUERYCHARPOSITION:
			{
				IMECHARPOSITION *const char_position = (IMECHARPOSITION *)param;

				// char_position->dwCharPos counts in number of
				// WCHARs, i.e., UTF-16 encoding units, so we can't simply pass the
				// number to getPreeditLocation.  

				const LLWString & wtext = mPreeditor->getPreeditString();
				S32 preedit, preedit_length;
				mPreeditor->getPreeditRange(&preedit, &preedit_length);
				LLCoordGL caret_coord;
				LLRect preedit_bounds, text_control;
				const S32 position = wstring_wstring_length_from_utf16_length(wtext, preedit, char_position->dwCharPos);

				if (!mPreeditor->getPreeditLocation(position, &caret_coord, &preedit_bounds, &text_control))
				{
					LL_WARNS("Window") << "*** IMR_QUERYCHARPOSITON called but getPreeditLocation failed." << LL_ENDL;
					return FALSE;
				}
				fillCharPosition(caret_coord, preedit_bounds, text_control, char_position);

				*result = 1;
				return TRUE;
			}
			case IMR_COMPOSITIONFONT:
			{
				fillCompositionLogfont((LOGFONT *)param);

				*result = 1;
				return TRUE;
			}
			case IMR_RECONVERTSTRING:
			{
				mPreeditor->resetPreedit();
				const LLWString & wtext = mPreeditor->getPreeditString();
				S32 select, select_length;
				mPreeditor->getSelectionRange(&select, &select_length);

				S32 context_offset;
				const LLWString context = find_context(wtext, select, select_length, &context_offset);

				RECONVERTSTRING * const reconvert_string = (RECONVERTSTRING *)param;
				const U32 size = fillReconvertString(context, select - context_offset, select_length, reconvert_string);
				if (reconvert_string)
				{
					if (select_length == 0)
					{
						// Let the IME to decide the reconversion range, and
						// adjust the reconvert_string structure accordingly.
						HIMC himc = LLWinImm::getContext(mWindowHandle);
						const BOOL adjusted = LLWinImm::setCompositionString(himc,
									SCS_QUERYRECONVERTSTRING, reconvert_string, size, NULL, 0);
						LLWinImm::releaseContext(mWindowHandle, himc);
						if (adjusted)
						{
							const llutf16string & text_utf16 = wstring_to_utf16str(context);
							const S32 new_preedit_start = reconvert_string->dwCompStrOffset / sizeof(WCHAR);
							const S32 new_preedit_end = new_preedit_start + reconvert_string->dwCompStrLen;
							select = utf16str_wstring_length(text_utf16, new_preedit_start);
							select_length = utf16str_wstring_length(text_utf16, new_preedit_end) - select;
							select += context_offset;
						}
					}
					mPreeditor->markAsPreedit(select, select_length);
				}

				*result = size;
				return TRUE;
			}
			case IMR_CONFIRMRECONVERTSTRING:
			{
				*result = FALSE;
				return TRUE;
			}
			case IMR_DOCUMENTFEED:
			{
				const LLWString & wtext = mPreeditor->getPreeditString();
				S32 preedit, preedit_length;
				mPreeditor->getPreeditRange(&preedit, &preedit_length);
				
				S32 context_offset;
				LLWString context = find_context(wtext, preedit, preedit_length, &context_offset);
				preedit -= context_offset;
				if (preedit_length)
				{
					// IMR_DOCUMENTFEED may be called when we have an active preedit.
					// We should pass the context string *excluding* the preedit string.
					// Otherwise, some IME are confused.
					context.erase(preedit, preedit_length);
				}
				
				RECONVERTSTRING *reconvert_string = (RECONVERTSTRING *)param;
				*result = fillReconvertString(context, preedit, 0, reconvert_string);
				return TRUE;
			}
			default:
				return FALSE;
		}
	}

	return FALSE;
}

//static
void LLWindowWin32::setDPIAwareness()
{
	HMODULE hShcore = LoadLibrary(L"shcore.dll");
	if (hShcore != NULL)
	{
		SetProcessDpiAwarenessType pSPDA;
		pSPDA = (SetProcessDpiAwarenessType)GetProcAddress(hShcore, "SetProcessDpiAwareness");
		if (pSPDA)
		{
			
			HRESULT hr = pSPDA(PROCESS_PER_MONITOR_DPI_AWARE);
			if (hr != S_OK)
			{
				LL_WARNS() << "SetProcessDpiAwareness() function returned an error. Will use legacy DPI awareness API of Win XP/7" << LL_ENDL;
			}
		}
		FreeLibrary(hShcore);	
	}
	else
	{
		LL_WARNS() << "Could not load shcore.dll library (included by <ShellScalingAPI.h> from Win 8.1 SDK. Will use legacy DPI awareness API of Win XP/7" << LL_ENDL;
	}
}

F32 LLWindowWin32::getSystemUISize()
{
	// <FS:Ansariel> Type fix
	//float scale_value = 0;
	F32 scale_value = 0.f;
	HWND hWnd = (HWND)getPlatformWindow();
	HDC hdc = GetDC(hWnd);
	HMONITOR hMonitor;
	HANDLE hProcess = GetCurrentProcess();
	PROCESS_DPI_AWARENESS dpi_awareness;

	HMODULE hShcore = LoadLibrary(L"shcore.dll");

	if (hShcore != NULL)
	{
		GetProcessDpiAwarenessType pGPDA;
		pGPDA = (GetProcessDpiAwarenessType)GetProcAddress(hShcore, "GetProcessDpiAwareness");
		GetDpiForMonitorType pGDFM;
		pGDFM = (GetDpiForMonitorType)GetProcAddress(hShcore, "GetDpiForMonitor");
		if (pGPDA != NULL && pGDFM != NULL)
		{
			pGPDA(hProcess, &dpi_awareness);
			if (dpi_awareness == PROCESS_PER_MONITOR_DPI_AWARE)
			{
				POINT    pt;
				UINT     dpix = 0, dpiy = 0;
				HRESULT  hr = E_FAIL;
				RECT     rect;

				GetWindowRect(hWnd, &rect);
				// Get the DPI for the monitor, on which the center of window is displayed and set the scaling factor
				pt.x = (rect.left + rect.right) / 2;
				pt.y = (rect.top + rect.bottom) / 2;
				hMonitor = MonitorFromPoint(pt, MONITOR_DEFAULTTONEAREST);
				hr = pGDFM(hMonitor, MDT_EFFECTIVE_DPI, &dpix, &dpiy);
				if (hr == S_OK)
				{
					scale_value = F32(dpix) / F32(USER_DEFAULT_SCREEN_DPI);
				}
				else
				{
					LL_WARNS() << "Could not determine DPI for monitor. Setting scale to default 100 %" << LL_ENDL;
					scale_value = 1.0f;
				}
			}
			else
			{
				LL_WARNS() << "Process is not per-monitor DPI-aware. Setting scale to default 100 %" << LL_ENDL;
				scale_value = 1.0f;
			}
		}
		FreeLibrary(hShcore);
	}
	else
	{
		LL_WARNS() << "Could not load shcore.dll library (included by <ShellScalingAPI.h> from Win 8.1 SDK). Using legacy DPI awareness API of Win XP/7" << LL_ENDL;
		scale_value = F32(GetDeviceCaps(hdc, LOGPIXELSX)) / F32(USER_DEFAULT_SCREEN_DPI);
	}

	ReleaseDC(hWnd, hdc);
	return scale_value;
}

//static
std::vector<std::string> LLWindowWin32::getDynamicFallbackFontList()
{
	// Fonts previously in getFontListSans() have moved to fonts.xml.
	return std::vector<std::string>();
}

// <FS:ND> Allow to query for window chrome sizes.
void LLWindowWin32::getWindowChrome( U32 &aChromeW, U32 &aChromeH )
{
	LLWindow::getWindowChrome( aChromeW, aChromeH );

	RECT oClient, oWindow;

	if( !::GetClientRect( mWindowHandle, &oClient ) || !::GetWindowRect( mWindowHandle, &oWindow ) )
		return;

	U32 nHeight = oWindow.bottom - oWindow.top;
	U32 nWidth = oWindow.right - oWindow.left;
	U32 nCHeight = oClient.bottom - oClient.top;
	U32 nCWidth = oClient.right - oClient.left;

	aChromeW = nWidth - nCWidth;
	aChromeH = nHeight - nCHeight;
}
// </FS:ND>

#endif // LL_WINDOWS<|MERGE_RESOLUTION|>--- conflicted
+++ resolved
@@ -2688,7 +2688,7 @@
 			{
 				LL_INFOS("Window") << "WINDOWPROC SetFocus" << LL_ENDL;
 			}
-<<<<<<< HEAD
+			window_imp->mCallbacks->handlePingWatchdog(window_imp, "Main:WM_SETFOCUS");
 
 			// <FS:Ansariel> Stop flashing when we gain focus
 			if (window_imp->mWindowHandle)
@@ -2702,9 +2702,6 @@
 			}
 			// </FS:Ansariel>
 
-=======
-			window_imp->mCallbacks->handlePingWatchdog(window_imp, "Main:WM_SETFOCUS");
->>>>>>> b10e4616
 			window_imp->mCallbacks->handleFocus(window_imp);
 			return 0;
 
