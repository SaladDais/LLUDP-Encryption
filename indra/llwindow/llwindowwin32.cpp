/** 
 * @file llwindowwin32.cpp
 * @brief Platform-dependent implementation of llwindow
 *
 * $LicenseInfo:firstyear=2001&license=viewerlgpl$
 * Second Life Viewer Source Code
 * Copyright (C) 2010, Linden Research, Inc.
 * 
 * This library is free software; you can redistribute it and/or
 * modify it under the terms of the GNU Lesser General Public
 * License as published by the Free Software Foundation;
 * version 2.1 of the License only.
 * 
 * This library is distributed in the hope that it will be useful,
 * but WITHOUT ANY WARRANTY; without even the implied warranty of
 * MERCHANTABILITY or FITNESS FOR A PARTICULAR PURPOSE.  See the GNU
 * Lesser General Public License for more details.
 * 
 * You should have received a copy of the GNU Lesser General Public
 * License along with this library; if not, write to the Free Software
 * Foundation, Inc., 51 Franklin Street, Fifth Floor, Boston, MA  02110-1301  USA
 * 
 * Linden Research, Inc., 945 Battery Street, San Francisco, CA  94111  USA
 * $/LicenseInfo$
 */

#include "linden_common.h"

#if LL_WINDOWS && !LL_MESA_HEADLESS

#include "llwindowwin32.h"

// LLWindow library includes
#include "llkeyboardwin32.h"
#include "lldragdropwin32.h"
#include "llpreeditor.h"
#include "llwindowcallbacks.h"

// Linden library includes
#include "llerror.h"
#include "llgl.h"
#include "llstring.h"
#include "lldir.h"
<<<<<<< HEAD
#include "../newview/llviewercontrol.h"
=======
#include "llglslshader.h"
>>>>>>> f6b8bfd3

// System includes
#include <commdlg.h>
#include <WinUser.h>
#include <mapi.h>
#include <process.h>	// for _spawn
#include <shellapi.h>
#include <fstream>
#include <Imm.h>

// Require DirectInput version 8
#define DIRECTINPUT_VERSION 0x0800

#include <dinput.h>
#include <Dbt.h.>

#include "llmemtype.h"
// culled from winuser.h
#ifndef WM_MOUSEWHEEL /* Added to be compatible with later SDK's */
const S32	WM_MOUSEWHEEL = 0x020A;
#endif
#ifndef WHEEL_DELTA /* Added to be compatible with later SDK's */
const S32	WHEEL_DELTA = 120;     /* Value for rolling one detent */
#endif
const S32	MAX_MESSAGE_PER_UPDATE = 20;
const S32	BITS_PER_PIXEL = 32;
const S32	MAX_NUM_RESOLUTIONS = 32;
const F32	ICON_FLASH_TIME = 0.5f;

extern BOOL gDebugWindowProc;

LPWSTR gIconResource = IDI_APPLICATION;

LLW32MsgCallback gAsyncMsgCallback = NULL;

//
// LLWindowWin32
//

void show_window_creation_error(const std::string& title)
{
	LL_WARNS("Window") << title << LL_ENDL;
}

//static
BOOL LLWindowWin32::sIsClassRegistered = FALSE;

BOOL	LLWindowWin32::sLanguageTextInputAllowed = TRUE;
BOOL	LLWindowWin32::sWinIMEOpened = FALSE;
HKL		LLWindowWin32::sWinInputLocale = 0;
DWORD	LLWindowWin32::sWinIMEConversionMode = IME_CMODE_NATIVE;
DWORD	LLWindowWin32::sWinIMESentenceMode = IME_SMODE_AUTOMATIC;
LLCoordWindow LLWindowWin32::sWinIMEWindowPosition(-1,-1);

// The following class LLWinImm delegates Windows IMM APIs.
// We need this because some language versions of Windows,
// e.g., US version of Windows XP, doesn't install IMM32.DLL
// as a default, and we can't link against imm32.lib statically.
// I believe DLL loading of this type is best suited to do
// in a static initialization of a class.  What I'm not sure is
// whether it follows the Linden Conding Standard... 
// See http://wiki.secondlife.com/wiki/Coding_standards#Static_Members

class LLWinImm
{
public:
	static bool		isAvailable() { return sTheInstance.mHImmDll != NULL; }

public:
	// Wrappers for IMM API.
	static BOOL		isIME(HKL hkl);															
	static HWND		getDefaultIMEWnd(HWND hwnd);
	static HIMC		getContext(HWND hwnd);													
	static BOOL		releaseContext(HWND hwnd, HIMC himc);
	static BOOL		getOpenStatus(HIMC himc);												
	static BOOL		setOpenStatus(HIMC himc, BOOL status);									
	static BOOL		getConversionStatus(HIMC himc, LPDWORD conversion, LPDWORD sentence);	
	static BOOL		setConversionStatus(HIMC himc, DWORD conversion, DWORD sentence);		
	static BOOL		getCompositionWindow(HIMC himc, LPCOMPOSITIONFORM form);					
	static BOOL		setCompositionWindow(HIMC himc, LPCOMPOSITIONFORM form);					
	static LONG		getCompositionString(HIMC himc, DWORD index, LPVOID data, DWORD length);
	static BOOL		setCompositionString(HIMC himc, DWORD index, LPVOID pComp, DWORD compLength, LPVOID pRead, DWORD readLength);
	static BOOL		setCompositionFont(HIMC himc, LPLOGFONTW logfont);
	static BOOL		setCandidateWindow(HIMC himc, LPCANDIDATEFORM candidate_form);
	static BOOL		notifyIME(HIMC himc, DWORD action, DWORD index, DWORD value);

private:
	LLWinImm();
	~LLWinImm();

private:
	// Pointers to IMM API.
	BOOL	 	(WINAPI *mImmIsIME)(HKL);
	HWND		(WINAPI *mImmGetDefaultIMEWnd)(HWND);
	HIMC		(WINAPI *mImmGetContext)(HWND);
	BOOL		(WINAPI *mImmReleaseContext)(HWND, HIMC);
	BOOL		(WINAPI *mImmGetOpenStatus)(HIMC);
	BOOL		(WINAPI *mImmSetOpenStatus)(HIMC, BOOL);
	BOOL		(WINAPI *mImmGetConversionStatus)(HIMC, LPDWORD, LPDWORD);
	BOOL		(WINAPI *mImmSetConversionStatus)(HIMC, DWORD, DWORD);
	BOOL		(WINAPI *mImmGetCompostitionWindow)(HIMC, LPCOMPOSITIONFORM);
	BOOL		(WINAPI *mImmSetCompostitionWindow)(HIMC, LPCOMPOSITIONFORM);
	LONG		(WINAPI *mImmGetCompositionString)(HIMC, DWORD, LPVOID, DWORD);
	BOOL		(WINAPI *mImmSetCompositionString)(HIMC, DWORD, LPVOID, DWORD, LPVOID, DWORD);
	BOOL		(WINAPI *mImmSetCompositionFont)(HIMC, LPLOGFONTW);
	BOOL		(WINAPI *mImmSetCandidateWindow)(HIMC, LPCANDIDATEFORM);
	BOOL		(WINAPI *mImmNotifyIME)(HIMC, DWORD, DWORD, DWORD);

private:
	HMODULE		mHImmDll;
	static LLWinImm sTheInstance;
};

LLWinImm LLWinImm::sTheInstance;

LLWinImm::LLWinImm() : mHImmDll(NULL)
{
	// Check system metrics 
	if ( !GetSystemMetrics( SM_DBCSENABLED ) )
		return;
	

	mHImmDll = LoadLibraryA("Imm32");
	if (mHImmDll != NULL)
	{
		mImmIsIME               = (BOOL (WINAPI *)(HKL))                    GetProcAddress(mHImmDll, "ImmIsIME");
		mImmGetDefaultIMEWnd	= (HWND (WINAPI *)(HWND))					GetProcAddress(mHImmDll, "ImmGetDefaultIMEWnd");
		mImmGetContext          = (HIMC (WINAPI *)(HWND))                   GetProcAddress(mHImmDll, "ImmGetContext");
		mImmReleaseContext      = (BOOL (WINAPI *)(HWND, HIMC))             GetProcAddress(mHImmDll, "ImmReleaseContext");
		mImmGetOpenStatus       = (BOOL (WINAPI *)(HIMC))                   GetProcAddress(mHImmDll, "ImmGetOpenStatus");
		mImmSetOpenStatus       = (BOOL (WINAPI *)(HIMC, BOOL))             GetProcAddress(mHImmDll, "ImmSetOpenStatus");
		mImmGetConversionStatus = (BOOL (WINAPI *)(HIMC, LPDWORD, LPDWORD)) GetProcAddress(mHImmDll, "ImmGetConversionStatus");
		mImmSetConversionStatus = (BOOL (WINAPI *)(HIMC, DWORD, DWORD))     GetProcAddress(mHImmDll, "ImmSetConversionStatus");
		mImmGetCompostitionWindow = (BOOL (WINAPI *)(HIMC, LPCOMPOSITIONFORM))   GetProcAddress(mHImmDll, "ImmGetCompositionWindow");
		mImmSetCompostitionWindow = (BOOL (WINAPI *)(HIMC, LPCOMPOSITIONFORM))   GetProcAddress(mHImmDll, "ImmSetCompositionWindow");
		mImmGetCompositionString= (LONG (WINAPI *)(HIMC, DWORD, LPVOID, DWORD))					GetProcAddress(mHImmDll, "ImmGetCompositionStringW");
		mImmSetCompositionString= (BOOL (WINAPI *)(HIMC, DWORD, LPVOID, DWORD, LPVOID, DWORD))	GetProcAddress(mHImmDll, "ImmSetCompositionStringW");
		mImmSetCompositionFont  = (BOOL (WINAPI *)(HIMC, LPLOGFONTW))		GetProcAddress(mHImmDll, "ImmSetCompositionFontW");
		mImmSetCandidateWindow  = (BOOL (WINAPI *)(HIMC, LPCANDIDATEFORM))  GetProcAddress(mHImmDll, "ImmSetCandidateWindow");
		mImmNotifyIME			= (BOOL (WINAPI *)(HIMC, DWORD, DWORD, DWORD))	GetProcAddress(mHImmDll, "ImmNotifyIME");

		if (mImmIsIME == NULL ||
			mImmGetDefaultIMEWnd == NULL ||
			mImmGetContext == NULL ||
			mImmReleaseContext == NULL ||
			mImmGetOpenStatus == NULL ||
			mImmSetOpenStatus == NULL ||
			mImmGetConversionStatus == NULL ||
			mImmSetConversionStatus == NULL ||
			mImmGetCompostitionWindow == NULL ||
			mImmSetCompostitionWindow == NULL ||
			mImmGetCompositionString == NULL ||
			mImmSetCompositionString == NULL ||
			mImmSetCompositionFont == NULL ||
			mImmSetCandidateWindow == NULL ||
			mImmNotifyIME == NULL)
		{
			// If any of the above API entires are not found, we can't use IMM API.  
			// So, turn off the IMM support.  We should log some warning message in 
			// the case, since it is very unusual; these APIs are available from 
			// the beginning, and all versions of IMM32.DLL should have them all.  
			// Unfortunately, this code may be executed before initialization of 
			// the logging channel (llwarns), and we can't do it here...  Yes, this 
			// is one of disadvantages to use static constraction to DLL loading. 
			FreeLibrary(mHImmDll);
			mHImmDll = NULL;

			// If we unload the library, make sure all the function pointers are cleared
			mImmIsIME = NULL;
			mImmGetDefaultIMEWnd = NULL;
			mImmGetContext = NULL;
			mImmReleaseContext = NULL;
			mImmGetOpenStatus = NULL;
			mImmSetOpenStatus = NULL;
			mImmGetConversionStatus = NULL;
			mImmSetConversionStatus = NULL;
			mImmGetCompostitionWindow = NULL;
			mImmSetCompostitionWindow = NULL;
			mImmGetCompositionString = NULL;
			mImmSetCompositionString = NULL;
			mImmSetCompositionFont = NULL;
			mImmSetCandidateWindow = NULL;
			mImmNotifyIME = NULL;
		}
	}
}


// static 
BOOL	LLWinImm::isIME(HKL hkl)															
{ 
	if ( sTheInstance.mImmIsIME )
		return sTheInstance.mImmIsIME(hkl); 
	return FALSE;
}

// static 
HIMC		LLWinImm::getContext(HWND hwnd)
{
	if ( sTheInstance.mImmGetContext )
		return sTheInstance.mImmGetContext(hwnd); 
	return 0;
}

//static 
BOOL		LLWinImm::releaseContext(HWND hwnd, HIMC himc)
{ 
	if ( sTheInstance.mImmIsIME )
		return sTheInstance.mImmReleaseContext(hwnd, himc); 
	return FALSE;
}

// static 
BOOL		LLWinImm::getOpenStatus(HIMC himc)
{ 
	if ( sTheInstance.mImmGetOpenStatus )
		return sTheInstance.mImmGetOpenStatus(himc); 
	return FALSE;
}

// static 
BOOL		LLWinImm::setOpenStatus(HIMC himc, BOOL status)									
{ 
	if ( sTheInstance.mImmSetOpenStatus )
		return sTheInstance.mImmSetOpenStatus(himc, status); 
	return FALSE;
}

// static 
BOOL		LLWinImm::getConversionStatus(HIMC himc, LPDWORD conversion, LPDWORD sentence)	
{ 
	if ( sTheInstance.mImmGetConversionStatus )
		return sTheInstance.mImmGetConversionStatus(himc, conversion, sentence); 
	return FALSE;
}

// static 
BOOL		LLWinImm::setConversionStatus(HIMC himc, DWORD conversion, DWORD sentence)		
{ 
	if ( sTheInstance.mImmSetConversionStatus )
		return sTheInstance.mImmSetConversionStatus(himc, conversion, sentence); 
	return FALSE;
}

// static 
BOOL		LLWinImm::getCompositionWindow(HIMC himc, LPCOMPOSITIONFORM form)					
{ 
	if ( sTheInstance.mImmGetCompostitionWindow )
		return sTheInstance.mImmGetCompostitionWindow(himc, form);	
	return FALSE;
}

// static 
BOOL		LLWinImm::setCompositionWindow(HIMC himc, LPCOMPOSITIONFORM form)					
{ 
	if ( sTheInstance.mImmSetCompostitionWindow )
		return sTheInstance.mImmSetCompostitionWindow(himc, form);	
	return FALSE;
}


// static 
LONG		LLWinImm::getCompositionString(HIMC himc, DWORD index, LPVOID data, DWORD length)					
{ 
	if ( sTheInstance.mImmGetCompositionString )
		return sTheInstance.mImmGetCompositionString(himc, index, data, length);	
	return FALSE;
}


// static 
BOOL		LLWinImm::setCompositionString(HIMC himc, DWORD index, LPVOID pComp, DWORD compLength, LPVOID pRead, DWORD readLength)					
{ 
	if ( sTheInstance.mImmSetCompositionString )
		return sTheInstance.mImmSetCompositionString(himc, index, pComp, compLength, pRead, readLength);	
	return FALSE;
}

// static 
BOOL		LLWinImm::setCompositionFont(HIMC himc, LPLOGFONTW pFont)					
{ 
	if ( sTheInstance.mImmSetCompositionFont )
		return sTheInstance.mImmSetCompositionFont(himc, pFont);	
	return FALSE;
}

// static 
BOOL		LLWinImm::setCandidateWindow(HIMC himc, LPCANDIDATEFORM form)					
{ 
	if ( sTheInstance.mImmSetCandidateWindow )
		return sTheInstance.mImmSetCandidateWindow(himc, form);	
	return FALSE;
}

// static 
BOOL		LLWinImm::notifyIME(HIMC himc, DWORD action, DWORD index, DWORD value)					
{ 
	if ( sTheInstance.mImmNotifyIME )
		return sTheInstance.mImmNotifyIME(himc, action, index, value);	
	return FALSE;
}




// ----------------------------------------------------------------------------------------
LLWinImm::~LLWinImm()
{
	if (mHImmDll != NULL)
	{
		FreeLibrary(mHImmDll);
		mHImmDll = NULL;
	}
}


LLWindowWin32::LLWindowWin32(LLWindowCallbacks* callbacks,
							 const std::string& title, const std::string& name, S32 x, S32 y, S32 width,
							 S32 height, U32 flags, 
							 BOOL fullscreen, BOOL clearBg,
							 BOOL disable_vsync, BOOL use_gl,
							 BOOL ignore_pixel_depth,
							 U32 fsaa_samples)
	: LLWindow(callbacks, fullscreen, flags)
{
	mFSAASamples = fsaa_samples;
	mIconResource = gIconResource;
	mOverrideAspectRatio = 0.f;
	mNativeAspectRatio = 0.f;
	mMousePositionModified = FALSE;
	mInputProcessingPaused = FALSE;
	mPreeditor = NULL;
	mKeyCharCode = 0;
	mKeyScanCode = 0;
	mKeyVirtualKey = 0;
	mhDC = NULL;
	mhRC = NULL;

	// Initialize the keyboard
	gKeyboard = new LLKeyboardWin32();
	gKeyboard->setCallbacks(callbacks);

	// Initialize the Drag and Drop functionality
	mDragDrop = new LLDragDropWin32;

	// Initialize (boot strap) the Language text input management,
	// based on the system's (user's) default settings.
	allowLanguageTextInput(mPreeditor, FALSE);

	WNDCLASS		wc;
	RECT			window_rect;

	// Set the window title
	if (title.empty())
	{
		mWindowTitle = new WCHAR[50];
		wsprintf(mWindowTitle, L"OpenGL Window");
	}
	else
	{
		mWindowTitle = new WCHAR[256]; // Assume title length < 255 chars.
		mbstowcs(mWindowTitle, title.c_str(), 255);
		mWindowTitle[255] = 0;
	}

	// Set the window class name
	if (name.empty())
	{
		mWindowClassName = new WCHAR[50];
		wsprintf(mWindowClassName, L"OpenGL Window");
	}
	else
	{
		mWindowClassName = new WCHAR[256]; // Assume title length < 255 chars.
		mbstowcs(mWindowClassName, name.c_str(), 255);
		mWindowClassName[255] = 0;
	}


	// We're not clipping yet
	SetRect( &mOldMouseClip, 0, 0, 0, 0 );

	// Make an instance of our window then define the window class
	mhInstance = GetModuleHandle(NULL);
	mWndProc = NULL;

	mSwapMethod = SWAP_METHOD_UNDEFINED;

	// No WPARAM yet.
	mLastSizeWParam = 0;

	// Windows GDI rects don't include rightmost pixel
	window_rect.left = (long) 0;
	window_rect.right = (long) width;
	window_rect.top = (long) 0;
	window_rect.bottom = (long) height;

	// Grab screen size to sanitize the window
	S32 window_border_y = GetSystemMetrics(SM_CYBORDER);
	S32 virtual_screen_x = GetSystemMetrics(SM_XVIRTUALSCREEN); 
	S32 virtual_screen_y = GetSystemMetrics(SM_YVIRTUALSCREEN); 
	S32 virtual_screen_width = GetSystemMetrics(SM_CXVIRTUALSCREEN);
	S32 virtual_screen_height = GetSystemMetrics(SM_CYVIRTUALSCREEN);

	if (x < virtual_screen_x) x = virtual_screen_x;
	if (y < virtual_screen_y - window_border_y) y = virtual_screen_y - window_border_y;

	if (x + width > virtual_screen_x + virtual_screen_width) x = virtual_screen_x + virtual_screen_width - width;
	if (y + height > virtual_screen_y + virtual_screen_height) y = virtual_screen_y + virtual_screen_height - height;

	if (!sIsClassRegistered)
	{
		// Force redraw when resized and create a private device context

		// Makes double click messages.
		wc.style = CS_HREDRAW | CS_VREDRAW | CS_OWNDC | CS_DBLCLKS;

		// Set message handler function
		wc.lpfnWndProc = (WNDPROC) mainWindowProc;

		// unused
		wc.cbClsExtra = 0;
		wc.cbWndExtra = 0;

		wc.hInstance = mhInstance;
		wc.hIcon = LoadIcon(mhInstance, mIconResource);

		// We will set the cursor ourselves
		wc.hCursor = NULL;

		// background color is not used
		if (clearBg)
		{
			wc.hbrBackground = (HBRUSH) GetStockObject(WHITE_BRUSH);
		}
		else
		{
			wc.hbrBackground = (HBRUSH) NULL;
		}

		// we don't use windows menus
		wc.lpszMenuName = NULL;

		wc.lpszClassName = mWindowClassName;

		if (!RegisterClass(&wc))
		{
			OSMessageBox(mCallbacks->translateString("MBRegClassFailed"), 
				mCallbacks->translateString("MBError"), OSMB_OK);
			return;
		}
		sIsClassRegistered = TRUE;
	}

	//-----------------------------------------------------------------------
	// Get the current refresh rate
	//-----------------------------------------------------------------------

	DEVMODE dev_mode;
	::ZeroMemory(&dev_mode, sizeof(DEVMODE));
	dev_mode.dmSize = sizeof(DEVMODE);
	DWORD current_refresh;
	if (EnumDisplaySettings(NULL, ENUM_CURRENT_SETTINGS, &dev_mode))
	{
		current_refresh = dev_mode.dmDisplayFrequency;
		mNativeAspectRatio = ((F32)dev_mode.dmPelsWidth) / ((F32)dev_mode.dmPelsHeight);
	}
	else
	{
		current_refresh = 60;
	}

	//-----------------------------------------------------------------------
	// Drop resolution and go fullscreen
	// use a display mode with our desired size and depth, with a refresh
	// rate as close at possible to the users' default
	//-----------------------------------------------------------------------
	if (mFullscreen)
	{
		BOOL success = FALSE;
		DWORD closest_refresh = 0;

		for (S32 mode_num = 0;; mode_num++)
		{
			if (!EnumDisplaySettings(NULL, mode_num, &dev_mode))
			{
				break;
			}

			if (dev_mode.dmPelsWidth == width &&
				dev_mode.dmPelsHeight == height &&
				dev_mode.dmBitsPerPel == BITS_PER_PIXEL)
			{
				success = TRUE;
				if ((dev_mode.dmDisplayFrequency - current_refresh)
					< (closest_refresh - current_refresh))
				{
					closest_refresh = dev_mode.dmDisplayFrequency;
				}
			}
		}

		if (closest_refresh == 0)
		{
			LL_WARNS("Window") << "Couldn't find display mode " << width << " by " << height << " at " << BITS_PER_PIXEL << " bits per pixel" << LL_ENDL;
			//success = FALSE;

			if (!EnumDisplaySettings(NULL, ENUM_CURRENT_SETTINGS, &dev_mode))
			{
				success = FALSE;
			}
			else
			{
				if (dev_mode.dmBitsPerPel == BITS_PER_PIXEL)
				{
					LL_WARNS("Window") << "Current BBP is OK falling back to that" << LL_ENDL;
					window_rect.right=width=dev_mode.dmPelsWidth;
					window_rect.bottom=height=dev_mode.dmPelsHeight;
					success = TRUE;
				}
				else
				{
					LL_WARNS("Window") << "Current BBP is BAD" << LL_ENDL;
					success = FALSE;
				}
			}
		}

		// If we found a good resolution, use it.
		if (success)
		{
			success = setDisplayResolution(width, height, BITS_PER_PIXEL, closest_refresh);
		}

		// Keep a copy of the actual current device mode in case we minimize 
		// and change the screen resolution.   JC
		EnumDisplaySettings(NULL, ENUM_CURRENT_SETTINGS, &dev_mode);

		// If it failed, we don't want to run fullscreen
		if (success)
		{
			mFullscreen = TRUE;
			mFullscreenWidth   = dev_mode.dmPelsWidth;
			mFullscreenHeight  = dev_mode.dmPelsHeight;
			mFullscreenBits    = dev_mode.dmBitsPerPel;
			mFullscreenRefresh = dev_mode.dmDisplayFrequency;

			LL_INFOS("Window") << "Running at " << dev_mode.dmPelsWidth
				<< "x"   << dev_mode.dmPelsHeight
				<< "x"   << dev_mode.dmBitsPerPel
				<< " @ " << dev_mode.dmDisplayFrequency
				<< LL_ENDL;
		}
		else
		{
			mFullscreen = FALSE;
			mFullscreenWidth   = -1;
			mFullscreenHeight  = -1;
			mFullscreenBits    = -1;
			mFullscreenRefresh = -1;

			std::map<std::string,std::string> args;
			args["[WIDTH]"] = llformat("%d", width);
			args["[HEIGHT]"] = llformat ("%d", height);
			OSMessageBox(mCallbacks->translateString("MBFullScreenErr", args),
				mCallbacks->translateString("MBError"), OSMB_OK);
		}
	}

	// TODO: add this after resolving _WIN32_WINNT issue
	//	if (!fullscreen)
	//	{
	//		TRACKMOUSEEVENT track_mouse_event;
	//		track_mouse_event.cbSize = sizeof( TRACKMOUSEEVENT );
	//		track_mouse_event.dwFlags = TME_LEAVE;
	//		track_mouse_event.hwndTrack = mWindowHandle;
	//		track_mouse_event.dwHoverTime = HOVER_DEFAULT;
	//		TrackMouseEvent( &track_mouse_event ); 
	//	}


	//-----------------------------------------------------------------------
	// Create GL drawing context
	//-----------------------------------------------------------------------
	LLCoordScreen windowPos(x,y);
	LLCoordScreen windowSize(window_rect.right - window_rect.left,
							 window_rect.bottom - window_rect.top);
	if (!switchContext(mFullscreen, windowSize, TRUE, &windowPos))
	{
		return;
	}
	
	//start with arrow cursor
	initCursors();
	setCursor( UI_CURSOR_ARROW );

	// Initialize (boot strap) the Language text input management,
	// based on the system's (or user's) default settings.
	allowLanguageTextInput(NULL, FALSE);
}


LLWindowWin32::~LLWindowWin32()
{
	delete mDragDrop;

	delete [] mWindowTitle;
	mWindowTitle = NULL;

	delete [] mSupportedResolutions;
	mSupportedResolutions = NULL;

	delete mWindowClassName;
	mWindowClassName = NULL;
}

void LLWindowWin32::show()
{
	ShowWindow(mWindowHandle, SW_SHOW);
	SetForegroundWindow(mWindowHandle);
	SetFocus(mWindowHandle);
}

void LLWindowWin32::hide()
{
	setMouseClipping(FALSE);
	ShowWindow(mWindowHandle, SW_HIDE);
}

//virtual
void LLWindowWin32::minimize()
{
	setMouseClipping(FALSE);
	showCursor();
	ShowWindow(mWindowHandle, SW_MINIMIZE);
}

//virtual
void LLWindowWin32::restore()
{
	ShowWindow(mWindowHandle, SW_RESTORE);
	SetForegroundWindow(mWindowHandle);
	SetFocus(mWindowHandle);
}


// close() destroys all OS-specific code associated with a window.
// Usually called from LLWindowManager::destroyWindow()
void LLWindowWin32::close()
{
	LL_DEBUGS("Window") << "Closing LLWindowWin32" << LL_ENDL;
	// Is window is already closed?
	if (!mWindowHandle)
	{
		return;
	}

	mDragDrop->reset();

	// Make sure cursor is visible and we haven't mangled the clipping state.
	setMouseClipping(FALSE);
	showCursor();

	// Go back to screen mode written in the registry.
	if (mFullscreen)
	{
		resetDisplayResolution();
	}

	// Clean up remaining GL state
	LL_DEBUGS("Window") << "Shutting down GL" << LL_ENDL;
	gGLManager.shutdownGL();

	LL_DEBUGS("Window") << "Releasing Context" << LL_ENDL;
	if (mhRC)
	{
		if (!wglMakeCurrent(NULL, NULL))
		{
			LL_WARNS("Window") << "Release of DC and RC failed" << LL_ENDL;
		}

		if (!wglDeleteContext(mhRC))
		{
			LL_WARNS("Window") << "Release of rendering context failed" << LL_ENDL;
		}

		mhRC = NULL;
	}

	// Restore gamma to the system values.
	restoreGamma();

	if (mhDC && !ReleaseDC(mWindowHandle, mhDC))
	{
		LL_WARNS("Window") << "Release of ghDC failed" << LL_ENDL;
		mhDC = NULL;
	}

	LL_DEBUGS("Window") << "Destroying Window" << LL_ENDL;
	
	// Don't process events in our mainWindowProc any longer.
	SetWindowLong(mWindowHandle, GWL_USERDATA, NULL);

	// Make sure we don't leave a blank toolbar button.
	ShowWindow(mWindowHandle, SW_HIDE);

	// This causes WM_DESTROY to be sent *immediately*
	if (!DestroyWindow(mWindowHandle))
	{
		OSMessageBox(mCallbacks->translateString("MBDestroyWinFailed"),
			mCallbacks->translateString("MBShutdownErr"),
			OSMB_OK);
	}

	mWindowHandle = NULL;
}

BOOL LLWindowWin32::isValid()
{
	return (mWindowHandle != NULL);
}

BOOL LLWindowWin32::getVisible()
{
	return (mWindowHandle && IsWindowVisible(mWindowHandle));
}

BOOL LLWindowWin32::getMinimized()
{
	return (mWindowHandle && IsIconic(mWindowHandle));
}

BOOL LLWindowWin32::getMaximized()
{
	return (mWindowHandle && IsZoomed(mWindowHandle));
}

BOOL LLWindowWin32::maximize()
{
	BOOL success = FALSE;
	if (!mWindowHandle) return success;

	WINDOWPLACEMENT placement;
	placement.length = sizeof(WINDOWPLACEMENT);

	success = GetWindowPlacement(mWindowHandle, &placement);
	if (!success) return success;

	placement.showCmd = SW_MAXIMIZE;

	success = SetWindowPlacement(mWindowHandle, &placement);
	return success;
}

BOOL LLWindowWin32::getFullscreen()
{
	return mFullscreen;
}

BOOL LLWindowWin32::getPosition(LLCoordScreen *position)
{
	RECT window_rect;

	if (!mWindowHandle ||
		!GetWindowRect(mWindowHandle, &window_rect) ||
		NULL == position)
	{
		return FALSE;
	}

	position->mX = window_rect.left;
	position->mY = window_rect.top;
	return TRUE;
}

BOOL LLWindowWin32::getSize(LLCoordScreen *size)
{
	RECT window_rect;

	if (!mWindowHandle ||
		!GetWindowRect(mWindowHandle, &window_rect) ||
		NULL == size)
	{
		return FALSE;
	}

	size->mX = window_rect.right - window_rect.left;
	size->mY = window_rect.bottom - window_rect.top;
	return TRUE;
}

BOOL LLWindowWin32::getSize(LLCoordWindow *size)
{
	RECT client_rect;

	if (!mWindowHandle ||
		!GetClientRect(mWindowHandle, &client_rect) ||
		NULL == size)
	{
		return FALSE;
	}

	size->mX = client_rect.right - client_rect.left;
	size->mY = client_rect.bottom - client_rect.top;
	return TRUE;
}

BOOL LLWindowWin32::setPosition(const LLCoordScreen position)
{
	LLCoordScreen size;

	if (!mWindowHandle)
	{
		return FALSE;
	}
	getSize(&size);
	moveWindow(position, size);
	return TRUE;
}

BOOL LLWindowWin32::setSizeImpl(const LLCoordScreen size)
{
	LLCoordScreen position;

	getPosition(&position);
	if (!mWindowHandle)
	{
		return FALSE;
	}

	moveWindow(position, size);
	return TRUE;
}

// changing fullscreen resolution
BOOL LLWindowWin32::switchContext(BOOL fullscreen, const LLCoordScreen &size, BOOL disable_vsync, const LLCoordScreen * const posp)
{
	GLuint	pixel_format;
	DEVMODE dev_mode;
	::ZeroMemory(&dev_mode, sizeof(DEVMODE));
	dev_mode.dmSize = sizeof(DEVMODE);
	DWORD	current_refresh;
	DWORD	dw_ex_style;
	DWORD	dw_style;
	RECT	window_rect;
	S32 width = size.mX;
	S32 height = size.mY;
	BOOL auto_show = FALSE;

	if (mhRC)
	{
		auto_show = TRUE;
		resetDisplayResolution();
	}

	if (EnumDisplaySettings(NULL, ENUM_CURRENT_SETTINGS, &dev_mode))
	{
		current_refresh = dev_mode.dmDisplayFrequency;
	}
	else
	{
		current_refresh = 60;
	}

	gGLManager.shutdownGL();
	//destroy gl context
	if (mhRC)
	{
		if (!wglMakeCurrent(NULL, NULL))
		{
			LL_WARNS("Window") << "Release of DC and RC failed" << LL_ENDL;
		}

		if (!wglDeleteContext(mhRC))
		{
			LL_WARNS("Window") << "Release of rendering context failed" << LL_ENDL;
		}

		mhRC = NULL;
	}

	if (fullscreen)
	{
		mFullscreen = TRUE;
		BOOL success = FALSE;
		DWORD closest_refresh = 0;

		for (S32 mode_num = 0;; mode_num++)
		{
			if (!EnumDisplaySettings(NULL, mode_num, &dev_mode))
			{
				break;
			}

			if (dev_mode.dmPelsWidth == width &&
				dev_mode.dmPelsHeight == height &&
				dev_mode.dmBitsPerPel == BITS_PER_PIXEL)
			{
				success = TRUE;
				if ((dev_mode.dmDisplayFrequency - current_refresh)
					< (closest_refresh - current_refresh))
				{
					closest_refresh = dev_mode.dmDisplayFrequency;
				}
			}
		}

		if (closest_refresh == 0)
		{
			LL_WARNS("Window") << "Couldn't find display mode " << width << " by " << height << " at " << BITS_PER_PIXEL << " bits per pixel" << LL_ENDL;
			return FALSE;
		}

		// If we found a good resolution, use it.
		if (success)
		{
			success = setDisplayResolution(width, height, BITS_PER_PIXEL, closest_refresh);
		}

		// Keep a copy of the actual current device mode in case we minimize 
		// and change the screen resolution.   JC
		EnumDisplaySettings(NULL, ENUM_CURRENT_SETTINGS, &dev_mode);

		if (success)
		{
			mFullscreen = TRUE;
			mFullscreenWidth   = dev_mode.dmPelsWidth;
			mFullscreenHeight  = dev_mode.dmPelsHeight;
			mFullscreenBits    = dev_mode.dmBitsPerPel;
			mFullscreenRefresh = dev_mode.dmDisplayFrequency;

			LL_INFOS("Window") << "Running at " << dev_mode.dmPelsWidth
				<< "x"   << dev_mode.dmPelsHeight
				<< "x"   << dev_mode.dmBitsPerPel
				<< " @ " << dev_mode.dmDisplayFrequency
				<< LL_ENDL;

			window_rect.left = (long) 0;
			window_rect.right = (long) width;			// Windows GDI rects don't include rightmost pixel
			window_rect.top = (long) 0;
			window_rect.bottom = (long) height;
			dw_ex_style = WS_EX_APPWINDOW;
			dw_style = WS_POPUP;

			// Move window borders out not to cover window contents
			AdjustWindowRectEx(&window_rect, dw_style, FALSE, dw_ex_style);
		}
		// If it failed, we don't want to run fullscreen
		else
		{
			mFullscreen = FALSE;
			mFullscreenWidth   = -1;
			mFullscreenHeight  = -1;
			mFullscreenBits    = -1;
			mFullscreenRefresh = -1;

			LL_INFOS("Window") << "Unable to run fullscreen at " << width << "x" << height << LL_ENDL;
			return FALSE;
		}
	}
	else
	{
		mFullscreen = FALSE;
		window_rect.left = (long) (posp ? posp->mX : 0);
		window_rect.right = (long) width + window_rect.left;			// Windows GDI rects don't include rightmost pixel
		window_rect.top = (long) (posp ? posp->mY : 0);
		window_rect.bottom = (long) height + window_rect.top;
		// Window with an edge
		dw_ex_style = WS_EX_APPWINDOW | WS_EX_WINDOWEDGE;
		dw_style = WS_OVERLAPPEDWINDOW;
	}

	// don't post quit messages when destroying old windows
	mPostQuit = FALSE;

	// create window
	DestroyWindow(mWindowHandle);
	mWindowHandle = CreateWindowEx(dw_ex_style,
		mWindowClassName,
		mWindowTitle,
		WS_CLIPSIBLINGS | WS_CLIPCHILDREN | dw_style,
		window_rect.left,								// x pos
		window_rect.top,								// y pos
		window_rect.right - window_rect.left,			// width
		window_rect.bottom - window_rect.top,			// height
		NULL,
		NULL,
		mhInstance,
		NULL);

	LL_INFOS("Window") << "window is created." << llendl ;

	//-----------------------------------------------------------------------
	// Create GL drawing context
	//-----------------------------------------------------------------------
	static PIXELFORMATDESCRIPTOR pfd =
	{
		sizeof(PIXELFORMATDESCRIPTOR), 
			1,
			PFD_DRAW_TO_WINDOW | PFD_SUPPORT_OPENGL | PFD_DOUBLEBUFFER, 
			PFD_TYPE_RGBA,
			BITS_PER_PIXEL,
			0, 0, 0, 0, 0, 0,	// RGB bits and shift, unused
			8,					// alpha bits
			0,					// alpha shift
			0,					// accum bits
			0, 0, 0, 0,			// accum RGBA
			24,					// depth bits
			8,					// stencil bits, avi added for stencil test
			0,
			PFD_MAIN_PLANE,
			0,
			0, 0, 0
	};

	if (!(mhDC = GetDC(mWindowHandle)))
	{
		close();
		OSMessageBox(mCallbacks->translateString("MBDevContextErr"),
			mCallbacks->translateString("MBError"), OSMB_OK);
		return FALSE;
	}

	if (!(pixel_format = ChoosePixelFormat(mhDC, &pfd)))
	{
		close();
		OSMessageBox(mCallbacks->translateString("MBPixelFmtErr"),
			mCallbacks->translateString("MBError"), OSMB_OK);
		return FALSE;
	}

	// Verify what pixel format we actually received.
	if (!DescribePixelFormat(mhDC, pixel_format, sizeof(PIXELFORMATDESCRIPTOR),
		&pfd))
	{
		close();
		OSMessageBox(mCallbacks->translateString("MBPixelFmtDescErr"),
			mCallbacks->translateString("MBError"), OSMB_OK);
		return FALSE;
	}

	if (pfd.cColorBits < 32)
	{
		close();
		OSMessageBox(mCallbacks->translateString("MBTrueColorWindow"),
			mCallbacks->translateString("MBError"), OSMB_OK);
		return FALSE;
	}

	if (pfd.cAlphaBits < 8)
	{
		close();
		OSMessageBox(mCallbacks->translateString("MBAlpha"),
			mCallbacks->translateString("MBError"), OSMB_OK);
		return FALSE;
	}

	if (!SetPixelFormat(mhDC, pixel_format, &pfd))
	{
		close();
		OSMessageBox(mCallbacks->translateString("MBPixelFmtSetErr"),
			mCallbacks->translateString("MBError"), OSMB_OK);
		return FALSE;
	}

	if (!(mhRC = wglCreateContext(mhDC)))
	{
		close();
		OSMessageBox(mCallbacks->translateString("MBGLContextErr"),
			mCallbacks->translateString("MBError"), OSMB_OK);
		return FALSE;
	}

	if (!wglMakeCurrent(mhDC, mhRC))
	{
		close();
		OSMessageBox(mCallbacks->translateString("MBGLContextActErr"),
			mCallbacks->translateString("MBError"), OSMB_OK);
		return FALSE;
	}

	LL_INFOS("Window") << "Drawing context is created." << llendl ;

	gGLManager.initWGL();
	
	if (wglChoosePixelFormatARB)
	{
		// OK, at this point, use the ARB wglChoosePixelFormatsARB function to see if we
		// can get exactly what we want.
		GLint attrib_list[256];
		S32 cur_attrib = 0;

		attrib_list[cur_attrib++] = WGL_DEPTH_BITS_ARB;
		attrib_list[cur_attrib++] = 24;

		attrib_list[cur_attrib++] = WGL_STENCIL_BITS_ARB;
		attrib_list[cur_attrib++] = 8;

		attrib_list[cur_attrib++] = WGL_DRAW_TO_WINDOW_ARB;
		attrib_list[cur_attrib++] = GL_TRUE;

		attrib_list[cur_attrib++] = WGL_ACCELERATION_ARB;
		attrib_list[cur_attrib++] = WGL_FULL_ACCELERATION_ARB;

		attrib_list[cur_attrib++] = WGL_SUPPORT_OPENGL_ARB;
		attrib_list[cur_attrib++] = GL_TRUE;

		attrib_list[cur_attrib++] = WGL_DOUBLE_BUFFER_ARB;
		attrib_list[cur_attrib++] = GL_TRUE;

		attrib_list[cur_attrib++] = WGL_COLOR_BITS_ARB;
		attrib_list[cur_attrib++] = 24;

		attrib_list[cur_attrib++] = WGL_ALPHA_BITS_ARB;
		attrib_list[cur_attrib++] = 8;

		U32 end_attrib = 0;
		if (mFSAASamples > 0)
		{
			end_attrib = cur_attrib;
			attrib_list[cur_attrib++] = WGL_SAMPLE_BUFFERS_ARB;
			attrib_list[cur_attrib++] = GL_TRUE;

			attrib_list[cur_attrib++] = WGL_SAMPLES_ARB;
			attrib_list[cur_attrib++] = mFSAASamples;
		}

		// End the list
		attrib_list[cur_attrib++] = 0;

		GLint pixel_formats[256];
		U32 num_formats = 0;

		// First we try and get a 32 bit depth pixel format
		BOOL result = wglChoosePixelFormatARB(mhDC, attrib_list, NULL, 256, pixel_formats, &num_formats);
		
		while(!result && mFSAASamples > 0) 
		{
			llwarns << "FSAASamples: " << mFSAASamples << " not supported." << llendl ;

			mFSAASamples /= 2 ; //try to decrease sample pixel number until to disable anti-aliasing
			if(mFSAASamples < 2)
			{
				mFSAASamples = 0 ;
			}

			if (mFSAASamples > 0)
			{
				attrib_list[end_attrib + 3] = mFSAASamples;
			}
			else
			{
				cur_attrib = end_attrib ;
				end_attrib = 0 ;
				attrib_list[cur_attrib++] = 0 ; //end
			}
			result = wglChoosePixelFormatARB(mhDC, attrib_list, NULL, 256, pixel_formats, &num_formats);

			if(result)
			{
				llwarns << "Only support FSAASamples: " << mFSAASamples << llendl ;
			}
		}

		if (!result)
		{
			llwarns << "mFSAASamples: " << mFSAASamples << llendl ;

			close();
			show_window_creation_error("Error after wglChoosePixelFormatARB 32-bit");
			return FALSE;
		}

		if (!num_formats)
		{
			if (end_attrib > 0)
			{
				LL_INFOS("Window") << "No valid pixel format for " << mFSAASamples << "x anti-aliasing." << LL_ENDL;
				attrib_list[end_attrib] = 0;

				BOOL result = wglChoosePixelFormatARB(mhDC, attrib_list, NULL, 256, pixel_formats, &num_formats);
				if (!result)
				{
					close();
					show_window_creation_error("Error after wglChoosePixelFormatARB 32-bit no AA");
					return FALSE;
				}
			}

			if (!num_formats)
			{
				LL_INFOS("Window") << "No 32 bit z-buffer, trying 24 bits instead" << LL_ENDL;
				// Try 24-bit format
				attrib_list[1] = 24;
				BOOL result = wglChoosePixelFormatARB(mhDC, attrib_list, NULL, 256, pixel_formats, &num_formats);
				if (!result)
				{
					close();
					show_window_creation_error("Error after wglChoosePixelFormatARB 24-bit");
					return FALSE;
				}

				if (!num_formats)
				{
					LL_WARNS("Window") << "Couldn't get 24 bit z-buffer,trying 16 bits instead!" << LL_ENDL;
					attrib_list[1] = 16;
					BOOL result = wglChoosePixelFormatARB(mhDC, attrib_list, NULL, 256, pixel_formats, &num_formats);
					if (!result || !num_formats)
					{
						close();
						show_window_creation_error("Error after wglChoosePixelFormatARB 16-bit");
						return FALSE;
					}
				}
			}

			LL_INFOS("Window") << "Choosing pixel formats: " << num_formats << " pixel formats returned" << LL_ENDL;
		}

		LL_INFOS("Window") << "pixel formats done." << llendl ;

		S32 swap_method = 0;
		S32 cur_format = num_formats-1;
		GLint swap_query = WGL_SWAP_METHOD_ARB;

		BOOL found_format = FALSE;

		while (!found_format && wglGetPixelFormatAttribivARB(mhDC, pixel_format, 0, 1, &swap_query, &swap_method))
		{
			if (swap_method == WGL_SWAP_UNDEFINED_ARB || cur_format <= 0)
			{
				found_format = TRUE;
			}
			else
			{
				--cur_format;
			}
		}
		
		pixel_format = pixel_formats[cur_format];
		
		if (mhDC != 0)											// Does The Window Have A Device Context?
		{
			wglMakeCurrent(mhDC, 0);							// Set The Current Active Rendering Context To Zero
			if (mhRC != 0)										// Does The Window Have A Rendering Context?
			{
				wglDeleteContext (mhRC);							// Release The Rendering Context
				mhRC = 0;										// Zero The Rendering Context

			}
			ReleaseDC (mWindowHandle, mhDC);						// Release The Device Context
			mhDC = 0;											// Zero The Device Context
		}
		DestroyWindow (mWindowHandle);									// Destroy The Window
		

		mWindowHandle = CreateWindowEx(dw_ex_style,
			mWindowClassName,
			mWindowTitle,
			WS_CLIPSIBLINGS | WS_CLIPCHILDREN | dw_style,
			window_rect.left,								// x pos
			window_rect.top,								// y pos
			window_rect.right - window_rect.left,			// width
			window_rect.bottom - window_rect.top,			// height
			NULL,
			NULL,
			mhInstance,
			NULL);

		LL_INFOS("Window") << "recreate window done." << llendl ;

		if (!(mhDC = GetDC(mWindowHandle)))
		{
			close();
			OSMessageBox(mCallbacks->translateString("MBDevContextErr"), mCallbacks->translateString("MBError"), OSMB_OK);
			return FALSE;
		}

		if (!SetPixelFormat(mhDC, pixel_format, &pfd))
		{
			close();
			OSMessageBox(mCallbacks->translateString("MBPixelFmtSetErr"),
				mCallbacks->translateString("MBError"), OSMB_OK);
			return FALSE;
		}

		if (wglGetPixelFormatAttribivARB(mhDC, pixel_format, 0, 1, &swap_query, &swap_method))
		{
			switch (swap_method)
			{
			case WGL_SWAP_EXCHANGE_ARB:
				mSwapMethod = SWAP_METHOD_EXCHANGE;
				LL_DEBUGS("Window") << "Swap Method: Exchange" << LL_ENDL;
				break;
			case WGL_SWAP_COPY_ARB:
				mSwapMethod = SWAP_METHOD_COPY;
				LL_DEBUGS("Window") << "Swap Method: Copy" << LL_ENDL;
				break;
			case WGL_SWAP_UNDEFINED_ARB:
				mSwapMethod = SWAP_METHOD_UNDEFINED;
				LL_DEBUGS("Window") << "Swap Method: Undefined" << LL_ENDL;
				break;
			default:
				mSwapMethod = SWAP_METHOD_UNDEFINED;
				LL_DEBUGS("Window") << "Swap Method: Unknown" << LL_ENDL;
				break;
			}
		}		
	}
	else
	{
		LL_WARNS("Window") << "No wgl_ARB_pixel_format extension, using default ChoosePixelFormat!" << LL_ENDL;
	}

	// Verify what pixel format we actually received.
	if (!DescribePixelFormat(mhDC, pixel_format, sizeof(PIXELFORMATDESCRIPTOR),
		&pfd))
	{
		close();
		OSMessageBox(mCallbacks->translateString("MBPixelFmtDescErr"), mCallbacks->translateString("MBError"), OSMB_OK);
		return FALSE;
	}

	LL_INFOS("Window") << "GL buffer: Color Bits " << S32(pfd.cColorBits) 
		<< " Alpha Bits " << S32(pfd.cAlphaBits)
		<< " Depth Bits " << S32(pfd.cDepthBits) 
		<< LL_ENDL;

	// make sure we have 32 bits per pixel
	if (pfd.cColorBits < 32 || GetDeviceCaps(mhDC, BITSPIXEL) < 32)
	{
		close();
		OSMessageBox(mCallbacks->translateString("MBTrueColorWindow"), mCallbacks->translateString("MBError"), OSMB_OK);
		return FALSE;
	}

	if (pfd.cAlphaBits < 8)
	{
		close();
		OSMessageBox(mCallbacks->translateString("MBAlpha"), mCallbacks->translateString("MBError"), OSMB_OK);
		return FALSE;
	}

	mhRC = 0;
	if (wglCreateContextAttribsARB)
	{ //attempt to create a specific versioned context
		S32 attribs[] = 
		{ //start at 4.2
			WGL_CONTEXT_MAJOR_VERSION_ARB, 4,
			WGL_CONTEXT_MINOR_VERSION_ARB, 2,
			WGL_CONTEXT_PROFILE_MASK_ARB,  LLRender::sGLCoreProfile ? WGL_CONTEXT_CORE_PROFILE_BIT_ARB : WGL_CONTEXT_COMPATIBILITY_PROFILE_BIT_ARB,
			WGL_CONTEXT_FLAGS_ARB, gDebugGL ? WGL_CONTEXT_DEBUG_BIT_ARB : 0,
			0
		};

		bool done = false;
		while (!done)
		{
			mhRC = wglCreateContextAttribsARB(mhDC, mhRC, attribs);

			if (!mhRC)
			{
				if (attribs[3] > 0)
				{ //decrement minor version
					attribs[3]--;
				}
				else if (attribs[1] > 3)
				{ //decrement major version and start minor version over at 3
					attribs[1]--;
					attribs[3] = 3;
				}
				else
				{ //we reached 3.0 and still failed, bail out
					done = true;
				}
			}
			else
			{
				llinfos << "Created OpenGL " << llformat("%d.%d", attribs[1], attribs[3]) << " context." << llendl;
				done = true;

				if (LLRender::sGLCoreProfile)
				{
					LLGLSLShader::sNoFixedFunction = true;
				}
			}
		}
	}

	if (!mhRC && !(mhRC = wglCreateContext(mhDC)))
	{
		close();
		OSMessageBox(mCallbacks->translateString("MBGLContextErr"), mCallbacks->translateString("MBError"), OSMB_OK);
		return FALSE;
	}

	if (!wglMakeCurrent(mhDC, mhRC))
	{
		close();
		OSMessageBox(mCallbacks->translateString("MBGLContextActErr"), mCallbacks->translateString("MBError"), OSMB_OK);
		return FALSE;
	}

	if (!gGLManager.initGL())
	{
		close();
		OSMessageBox(mCallbacks->translateString("MBVideoDrvErr"), mCallbacks->translateString("MBError"), OSMB_OK);
		return FALSE;
	}
	
	// Disable vertical sync for swap
	if (disable_vsync && wglSwapIntervalEXT)
	{
		LL_DEBUGS("Window") << "Disabling vertical sync" << LL_ENDL;
		wglSwapIntervalEXT(0);
	}
	else
	{
		LL_DEBUGS("Window") << "Keeping vertical sync" << LL_ENDL;
	}

	SetWindowLong(mWindowHandle, GWL_USERDATA, (U32)this);

	// register this window as handling drag/drop events from the OS
	DragAcceptFiles( mWindowHandle, TRUE );

	mDragDrop->init( mWindowHandle );
	
	//register joystick timer callback
	SetTimer( mWindowHandle, 0, 1000 / 30, NULL ); // 30 fps timer

	// ok to post quit messages now
	mPostQuit = TRUE;

	if (auto_show)
	{
		show();
		glClearColor(0.0f, 0.0f, 0.0f, 0.f);
		glClear(GL_COLOR_BUFFER_BIT);
		swapBuffers();
	}

	return TRUE;
}

void LLWindowWin32::moveWindow( const LLCoordScreen& position, const LLCoordScreen& size )
{
	if( mIsMouseClipping )
	{
		RECT client_rect_in_screen_space;
		if( getClientRectInScreenSpace( &client_rect_in_screen_space ) )
		{
			ClipCursor( &client_rect_in_screen_space );
		}
	}

	// if the window was already maximized, MoveWindow seems to still set the maximized flag even if
	// the window is smaller than maximized.
	// So we're going to do a restore first (which is a ShowWindow call) (SL-44655).

	// THIS CAUSES DEV-15484 and DEV-15949 
	//ShowWindow(mWindowHandle, SW_RESTORE);
	// NOW we can call MoveWindow
	MoveWindow(mWindowHandle, position.mX, position.mY, size.mX, size.mY, TRUE);
}

BOOL LLWindowWin32::setCursorPosition(const LLCoordWindow position)
{
	LLCoordScreen screen_pos;

	mMousePositionModified = TRUE;
	if (!mWindowHandle)
	{
		return FALSE;
	}

	if (!convertCoords(position, &screen_pos))
	{
		return FALSE;
	}

	// Inform the application of the new mouse position (needed for per-frame
	// hover/picking to function).
	LLCoordGL gl_pos;
	convertCoords(position, &gl_pos);
	mCallbacks->handleMouseMove(this, gl_pos, (MASK)0);
	
	// DEV-18951 VWR-8524 Camera moves wildly when alt-clicking.
	// Because we have preemptively notified the application of the new
	// mouse position via handleMouseMove() above, we need to clear out
	// any stale mouse move events.  RN/JC
	MSG msg;
	while (PeekMessage(&msg, NULL, WM_MOUSEMOVE, WM_MOUSEMOVE, PM_REMOVE))
	{ }

	return SetCursorPos(screen_pos.mX, screen_pos.mY);
}

BOOL LLWindowWin32::getCursorPosition(LLCoordWindow *position)
{
	POINT cursor_point;
	LLCoordScreen screen_pos;

	if (!mWindowHandle ||
		!GetCursorPos(&cursor_point))
	{
		return FALSE;
	}

	screen_pos.mX = cursor_point.x;
	screen_pos.mY = cursor_point.y;

	return convertCoords(screen_pos, position);
}

void LLWindowWin32::hideCursor()
{
	while (ShowCursor(FALSE) >= 0)
	{
		// nothing, wait for cursor to push down
	}
	mCursorHidden = TRUE;
	mHideCursorPermanent = TRUE;
}

void LLWindowWin32::showCursor()
{
	// makes sure the cursor shows up
	while (ShowCursor(TRUE) < 0)
	{
		// do nothing, wait for cursor to pop out
	}
	mCursorHidden = FALSE;
	mHideCursorPermanent = FALSE;
}

void LLWindowWin32::showCursorFromMouseMove()
{
	if (!mHideCursorPermanent)
	{
		showCursor();
	}
}

void LLWindowWin32::hideCursorUntilMouseMove()
{
	if (!mHideCursorPermanent)
	{
		hideCursor();
		mHideCursorPermanent = FALSE;
	}
}

BOOL LLWindowWin32::isCursorHidden()
{
	return mCursorHidden;
}


HCURSOR LLWindowWin32::loadColorCursor(LPCTSTR name)
{
	return (HCURSOR)LoadImage(mhInstance,
							  name,
							  IMAGE_CURSOR,
							  0,	// default width
							  0,	// default height
							  LR_DEFAULTCOLOR);
}


void LLWindowWin32::initCursors()
{
	mCursor[ UI_CURSOR_ARROW ]		= LoadCursor(NULL, IDC_ARROW);
	mCursor[ UI_CURSOR_WAIT ]		= LoadCursor(NULL, IDC_WAIT);
	mCursor[ UI_CURSOR_HAND ]		= LoadCursor(NULL, IDC_HAND);
	mCursor[ UI_CURSOR_IBEAM ]		= LoadCursor(NULL, IDC_IBEAM);
	mCursor[ UI_CURSOR_CROSS ]		= LoadCursor(NULL, IDC_CROSS);
	mCursor[ UI_CURSOR_SIZENWSE ]	= LoadCursor(NULL, IDC_SIZENWSE);
	mCursor[ UI_CURSOR_SIZENESW ]	= LoadCursor(NULL, IDC_SIZENESW);
	mCursor[ UI_CURSOR_SIZEWE ]		= LoadCursor(NULL, IDC_SIZEWE);  
	mCursor[ UI_CURSOR_SIZENS ]		= LoadCursor(NULL, IDC_SIZENS);  
	mCursor[ UI_CURSOR_NO ]			= LoadCursor(NULL, IDC_NO);
	mCursor[ UI_CURSOR_WORKING ]	= LoadCursor(NULL, IDC_APPSTARTING); 

	HMODULE module = GetModuleHandle(NULL);
	mCursor[ UI_CURSOR_TOOLGRAB ]	= LoadCursor(module, TEXT("TOOLGRAB"));
	mCursor[ UI_CURSOR_TOOLLAND ]	= LoadCursor(module, TEXT("TOOLLAND"));
	mCursor[ UI_CURSOR_TOOLFOCUS ]	= LoadCursor(module, TEXT("TOOLFOCUS"));
	mCursor[ UI_CURSOR_TOOLCREATE ]	= LoadCursor(module, TEXT("TOOLCREATE"));
	mCursor[ UI_CURSOR_ARROWDRAG ]	= LoadCursor(module, TEXT("ARROWDRAG"));
	mCursor[ UI_CURSOR_ARROWCOPY ]	= LoadCursor(module, TEXT("ARROWCOPY"));
	mCursor[ UI_CURSOR_ARROWDRAGMULTI ]	= LoadCursor(module, TEXT("ARROWDRAGMULTI"));
	mCursor[ UI_CURSOR_ARROWCOPYMULTI ]	= LoadCursor(module, TEXT("ARROWCOPYMULTI"));
	mCursor[ UI_CURSOR_NOLOCKED ]	= LoadCursor(module, TEXT("NOLOCKED"));
	mCursor[ UI_CURSOR_ARROWLOCKED ]= LoadCursor(module, TEXT("ARROWLOCKED"));
	mCursor[ UI_CURSOR_GRABLOCKED ]	= LoadCursor(module, TEXT("GRABLOCKED"));
	mCursor[ UI_CURSOR_TOOLTRANSLATE ]	= LoadCursor(module, TEXT("TOOLTRANSLATE"));
	mCursor[ UI_CURSOR_TOOLROTATE ]	= LoadCursor(module, TEXT("TOOLROTATE")); 
	mCursor[ UI_CURSOR_TOOLSCALE ]	= LoadCursor(module, TEXT("TOOLSCALE"));
	mCursor[ UI_CURSOR_TOOLCAMERA ]	= LoadCursor(module, TEXT("TOOLCAMERA"));
	mCursor[ UI_CURSOR_TOOLPAN ]	= LoadCursor(module, TEXT("TOOLPAN"));
	mCursor[ UI_CURSOR_TOOLZOOMIN ] = LoadCursor(module, TEXT("TOOLZOOMIN"));
	mCursor[ UI_CURSOR_TOOLPICKOBJECT3 ] = LoadCursor(module, TEXT("TOOLPICKOBJECT3"));
	mCursor[ UI_CURSOR_PIPETTE ] = LoadCursor(module, TEXT("TOOLPIPETTE"));
	if (gSavedSettings.getBOOL("UseLegacyCursors"))
	{
		mCursor[ UI_CURSOR_TOOLSIT ]	= LoadCursor(module, TEXT("TOOLSIT-LEGACY"));
		mCursor[ UI_CURSOR_TOOLBUY ]	= LoadCursor(module, TEXT("TOOLBUY-LEGACY"));
		mCursor[ UI_CURSOR_TOOLOPEN ]	= LoadCursor(module, TEXT("TOOLOPEN-LEGACY"));
		mCursor[ UI_CURSOR_TOOLPAY ]	= LoadCursor(module, TEXT("TOOLPAY-LEGACY"));
	}
	else
	{
		mCursor[ UI_CURSOR_TOOLSIT ]	= LoadCursor(module, TEXT("TOOLSIT"));
		mCursor[ UI_CURSOR_TOOLBUY ]	= LoadCursor(module, TEXT("TOOLBUY"));
		mCursor[ UI_CURSOR_TOOLOPEN ]	= LoadCursor(module, TEXT("TOOLOPEN"));
		mCursor[ UI_CURSOR_TOOLPAY ]	= LoadCursor(module, TEXT("TOOLBUY"));
	}

	// Color cursors
	mCursor[ UI_CURSOR_TOOLPLAY ]		= loadColorCursor(TEXT("TOOLPLAY"));
	mCursor[ UI_CURSOR_TOOLPAUSE ]		= loadColorCursor(TEXT("TOOLPAUSE"));
	mCursor[ UI_CURSOR_TOOLMEDIAOPEN ]	= loadColorCursor(TEXT("TOOLMEDIAOPEN"));

	// Note: custom cursors that are not found make LoadCursor() return NULL.
	for( S32 i = 0; i < UI_CURSOR_COUNT; i++ )
	{
		if( !mCursor[i] )
		{
			mCursor[i] = LoadCursor(NULL, IDC_ARROW);
		}
	}
}



void LLWindowWin32::updateCursor()
{
	if (mNextCursor == UI_CURSOR_ARROW
		&& mBusyCount > 0)
	{
		mNextCursor = UI_CURSOR_WORKING;
	}

	if( mCurrentCursor != mNextCursor )
	{
		mCurrentCursor = mNextCursor;
		SetCursor( mCursor[mNextCursor] );
	}
}

ECursorType LLWindowWin32::getCursor() const
{
	return mCurrentCursor;
}

void LLWindowWin32::captureMouse()
{
	SetCapture(mWindowHandle);
}

void LLWindowWin32::releaseMouse()
{
	// *NOTE:Mani ReleaseCapture will spawn new windows messages...
	// which will in turn call our MainWindowProc. It therefore requires
	// pausing *and more importantly resumption* of the mainlooptimeout...
	// just like DispatchMessage below.
	mCallbacks->handlePauseWatchdog(this);
	ReleaseCapture();
	mCallbacks->handleResumeWatchdog(this);
}


void LLWindowWin32::delayInputProcessing()
{
	mInputProcessingPaused = TRUE;
}

void LLWindowWin32::gatherInput()
{
	MSG		msg;
	int		msg_count = 0;

	LLMemType m1(LLMemType::MTYPE_GATHER_INPUT);

	while (PeekMessage(&msg, NULL, 0, 0, PM_REMOVE) && msg_count < MAX_MESSAGE_PER_UPDATE)
	{
		mCallbacks->handlePingWatchdog(this, "Main:TranslateGatherInput");
		TranslateMessage(&msg);

		// turn watchdog off in here to not fail if windows is doing something wacky
		mCallbacks->handlePauseWatchdog(this);
		DispatchMessage(&msg);
		mCallbacks->handleResumeWatchdog(this);
		msg_count++;

		if ( mInputProcessingPaused )
		{
			break;
		}
		/* Attempted workaround for problem where typing fast and hitting
		   return would result in only part of the text being sent. JC

		BOOL key_posted = TranslateMessage(&msg);
		DispatchMessage(&msg);
		msg_count++;

		// If a key was translated, a WM_CHAR might have been posted to the end
		// of the event queue.  We need it immediately.
		if (key_posted && msg.message == WM_KEYDOWN)
		{
			if (PeekMessage(&msg, NULL, WM_CHAR, WM_CHAR, PM_REMOVE))
			{
				TranslateMessage(&msg);
				DispatchMessage(&msg);
				msg_count++;
			}
		}
		*/
		mCallbacks->handlePingWatchdog(this, "Main:AsyncCallbackGatherInput");
		// For async host by name support.  Really hacky.
		if (gAsyncMsgCallback && (LL_WM_HOST_RESOLVED == msg.message))
		{
			gAsyncMsgCallback(msg);
		}
	}

	mInputProcessingPaused = FALSE;

	updateCursor();

	// clear this once we've processed all mouse messages that might have occurred after
	// we slammed the mouse position
	mMousePositionModified = FALSE;
}

static LLFastTimer::DeclareTimer FTM_KEYHANDLER("Handle Keyboard");
static LLFastTimer::DeclareTimer FTM_MOUSEHANDLER("Handle Mouse");

LRESULT CALLBACK LLWindowWin32::mainWindowProc(HWND h_wnd, UINT u_msg, WPARAM w_param, LPARAM l_param)
{
	LLWindowWin32 *window_imp = (LLWindowWin32 *)GetWindowLong(h_wnd, GWL_USERDATA);


	if (NULL != window_imp)
	{
		window_imp->mCallbacks->handleResumeWatchdog(window_imp);
		window_imp->mCallbacks->handlePingWatchdog(window_imp, "Main:StartWndProc");
		// Has user provided their own window callback?
		if (NULL != window_imp->mWndProc)
		{
			if (!window_imp->mWndProc(h_wnd, u_msg, w_param, l_param))
			{
				// user has handled window message
				return 0;
			}
		}

		window_imp->mCallbacks->handlePingWatchdog(window_imp, "Main:PreSwitchWndProc");
		
		// Juggle to make sure we can get negative positions for when
		// mouse is outside window.
		LLCoordWindow window_coord((S32)(S16)LOWORD(l_param), (S32)(S16)HIWORD(l_param));

		// This doesn't work, as LOWORD returns unsigned short.
		//LLCoordWindow window_coord(LOWORD(l_param), HIWORD(l_param));
		LLCoordGL gl_coord;

		// pass along extended flag in mask
		MASK mask = (l_param>>16 & KF_EXTENDED) ? MASK_EXTENDED : 0x0;
		BOOL eat_keystroke = TRUE;

		switch(u_msg)
		{
			RECT	update_rect;
			S32		update_width;
			S32		update_height;

		case WM_TIMER:
			window_imp->mCallbacks->handlePingWatchdog(window_imp, "Main:WM_TIMER");
			window_imp->mCallbacks->handleTimerEvent(window_imp);
			break;

		case WM_DEVICECHANGE:
			window_imp->mCallbacks->handlePingWatchdog(window_imp, "Main:WM_DEVICECHANGE");
			if (gDebugWindowProc)
			{
				llinfos << "  WM_DEVICECHANGE: wParam=" << w_param 
						<< "; lParam=" << l_param << llendl;
			}
			if (w_param == DBT_DEVNODES_CHANGED || w_param == DBT_DEVICEARRIVAL)
			{
				if (window_imp->mCallbacks->handleDeviceChange(window_imp))
				{
					return 0;
				}
			}
			break;

		case WM_PAINT:
			window_imp->mCallbacks->handlePingWatchdog(window_imp, "Main:WM_PAINT");
			GetUpdateRect(window_imp->mWindowHandle, &update_rect, FALSE);
			update_width = update_rect.right - update_rect.left + 1;
			update_height = update_rect.bottom - update_rect.top + 1;
			window_imp->mCallbacks->handlePaint(window_imp, update_rect.left, update_rect.top,
				update_width, update_height);
			break;
		case WM_PARENTNOTIFY:
			window_imp->mCallbacks->handlePingWatchdog(window_imp, "Main:WM_PARENTNOTIFY");
			u_msg = u_msg;
			break;

		case WM_SETCURSOR:
			// This message is sent whenever the cursor is moved in a window.
			// You need to set the appropriate cursor appearance.

			// Only take control of cursor over client region of window
			// This allows Windows(tm) to handle resize cursors, etc.
			window_imp->mCallbacks->handlePingWatchdog(window_imp, "Main:WM_SETCURSOR");
			if (LOWORD(l_param) == HTCLIENT)
			{
				SetCursor(window_imp->mCursor[ window_imp->mCurrentCursor] );
				return 0;
			}
			break;

		case WM_ENTERMENULOOP:
			window_imp->mCallbacks->handlePingWatchdog(window_imp, "Main:WM_ENTERMENULOOP");
			window_imp->mCallbacks->handleWindowBlock(window_imp);
			break;

		case WM_EXITMENULOOP:
			window_imp->mCallbacks->handlePingWatchdog(window_imp, "Main:WM_EXITMENULOOP");
			window_imp->mCallbacks->handleWindowUnblock(window_imp);
			break;

		case WM_ACTIVATEAPP:
			window_imp->mCallbacks->handlePingWatchdog(window_imp, "Main:WM_ACTIVATEAPP");
			{
				// This message should be sent whenever the app gains or loses focus.
				BOOL activating = (BOOL) w_param;
				BOOL minimized = window_imp->getMinimized();

				if (gDebugWindowProc)
				{
					LL_INFOS("Window") << "WINDOWPROC ActivateApp "
						<< " activating " << S32(activating)
						<< " minimized " << S32(minimized)
						<< " fullscreen " << S32(window_imp->mFullscreen)
						<< LL_ENDL;
				}

				if (window_imp->mFullscreen)
				{
					// When we run fullscreen, restoring or minimizing the app needs 
					// to switch the screen resolution
					if (activating)
					{
						window_imp->setFullscreenResolution();
						window_imp->restore();
					}
					else
					{
						window_imp->minimize();
						window_imp->resetDisplayResolution();
					}
				}

				window_imp->mCallbacks->handleActivateApp(window_imp, activating);

				break;
			}

		case WM_ACTIVATE:
			window_imp->mCallbacks->handlePingWatchdog(window_imp, "Main:WM_ACTIVATE");
			{
				// Can be one of WA_ACTIVE, WA_CLICKACTIVE, or WA_INACTIVE
				BOOL activating = (LOWORD(w_param) != WA_INACTIVE);

				BOOL minimized = BOOL(HIWORD(w_param));

				if (!activating && LLWinImm::isAvailable() && window_imp->mPreeditor)
				{
					window_imp->interruptLanguageTextInput();
				}

				// JC - I'm not sure why, but if we don't report that we handled the 
				// WM_ACTIVATE message, the WM_ACTIVATEAPP messages don't work 
				// properly when we run fullscreen.
				if (gDebugWindowProc)
				{
					LL_INFOS("Window") << "WINDOWPROC Activate "
						<< " activating " << S32(activating) 
						<< " minimized " << S32(minimized)
						<< LL_ENDL;
				}

				// Don't handle this.
				break;
			}

		case WM_QUERYOPEN:
			// TODO: use this to return a nice icon
			break;

		case WM_SYSCOMMAND:
			window_imp->mCallbacks->handlePingWatchdog(window_imp, "Main:WM_SYSCOMMAND");
			switch(w_param)
			{
			case SC_KEYMENU: 
				// Disallow the ALT key from triggering the default system menu.
				return 0;		

			case SC_SCREENSAVE:
			case SC_MONITORPOWER:
				// eat screen save messages and prevent them!
				return 0;
			}
			break;

		case WM_CLOSE:
			window_imp->mCallbacks->handlePingWatchdog(window_imp, "Main:WM_CLOSE");
			// Will the app allow the window to close?
			if (window_imp->mCallbacks->handleCloseRequest(window_imp))
			{
				// Get the app to initiate cleanup.
				window_imp->mCallbacks->handleQuit(window_imp);
				// The app is responsible for calling destroyWindow when done with GL
			}
			return 0;

		case WM_DESTROY:
			window_imp->mCallbacks->handlePingWatchdog(window_imp, "Main:WM_DESTROY");
			if (window_imp->shouldPostQuit())
			{
				PostQuitMessage(0);  // Posts WM_QUIT with an exit code of 0
			}
			return 0;

		case WM_COMMAND:
			window_imp->mCallbacks->handlePingWatchdog(window_imp, "Main:WM_COMMAND");
			if (!HIWORD(w_param)) // this message is from a menu
			{
				window_imp->mCallbacks->handleMenuSelect(window_imp, LOWORD(w_param));
			}
			break;

		case WM_SYSKEYDOWN:
			window_imp->mCallbacks->handlePingWatchdog(window_imp, "Main:WM_SYSKEYDOWN");
			// allow system keys, such as ALT-F4 to be processed by Windows
			eat_keystroke = FALSE;
		case WM_KEYDOWN:
			window_imp->mKeyCharCode = 0; // don't know until wm_char comes in next
			window_imp->mKeyScanCode = ( l_param >> 16 ) & 0xff;
			window_imp->mKeyVirtualKey = w_param;

			window_imp->mCallbacks->handlePingWatchdog(window_imp, "Main:WM_KEYDOWN");
			{
				if (gDebugWindowProc)
				{
					LL_INFOS("Window") << "Debug WindowProc WM_KEYDOWN "
						<< " key " << S32(w_param) 
						<< LL_ENDL;
				}
				if(gKeyboard->handleKeyDown(w_param, mask) && eat_keystroke)
				{
					return 0;
				}
				// pass on to windows if we didn't handle it
				break;
			}
		case WM_SYSKEYUP:
			eat_keystroke = FALSE;
		case WM_KEYUP:
		{
			window_imp->mKeyScanCode = ( l_param >> 16 ) & 0xff;
			window_imp->mKeyVirtualKey = w_param;

			window_imp->mCallbacks->handlePingWatchdog(window_imp, "Main:WM_KEYUP");
			LLFastTimer t2(FTM_KEYHANDLER);

			if (gDebugWindowProc)
			{
				LL_INFOS("Window") << "Debug WindowProc WM_KEYUP "
					<< " key " << S32(w_param) 
					<< LL_ENDL;
			}
			if (gKeyboard->handleKeyUp(w_param, mask) && eat_keystroke)
			{
				return 0;
			}

			// pass on to windows
			break;
		}
		case WM_IME_SETCONTEXT:
			window_imp->mCallbacks->handlePingWatchdog(window_imp, "Main:WM_IME_SETCONTEXT");
			if (gDebugWindowProc)
			{
				llinfos << "WM_IME_SETCONTEXT" << llendl;
			}
			if (LLWinImm::isAvailable() && window_imp->mPreeditor)
			{
				l_param &= ~ISC_SHOWUICOMPOSITIONWINDOW;
				// Invoke DefWinProc with the modified LPARAM.
			}
			break;

		case WM_IME_STARTCOMPOSITION:
			window_imp->mCallbacks->handlePingWatchdog(window_imp, "Main:WM_IME_STARTCOMPOSITION");
			if (gDebugWindowProc)
			{
				llinfos << "WM_IME_STARTCOMPOSITION" << llendl;
			}
			if (LLWinImm::isAvailable() && window_imp->mPreeditor)
			{
				window_imp->handleStartCompositionMessage();
				return 0;
			}
			break;

		case WM_IME_ENDCOMPOSITION:
			window_imp->mCallbacks->handlePingWatchdog(window_imp, "Main:WM_IME_ENDCOMPOSITION");
			if (gDebugWindowProc)
			{
				llinfos << "WM_IME_ENDCOMPOSITION" << llendl;
			}
			if (LLWinImm::isAvailable() && window_imp->mPreeditor)
			{
				return 0;
			}
			break;

		case WM_IME_COMPOSITION:
			window_imp->mCallbacks->handlePingWatchdog(window_imp, "Main:WM_IME_COMPOSITION");
			if (gDebugWindowProc)
			{
				llinfos << "WM_IME_COMPOSITION" << llendl;
			}
			if (LLWinImm::isAvailable() && window_imp->mPreeditor)
			{
				window_imp->handleCompositionMessage(l_param);
				return 0;
			}
			break;

		case WM_IME_REQUEST:
			window_imp->mCallbacks->handlePingWatchdog(window_imp, "Main:WM_IME_REQUEST");
			if (gDebugWindowProc)
			{
				llinfos << "WM_IME_REQUEST" << llendl;
			}
			if (LLWinImm::isAvailable() && window_imp->mPreeditor)
			{
				LRESULT result = 0;
				if (window_imp->handleImeRequests(w_param, l_param, &result))
				{
					return result;
				}
			}
			break;

		case WM_CHAR:
			window_imp->mKeyCharCode = w_param;

			// Should really use WM_UNICHAR eventually, but it requires a specific Windows version and I need
			// to figure out how that works. - Doug
			//
			// ... Well, I don't think so.
			// How it works is explained in Win32 API document, but WM_UNICHAR didn't work
			// as specified at least on Windows XP SP1 Japanese version.  I have never used
			// it since then, and I'm not sure whether it has been fixed now, but I don't think
			// it is worth trying.  The good old WM_CHAR works just fine even for supplementary
			// characters.  We just need to take care of surrogate pairs sent as two WM_CHAR's
			// by ourselves.  It is not that tough.  -- Alissa Sabre @ SL
			window_imp->mCallbacks->handlePingWatchdog(window_imp, "Main:WM_CHAR");
			if (gDebugWindowProc)
			{
				LL_INFOS("Window") << "Debug WindowProc WM_CHAR "
					<< " key " << S32(w_param) 
					<< LL_ENDL;
			}
			// Even if LLWindowCallbacks::handleUnicodeChar(llwchar, BOOL) returned FALSE,
			// we *did* processed the event, so I believe we should not pass it to DefWindowProc...
			window_imp->handleUnicodeUTF16((U16)w_param, gKeyboard->currentMask(FALSE));
			return 0;

		case WM_LBUTTONDOWN:
			{
				window_imp->mCallbacks->handlePingWatchdog(window_imp, "Main:WM_LBUTTONDOWN");
				LLFastTimer t2(FTM_MOUSEHANDLER);
				if (LLWinImm::isAvailable() && window_imp->mPreeditor)
				{
					window_imp->interruptLanguageTextInput();
				}

				// Because we move the cursor position in the app, we need to query
				// to find out where the cursor at the time the event is handled.
				// If we don't do this, many clicks could get buffered up, and if the
				// first click changes the cursor position, all subsequent clicks
				// will occur at the wrong location.  JC
				LLCoordWindow cursor_coord_window;
				if (window_imp->mMousePositionModified)
				{
					window_imp->getCursorPosition(&cursor_coord_window);
					window_imp->convertCoords(cursor_coord_window, &gl_coord);
				}
				else
				{
					window_imp->convertCoords(window_coord, &gl_coord);
				}
				MASK mask = gKeyboard->currentMask(TRUE);
				// generate move event to update mouse coordinates
				window_imp->mCallbacks->handleMouseMove(window_imp, gl_coord, mask);
				if (window_imp->mCallbacks->handleMouseDown(window_imp, gl_coord, mask))
				{
					return 0;
				}
			}
			break;

		case WM_LBUTTONDBLCLK:
		//RN: ignore right button double clicks for now
		//case WM_RBUTTONDBLCLK:
			{
				window_imp->mCallbacks->handlePingWatchdog(window_imp, "Main:WM_LBUTTONDBLCLK");
				// Because we move the cursor position in the app, we need to query
				// to find out where the cursor at the time the event is handled.
				// If we don't do this, many clicks could get buffered up, and if the
				// first click changes the cursor position, all subsequent clicks
				// will occur at the wrong location.  JC
				LLCoordWindow cursor_coord_window;
				if (window_imp->mMousePositionModified)
				{
					window_imp->getCursorPosition(&cursor_coord_window);
					window_imp->convertCoords(cursor_coord_window, &gl_coord);
				}
				else
				{
					window_imp->convertCoords(window_coord, &gl_coord);
				}
				MASK mask = gKeyboard->currentMask(TRUE);
				// generate move event to update mouse coordinates
				window_imp->mCallbacks->handleMouseMove(window_imp, gl_coord, mask);
				if (window_imp->mCallbacks->handleDoubleClick(window_imp, gl_coord, mask) )
				{
					return 0;
				}
			}
			break;

		case WM_LBUTTONUP:
			{
				window_imp->mCallbacks->handlePingWatchdog(window_imp, "Main:WM_LBUTTONUP");
				LLFastTimer t2(FTM_MOUSEHANDLER);
				//if (gDebugClicks)
				//{
				//	LL_INFOS("Window") << "WndProc left button up" << LL_ENDL;
				//}
				// Because we move the cursor position in the app, we need to query
				// to find out where the cursor at the time the event is handled.
				// If we don't do this, many clicks could get buffered up, and if the
				// first click changes the cursor position, all subsequent clicks
				// will occur at the wrong location.  JC
				LLCoordWindow cursor_coord_window;
				if (window_imp->mMousePositionModified)
				{
					window_imp->getCursorPosition(&cursor_coord_window);
					window_imp->convertCoords(cursor_coord_window, &gl_coord);
				}
				else
				{
					window_imp->convertCoords(window_coord, &gl_coord);
				}
				MASK mask = gKeyboard->currentMask(TRUE);
				// generate move event to update mouse coordinates
				window_imp->mCallbacks->handleMouseMove(window_imp, gl_coord, mask);
				if (window_imp->mCallbacks->handleMouseUp(window_imp, gl_coord, mask))
				{
					return 0;
				}
			}
			break;

		case WM_RBUTTONDBLCLK:
		case WM_RBUTTONDOWN:
			{
				window_imp->mCallbacks->handlePingWatchdog(window_imp, "Main:WM_RBUTTONDOWN");
				LLFastTimer t2(FTM_MOUSEHANDLER);
				if (LLWinImm::isAvailable() && window_imp->mPreeditor)
				{
					window_imp->interruptLanguageTextInput();
				}

				// Because we move the cursor position in the llviewerapp, we need to query
				// to find out where the cursor at the time the event is handled.
				// If we don't do this, many clicks could get buffered up, and if the
				// first click changes the cursor position, all subsequent clicks
				// will occur at the wrong location.  JC
				LLCoordWindow cursor_coord_window;
				if (window_imp->mMousePositionModified)
				{
					window_imp->getCursorPosition(&cursor_coord_window);
					window_imp->convertCoords(cursor_coord_window, &gl_coord);
				}
				else
				{
					window_imp->convertCoords(window_coord, &gl_coord);
				}
				MASK mask = gKeyboard->currentMask(TRUE);
				// generate move event to update mouse coordinates
				window_imp->mCallbacks->handleMouseMove(window_imp, gl_coord, mask);
				if (window_imp->mCallbacks->handleRightMouseDown(window_imp, gl_coord, mask))
				{
					return 0;
				}
			}
			break;

		case WM_RBUTTONUP:
			{
				window_imp->mCallbacks->handlePingWatchdog(window_imp, "Main:WM_RBUTTONUP");
				LLFastTimer t2(FTM_MOUSEHANDLER);
				// Because we move the cursor position in the app, we need to query
				// to find out where the cursor at the time the event is handled.
				// If we don't do this, many clicks could get buffered up, and if the
				// first click changes the cursor position, all subsequent clicks
				// will occur at the wrong location.  JC
				LLCoordWindow cursor_coord_window;
				if (window_imp->mMousePositionModified)
				{
					window_imp->getCursorPosition(&cursor_coord_window);
					window_imp->convertCoords(cursor_coord_window, &gl_coord);
				}
				else
				{
					window_imp->convertCoords(window_coord, &gl_coord);
				}
				MASK mask = gKeyboard->currentMask(TRUE);
				// generate move event to update mouse coordinates
				window_imp->mCallbacks->handleMouseMove(window_imp, gl_coord, mask);
				if (window_imp->mCallbacks->handleRightMouseUp(window_imp, gl_coord, mask))
				{
					return 0;
				}
			}
			break;

		case WM_MBUTTONDOWN:
//		case WM_MBUTTONDBLCLK:
			{
				window_imp->mCallbacks->handlePingWatchdog(window_imp, "Main:WM_MBUTTONDOWN");
				LLFastTimer t2(FTM_MOUSEHANDLER);
				if (LLWinImm::isAvailable() && window_imp->mPreeditor)
				{
					window_imp->interruptLanguageTextInput();
				}

				// Because we move the cursor position in tllviewerhe app, we need to query
				// to find out where the cursor at the time the event is handled.
				// If we don't do this, many clicks could get buffered up, and if the
				// first click changes the cursor position, all subsequent clicks
				// will occur at the wrong location.  JC
				LLCoordWindow cursor_coord_window;
				if (window_imp->mMousePositionModified)
				{
					window_imp->getCursorPosition(&cursor_coord_window);
					window_imp->convertCoords(cursor_coord_window, &gl_coord);
				}
				else
				{
					window_imp->convertCoords(window_coord, &gl_coord);
				}
				MASK mask = gKeyboard->currentMask(TRUE);
				// generate move event to update mouse coordinates
				window_imp->mCallbacks->handleMouseMove(window_imp, gl_coord, mask);
				if (window_imp->mCallbacks->handleMiddleMouseDown(window_imp, gl_coord, mask))
				{
					return 0;
				}
			}
			break;

		case WM_MBUTTONUP:
			{
				window_imp->mCallbacks->handlePingWatchdog(window_imp, "Main:WM_MBUTTONUP");
				LLFastTimer t2(FTM_MOUSEHANDLER);
				// Because we move the cursor position in the llviewer app, we need to query
				// to find out where the cursor at the time the event is handled.
				// If we don't do this, many clicks could get buffered up, and if the
				// first click changes the cursor position, all subsequent clicks
				// will occur at the wrong location.  JC
				LLCoordWindow cursor_coord_window;
				if (window_imp->mMousePositionModified)
				{
					window_imp->getCursorPosition(&cursor_coord_window);
					window_imp->convertCoords(cursor_coord_window, &gl_coord);
				}
				else
				{
					window_imp->convertCoords(window_coord, &gl_coord);
				}
				MASK mask = gKeyboard->currentMask(TRUE);
				// generate move event to update mouse coordinates
				window_imp->mCallbacks->handleMouseMove(window_imp, gl_coord, mask);
				if (window_imp->mCallbacks->handleMiddleMouseUp(window_imp, gl_coord, mask))
				{
					return 0;
				}
			}
			break;

		case WM_MOUSEWHEEL:
			{
				window_imp->mCallbacks->handlePingWatchdog(window_imp, "Main:WM_MOUSEWHEEL");
				static short z_delta = 0;

				RECT	client_rect;

				// eat scroll events that occur outside our window, since we use mouse position to direct scroll
				// instead of keyboard focus
				// NOTE: mouse_coord is in *window* coordinates for scroll events
				POINT mouse_coord = {(S32)(S16)LOWORD(l_param), (S32)(S16)HIWORD(l_param)};

				if (ScreenToClient(window_imp->mWindowHandle, &mouse_coord)
					&& GetClientRect(window_imp->mWindowHandle, &client_rect))
				{
					// we have a valid mouse point and client rect
					if (mouse_coord.x < client_rect.left || client_rect.right < mouse_coord.x
						|| mouse_coord.y < client_rect.top || client_rect.bottom < mouse_coord.y)
					{
						// mouse is outside of client rect, so don't do anything
						return 0;
					}
				}

				S16 incoming_z_delta = HIWORD(w_param);
				z_delta += incoming_z_delta;
				// cout << "z_delta " << z_delta << endl;

				// current mouse wheels report changes in increments of zDelta (+120, -120)
				// Future, higher resolution mouse wheels may report smaller deltas.
				// So we sum the deltas and only act when we've exceeded WHEEL_DELTA
				//
				// If the user rapidly spins the wheel, we can get messages with
				// large deltas, like 480 or so.  Thus we need to scroll more quickly.
				if (z_delta <= -WHEEL_DELTA || WHEEL_DELTA <= z_delta)
				{
					window_imp->mCallbacks->handleScrollWheel(window_imp, -z_delta / WHEEL_DELTA);
					z_delta = 0;
				}
				return 0;
			}
			/*
			// TODO: add this after resolving _WIN32_WINNT issue
			case WM_MOUSELEAVE:
			{
			window_imp->mCallbacks->handleMouseLeave(window_imp);

			//				TRACKMOUSEEVENT track_mouse_event;
			//				track_mouse_event.cbSize = sizeof( TRACKMOUSEEVENT );
			//				track_mouse_event.dwFlags = TME_LEAVE;
			//				track_mouse_event.hwndTrack = h_wnd;
			//				track_mouse_event.dwHoverTime = HOVER_DEFAULT;
			//				TrackMouseEvent( &track_mouse_event ); 
			return 0;
			}
			*/
			// Handle mouse movement within the window
		case WM_MOUSEMOVE:
			{
				window_imp->mCallbacks->handlePingWatchdog(window_imp, "Main:WM_MOUSEMOVE");
				window_imp->convertCoords(window_coord, &gl_coord);
				MASK mask = gKeyboard->currentMask(TRUE);
				window_imp->mCallbacks->handleMouseMove(window_imp, gl_coord, mask);
				return 0;
			}

		case WM_GETMINMAXINFO:
			{
				LPMINMAXINFO min_max = (LPMINMAXINFO)l_param;
				min_max->ptMinTrackSize.x = window_imp->mMinWindowWidth;
				min_max->ptMinTrackSize.y = window_imp->mMinWindowHeight;
				return 0;
			}

		case WM_SIZE:
			{
				window_imp->mCallbacks->handlePingWatchdog(window_imp, "Main:WM_SIZE");
				S32 width = S32( LOWORD(l_param) );
				S32 height = S32( HIWORD(l_param) );

				if (gDebugWindowProc)
				{
					BOOL maximized = ( w_param == SIZE_MAXIMIZED );
					BOOL restored  = ( w_param == SIZE_RESTORED );
					BOOL minimized = ( w_param == SIZE_MINIMIZED );

					LL_INFOS("Window") << "WINDOWPROC Size "
						<< width << "x" << height
						<< " max " << S32(maximized)
						<< " min " << S32(minimized)
						<< " rest " << S32(restored)
						<< LL_ENDL;
				}

				// There's an odd behavior with WM_SIZE that I would call a bug. If 
				// the window is maximized, and you call MoveWindow() with a size smaller
				// than a maximized window, it ends up sending WM_SIZE with w_param set 
				// to SIZE_MAXIMIZED -- which isn't true. So the logic below doesn't work.
				// (SL-44655). Fixed it by calling ShowWindow(SW_RESTORE) first (see 
				// LLWindowWin32::moveWindow in this file). 

				// If we are now restored, but we weren't before, this
				// means that the window was un-minimized.
				if (w_param == SIZE_RESTORED && window_imp->mLastSizeWParam != SIZE_RESTORED)
				{
					window_imp->mCallbacks->handleActivate(window_imp, TRUE);
				}

				// handle case of window being maximized from fully minimized state
				if (w_param == SIZE_MAXIMIZED && window_imp->mLastSizeWParam != SIZE_MAXIMIZED)
				{
					window_imp->mCallbacks->handleActivate(window_imp, TRUE);
				}

				// Also handle the minimization case
				if (w_param == SIZE_MINIMIZED && window_imp->mLastSizeWParam != SIZE_MINIMIZED)
				{
					window_imp->mCallbacks->handleActivate(window_imp, FALSE);
				}

				// Actually resize all of our views
				if (w_param != SIZE_MINIMIZED)
				{
					// Ignore updates for minimizing and minimized "windows"
					window_imp->mCallbacks->handleResize(	window_imp, 
						LOWORD(l_param), 
						HIWORD(l_param) );
				}

				window_imp->mLastSizeWParam = w_param;

				return 0;
			}

		case WM_SETFOCUS:
			window_imp->mCallbacks->handlePingWatchdog(window_imp, "Main:WM_SETFOCUS");
			if (gDebugWindowProc)
			{
				LL_INFOS("Window") << "WINDOWPROC SetFocus" << LL_ENDL;
			}
			window_imp->mCallbacks->handleFocus(window_imp);
			return 0;

		case WM_KILLFOCUS:
			window_imp->mCallbacks->handlePingWatchdog(window_imp, "Main:WM_KILLFOCUS");
			if (gDebugWindowProc)
			{
				LL_INFOS("Window") << "WINDOWPROC KillFocus" << LL_ENDL;
			}
			window_imp->mCallbacks->handleFocusLost(window_imp);
			return 0;

		case WM_COPYDATA:
			{
				window_imp->mCallbacks->handlePingWatchdog(window_imp, "Main:WM_COPYDATA");
				// received a URL
				PCOPYDATASTRUCT myCDS = (PCOPYDATASTRUCT) l_param;
				window_imp->mCallbacks->handleDataCopy(window_imp, myCDS->dwData, myCDS->lpData);
			};
			return 0;			

			break;
		}

	window_imp->mCallbacks->handlePauseWatchdog(window_imp);	
	}


	// pass unhandled messages down to Windows
	return DefWindowProc(h_wnd, u_msg, w_param, l_param);
}

BOOL LLWindowWin32::convertCoords(LLCoordGL from, LLCoordWindow *to)
{
	S32		client_height;
	RECT	client_rect;
	LLCoordWindow window_position;

	if (!mWindowHandle ||
		!GetClientRect(mWindowHandle, &client_rect) ||
		NULL == to)
	{
		return FALSE;
	}

	to->mX = from.mX;
	client_height = client_rect.bottom - client_rect.top;
	to->mY = client_height - from.mY - 1;

	return TRUE;
}

BOOL LLWindowWin32::convertCoords(LLCoordWindow from, LLCoordGL* to)
{
	S32		client_height;
	RECT	client_rect;

	if (!mWindowHandle ||
		!GetClientRect(mWindowHandle, &client_rect) ||
		NULL == to)
	{
		return FALSE;
	}

	to->mX = from.mX;
	client_height = client_rect.bottom - client_rect.top;
	to->mY = client_height - from.mY - 1;

	return TRUE;
}

BOOL LLWindowWin32::convertCoords(LLCoordScreen from, LLCoordWindow* to)
{	
	POINT mouse_point;

	mouse_point.x = from.mX;
	mouse_point.y = from.mY;
	BOOL result = ScreenToClient(mWindowHandle, &mouse_point);

	if (result)
	{
		to->mX = mouse_point.x;
		to->mY = mouse_point.y;
	}

	return result;
}

BOOL LLWindowWin32::convertCoords(LLCoordWindow from, LLCoordScreen *to)
{
	POINT mouse_point;

	mouse_point.x = from.mX;
	mouse_point.y = from.mY;
	BOOL result = ClientToScreen(mWindowHandle, &mouse_point);

	if (result)
	{
		to->mX = mouse_point.x;
		to->mY = mouse_point.y;
	}

	return result;
}

BOOL LLWindowWin32::convertCoords(LLCoordScreen from, LLCoordGL *to)
{
	LLCoordWindow window_coord;

	if (!mWindowHandle || (NULL == to))
	{
		return FALSE;
	}

	convertCoords(from, &window_coord);
	convertCoords(window_coord, to);
	return TRUE;
}

BOOL LLWindowWin32::convertCoords(LLCoordGL from, LLCoordScreen *to)
{
	LLCoordWindow window_coord;

	if (!mWindowHandle || (NULL == to))
	{
		return FALSE;
	}

	convertCoords(from, &window_coord);
	convertCoords(window_coord, to);
	return TRUE;
}


BOOL LLWindowWin32::isClipboardTextAvailable()
{
	return IsClipboardFormatAvailable(CF_UNICODETEXT);
}


BOOL LLWindowWin32::pasteTextFromClipboard(LLWString &dst)
{
	BOOL success = FALSE;

	if (IsClipboardFormatAvailable(CF_UNICODETEXT))
	{
		if (OpenClipboard(mWindowHandle))
		{
			HGLOBAL h_data = GetClipboardData(CF_UNICODETEXT);
			if (h_data)
			{
				WCHAR *utf16str = (WCHAR*) GlobalLock(h_data);
				if (utf16str)
				{
					dst = utf16str_to_wstring(utf16str);
					LLWStringUtil::removeCRLF(dst);
					GlobalUnlock(h_data);
					success = TRUE;
				}
			}
			CloseClipboard();
		}
	}

	return success;
}


BOOL LLWindowWin32::copyTextToClipboard(const LLWString& wstr)
{
	BOOL success = FALSE;

	if (OpenClipboard(mWindowHandle))
	{
		EmptyClipboard();

		// Provide a copy of the data in Unicode format.
		LLWString sanitized_string(wstr);
		LLWStringUtil::addCRLF(sanitized_string);
		llutf16string out_utf16 = wstring_to_utf16str(sanitized_string);
		const size_t size_utf16 = (out_utf16.length() + 1) * sizeof(WCHAR);

		// Memory is allocated and then ownership of it is transfered to the system.
		HGLOBAL hglobal_copy_utf16 = GlobalAlloc(GMEM_MOVEABLE, size_utf16); 
		if (hglobal_copy_utf16)
		{
			WCHAR* copy_utf16 = (WCHAR*) GlobalLock(hglobal_copy_utf16);
			if (copy_utf16)
			{
				memcpy(copy_utf16, out_utf16.c_str(), size_utf16);	/* Flawfinder: ignore */
				GlobalUnlock(hglobal_copy_utf16);

				if (SetClipboardData(CF_UNICODETEXT, hglobal_copy_utf16))
				{
					success = TRUE;
				}
			}
		}

		CloseClipboard();
	}

	return success;
}

// Constrains the mouse to the window.
void LLWindowWin32::setMouseClipping( BOOL b )
{
	if( b != mIsMouseClipping )
	{
		BOOL success = FALSE;

		if( b )
		{
			GetClipCursor( &mOldMouseClip );

			RECT client_rect_in_screen_space;
			if( getClientRectInScreenSpace( &client_rect_in_screen_space ) )
			{
				success = ClipCursor( &client_rect_in_screen_space );
			}
		}
		else
		{
			// Must restore the old mouse clip, which may be set by another window.
			success = ClipCursor( &mOldMouseClip );
			SetRect( &mOldMouseClip, 0, 0, 0, 0 );
		}

		if( success )
		{
			mIsMouseClipping = b;
		}
	}
}

BOOL LLWindowWin32::getClientRectInScreenSpace( RECT* rectp )
{
	BOOL success = FALSE;

	RECT client_rect;
	if( mWindowHandle && GetClientRect(mWindowHandle, &client_rect) )
	{
		POINT top_left;
		top_left.x = client_rect.left;
		top_left.y = client_rect.top;
		ClientToScreen(mWindowHandle, &top_left); 

		POINT bottom_right;
		bottom_right.x = client_rect.right;
		bottom_right.y = client_rect.bottom;
		ClientToScreen(mWindowHandle, &bottom_right); 

		SetRect( rectp,
			top_left.x,
			top_left.y,
			bottom_right.x,
			bottom_right.y );

		success = TRUE;
	}

	return success;
}

void LLWindowWin32::flashIcon(F32 seconds)
{
	FLASHWINFO flash_info;

	flash_info.cbSize = sizeof(FLASHWINFO);
	flash_info.hwnd = mWindowHandle;
	flash_info.dwFlags = FLASHW_TRAY;
	flash_info.uCount = UINT(seconds / ICON_FLASH_TIME);
	flash_info.dwTimeout = DWORD(1000.f * ICON_FLASH_TIME); // milliseconds
	FlashWindowEx(&flash_info);
}

F32 LLWindowWin32::getGamma()
{
	return mCurrentGamma;
}

BOOL LLWindowWin32::restoreGamma()
{
	return SetDeviceGammaRamp(mhDC, mPrevGammaRamp);
}

BOOL LLWindowWin32::setGamma(const F32 gamma)
{
	mCurrentGamma = gamma;

	LL_DEBUGS("Window") << "Setting gamma to " << gamma << LL_ENDL;

	for ( int i = 0; i < 256; ++i )
	{
		int mult = 256 - ( int ) ( ( gamma - 1.0f ) * 128.0f );

		int value = mult * i;

		if ( value > 0xffff )
			value = 0xffff;

		mCurrentGammaRamp [ 0 * 256 + i ] = 
			mCurrentGammaRamp [ 1 * 256 + i ] = 
				mCurrentGammaRamp [ 2 * 256 + i ] = ( WORD )value;
	};

	return SetDeviceGammaRamp ( mhDC, mCurrentGammaRamp );
}

void LLWindowWin32::setFSAASamples(const U32 fsaa_samples)
{
	mFSAASamples = fsaa_samples;
}

U32 LLWindowWin32::getFSAASamples()
{
	return mFSAASamples;
}

LLWindow::LLWindowResolution* LLWindowWin32::getSupportedResolutions(S32 &num_resolutions)
{
	if (!mSupportedResolutions)
	{
		mSupportedResolutions = new LLWindowResolution[MAX_NUM_RESOLUTIONS];
		DEVMODE dev_mode;
		::ZeroMemory(&dev_mode, sizeof(DEVMODE));
		dev_mode.dmSize = sizeof(DEVMODE);

		mNumSupportedResolutions = 0;
		for (S32 mode_num = 0; mNumSupportedResolutions < MAX_NUM_RESOLUTIONS; mode_num++)
		{
			if (!EnumDisplaySettings(NULL, mode_num, &dev_mode))
			{
				break;
			}

			if (dev_mode.dmBitsPerPel == BITS_PER_PIXEL &&
				dev_mode.dmPelsWidth >= 800 &&
				dev_mode.dmPelsHeight >= 600)
			{
				BOOL resolution_exists = FALSE;
				for(S32 i = 0; i < mNumSupportedResolutions; i++)
				{
					if (mSupportedResolutions[i].mWidth == dev_mode.dmPelsWidth &&
						mSupportedResolutions[i].mHeight == dev_mode.dmPelsHeight)
					{
						resolution_exists = TRUE;
					}
				}
				if (!resolution_exists)
				{
					mSupportedResolutions[mNumSupportedResolutions].mWidth = dev_mode.dmPelsWidth;
					mSupportedResolutions[mNumSupportedResolutions].mHeight = dev_mode.dmPelsHeight;
					mNumSupportedResolutions++;
				}
			}
		}
	}

	num_resolutions = mNumSupportedResolutions;
	return mSupportedResolutions;
}


F32 LLWindowWin32::getNativeAspectRatio()
{
	if (mOverrideAspectRatio > 0.f)
	{
		return mOverrideAspectRatio;
	}
	else if (mNativeAspectRatio > 0.f)
	{
		// we grabbed this value at startup, based on the user's desktop settings
		return mNativeAspectRatio;
	}
	// RN: this hack presumes that the largest supported resolution is monitor-limited
	// and that pixels in that mode are square, therefore defining the native aspect ratio
	// of the monitor...this seems to work to a close approximation for most CRTs/LCDs
	S32 num_resolutions;
	LLWindowResolution* resolutions = getSupportedResolutions(num_resolutions);

	return ((F32)resolutions[num_resolutions - 1].mWidth / (F32)resolutions[num_resolutions - 1].mHeight);
}

F32 LLWindowWin32::getPixelAspectRatio()
{
	F32 pixel_aspect = 1.f;
	if (getFullscreen())
	{
		LLCoordScreen screen_size;
		getSize(&screen_size);
		pixel_aspect = getNativeAspectRatio() * (F32)screen_size.mY / (F32)screen_size.mX;
	}

	return pixel_aspect;
}

// Change display resolution.  Returns true if successful.
// protected
BOOL LLWindowWin32::setDisplayResolution(S32 width, S32 height, S32 bits, S32 refresh)
{
	DEVMODE dev_mode;
	::ZeroMemory(&dev_mode, sizeof(DEVMODE));
	dev_mode.dmSize = sizeof(DEVMODE);
	BOOL success = FALSE;

	// Don't change anything if we don't have to
	if (EnumDisplaySettings(NULL, ENUM_CURRENT_SETTINGS, &dev_mode))
	{
		if (dev_mode.dmPelsWidth        == width &&
			dev_mode.dmPelsHeight       == height &&
			dev_mode.dmBitsPerPel       == bits &&
			dev_mode.dmDisplayFrequency == refresh )
		{
			// ...display mode identical, do nothing
			return TRUE;
		}
	}

	memset(&dev_mode, 0, sizeof(dev_mode));
	dev_mode.dmSize = sizeof(dev_mode);
	dev_mode.dmPelsWidth        = width;
	dev_mode.dmPelsHeight       = height;
	dev_mode.dmBitsPerPel       = bits;
	dev_mode.dmDisplayFrequency = refresh;
	dev_mode.dmFields = DM_BITSPERPEL | DM_PELSWIDTH | DM_PELSHEIGHT | DM_DISPLAYFREQUENCY;

	// CDS_FULLSCREEN indicates that this is a temporary change to the device mode.
	LONG cds_result = ChangeDisplaySettings(&dev_mode, CDS_FULLSCREEN);

	success = (DISP_CHANGE_SUCCESSFUL == cds_result);

	if (!success)
	{
		LL_WARNS("Window") << "setDisplayResolution failed, "
			<< width << "x" << height << "x" << bits << " @ " << refresh << LL_ENDL;
	}

	return success;
}

// protected
BOOL LLWindowWin32::setFullscreenResolution()
{
	if (mFullscreen)
	{
		return setDisplayResolution( mFullscreenWidth, mFullscreenHeight, mFullscreenBits, mFullscreenRefresh);
	}
	else
	{
		return FALSE;
	}
}

// protected
BOOL LLWindowWin32::resetDisplayResolution()
{
	LL_DEBUGS("Window") << "resetDisplayResolution START" << LL_ENDL;

	LONG cds_result = ChangeDisplaySettings(NULL, 0);

	BOOL success = (DISP_CHANGE_SUCCESSFUL == cds_result);

	if (!success)
	{
		LL_WARNS("Window") << "resetDisplayResolution failed" << LL_ENDL;
	}

	LL_DEBUGS("Window") << "resetDisplayResolution END" << LL_ENDL;

	return success;
}

void LLWindowWin32::swapBuffers()
{
<<<<<<< HEAD
	// Ansariel: Don't call glFinish - this kills parallelism!
	//glFinish();
=======
>>>>>>> f6b8bfd3
	SwapBuffers(mhDC);
}

//-TT Window Title Access
void LLWindowWin32::setTitle(const std::string& win_title)
{
	// Set the window title
	if (win_title.empty())
	{
		wsprintf(mWindowTitle, L"OpenGL Window");
	}
	else
	{
		mbstowcs(mWindowTitle, win_title.c_str(), 255);
		mWindowTitle[255] = 0;
	}

	SetWindowText(mWindowHandle, mWindowTitle);
}
//-TT

//
// LLSplashScreenImp
//
LLSplashScreenWin32::LLSplashScreenWin32()
:	mWindow(NULL)
{
}

LLSplashScreenWin32::~LLSplashScreenWin32()
{
}

void LLSplashScreenWin32::showImpl()
{
	// This appears to work.  ???
	HINSTANCE hinst = GetModuleHandle(NULL);

	mWindow = CreateDialog(hinst, 
		TEXT("SPLASHSCREEN"), 
		NULL,	// no parent
		(DLGPROC) LLSplashScreenWin32::windowProc); 
	ShowWindow(mWindow, SW_SHOW);
}


void LLSplashScreenWin32::updateImpl(const std::string& mesg)
{
	if (!mWindow) return;

	int output_str_len = MultiByteToWideChar(CP_UTF8, 0, mesg.c_str(), mesg.length(), NULL, 0);
	if( output_str_len>1024 )
		return;

	WCHAR w_mesg[1025];//big enought to keep null terminatos

	MultiByteToWideChar (CP_UTF8, 0, mesg.c_str(), mesg.length(), w_mesg, output_str_len);

	//looks like MultiByteToWideChar didn't add null terminator to converted string, see EXT-4858
	w_mesg[output_str_len] = 0;

	SendDlgItemMessage(mWindow,
		666,		// HACK: text id
		WM_SETTEXT,
		FALSE,
		(LPARAM)w_mesg);
}


void LLSplashScreenWin32::hideImpl()
{
	if (mWindow)
	{
		DestroyWindow(mWindow);
		mWindow = NULL; 
	}
}


// static
LRESULT CALLBACK LLSplashScreenWin32::windowProc(HWND h_wnd, UINT u_msg,
											WPARAM w_param, LPARAM l_param)
{
	// Just give it to windows
	return DefWindowProc(h_wnd, u_msg, w_param, l_param);
}

//
// Helper Funcs
//

S32 OSMessageBoxWin32(const std::string& text, const std::string& caption, U32 type)
{
	UINT uType;

	switch(type)
	{
	case OSMB_OK:
		uType = MB_OK;
		break;
	case OSMB_OKCANCEL:
		uType = MB_OKCANCEL;
		break;
	case OSMB_YESNO:
		uType = MB_YESNO;
		break;
	default:
		uType = MB_OK;
		break;
	}

	// HACK! Doesn't properly handle wide strings!
	int retval_win = MessageBoxA(NULL, text.c_str(), caption.c_str(), uType);
	S32 retval;

	switch(retval_win)
	{
	case IDYES:
		retval = OSBTN_YES;
		break;
	case IDNO:
		retval = OSBTN_NO;
		break;
	case IDOK:
		retval = OSBTN_OK;
		break;
	case IDCANCEL:
		retval = OSBTN_CANCEL;
		break;
	default:
		retval = OSBTN_CANCEL;
		break;
	}

	return retval;
}
void LLWindowWin32::openFile(const std::string& file_name )
{
	LLWString url_wstring = utf8str_to_wstring( file_name );
	llutf16string url_utf16 = wstring_to_utf16str( url_wstring );
	
	SHELLEXECUTEINFO sei = { sizeof( sei ) };
	sei.fMask = SEE_MASK_FLAG_DDEWAIT;
	sei.nShow = SW_SHOWNORMAL;
	sei.lpVerb = L"open";
	sei.lpFile = url_utf16.c_str();
	ShellExecuteEx( &sei );
}
void LLWindowWin32::spawnWebBrowser(const std::string& escaped_url, bool async)
{
	bool found = false;
	S32 i;
	for (i = 0; i < gURLProtocolWhitelistCount; i++)
	{
		if (escaped_url.find(gURLProtocolWhitelist[i]) == 0)
		{
			found = true;
			break;
		}
	}

	if (!found)
	{
		LL_WARNS("Window") << "spawn_web_browser() called for url with protocol not on whitelist: " << escaped_url << LL_ENDL;
		return;
	}

	LL_INFOS("Window") << "Opening URL " << escaped_url << LL_ENDL;

	// replaced ShellExecute code with ShellExecuteEx since ShellExecute doesn't work
	// reliablly on Vista.

	// this is madness.. no, this is..
	LLWString url_wstring = utf8str_to_wstring( escaped_url );
	llutf16string url_utf16 = wstring_to_utf16str( url_wstring );

	// let the OS decide what to use to open the URL
	SHELLEXECUTEINFO sei = { sizeof( sei ) };
	// NOTE: this assumes that SL will stick around long enough to complete the DDE message exchange
	// necessary for ShellExecuteEx to complete
	if (async)
	{
		sei.fMask = SEE_MASK_ASYNCOK;
	}
	sei.nShow = SW_SHOWNORMAL;
	sei.lpVerb = L"open";
	sei.lpFile = url_utf16.c_str();
	ShellExecuteEx( &sei );
}

/*
	Make the raw keyboard data available - used to poke through to LLQtWebKit so
	that Qt/Webkit has access to the virtual keycodes etc. that it needs
*/
LLSD LLWindowWin32::getNativeKeyData()
{
	LLSD result = LLSD::emptyMap();

	result["scan_code"] = (S32)mKeyScanCode;
	result["virtual_key"] = (S32)mKeyVirtualKey;

	return result;
}

BOOL LLWindowWin32::dialogColorPicker( F32 *r, F32 *g, F32 *b )
{
	BOOL retval = FALSE;

	static CHOOSECOLOR cc;
	static COLORREF crCustColors[16];
	cc.lStructSize = sizeof(CHOOSECOLOR);
	cc.hwndOwner = mWindowHandle;
	cc.hInstance = NULL;
	cc.rgbResult = RGB ((*r * 255.f),(*g *255.f),(*b * 255.f));
	//cc.rgbResult = RGB (0x80,0x80,0x80); 
	cc.lpCustColors = crCustColors;
	cc.Flags = CC_RGBINIT | CC_FULLOPEN;
	cc.lCustData = 0;
	cc.lpfnHook = NULL;
	cc.lpTemplateName = NULL;
 
	// This call is modal, so pause agent
	//send_agent_pause();	// this is in newview and we don't want to set up a dependency
	{
		retval = ChooseColor(&cc);
	}
	//send_agent_resume();	// this is in newview and we don't want to set up a dependency

	*b = ((F32)((cc.rgbResult >> 16) & 0xff)) / 255.f;

	*g = ((F32)((cc.rgbResult >> 8) & 0xff)) / 255.f;
	
	*r = ((F32)(cc.rgbResult & 0xff)) / 255.f;

	return (retval);
}

void *LLWindowWin32::getPlatformWindow()
{
	return (void*)mWindowHandle;
}

void LLWindowWin32::bringToFront()
{
	BringWindowToTop(mWindowHandle);
}

// set (OS) window focus back to the client
void LLWindowWin32::focusClient()
{
	SetFocus ( mWindowHandle );
}

void LLWindowWin32::allowLanguageTextInput(LLPreeditor *preeditor, BOOL b)
{
	if (b == sLanguageTextInputAllowed || !LLWinImm::isAvailable())
	{
		return;
	}

	if (preeditor != mPreeditor && !b)
	{
		// This condition may occur with a call to
		// setEnabled(BOOL) from LLTextEditor or LLLineEditor
		// when the control is not focused.
		// We need to silently ignore the case so that
		// the language input status of the focused control
		// is not disturbed.
		return;
	}

	// Take care of old and new preeditors.
	if (preeditor != mPreeditor || !b)
	{
		if (sLanguageTextInputAllowed)
		{
			interruptLanguageTextInput();
		}
		mPreeditor = (b ? preeditor : NULL);
	}

	sLanguageTextInputAllowed = b;

	if ( sLanguageTextInputAllowed )
	{
		// Allowing: Restore the previous IME status, so that the user has a feeling that the previous 
		// text input continues naturally.  Be careful, however, the IME status is meaningful only during the user keeps 
		// using same Input Locale (aka Keyboard Layout).
		if (sWinIMEOpened && GetKeyboardLayout(0) == sWinInputLocale)
		{
			HIMC himc = LLWinImm::getContext(mWindowHandle);
			LLWinImm::setOpenStatus(himc, TRUE);
			LLWinImm::setConversionStatus(himc, sWinIMEConversionMode, sWinIMESentenceMode);
			LLWinImm::releaseContext(mWindowHandle, himc);
		}
	}
	else
	{
		// Disallowing: Turn off the IME so that succeeding key events bypass IME and come to us directly.
		// However, do it after saving the current IME  status.  We need to restore the status when
		//   allowing language text input again.
		sWinInputLocale = GetKeyboardLayout(0);
		sWinIMEOpened = LLWinImm::isIME(sWinInputLocale);
		if (sWinIMEOpened)
		{
			HIMC himc = LLWinImm::getContext(mWindowHandle);
			sWinIMEOpened = LLWinImm::getOpenStatus(himc);
			if (sWinIMEOpened)
			{
				LLWinImm::getConversionStatus(himc, &sWinIMEConversionMode, &sWinIMESentenceMode);

				// We need both ImmSetConversionStatus and ImmSetOpenStatus here to surely disable IME's 
				// keyboard hooking, because Some IME reacts only on the former and some other on the latter...
				LLWinImm::setConversionStatus(himc, IME_CMODE_NOCONVERSION, sWinIMESentenceMode);
				LLWinImm::setOpenStatus(himc, FALSE);
			}
			LLWinImm::releaseContext(mWindowHandle, himc);
 		}
	}
}

void LLWindowWin32::fillCandidateForm(const LLCoordGL& caret, const LLRect& bounds, 
		CANDIDATEFORM *form)
{
	LLCoordWindow caret_coord, top_left, bottom_right;
	convertCoords(caret, &caret_coord);
	convertCoords(LLCoordGL(bounds.mLeft, bounds.mTop), &top_left);
	convertCoords(LLCoordGL(bounds.mRight, bounds.mBottom), &bottom_right);

	memset(form, 0, sizeof(CANDIDATEFORM));
	form->dwStyle = CFS_EXCLUDE;
	form->ptCurrentPos.x = caret_coord.mX;
	form->ptCurrentPos.y = caret_coord.mY;
	form->rcArea.left   = top_left.mX;
	form->rcArea.top    = top_left.mY;
	form->rcArea.right  = bottom_right.mX;
	form->rcArea.bottom = bottom_right.mY;
}


// Put the IME window at the right place (near current text input).   Point coordinates should be the top of the current text line.
void LLWindowWin32::setLanguageTextInput( const LLCoordGL & position )
{
	if (sLanguageTextInputAllowed && LLWinImm::isAvailable())
	{
		HIMC himc = LLWinImm::getContext(mWindowHandle);

		LLCoordWindow win_pos;
		convertCoords( position, &win_pos );

		if ( win_pos.mX >= 0 && win_pos.mY >= 0 && 
			(win_pos.mX != sWinIMEWindowPosition.mX) || (win_pos.mY != sWinIMEWindowPosition.mY) )
		{
			COMPOSITIONFORM ime_form;
			memset( &ime_form, 0, sizeof(ime_form) );
			ime_form.dwStyle = CFS_POINT;
			ime_form.ptCurrentPos.x = win_pos.mX;
			ime_form.ptCurrentPos.y = win_pos.mY;

			LLWinImm::setCompositionWindow( himc, &ime_form );

			sWinIMEWindowPosition.set( win_pos.mX, win_pos.mY );
		}

		LLWinImm::releaseContext(mWindowHandle, himc);
	}
}


void LLWindowWin32::fillCharPosition(const LLCoordGL& caret, const LLRect& bounds, const LLRect& control,
		IMECHARPOSITION *char_position)
{
	LLCoordScreen caret_coord, top_left, bottom_right;
	convertCoords(caret, &caret_coord);
	convertCoords(LLCoordGL(bounds.mLeft, bounds.mTop), &top_left);
	convertCoords(LLCoordGL(bounds.mRight, bounds.mBottom), &bottom_right);

	char_position->pt.x = caret_coord.mX;
	char_position->pt.y = top_left.mY;	// Windows wants the coordinate of upper left corner of a character...
	char_position->cLineHeight = bottom_right.mY - top_left.mY;
	char_position->rcDocument.left   = top_left.mX;
	char_position->rcDocument.top    = top_left.mY;
	char_position->rcDocument.right  = bottom_right.mX;
	char_position->rcDocument.bottom = bottom_right.mY;
}

void LLWindowWin32::fillCompositionLogfont(LOGFONT *logfont)
{
	// Our font is a list of FreeType recognized font files that may
	// not have a corresponding ones in Windows' fonts.  Hence, we
	// can't simply tell Windows which font we are using.  We will
	// notify a _standard_ font for a current input locale instead.
	// We use a hard-coded knowledge about the Windows' standard
	// configuration to do so...

	memset(logfont, 0, sizeof(LOGFONT));

	const WORD lang_id = LOWORD(GetKeyboardLayout(0));
	switch (PRIMARYLANGID(lang_id))
	{
	case LANG_CHINESE:
		// We need to identify one of two Chinese fonts.
		switch (SUBLANGID(lang_id))
		{
		case SUBLANG_CHINESE_SIMPLIFIED:
		case SUBLANG_CHINESE_SINGAPORE:
			logfont->lfCharSet = GB2312_CHARSET;
			lstrcpy(logfont->lfFaceName, TEXT("SimHei"));
			break;
		case SUBLANG_CHINESE_TRADITIONAL:
		case SUBLANG_CHINESE_HONGKONG:
		case SUBLANG_CHINESE_MACAU:
		default:
			logfont->lfCharSet = CHINESEBIG5_CHARSET;
			lstrcpy(logfont->lfFaceName, TEXT("MingLiU"));
			break;			
		}
		break;
	case LANG_JAPANESE:
		logfont->lfCharSet = SHIFTJIS_CHARSET;
		lstrcpy(logfont->lfFaceName, TEXT("MS Gothic"));
		break;		
	case LANG_KOREAN:
		logfont->lfCharSet = HANGUL_CHARSET;
		lstrcpy(logfont->lfFaceName, TEXT("Gulim"));
		break;
	default:
		logfont->lfCharSet = ANSI_CHARSET;
		lstrcpy(logfont->lfFaceName, TEXT("Tahoma"));
		break;
	}
							
	logfont->lfHeight = mPreeditor->getPreeditFontSize();
	logfont->lfWeight = FW_NORMAL;
}	

U32 LLWindowWin32::fillReconvertString(const LLWString &text,
	S32 focus, S32 focus_length, RECONVERTSTRING *reconvert_string)
{
	const llutf16string text_utf16 = wstring_to_utf16str(text);
	const DWORD required_size = sizeof(RECONVERTSTRING) + (text_utf16.length() + 1) * sizeof(WCHAR);
	if (reconvert_string && reconvert_string->dwSize >= required_size)
	{
		const DWORD focus_utf16_at = wstring_utf16_length(text, 0, focus);
		const DWORD focus_utf16_length = wstring_utf16_length(text, focus, focus_length);

		reconvert_string->dwVersion = 0;
		reconvert_string->dwStrLen = text_utf16.length();
		reconvert_string->dwStrOffset = sizeof(RECONVERTSTRING);
		reconvert_string->dwCompStrLen = focus_utf16_length;
		reconvert_string->dwCompStrOffset = focus_utf16_at * sizeof(WCHAR);
		reconvert_string->dwTargetStrLen = 0;
		reconvert_string->dwTargetStrOffset = focus_utf16_at * sizeof(WCHAR);

		const LPWSTR text = (LPWSTR)((BYTE *)reconvert_string + sizeof(RECONVERTSTRING));
		memcpy(text, text_utf16.c_str(), (text_utf16.length() + 1) * sizeof(WCHAR));
	}
	return required_size;
}

void LLWindowWin32::updateLanguageTextInputArea()
{
	if (!mPreeditor || !LLWinImm::isAvailable())
	{
		return;
	}

	LLCoordGL caret_coord;
	LLRect preedit_bounds;
	if (mPreeditor->getPreeditLocation(-1, &caret_coord, &preedit_bounds, NULL))
	{
		mLanguageTextInputPointGL = caret_coord;
		mLanguageTextInputAreaGL = preedit_bounds;

		CANDIDATEFORM candidate_form;
		fillCandidateForm(caret_coord, preedit_bounds, &candidate_form);

		HIMC himc = LLWinImm::getContext(mWindowHandle);
		// Win32 document says there may be up to 4 candidate windows.
		// This magic number 4 appears only in the document, and
		// there are no constant/macro for the value...
		for (int i = 3; i >= 0; --i)
		{
			candidate_form.dwIndex = i;
			LLWinImm::setCandidateWindow(himc, &candidate_form);
		}
		LLWinImm::releaseContext(mWindowHandle, himc);
	}
}

void LLWindowWin32::interruptLanguageTextInput()
{
	if (mPreeditor)
	{
		if (LLWinImm::isAvailable())
		{
			HIMC himc = LLWinImm::getContext(mWindowHandle);
			LLWinImm::notifyIME(himc, NI_COMPOSITIONSTR, CPS_COMPLETE, 0);
			LLWinImm::releaseContext(mWindowHandle, himc);
		}

		// Win32 document says there will be no composition string
		// after NI_COMPOSITIONSTR returns.  The following call to
		// resetPreedit should be a NOP unless IME goes mad...
		mPreeditor->resetPreedit();
	}
}

void LLWindowWin32::handleStartCompositionMessage()
{
	// Let IME know the font to use in feedback UI.
	LOGFONT logfont;
	fillCompositionLogfont(&logfont);
	HIMC himc = LLWinImm::getContext(mWindowHandle);
	LLWinImm::setCompositionFont(himc, &logfont);
	LLWinImm::releaseContext(mWindowHandle, himc);
}

// Handle WM_IME_COMPOSITION message.

void LLWindowWin32::handleCompositionMessage(const U32 indexes)
{
	BOOL needs_update = FALSE;
	LLWString result_string;
	LLWString preedit_string;
	S32 preedit_string_utf16_length = 0;
	LLPreeditor::segment_lengths_t preedit_segment_lengths;
	LLPreeditor::standouts_t preedit_standouts;

	// Step I: Receive details of preedits from IME.

	HIMC himc = LLWinImm::getContext(mWindowHandle);

	if (indexes & GCS_RESULTSTR)
	{
		LONG size = LLWinImm::getCompositionString(himc, GCS_RESULTSTR, NULL, 0);
		if (size >= 0)
		{
			const LPWSTR data = new WCHAR[size / sizeof(WCHAR) + 1];
			size = LLWinImm::getCompositionString(himc, GCS_RESULTSTR, data, size);
			if (size > 0)
			{
				result_string = utf16str_to_wstring(llutf16string(data, size / sizeof(WCHAR)));
			}
			delete[] data;
			needs_update = TRUE;
		}
	}
	
	if (indexes & GCS_COMPSTR)
	{
		LONG size = LLWinImm::getCompositionString(himc, GCS_COMPSTR, NULL, 0);
		if (size >= 0)
		{
			const LPWSTR data = new WCHAR[size / sizeof(WCHAR) + 1];
			size = LLWinImm::getCompositionString(himc, GCS_COMPSTR, data, size);
			if (size > 0)
			{
				preedit_string_utf16_length = size / sizeof(WCHAR);
				preedit_string = utf16str_to_wstring(llutf16string(data, size / sizeof(WCHAR)));
			}
			delete[] data;
			needs_update = TRUE;
		}
	}

	if ((indexes & GCS_COMPCLAUSE) && preedit_string.length() > 0)
	{
		LONG size = LLWinImm::getCompositionString(himc, GCS_COMPCLAUSE, NULL, 0);
		if (size > 0)
		{
			const LPDWORD data = new DWORD[size / sizeof(DWORD)];
			size = LLWinImm::getCompositionString(himc, GCS_COMPCLAUSE, data, size);
			if (size >= sizeof(DWORD) * 2
				&& data[0] == 0 && data[size / sizeof(DWORD) - 1] == preedit_string_utf16_length)
			{
				preedit_segment_lengths.resize(size / sizeof(DWORD) - 1);
				S32 offset = 0;
				for (U32 i = 0; i < preedit_segment_lengths.size(); i++)
				{
					const S32 length = wstring_wstring_length_from_utf16_length(preedit_string, offset, data[i + 1] - data[i]);
					preedit_segment_lengths[i] = length;
					offset += length;
				}
			}
			delete[] data;
		}
	}

	if ((indexes & GCS_COMPATTR) && preedit_segment_lengths.size() > 1)
	{
		LONG size = LLWinImm::getCompositionString(himc, GCS_COMPATTR, NULL, 0);
		if (size > 0)
		{
			const LPBYTE data = new BYTE[size / sizeof(BYTE)];
			size = LLWinImm::getCompositionString(himc, GCS_COMPATTR, data, size);
			if (size == preedit_string_utf16_length)
			{
				preedit_standouts.assign(preedit_segment_lengths.size(), FALSE);
				S32 offset = 0;
				for (U32 i = 0; i < preedit_segment_lengths.size(); i++)
				{
					if (ATTR_TARGET_CONVERTED == data[offset] || ATTR_TARGET_NOTCONVERTED == data[offset])
					{
						preedit_standouts[i] = TRUE;
					}
					offset += wstring_utf16_length(preedit_string, offset, preedit_segment_lengths[i]);
				}
			}
			delete[] data;
		}
	}

	S32 caret_position = preedit_string.length();
	if (indexes & GCS_CURSORPOS)
	{
		const S32 caret_position_utf16 = LLWinImm::getCompositionString(himc, GCS_CURSORPOS, NULL, 0);
		if (caret_position_utf16 >= 0 && caret_position <= preedit_string_utf16_length)
		{
			caret_position = wstring_wstring_length_from_utf16_length(preedit_string, 0, caret_position_utf16);
		}
	}

	if (indexes == 0)
	{
		// I'm not sure this condition really happens, but
		// Windows SDK document says it is an indication
		// of "reset everything."
		needs_update = TRUE;
	}

	LLWinImm::releaseContext(mWindowHandle, himc);

	// Step II: Update the active preeditor.

	if (needs_update)
	{
		mPreeditor->resetPreedit();

		if (result_string.length() > 0)
		{
			for (LLWString::const_iterator i = result_string.begin(); i != result_string.end(); i++)
			{
				mPreeditor->handleUnicodeCharHere(*i);
			}
		}

		if (preedit_string.length() == 0)
 		{
			preedit_segment_lengths.clear();
			preedit_standouts.clear();
		}
		else
		{
			if (preedit_segment_lengths.size() == 0)
			{
				preedit_segment_lengths.assign(1, preedit_string.length());
			}
			if (preedit_standouts.size() == 0)
			{
				preedit_standouts.assign(preedit_segment_lengths.size(), FALSE);
			}
		}
		mPreeditor->updatePreedit(preedit_string, preedit_segment_lengths, preedit_standouts, caret_position);

		// Some IME doesn't query char position after WM_IME_COMPOSITION,
		// so we need to update them actively.
		updateLanguageTextInputArea();
	}
}

// Given a text and a focus range, find_context finds and returns a
// surrounding context of the focused subtext.  A variable pointed
// to by offset receives the offset in llwchars of the beginning of
// the returned context string in the given wtext.

static LLWString find_context(const LLWString & wtext, S32 focus, S32 focus_length, S32 *offset)
{
	static const S32 CONTEXT_EXCESS = 30;	// This value is by experiences.

	const S32 e = llmin((S32) wtext.length(), focus + focus_length + CONTEXT_EXCESS);
	S32 end = focus + focus_length;
	while (end < e && '\n' != wtext[end])
	{
		end++;
	}

	const S32 s = llmax(0, focus - CONTEXT_EXCESS);
	S32 start = focus;
	while (start > s && '\n' != wtext[start - 1])
	{
		--start;
	}

	*offset = start;
	return wtext.substr(start, end - start);
}

// final stage of handling drop requests - both from WM_DROPFILES message
// for files and via IDropTarget interface requests.
LLWindowCallbacks::DragNDropResult LLWindowWin32::completeDragNDropRequest( const LLCoordGL gl_coord, const MASK mask, LLWindowCallbacks::DragNDropAction action, const std::string url )
{
	return mCallbacks->handleDragNDrop( this, gl_coord, mask, action, url );
}

// Handle WM_IME_REQUEST message.
// If it handled the message, returns TRUE.  Otherwise, FALSE.
// When it handled the message, the value to be returned from
// the Window Procedure is set to *result.

BOOL LLWindowWin32::handleImeRequests(U32 request, U32 param, LRESULT *result)
{
	if ( mPreeditor )
	{
		switch (request)
		{
			case IMR_CANDIDATEWINDOW:		// http://msdn2.microsoft.com/en-us/library/ms776080.aspx
			{
				LLCoordGL caret_coord;
				LLRect preedit_bounds;
				mPreeditor->getPreeditLocation(-1, &caret_coord, &preedit_bounds, NULL);
				
				CANDIDATEFORM *const form = (CANDIDATEFORM *)param;
				DWORD const dwIndex = form->dwIndex;
				fillCandidateForm(caret_coord, preedit_bounds, form);
				form->dwIndex = dwIndex;

				*result = 1;
				return TRUE;
			}
			case IMR_QUERYCHARPOSITION:
			{
				IMECHARPOSITION *const char_position = (IMECHARPOSITION *)param;

				// char_position->dwCharPos counts in number of
				// WCHARs, i.e., UTF-16 encoding units, so we can't simply pass the
				// number to getPreeditLocation.  

				const LLWString & wtext = mPreeditor->getPreeditString();
				S32 preedit, preedit_length;
				mPreeditor->getPreeditRange(&preedit, &preedit_length);
				LLCoordGL caret_coord;
				LLRect preedit_bounds, text_control;
				const S32 position = wstring_wstring_length_from_utf16_length(wtext, preedit, char_position->dwCharPos);

				if (!mPreeditor->getPreeditLocation(position, &caret_coord, &preedit_bounds, &text_control))
				{
					LL_WARNS("Window") << "*** IMR_QUERYCHARPOSITON called but getPreeditLocation failed." << LL_ENDL;
					return FALSE;
				}
				fillCharPosition(caret_coord, preedit_bounds, text_control, char_position);

				*result = 1;
				return TRUE;
			}
			case IMR_COMPOSITIONFONT:
			{
				fillCompositionLogfont((LOGFONT *)param);

				*result = 1;
				return TRUE;
			}
			case IMR_RECONVERTSTRING:
			{
				mPreeditor->resetPreedit();
				const LLWString & wtext = mPreeditor->getPreeditString();
				S32 select, select_length;
				mPreeditor->getSelectionRange(&select, &select_length);

				S32 context_offset;
				const LLWString context = find_context(wtext, select, select_length, &context_offset);

				RECONVERTSTRING * const reconvert_string = (RECONVERTSTRING *)param;
				const U32 size = fillReconvertString(context, select - context_offset, select_length, reconvert_string);
				if (reconvert_string)
				{
					if (select_length == 0)
					{
						// Let the IME to decide the reconversion range, and
						// adjust the reconvert_string structure accordingly.
						HIMC himc = LLWinImm::getContext(mWindowHandle);
						const BOOL adjusted = LLWinImm::setCompositionString(himc,
									SCS_QUERYRECONVERTSTRING, reconvert_string, size, NULL, 0);
						LLWinImm::releaseContext(mWindowHandle, himc);
						if (adjusted)
						{
							const llutf16string & text_utf16 = wstring_to_utf16str(context);
							const S32 new_preedit_start = reconvert_string->dwCompStrOffset / sizeof(WCHAR);
							const S32 new_preedit_end = new_preedit_start + reconvert_string->dwCompStrLen;
							select = utf16str_wstring_length(text_utf16, new_preedit_start);
							select_length = utf16str_wstring_length(text_utf16, new_preedit_end) - select;
							select += context_offset;
						}
					}
					mPreeditor->markAsPreedit(select, select_length);
				}

				*result = size;
				return TRUE;
			}
			case IMR_CONFIRMRECONVERTSTRING:
			{
				*result = FALSE;
				return TRUE;
			}
			case IMR_DOCUMENTFEED:
			{
				const LLWString & wtext = mPreeditor->getPreeditString();
				S32 preedit, preedit_length;
				mPreeditor->getPreeditRange(&preedit, &preedit_length);
				
				S32 context_offset;
				LLWString context = find_context(wtext, preedit, preedit_length, &context_offset);
				preedit -= context_offset;
				if (preedit_length)
				{
					// IMR_DOCUMENTFEED may be called when we have an active preedit.
					// We should pass the context string *excluding* the preedit string.
					// Otherwise, some IME are confused.
					context.erase(preedit, preedit_length);
				}
				
				RECONVERTSTRING *reconvert_string = (RECONVERTSTRING *)param;
				*result = fillReconvertString(context, preedit, 0, reconvert_string);
				return TRUE;
			}
			default:
				return FALSE;
		}
	}

	return FALSE;
}

//static
std::vector<std::string> LLWindowWin32::getDynamicFallbackFontList()
{
	// Fonts previously in getFontListSans() have moved to fonts.xml.
	return std::vector<std::string>();
}


#endif // LL_WINDOWS<|MERGE_RESOLUTION|>--- conflicted
+++ resolved
@@ -41,11 +41,8 @@
 #include "llgl.h"
 #include "llstring.h"
 #include "lldir.h"
-<<<<<<< HEAD
+#include "llglslshader.h"
 #include "../newview/llviewercontrol.h"
-=======
-#include "llglslshader.h"
->>>>>>> f6b8bfd3
 
 // System includes
 #include <commdlg.h>
@@ -2974,11 +2971,6 @@
 
 void LLWindowWin32::swapBuffers()
 {
-<<<<<<< HEAD
-	// Ansariel: Don't call glFinish - this kills parallelism!
-	//glFinish();
-=======
->>>>>>> f6b8bfd3
 	SwapBuffers(mhDC);
 }
 
