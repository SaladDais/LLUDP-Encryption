/** 
 * @file llwindowwin32.cpp
 * @brief Platform-dependent implementation of llwindow
 *
 * $LicenseInfo:firstyear=2001&license=viewerlgpl$
 * Second Life Viewer Source Code
 * Copyright (C) 2010, Linden Research, Inc.
 * 
 * This library is free software; you can redistribute it and/or
 * modify it under the terms of the GNU Lesser General Public
 * License as published by the Free Software Foundation;
 * version 2.1 of the License only.
 * 
 * This library is distributed in the hope that it will be useful,
 * but WITHOUT ANY WARRANTY; without even the implied warranty of
 * MERCHANTABILITY or FITNESS FOR A PARTICULAR PURPOSE.  See the GNU
 * Lesser General Public License for more details.
 * 
 * You should have received a copy of the GNU Lesser General Public
 * License along with this library; if not, write to the Free Software
 * Foundation, Inc., 51 Franklin Street, Fifth Floor, Boston, MA  02110-1301  USA
 * 
 * Linden Research, Inc., 945 Battery Street, San Francisco, CA  94111  USA
 * $/LicenseInfo$
 */

#include "linden_common.h"

#if LL_WINDOWS && !LL_MESA_HEADLESS

#include "llwindowwin32.h"

// LLWindow library includes
#include "llkeyboardwin32.h"
#include "lldragdropwin32.h"
#include "llpreeditor.h"
#include "llwindowcallbacks.h"

// Linden library includes
#include "llerror.h"
#include "llfasttimer.h"
#include "llgl.h"
#include "llstring.h"
#include "lldir.h"
#include "llsdutil.h"
#include "llglslshader.h"

// System includes
#include <commdlg.h>
#include <WinUser.h>
#include <mapi.h>
#include <process.h>	// for _spawn
#include <shellapi.h>
#include <fstream>
#include <Imm.h>

// Require DirectInput version 8
#define DIRECTINPUT_VERSION 0x0800

#include <dinput.h>
#include <Dbt.h.>

const S32	MAX_MESSAGE_PER_UPDATE = 20;
const S32	BITS_PER_PIXEL = 32;
const S32	MAX_NUM_RESOLUTIONS = 32;
const F32	ICON_FLASH_TIME = 0.5f;

#ifndef WM_DPICHANGED
#define WM_DPICHANGED 0x02E0
#endif

extern BOOL gDebugWindowProc;

LPWSTR gIconResource = IDI_APPLICATION;

LLW32MsgCallback gAsyncMsgCallback = NULL;

#ifndef DPI_ENUMS_DECLARED

typedef enum PROCESS_DPI_AWARENESS {
	PROCESS_DPI_UNAWARE = 0,
	PROCESS_SYSTEM_DPI_AWARE = 1,
	PROCESS_PER_MONITOR_DPI_AWARE = 2
} PROCESS_DPI_AWARENESS;

typedef enum MONITOR_DPI_TYPE {
	MDT_EFFECTIVE_DPI = 0,
	MDT_ANGULAR_DPI = 1,
	MDT_RAW_DPI = 2,
	MDT_DEFAULT = MDT_EFFECTIVE_DPI
} MONITOR_DPI_TYPE;

#endif

typedef HRESULT(STDAPICALLTYPE *SetProcessDpiAwarenessType)(_In_ PROCESS_DPI_AWARENESS value);

typedef HRESULT(STDAPICALLTYPE *GetProcessDpiAwarenessType)(
	_In_ HANDLE hprocess,
	_Out_ PROCESS_DPI_AWARENESS *value);

typedef HRESULT(STDAPICALLTYPE *GetDpiForMonitorType)(
	_In_ HMONITOR hmonitor,
	_In_ MONITOR_DPI_TYPE dpiType,
	_Out_ UINT *dpiX,
	_Out_ UINT *dpiY);

//
// LLWindowWin32
//

void show_window_creation_error(const std::string& title)
{
	LL_WARNS("Window") << title << LL_ENDL;
}

HGLRC SafeCreateContext(HDC hdc)
{
	__try 
	{
		return wglCreateContext(hdc);
	}
	__except(EXCEPTION_EXECUTE_HANDLER)
	{ 
		return NULL;
	}
}

//static
BOOL LLWindowWin32::sIsClassRegistered = FALSE;

BOOL	LLWindowWin32::sLanguageTextInputAllowed = TRUE;
BOOL	LLWindowWin32::sWinIMEOpened = FALSE;
HKL		LLWindowWin32::sWinInputLocale = 0;
DWORD	LLWindowWin32::sWinIMEConversionMode = IME_CMODE_NATIVE;
DWORD	LLWindowWin32::sWinIMESentenceMode = IME_SMODE_AUTOMATIC;
LLCoordWindow LLWindowWin32::sWinIMEWindowPosition(-1,-1);

// The following class LLWinImm delegates Windows IMM APIs.
// We need this because some language versions of Windows,
// e.g., US version of Windows XP, doesn't install IMM32.DLL
// as a default, and we can't link against imm32.lib statically.
// I believe DLL loading of this type is best suited to do
// in a static initialization of a class.  What I'm not sure is
// whether it follows the Linden Conding Standard... 
// See http://wiki.secondlife.com/wiki/Coding_standards#Static_Members

class LLWinImm
{
public:
	static bool		isAvailable() { return sTheInstance.mHImmDll != NULL; }

public:
	// Wrappers for IMM API.
	static BOOL		isIME(HKL hkl);															
	static HWND		getDefaultIMEWnd(HWND hwnd);
	static HIMC		getContext(HWND hwnd);													
	static BOOL		releaseContext(HWND hwnd, HIMC himc);
	static BOOL		getOpenStatus(HIMC himc);												
	static BOOL		setOpenStatus(HIMC himc, BOOL status);									
	static BOOL		getConversionStatus(HIMC himc, LPDWORD conversion, LPDWORD sentence);	
	static BOOL		setConversionStatus(HIMC himc, DWORD conversion, DWORD sentence);		
	static BOOL		getCompositionWindow(HIMC himc, LPCOMPOSITIONFORM form);					
	static BOOL		setCompositionWindow(HIMC himc, LPCOMPOSITIONFORM form);					
	static LONG		getCompositionString(HIMC himc, DWORD index, LPVOID data, DWORD length);
	static BOOL		setCompositionString(HIMC himc, DWORD index, LPVOID pComp, DWORD compLength, LPVOID pRead, DWORD readLength);
	static BOOL		setCompositionFont(HIMC himc, LPLOGFONTW logfont);
	static BOOL		setCandidateWindow(HIMC himc, LPCANDIDATEFORM candidate_form);
	static BOOL		notifyIME(HIMC himc, DWORD action, DWORD index, DWORD value);

private:
	LLWinImm();
	~LLWinImm();

private:
	// Pointers to IMM API.
	BOOL	 	(WINAPI *mImmIsIME)(HKL);
	HWND		(WINAPI *mImmGetDefaultIMEWnd)(HWND);
	HIMC		(WINAPI *mImmGetContext)(HWND);
	BOOL		(WINAPI *mImmReleaseContext)(HWND, HIMC);
	BOOL		(WINAPI *mImmGetOpenStatus)(HIMC);
	BOOL		(WINAPI *mImmSetOpenStatus)(HIMC, BOOL);
	BOOL		(WINAPI *mImmGetConversionStatus)(HIMC, LPDWORD, LPDWORD);
	BOOL		(WINAPI *mImmSetConversionStatus)(HIMC, DWORD, DWORD);
	BOOL		(WINAPI *mImmGetCompostitionWindow)(HIMC, LPCOMPOSITIONFORM);
	BOOL		(WINAPI *mImmSetCompostitionWindow)(HIMC, LPCOMPOSITIONFORM);
	LONG		(WINAPI *mImmGetCompositionString)(HIMC, DWORD, LPVOID, DWORD);
	BOOL		(WINAPI *mImmSetCompositionString)(HIMC, DWORD, LPVOID, DWORD, LPVOID, DWORD);
	BOOL		(WINAPI *mImmSetCompositionFont)(HIMC, LPLOGFONTW);
	BOOL		(WINAPI *mImmSetCandidateWindow)(HIMC, LPCANDIDATEFORM);
	BOOL		(WINAPI *mImmNotifyIME)(HIMC, DWORD, DWORD, DWORD);

private:
	HMODULE		mHImmDll;
	static LLWinImm sTheInstance;
};

LLWinImm LLWinImm::sTheInstance;

LLWinImm::LLWinImm() : mHImmDll(NULL)
{
	// Check system metrics 
	if ( !GetSystemMetrics( SM_IMMENABLED ) )
		return;

	mHImmDll = LoadLibraryA("Imm32");
	if (mHImmDll != NULL)
	{
		mImmIsIME               = (BOOL (WINAPI *)(HKL))                    GetProcAddress(mHImmDll, "ImmIsIME");
		mImmGetDefaultIMEWnd	= (HWND (WINAPI *)(HWND))					GetProcAddress(mHImmDll, "ImmGetDefaultIMEWnd");
		mImmGetContext          = (HIMC (WINAPI *)(HWND))                   GetProcAddress(mHImmDll, "ImmGetContext");
		mImmReleaseContext      = (BOOL (WINAPI *)(HWND, HIMC))             GetProcAddress(mHImmDll, "ImmReleaseContext");
		mImmGetOpenStatus       = (BOOL (WINAPI *)(HIMC))                   GetProcAddress(mHImmDll, "ImmGetOpenStatus");
		mImmSetOpenStatus       = (BOOL (WINAPI *)(HIMC, BOOL))             GetProcAddress(mHImmDll, "ImmSetOpenStatus");
		mImmGetConversionStatus = (BOOL (WINAPI *)(HIMC, LPDWORD, LPDWORD)) GetProcAddress(mHImmDll, "ImmGetConversionStatus");
		mImmSetConversionStatus = (BOOL (WINAPI *)(HIMC, DWORD, DWORD))     GetProcAddress(mHImmDll, "ImmSetConversionStatus");
		mImmGetCompostitionWindow = (BOOL (WINAPI *)(HIMC, LPCOMPOSITIONFORM))   GetProcAddress(mHImmDll, "ImmGetCompositionWindow");
		mImmSetCompostitionWindow = (BOOL (WINAPI *)(HIMC, LPCOMPOSITIONFORM))   GetProcAddress(mHImmDll, "ImmSetCompositionWindow");
		mImmGetCompositionString= (LONG (WINAPI *)(HIMC, DWORD, LPVOID, DWORD))					GetProcAddress(mHImmDll, "ImmGetCompositionStringW");
		mImmSetCompositionString= (BOOL (WINAPI *)(HIMC, DWORD, LPVOID, DWORD, LPVOID, DWORD))	GetProcAddress(mHImmDll, "ImmSetCompositionStringW");
		mImmSetCompositionFont  = (BOOL (WINAPI *)(HIMC, LPLOGFONTW))		GetProcAddress(mHImmDll, "ImmSetCompositionFontW");
		mImmSetCandidateWindow  = (BOOL (WINAPI *)(HIMC, LPCANDIDATEFORM))  GetProcAddress(mHImmDll, "ImmSetCandidateWindow");
		mImmNotifyIME			= (BOOL (WINAPI *)(HIMC, DWORD, DWORD, DWORD))	GetProcAddress(mHImmDll, "ImmNotifyIME");

		if (mImmIsIME == NULL ||
			mImmGetDefaultIMEWnd == NULL ||
			mImmGetContext == NULL ||
			mImmReleaseContext == NULL ||
			mImmGetOpenStatus == NULL ||
			mImmSetOpenStatus == NULL ||
			mImmGetConversionStatus == NULL ||
			mImmSetConversionStatus == NULL ||
			mImmGetCompostitionWindow == NULL ||
			mImmSetCompostitionWindow == NULL ||
			mImmGetCompositionString == NULL ||
			mImmSetCompositionString == NULL ||
			mImmSetCompositionFont == NULL ||
			mImmSetCandidateWindow == NULL ||
			mImmNotifyIME == NULL)
		{
			// If any of the above API entires are not found, we can't use IMM API.  
			// So, turn off the IMM support.  We should log some warning message in 
			// the case, since it is very unusual; these APIs are available from 
			// the beginning, and all versions of IMM32.DLL should have them all.  
			// Unfortunately, this code may be executed before initialization of 
			// the logging channel (LL_WARNS()), and we can't do it here...  Yes, this 
			// is one of disadvantages to use static constraction to DLL loading. 
			FreeLibrary(mHImmDll);
			mHImmDll = NULL;

			// If we unload the library, make sure all the function pointers are cleared
			mImmIsIME = NULL;
			mImmGetDefaultIMEWnd = NULL;
			mImmGetContext = NULL;
			mImmReleaseContext = NULL;
			mImmGetOpenStatus = NULL;
			mImmSetOpenStatus = NULL;
			mImmGetConversionStatus = NULL;
			mImmSetConversionStatus = NULL;
			mImmGetCompostitionWindow = NULL;
			mImmSetCompostitionWindow = NULL;
			mImmGetCompositionString = NULL;
			mImmSetCompositionString = NULL;
			mImmSetCompositionFont = NULL;
			mImmSetCandidateWindow = NULL;
			mImmNotifyIME = NULL;
		}
	}
}


// static 
BOOL	LLWinImm::isIME(HKL hkl)															
{ 
	if ( sTheInstance.mImmIsIME )
		return sTheInstance.mImmIsIME(hkl); 
	return FALSE;
}

// static 
HIMC		LLWinImm::getContext(HWND hwnd)
{
	if ( sTheInstance.mImmGetContext )
		return sTheInstance.mImmGetContext(hwnd); 
	return 0;
}

//static 
BOOL		LLWinImm::releaseContext(HWND hwnd, HIMC himc)
{ 
	if ( sTheInstance.mImmIsIME )
		return sTheInstance.mImmReleaseContext(hwnd, himc); 
	return FALSE;
}

// static 
BOOL		LLWinImm::getOpenStatus(HIMC himc)
{ 
	if ( sTheInstance.mImmGetOpenStatus )
		return sTheInstance.mImmGetOpenStatus(himc); 
	return FALSE;
}

// static 
BOOL		LLWinImm::setOpenStatus(HIMC himc, BOOL status)									
{ 
	if ( sTheInstance.mImmSetOpenStatus )
		return sTheInstance.mImmSetOpenStatus(himc, status); 
	return FALSE;
}

// static 
BOOL		LLWinImm::getConversionStatus(HIMC himc, LPDWORD conversion, LPDWORD sentence)	
{ 
	if ( sTheInstance.mImmGetConversionStatus )
		return sTheInstance.mImmGetConversionStatus(himc, conversion, sentence); 
	return FALSE;
}

// static 
BOOL		LLWinImm::setConversionStatus(HIMC himc, DWORD conversion, DWORD sentence)		
{ 
	if ( sTheInstance.mImmSetConversionStatus )
		return sTheInstance.mImmSetConversionStatus(himc, conversion, sentence); 
	return FALSE;
}

// static 
BOOL		LLWinImm::getCompositionWindow(HIMC himc, LPCOMPOSITIONFORM form)					
{ 
	if ( sTheInstance.mImmGetCompostitionWindow )
		return sTheInstance.mImmGetCompostitionWindow(himc, form);	
	return FALSE;
}

// static 
BOOL		LLWinImm::setCompositionWindow(HIMC himc, LPCOMPOSITIONFORM form)					
{ 
	if ( sTheInstance.mImmSetCompostitionWindow )
		return sTheInstance.mImmSetCompostitionWindow(himc, form);	
	return FALSE;
}


// static 
LONG		LLWinImm::getCompositionString(HIMC himc, DWORD index, LPVOID data, DWORD length)					
{ 
	if ( sTheInstance.mImmGetCompositionString )
		return sTheInstance.mImmGetCompositionString(himc, index, data, length);	
	return FALSE;
}


// static 
BOOL		LLWinImm::setCompositionString(HIMC himc, DWORD index, LPVOID pComp, DWORD compLength, LPVOID pRead, DWORD readLength)					
{ 
	if ( sTheInstance.mImmSetCompositionString )
		return sTheInstance.mImmSetCompositionString(himc, index, pComp, compLength, pRead, readLength);	
	return FALSE;
}

// static 
BOOL		LLWinImm::setCompositionFont(HIMC himc, LPLOGFONTW pFont)					
{ 
	if ( sTheInstance.mImmSetCompositionFont )
		return sTheInstance.mImmSetCompositionFont(himc, pFont);	
	return FALSE;
}

// static 
BOOL		LLWinImm::setCandidateWindow(HIMC himc, LPCANDIDATEFORM form)					
{ 
	if ( sTheInstance.mImmSetCandidateWindow )
		return sTheInstance.mImmSetCandidateWindow(himc, form);	
	return FALSE;
}

// static 
BOOL		LLWinImm::notifyIME(HIMC himc, DWORD action, DWORD index, DWORD value)					
{ 
	if ( sTheInstance.mImmNotifyIME )
		return sTheInstance.mImmNotifyIME(himc, action, index, value);	
	return FALSE;
}




// ----------------------------------------------------------------------------------------
LLWinImm::~LLWinImm()
{
	if (mHImmDll != NULL)
	{
		FreeLibrary(mHImmDll);
		mHImmDll = NULL;
	}
}


LLWindowWin32::LLWindowWin32(LLWindowCallbacks* callbacks,
							 const std::string& title, const std::string& name, S32 x, S32 y, S32 width,
							 S32 height, U32 flags, 
							 BOOL fullscreen, BOOL clearBg,
							 BOOL disable_vsync, BOOL use_gl,
							 BOOL ignore_pixel_depth,
							 //U32 fsaa_samples)
							 U32 fsaa_samples,
							 BOOL useLegacyCursors) // <FS:LO> Legacy cursor setting from main program
	: LLWindow(callbacks, fullscreen, flags)
{
	
	//MAINT-516 -- force a load of opengl32.dll just in case windows went sideways 
	LoadLibrary(L"opengl32.dll");

	mFSAASamples = fsaa_samples;
	mIconResource = gIconResource;
	mOverrideAspectRatio = 0.f;
	mNativeAspectRatio = 0.f;
	mMousePositionModified = FALSE;
	mInputProcessingPaused = FALSE;
	mPreeditor = NULL;
	mKeyCharCode = 0;
	mKeyScanCode = 0;
	mKeyVirtualKey = 0;
	mhDC = NULL;
	mhRC = NULL;

	// Initialize the keyboard
	gKeyboard = new LLKeyboardWin32();
	gKeyboard->setCallbacks(callbacks);

	// Initialize the Drag and Drop functionality
	mDragDrop = new LLDragDropWin32;

	// Initialize (boot strap) the Language text input management,
	// based on the system's (user's) default settings.
	allowLanguageTextInput(mPreeditor, FALSE);

	WNDCLASS		wc;
	RECT			window_rect;

	// Set the window title
	if (title.empty())
	{
		mWindowTitle = new WCHAR[50];
		wsprintf(mWindowTitle, L"OpenGL Window");
	}
	else
	{
		mWindowTitle = new WCHAR[256]; // Assume title length < 255 chars.
		mbstowcs(mWindowTitle, title.c_str(), 255);
		mWindowTitle[255] = 0;
	}

	// Set the window class name
	if (name.empty())
	{
		mWindowClassName = new WCHAR[50];
		wsprintf(mWindowClassName, L"OpenGL Window");
	}
	else
	{
		mWindowClassName = new WCHAR[256]; // Assume title length < 255 chars.
		mbstowcs(mWindowClassName, name.c_str(), 255);
		mWindowClassName[255] = 0;
	}


	// We're not clipping yet
	SetRect( &mOldMouseClip, 0, 0, 0, 0 );

	// Make an instance of our window then define the window class
	mhInstance = GetModuleHandle(NULL);
	mWndProc = NULL;

	mSwapMethod = SWAP_METHOD_UNDEFINED;

	// No WPARAM yet.
	mLastSizeWParam = 0;

	// Windows GDI rects don't include rightmost pixel
	window_rect.left = (long) 0;
	window_rect.right = (long) width;
	window_rect.top = (long) 0;
	window_rect.bottom = (long) height;

	// Grab screen size to sanitize the window
	S32 window_border_y = GetSystemMetrics(SM_CYBORDER);
	S32 virtual_screen_x = GetSystemMetrics(SM_XVIRTUALSCREEN); 
	S32 virtual_screen_y = GetSystemMetrics(SM_YVIRTUALSCREEN); 
	S32 virtual_screen_width = GetSystemMetrics(SM_CXVIRTUALSCREEN);
	S32 virtual_screen_height = GetSystemMetrics(SM_CYVIRTUALSCREEN);

	if (x < virtual_screen_x) x = virtual_screen_x;
	if (y < virtual_screen_y - window_border_y) y = virtual_screen_y - window_border_y;

	if (x + width > virtual_screen_x + virtual_screen_width) x = virtual_screen_x + virtual_screen_width - width;
	if (y + height > virtual_screen_y + virtual_screen_height) y = virtual_screen_y + virtual_screen_height - height;

	if (!sIsClassRegistered)
	{
		// Force redraw when resized and create a private device context

		// Makes double click messages.
		wc.style = CS_HREDRAW | CS_VREDRAW | CS_OWNDC | CS_DBLCLKS;

		// Set message handler function
		wc.lpfnWndProc = (WNDPROC) mainWindowProc;

		// unused
		wc.cbClsExtra = 0;
		wc.cbWndExtra = 0;

		wc.hInstance = mhInstance;
		wc.hIcon = LoadIcon(mhInstance, mIconResource);

		// We will set the cursor ourselves
		wc.hCursor = NULL;

		// background color is not used
		if (clearBg)
		{
			wc.hbrBackground = (HBRUSH) GetStockObject(WHITE_BRUSH);
		}
		else
		{
			wc.hbrBackground = (HBRUSH) NULL;
		}

		// we don't use windows menus
		wc.lpszMenuName = NULL;

		wc.lpszClassName = mWindowClassName;

		if (!RegisterClass(&wc))
		{
			OSMessageBox(mCallbacks->translateString("MBRegClassFailed"), 
				mCallbacks->translateString("MBError"), OSMB_OK);
			return;
		}
		sIsClassRegistered = TRUE;
	}

	//-----------------------------------------------------------------------
	// Get the current refresh rate
	//-----------------------------------------------------------------------

	DEVMODE dev_mode;
	::ZeroMemory(&dev_mode, sizeof(DEVMODE));
	dev_mode.dmSize = sizeof(DEVMODE);
	DWORD current_refresh;
	if (EnumDisplaySettings(NULL, ENUM_CURRENT_SETTINGS, &dev_mode))
	{
		current_refresh = dev_mode.dmDisplayFrequency;
		mNativeAspectRatio = ((F32)dev_mode.dmPelsWidth) / ((F32)dev_mode.dmPelsHeight);
	}
	else
	{
		current_refresh = 60;
	}

	//-----------------------------------------------------------------------
	// Drop resolution and go fullscreen
	// use a display mode with our desired size and depth, with a refresh
	// rate as close at possible to the users' default
	//-----------------------------------------------------------------------
	if (mFullscreen)
	{
		BOOL success = FALSE;
		DWORD closest_refresh = 0;

		for (S32 mode_num = 0;; mode_num++)
		{
			if (!EnumDisplaySettings(NULL, mode_num, &dev_mode))
			{
				break;
			}

			if (dev_mode.dmPelsWidth == width &&
				dev_mode.dmPelsHeight == height &&
				dev_mode.dmBitsPerPel == BITS_PER_PIXEL)
			{
				success = TRUE;
				if ((dev_mode.dmDisplayFrequency - current_refresh)
					< (closest_refresh - current_refresh))
				{
					closest_refresh = dev_mode.dmDisplayFrequency;
				}
			}
		}

		if (closest_refresh == 0)
		{
			LL_WARNS("Window") << "Couldn't find display mode " << width << " by " << height << " at " << BITS_PER_PIXEL << " bits per pixel" << LL_ENDL;
			//success = FALSE;

			if (!EnumDisplaySettings(NULL, ENUM_CURRENT_SETTINGS, &dev_mode))
			{
				success = FALSE;
			}
			else
			{
				if (dev_mode.dmBitsPerPel == BITS_PER_PIXEL)
				{
					LL_WARNS("Window") << "Current BBP is OK falling back to that" << LL_ENDL;
					window_rect.right=width=dev_mode.dmPelsWidth;
					window_rect.bottom=height=dev_mode.dmPelsHeight;
					success = TRUE;
				}
				else
				{
					LL_WARNS("Window") << "Current BBP is BAD" << LL_ENDL;
					success = FALSE;
				}
			}
		}

		// If we found a good resolution, use it.
		if (success)
		{
			success = setDisplayResolution(width, height, BITS_PER_PIXEL, closest_refresh);
		}

		// Keep a copy of the actual current device mode in case we minimize 
		// and change the screen resolution.   JC
		EnumDisplaySettings(NULL, ENUM_CURRENT_SETTINGS, &dev_mode);

		// If it failed, we don't want to run fullscreen
		if (success)
		{
			mFullscreen = TRUE;
			mFullscreenWidth   = dev_mode.dmPelsWidth;
			mFullscreenHeight  = dev_mode.dmPelsHeight;
			mFullscreenBits    = dev_mode.dmBitsPerPel;
			mFullscreenRefresh = dev_mode.dmDisplayFrequency;

			LL_INFOS("Window") << "Running at " << dev_mode.dmPelsWidth
				<< "x"   << dev_mode.dmPelsHeight
				<< "x"   << dev_mode.dmBitsPerPel
				<< " @ " << dev_mode.dmDisplayFrequency
				<< LL_ENDL;
		}
		else
		{
			mFullscreen = FALSE;
			mFullscreenWidth   = -1;
			mFullscreenHeight  = -1;
			mFullscreenBits    = -1;
			mFullscreenRefresh = -1;

			std::map<std::string,std::string> args;
			args["[WIDTH]"] = llformat("%d", width);
			args["[HEIGHT]"] = llformat ("%d", height);
			OSMessageBox(mCallbacks->translateString("MBFullScreenErr", args),
				mCallbacks->translateString("MBError"), OSMB_OK);
		}
	}

	// TODO: add this after resolving _WIN32_WINNT issue
	//	if (!fullscreen)
	//	{
	//		TRACKMOUSEEVENT track_mouse_event;
	//		track_mouse_event.cbSize = sizeof( TRACKMOUSEEVENT );
	//		track_mouse_event.dwFlags = TME_LEAVE;
	//		track_mouse_event.hwndTrack = mWindowHandle;
	//		track_mouse_event.dwHoverTime = HOVER_DEFAULT;
	//		TrackMouseEvent( &track_mouse_event ); 
	//	}


	//-----------------------------------------------------------------------
	// Create GL drawing context
	//-----------------------------------------------------------------------
	LLCoordScreen windowPos(x,y);
	LLCoordScreen windowSize(window_rect.right - window_rect.left,
							 window_rect.bottom - window_rect.top);
	if (!switchContext(mFullscreen, windowSize, TRUE, &windowPos))
	{
		return;
	}
	
	//start with arrow cursor
	//initCursors();
	initCursors(useLegacyCursors); // <FS:LO> Legacy cursor setting from main program
	setCursor( UI_CURSOR_ARROW );

	// Initialize (boot strap) the Language text input management,
	// based on the system's (or user's) default settings.
	allowLanguageTextInput(NULL, FALSE);
}


LLWindowWin32::~LLWindowWin32()
{
	delete mDragDrop;

	delete [] mWindowTitle;
	mWindowTitle = NULL;

	delete [] mSupportedResolutions;
	mSupportedResolutions = NULL;

	delete [] mWindowClassName;
	mWindowClassName = NULL;
}

void LLWindowWin32::show()
{
	ShowWindow(mWindowHandle, SW_SHOW);
	SetForegroundWindow(mWindowHandle);
	SetFocus(mWindowHandle);
}

void LLWindowWin32::hide()
{
	setMouseClipping(FALSE);
	ShowWindow(mWindowHandle, SW_HIDE);
}

//virtual
void LLWindowWin32::minimize()
{
	setMouseClipping(FALSE);
	showCursor();
	ShowWindow(mWindowHandle, SW_MINIMIZE);
}

//virtual
void LLWindowWin32::restore()
{
	ShowWindow(mWindowHandle, SW_RESTORE);
	SetForegroundWindow(mWindowHandle);
	SetFocus(mWindowHandle);
}


// close() destroys all OS-specific code associated with a window.
// Usually called from LLWindowManager::destroyWindow()
void LLWindowWin32::close()
{
	LL_DEBUGS("Window") << "Closing LLWindowWin32" << LL_ENDL;
	// Is window is already closed?
	if (!mWindowHandle)
	{
		return;
	}

	mDragDrop->reset();

	// Make sure cursor is visible and we haven't mangled the clipping state.
	setMouseClipping(FALSE);
	showCursor();

	// Go back to screen mode written in the registry.
	if (mFullscreen)
	{
		resetDisplayResolution();
	}

	// Clean up remaining GL state
	LL_DEBUGS("Window") << "Shutting down GL" << LL_ENDL;
	gGLManager.shutdownGL();

	LL_DEBUGS("Window") << "Releasing Context" << LL_ENDL;
	if (mhRC)
	{
		if (!wglMakeCurrent(NULL, NULL))
		{
			LL_WARNS("Window") << "Release of DC and RC failed" << LL_ENDL;
		}

		if (!wglDeleteContext(mhRC))
		{
			LL_WARNS("Window") << "Release of rendering context failed" << LL_ENDL;
		}

		mhRC = NULL;
	}

	// Restore gamma to the system values.
	restoreGamma();

	if (mhDC && !ReleaseDC(mWindowHandle, mhDC))
	{
		LL_WARNS("Window") << "Release of ghDC failed" << LL_ENDL;
		mhDC = NULL;
	}

	LL_DEBUGS("Window") << "Destroying Window" << LL_ENDL;
	
	// Don't process events in our mainWindowProc any longer.
	// SetWindowLong(mWindowHandle, GWL_USERDATA, NULL);
	SetWindowLongPtr(mWindowHandle, GWLP_USERDATA, NULL);

	// Make sure we don't leave a blank toolbar button.
	ShowWindow(mWindowHandle, SW_HIDE);

	// This causes WM_DESTROY to be sent *immediately*
	if (!DestroyWindow(mWindowHandle))
	{
		OSMessageBox(mCallbacks->translateString("MBDestroyWinFailed"),
			mCallbacks->translateString("MBShutdownErr"),
			OSMB_OK);
	}

	mWindowHandle = NULL;
}

BOOL LLWindowWin32::isValid()
{
	return (mWindowHandle != NULL);
}

BOOL LLWindowWin32::getVisible()
{
	return (mWindowHandle && IsWindowVisible(mWindowHandle));
}

BOOL LLWindowWin32::getMinimized()
{
	return (mWindowHandle && IsIconic(mWindowHandle));
}

BOOL LLWindowWin32::getMaximized()
{
	return (mWindowHandle && IsZoomed(mWindowHandle));
}

BOOL LLWindowWin32::maximize()
{
	BOOL success = FALSE;
	if (!mWindowHandle) return success;

	WINDOWPLACEMENT placement;
	placement.length = sizeof(WINDOWPLACEMENT);

	success = GetWindowPlacement(mWindowHandle, &placement);
	if (!success) return success;

	placement.showCmd = SW_MAXIMIZE;

	success = SetWindowPlacement(mWindowHandle, &placement);
	return success;
}

BOOL LLWindowWin32::getFullscreen()
{
	return mFullscreen;
}

BOOL LLWindowWin32::getPosition(LLCoordScreen *position)
{
	RECT window_rect;

	if (!mWindowHandle ||
		!GetWindowRect(mWindowHandle, &window_rect) ||
		NULL == position)
	{
		return FALSE;
	}

	position->mX = window_rect.left;
	position->mY = window_rect.top;
	return TRUE;
}

BOOL LLWindowWin32::getSize(LLCoordScreen *size)
{
	RECT window_rect;

	if (!mWindowHandle ||
		!GetWindowRect(mWindowHandle, &window_rect) ||
		NULL == size)
	{
		return FALSE;
	}

	size->mX = window_rect.right - window_rect.left;
	size->mY = window_rect.bottom - window_rect.top;
	return TRUE;
}

BOOL LLWindowWin32::getSize(LLCoordWindow *size)
{
	RECT client_rect;

	if (!mWindowHandle ||
		!GetClientRect(mWindowHandle, &client_rect) ||
		NULL == size)
	{
		return FALSE;
	}

	size->mX = client_rect.right - client_rect.left;
	size->mY = client_rect.bottom - client_rect.top;
	return TRUE;
}

BOOL LLWindowWin32::setPosition(const LLCoordScreen position)
{
	LLCoordScreen size;

	if (!mWindowHandle)
	{
		return FALSE;
	}
	getSize(&size);
	moveWindow(position, size);
	return TRUE;
}

BOOL LLWindowWin32::setSizeImpl(const LLCoordScreen size)
{
	LLCoordScreen position;

	getPosition(&position);
	if (!mWindowHandle)
	{
		return FALSE;
	}

	WINDOWPLACEMENT placement;
	placement.length = sizeof(WINDOWPLACEMENT);

	if (!GetWindowPlacement(mWindowHandle, &placement)) return FALSE;

	placement.showCmd = SW_RESTORE;

	if (!SetWindowPlacement(mWindowHandle, &placement)) return FALSE;

	moveWindow(position, size);
	return TRUE;
}

BOOL LLWindowWin32::setSizeImpl(const LLCoordWindow size)
{
	RECT window_rect = {0, 0, size.mX, size.mY };
	DWORD dw_ex_style = WS_EX_APPWINDOW | WS_EX_WINDOWEDGE;
	DWORD dw_style = WS_OVERLAPPEDWINDOW;

	AdjustWindowRectEx(&window_rect, dw_style, FALSE, dw_ex_style);

	return setSizeImpl(LLCoordScreen(window_rect.right - window_rect.left, window_rect.bottom - window_rect.top));
}

// changing fullscreen resolution
BOOL LLWindowWin32::switchContext(BOOL fullscreen, const LLCoordScreen &size, BOOL disable_vsync, const LLCoordScreen * const posp)
{
	GLuint	pixel_format;
	DEVMODE dev_mode;
	::ZeroMemory(&dev_mode, sizeof(DEVMODE));
	dev_mode.dmSize = sizeof(DEVMODE);
	DWORD	current_refresh;
	DWORD	dw_ex_style;
	DWORD	dw_style;
	RECT	window_rect = {0, 0, 0, 0};
	S32 width = size.mX;
	S32 height = size.mY;
	BOOL auto_show = FALSE;

	if (mhRC)	
	{
		auto_show = TRUE;
		resetDisplayResolution();
	}

	if (EnumDisplaySettings(NULL, ENUM_CURRENT_SETTINGS, &dev_mode))
	{
		current_refresh = dev_mode.dmDisplayFrequency;
	}
	else
	{
		current_refresh = 60;
	}

	gGLManager.shutdownGL();
	//destroy gl context
	if (mhRC)
	{
		if (!wglMakeCurrent(NULL, NULL))
		{
			LL_WARNS("Window") << "Release of DC and RC failed" << LL_ENDL;
		}

		if (!wglDeleteContext(mhRC))
		{
			LL_WARNS("Window") << "Release of rendering context failed" << LL_ENDL;
		}

		mhRC = NULL;
	}

	if (fullscreen)
	{
		mFullscreen = TRUE;
		BOOL success = FALSE;
		DWORD closest_refresh = 0;

		for (S32 mode_num = 0;; mode_num++)
		{
			if (!EnumDisplaySettings(NULL, mode_num, &dev_mode))
			{
				break;
			}

			if (dev_mode.dmPelsWidth == width &&
				dev_mode.dmPelsHeight == height &&
				dev_mode.dmBitsPerPel == BITS_PER_PIXEL)
			{
				success = TRUE;
				if ((dev_mode.dmDisplayFrequency - current_refresh)
					< (closest_refresh - current_refresh))
				{
					closest_refresh = dev_mode.dmDisplayFrequency;
				}
			}
		}

		if (closest_refresh == 0)
		{
			LL_WARNS("Window") << "Couldn't find display mode " << width << " by " << height << " at " << BITS_PER_PIXEL << " bits per pixel" << LL_ENDL;
			return FALSE;
		}

		// If we found a good resolution, use it.
		if (success)
		{
			success = setDisplayResolution(width, height, BITS_PER_PIXEL, closest_refresh);
		}

		// Keep a copy of the actual current device mode in case we minimize 
		// and change the screen resolution.   JC
		EnumDisplaySettings(NULL, ENUM_CURRENT_SETTINGS, &dev_mode);

		if (success)
		{
			mFullscreen = TRUE;
			mFullscreenWidth   = dev_mode.dmPelsWidth;
			mFullscreenHeight  = dev_mode.dmPelsHeight;
			mFullscreenBits    = dev_mode.dmBitsPerPel;
			mFullscreenRefresh = dev_mode.dmDisplayFrequency;

			LL_INFOS("Window") << "Running at " << dev_mode.dmPelsWidth
				<< "x"   << dev_mode.dmPelsHeight
				<< "x"   << dev_mode.dmBitsPerPel
				<< " @ " << dev_mode.dmDisplayFrequency
				<< LL_ENDL;

			window_rect.left = (long) 0;
			window_rect.right = (long) width;			// Windows GDI rects don't include rightmost pixel
			window_rect.top = (long) 0;
			window_rect.bottom = (long) height;
			dw_ex_style = WS_EX_APPWINDOW;
			dw_style = WS_POPUP;

			// Move window borders out not to cover window contents.
			// This converts client rect to window rect, i.e. expands it by the window border size.
			AdjustWindowRectEx(&window_rect, dw_style, FALSE, dw_ex_style);
		}
		// If it failed, we don't want to run fullscreen
		else
		{
			mFullscreen = FALSE;
			mFullscreenWidth   = -1;
			mFullscreenHeight  = -1;
			mFullscreenBits    = -1;
			mFullscreenRefresh = -1;

			LL_INFOS("Window") << "Unable to run fullscreen at " << width << "x" << height << LL_ENDL;
			return FALSE;
		}
	}
	else
	{
		mFullscreen = FALSE;
		window_rect.left = (long) (posp ? posp->mX : 0);
		window_rect.right = (long) width + window_rect.left;			// Windows GDI rects don't include rightmost pixel
		window_rect.top = (long) (posp ? posp->mY : 0);
		window_rect.bottom = (long) height + window_rect.top;
		// Window with an edge
		dw_ex_style = WS_EX_APPWINDOW | WS_EX_WINDOWEDGE;
		dw_style = WS_OVERLAPPEDWINDOW;
	}


	// don't post quit messages when destroying old windows
	mPostQuit = FALSE;

	// create window
	DestroyWindow(mWindowHandle);
	mWindowHandle = CreateWindowEx(dw_ex_style,
		mWindowClassName,
		mWindowTitle,
		WS_CLIPSIBLINGS | WS_CLIPCHILDREN | dw_style,
		window_rect.left,								// x pos
		window_rect.top,								// y pos
		window_rect.right - window_rect.left,			// width
		window_rect.bottom - window_rect.top,			// height
		NULL,
		NULL,
		mhInstance,
		NULL);

	LL_INFOS("Window") << "window is created." << LL_ENDL ;

	//-----------------------------------------------------------------------
	// Create GL drawing context
	//-----------------------------------------------------------------------
	static PIXELFORMATDESCRIPTOR pfd =
	{
		sizeof(PIXELFORMATDESCRIPTOR), 
			1,
			PFD_DRAW_TO_WINDOW | PFD_SUPPORT_OPENGL | PFD_DOUBLEBUFFER, 
			PFD_TYPE_RGBA,
			BITS_PER_PIXEL,
			0, 0, 0, 0, 0, 0,	// RGB bits and shift, unused
			8,					// alpha bits
			0,					// alpha shift
			0,					// accum bits
			0, 0, 0, 0,			// accum RGBA
			24,					// depth bits
			8,					// stencil bits, avi added for stencil test
			0,
			PFD_MAIN_PLANE,
			0,
			0, 0, 0
	};

	if (!(mhDC = GetDC(mWindowHandle)))
	{
		close();
		OSMessageBox(mCallbacks->translateString("MBDevContextErr"),
			mCallbacks->translateString("MBError"), OSMB_OK);
		return FALSE;
	}

	LL_INFOS("Window") << "Device context retrieved." << LL_ENDL ;

	if (!(pixel_format = ChoosePixelFormat(mhDC, &pfd)))
	{
		close();
		OSMessageBox(mCallbacks->translateString("MBPixelFmtErr"),
			mCallbacks->translateString("MBError"), OSMB_OK);
		return FALSE;
	}

	LL_INFOS("Window") << "Pixel format chosen." << LL_ENDL ;

	// Verify what pixel format we actually received.
	if (!DescribePixelFormat(mhDC, pixel_format, sizeof(PIXELFORMATDESCRIPTOR),
		&pfd))
	{
		close();
		OSMessageBox(mCallbacks->translateString("MBPixelFmtDescErr"),
			mCallbacks->translateString("MBError"), OSMB_OK);
		return FALSE;
	}

	// (EXP-1765) dump pixel data to see if there is a pattern that leads to unreproducible crash
	LL_INFOS("Window") << "--- begin pixel format dump ---" << LL_ENDL ;
	LL_INFOS("Window") << "pixel_format is " << pixel_format << LL_ENDL ;
	LL_INFOS("Window") << "pfd.nSize:            " << pfd.nSize << LL_ENDL ;
	LL_INFOS("Window") << "pfd.nVersion:         " << pfd.nVersion << LL_ENDL ;
	LL_INFOS("Window") << "pfd.dwFlags:          0x" << std::hex << pfd.dwFlags << std::dec << LL_ENDL ;
	LL_INFOS("Window") << "pfd.iPixelType:       " << (int)pfd.iPixelType << LL_ENDL ;
	LL_INFOS("Window") << "pfd.cColorBits:       " << (int)pfd.cColorBits << LL_ENDL ;
	LL_INFOS("Window") << "pfd.cRedBits:         " << (int)pfd.cRedBits << LL_ENDL ;
	LL_INFOS("Window") << "pfd.cRedShift:        " << (int)pfd.cRedShift << LL_ENDL ;
	LL_INFOS("Window") << "pfd.cGreenBits:       " << (int)pfd.cGreenBits << LL_ENDL ;
	LL_INFOS("Window") << "pfd.cGreenShift:      " << (int)pfd.cGreenShift << LL_ENDL ;
	LL_INFOS("Window") << "pfd.cBlueBits:        " << (int)pfd.cBlueBits << LL_ENDL ;
	LL_INFOS("Window") << "pfd.cBlueShift:       " << (int)pfd.cBlueShift << LL_ENDL ;
	LL_INFOS("Window") << "pfd.cAlphaBits:       " << (int)pfd.cAlphaBits << LL_ENDL ;
	LL_INFOS("Window") << "pfd.cAlphaShift:      " << (int)pfd.cAlphaShift << LL_ENDL ;
	LL_INFOS("Window") << "pfd.cAccumBits:       " << (int)pfd.cAccumBits << LL_ENDL ;
	LL_INFOS("Window") << "pfd.cAccumRedBits:    " << (int)pfd.cAccumRedBits << LL_ENDL ;
	LL_INFOS("Window") << "pfd.cAccumGreenBits:  " << (int)pfd.cAccumGreenBits << LL_ENDL ;
	LL_INFOS("Window") << "pfd.cAccumBlueBits:   " << (int)pfd.cAccumBlueBits << LL_ENDL ;
	LL_INFOS("Window") << "pfd.cAccumAlphaBits:  " << (int)pfd.cAccumAlphaBits << LL_ENDL ;
	LL_INFOS("Window") << "pfd.cDepthBits:       " << (int)pfd.cDepthBits << LL_ENDL ;
	LL_INFOS("Window") << "pfd.cStencilBits:     " << (int)pfd.cStencilBits << LL_ENDL ;
	LL_INFOS("Window") << "pfd.cAuxBuffers:      " << (int)pfd.cAuxBuffers << LL_ENDL ;
	LL_INFOS("Window") << "pfd.iLayerType:       " << (int)pfd.iLayerType << LL_ENDL ;
	LL_INFOS("Window") << "pfd.bReserved:        " << (int)pfd.bReserved << LL_ENDL ;
	LL_INFOS("Window") << "pfd.dwLayerMask:      " << pfd.dwLayerMask << LL_ENDL ;
	LL_INFOS("Window") << "pfd.dwVisibleMask:    " << pfd.dwVisibleMask << LL_ENDL ;
	LL_INFOS("Window") << "pfd.dwDamageMask:     " << pfd.dwDamageMask << LL_ENDL ;
	LL_INFOS("Window") << "--- end pixel format dump ---" << LL_ENDL ;

	if (pfd.cColorBits < 32)
	{
		close();
		OSMessageBox(mCallbacks->translateString("MBTrueColorWindow"),
			mCallbacks->translateString("MBError"), OSMB_OK);
		return FALSE;
	}

	if (pfd.cAlphaBits < 8)
	{
		close();
		OSMessageBox(mCallbacks->translateString("MBAlpha"),
			mCallbacks->translateString("MBError"), OSMB_OK);
		return FALSE;
	}

	if (!SetPixelFormat(mhDC, pixel_format, &pfd))
	{
		close();
		OSMessageBox(mCallbacks->translateString("MBPixelFmtSetErr"),
			mCallbacks->translateString("MBError"), OSMB_OK);
		return FALSE;
	}


	if (!(mhRC = SafeCreateContext(mhDC)))
	{
		close();
		OSMessageBox(mCallbacks->translateString("MBGLContextErr"),
			mCallbacks->translateString("MBError"), OSMB_OK);
		return FALSE;
	}
		
	if (!wglMakeCurrent(mhDC, mhRC))
	{
		close();
		OSMessageBox(mCallbacks->translateString("MBGLContextActErr"),
			mCallbacks->translateString("MBError"), OSMB_OK);
		return FALSE;
	}

	LL_INFOS("Window") << "Drawing context is created." << LL_ENDL ;

	gGLManager.initWGL();
	
	if (wglChoosePixelFormatARB)
	{
		// OK, at this point, use the ARB wglChoosePixelFormatsARB function to see if we
		// can get exactly what we want.
		GLint attrib_list[256];
		S32 cur_attrib = 0;

		attrib_list[cur_attrib++] = WGL_DEPTH_BITS_ARB;
		attrib_list[cur_attrib++] = 24;

		attrib_list[cur_attrib++] = WGL_STENCIL_BITS_ARB;
		attrib_list[cur_attrib++] = 8;

		attrib_list[cur_attrib++] = WGL_DRAW_TO_WINDOW_ARB;
		attrib_list[cur_attrib++] = GL_TRUE;

		attrib_list[cur_attrib++] = WGL_ACCELERATION_ARB;
		attrib_list[cur_attrib++] = WGL_FULL_ACCELERATION_ARB;

		attrib_list[cur_attrib++] = WGL_SUPPORT_OPENGL_ARB;
		attrib_list[cur_attrib++] = GL_TRUE;

		attrib_list[cur_attrib++] = WGL_DOUBLE_BUFFER_ARB;
		attrib_list[cur_attrib++] = GL_TRUE;

		attrib_list[cur_attrib++] = WGL_COLOR_BITS_ARB;
		attrib_list[cur_attrib++] = 24;

		attrib_list[cur_attrib++] = WGL_ALPHA_BITS_ARB;
		attrib_list[cur_attrib++] = 8;

		U32 end_attrib = 0;
		if (mFSAASamples > 0)
		{
			end_attrib = cur_attrib;
			attrib_list[cur_attrib++] = WGL_SAMPLE_BUFFERS_ARB;
			attrib_list[cur_attrib++] = GL_TRUE;

			attrib_list[cur_attrib++] = WGL_SAMPLES_ARB;
			attrib_list[cur_attrib++] = mFSAASamples;
		}

		// End the list
		attrib_list[cur_attrib++] = 0;

		GLint pixel_formats[256];
		U32 num_formats = 0;

		// First we try and get a 32 bit depth pixel format
		BOOL result = wglChoosePixelFormatARB(mhDC, attrib_list, NULL, 256, pixel_formats, &num_formats);
		
		while(!result && mFSAASamples > 0) 
		{
			LL_WARNS() << "FSAASamples: " << mFSAASamples << " not supported." << LL_ENDL ;

			mFSAASamples /= 2 ; //try to decrease sample pixel number until to disable anti-aliasing
			if(mFSAASamples < 2)
			{
				mFSAASamples = 0 ;
			}

			if (mFSAASamples > 0)
			{
				attrib_list[end_attrib + 3] = mFSAASamples;
			}
			else
			{
				cur_attrib = end_attrib ;
				end_attrib = 0 ;
				attrib_list[cur_attrib++] = 0 ; //end
			}
			result = wglChoosePixelFormatARB(mhDC, attrib_list, NULL, 256, pixel_formats, &num_formats);

			if(result)
			{
				LL_WARNS() << "Only support FSAASamples: " << mFSAASamples << LL_ENDL ;
			}
		}

		if (!result)
		{
			LL_WARNS() << "mFSAASamples: " << mFSAASamples << LL_ENDL ;

			close();
			show_window_creation_error("Error after wglChoosePixelFormatARB 32-bit");
			return FALSE;
		}

		if (!num_formats)
		{
			if (end_attrib > 0)
			{
				LL_INFOS("Window") << "No valid pixel format for " << mFSAASamples << "x anti-aliasing." << LL_ENDL;
				attrib_list[end_attrib] = 0;

				BOOL result = wglChoosePixelFormatARB(mhDC, attrib_list, NULL, 256, pixel_formats, &num_formats);
				if (!result)
				{
					close();
					show_window_creation_error("Error after wglChoosePixelFormatARB 32-bit no AA");
					return FALSE;
				}
			}

			if (!num_formats)
			{
				LL_INFOS("Window") << "No 32 bit z-buffer, trying 24 bits instead" << LL_ENDL;
				// Try 24-bit format
				attrib_list[1] = 24;
				BOOL result = wglChoosePixelFormatARB(mhDC, attrib_list, NULL, 256, pixel_formats, &num_formats);
				if (!result)
				{
					close();
					show_window_creation_error("Error after wglChoosePixelFormatARB 24-bit");
					return FALSE;
				}

				if (!num_formats)
				{
					LL_WARNS("Window") << "Couldn't get 24 bit z-buffer,trying 16 bits instead!" << LL_ENDL;
					attrib_list[1] = 16;
					BOOL result = wglChoosePixelFormatARB(mhDC, attrib_list, NULL, 256, pixel_formats, &num_formats);
					if (!result || !num_formats)
					{
						close();
						show_window_creation_error("Error after wglChoosePixelFormatARB 16-bit");
						return FALSE;
					}
				}
			}

			LL_INFOS("Window") << "Choosing pixel formats: " << num_formats << " pixel formats returned" << LL_ENDL;
		}

		LL_INFOS("Window") << "pixel formats done." << LL_ENDL ;

		S32 swap_method = 0;
		S32 cur_format = num_formats-1;
		GLint swap_query = WGL_SWAP_METHOD_ARB;

		BOOL found_format = FALSE;

		while (!found_format && wglGetPixelFormatAttribivARB(mhDC, pixel_format, 0, 1, &swap_query, &swap_method))
		{
			if (swap_method == WGL_SWAP_UNDEFINED_ARB || cur_format <= 0)
			{
				found_format = TRUE;
			}
			else
			{
				--cur_format;
			}
		}
		
		pixel_format = pixel_formats[cur_format];
		
		if (mhDC != 0)											// Does The Window Have A Device Context?
		{
			wglMakeCurrent(mhDC, 0);							// Set The Current Active Rendering Context To Zero
			if (mhRC != 0)										// Does The Window Have A Rendering Context?
			{
				wglDeleteContext (mhRC);							// Release The Rendering Context
				mhRC = 0;										// Zero The Rendering Context

			}
			ReleaseDC (mWindowHandle, mhDC);						// Release The Device Context
			mhDC = 0;											// Zero The Device Context
		}
		DestroyWindow (mWindowHandle);									// Destroy The Window
		

		mWindowHandle = CreateWindowEx(dw_ex_style,
			mWindowClassName,
			mWindowTitle,
			WS_CLIPSIBLINGS | WS_CLIPCHILDREN | dw_style,
			window_rect.left,								// x pos
			window_rect.top,								// y pos
			window_rect.right - window_rect.left,			// width
			window_rect.bottom - window_rect.top,			// height
			NULL,
			NULL,
			mhInstance,
			NULL);

		LL_INFOS("Window") << "recreate window done." << LL_ENDL ;

		if (!(mhDC = GetDC(mWindowHandle)))
		{
			close();
			OSMessageBox(mCallbacks->translateString("MBDevContextErr"), mCallbacks->translateString("MBError"), OSMB_OK);
			return FALSE;
		}

		if (!SetPixelFormat(mhDC, pixel_format, &pfd))
		{
			close();
			OSMessageBox(mCallbacks->translateString("MBPixelFmtSetErr"),
				mCallbacks->translateString("MBError"), OSMB_OK);
			return FALSE;
		}

		if (wglGetPixelFormatAttribivARB(mhDC, pixel_format, 0, 1, &swap_query, &swap_method))
		{
			switch (swap_method)
			{
			case WGL_SWAP_EXCHANGE_ARB:
				mSwapMethod = SWAP_METHOD_EXCHANGE;
				LL_DEBUGS("Window") << "Swap Method: Exchange" << LL_ENDL;
				break;
			case WGL_SWAP_COPY_ARB:
				mSwapMethod = SWAP_METHOD_COPY;
				LL_DEBUGS("Window") << "Swap Method: Copy" << LL_ENDL;
				break;
			case WGL_SWAP_UNDEFINED_ARB:
				mSwapMethod = SWAP_METHOD_UNDEFINED;
				LL_DEBUGS("Window") << "Swap Method: Undefined" << LL_ENDL;
				break;
			default:
				mSwapMethod = SWAP_METHOD_UNDEFINED;
				LL_DEBUGS("Window") << "Swap Method: Unknown" << LL_ENDL;
				break;
			}
		}		
	}
	else
	{
		LL_WARNS("Window") << "No wgl_ARB_pixel_format extension, using default ChoosePixelFormat!" << LL_ENDL;
	}

	// Verify what pixel format we actually received.
	if (!DescribePixelFormat(mhDC, pixel_format, sizeof(PIXELFORMATDESCRIPTOR),
		&pfd))
	{
		close();
		OSMessageBox(mCallbacks->translateString("MBPixelFmtDescErr"), mCallbacks->translateString("MBError"), OSMB_OK);
		return FALSE;
	}

	LL_INFOS("Window") << "GL buffer: Color Bits " << S32(pfd.cColorBits) 
		<< " Alpha Bits " << S32(pfd.cAlphaBits)
		<< " Depth Bits " << S32(pfd.cDepthBits) 
		<< LL_ENDL;

	// make sure we have 32 bits per pixel
	if (pfd.cColorBits < 32 || GetDeviceCaps(mhDC, BITSPIXEL) < 32)
	{
		close();
		OSMessageBox(mCallbacks->translateString("MBTrueColorWindow"), mCallbacks->translateString("MBError"), OSMB_OK);
		return FALSE;
	}

	if (pfd.cAlphaBits < 8)
	{
		close();
		OSMessageBox(mCallbacks->translateString("MBAlpha"), mCallbacks->translateString("MBError"), OSMB_OK);
		return FALSE;
	}

	mhRC = 0;
	if (wglCreateContextAttribsARB)
	{ //attempt to create a specific versioned context
		S32 attribs[] = 
		{ //start at 4.2
			WGL_CONTEXT_MAJOR_VERSION_ARB, 4,
			WGL_CONTEXT_MINOR_VERSION_ARB, 2,
			WGL_CONTEXT_PROFILE_MASK_ARB,  LLRender::sGLCoreProfile ? WGL_CONTEXT_CORE_PROFILE_BIT_ARB : WGL_CONTEXT_COMPATIBILITY_PROFILE_BIT_ARB,
			WGL_CONTEXT_FLAGS_ARB, gDebugGL ? WGL_CONTEXT_DEBUG_BIT_ARB : 0,
			0
		};

		bool done = false;
		while (!done)
		{
			mhRC = wglCreateContextAttribsARB(mhDC, mhRC, attribs);

			if (!mhRC)
			{
				if (attribs[3] > 0)
				{ //decrement minor version
					attribs[3]--;
				}
				else if (attribs[1] > 3)
				{ //decrement major version and start minor version over at 3
					attribs[1]--;
					attribs[3] = 3;
				}
				else
				{ //we reached 3.0 and still failed, bail out
					done = true;
				}
			}
			else
			{
				LL_INFOS() << "Created OpenGL " << llformat("%d.%d", attribs[1], attribs[3]) << 
					(LLRender::sGLCoreProfile ? " core" : " compatibility") << " context." << LL_ENDL;
				done = true;

				if (LLRender::sGLCoreProfile)
				{
					LLGLSLShader::sNoFixedFunction = true;
				}
			}
		}
	}

	if (!mhRC && !(mhRC = wglCreateContext(mhDC)))
	{
		close();
		OSMessageBox(mCallbacks->translateString("MBGLContextErr"), mCallbacks->translateString("MBError"), OSMB_OK);
		return FALSE;
	}

	if (!wglMakeCurrent(mhDC, mhRC))
	{
		close();
		OSMessageBox(mCallbacks->translateString("MBGLContextActErr"), mCallbacks->translateString("MBError"), OSMB_OK);
		return FALSE;
	}

	if (!gGLManager.initGL())
	{
		close();
		OSMessageBox(mCallbacks->translateString("MBVideoDrvErr"), mCallbacks->translateString("MBError"), OSMB_OK);
		return FALSE;
	}
	
	// Disable vertical sync for swap
	if (disable_vsync && wglSwapIntervalEXT)
	{
		LL_DEBUGS("Window") << "Disabling vertical sync" << LL_ENDL;
		wglSwapIntervalEXT(0);
	}
	else
	{
		LL_DEBUGS("Window") << "Keeping vertical sync" << LL_ENDL;
	}

	// SetWindowLong(mWindowHandle, GWL_USERDATA, (U32)this);
	SetWindowLongPtr(mWindowHandle, GWLP_USERDATA, (LONG_PTR)this);

	// register this window as handling drag/drop events from the OS
	DragAcceptFiles( mWindowHandle, TRUE );

	mDragDrop->init( mWindowHandle );
	
	//register joystick timer callback
	SetTimer( mWindowHandle, 0, 1000 / 30, NULL ); // 30 fps timer

	// ok to post quit messages now
	mPostQuit = TRUE;

	if (auto_show)
	{
		show();
		glClearColor(0.0f, 0.0f, 0.0f, 0.f);
		glClear(GL_COLOR_BUFFER_BIT);
		swapBuffers();
	}

	return TRUE;
}

void LLWindowWin32::moveWindow( const LLCoordScreen& position, const LLCoordScreen& size )
{
	if( mIsMouseClipping )
	{
		RECT client_rect_in_screen_space;
		if( getClientRectInScreenSpace( &client_rect_in_screen_space ) )
		{
			ClipCursor( &client_rect_in_screen_space );
		}
	}

	// if the window was already maximized, MoveWindow seems to still set the maximized flag even if
	// the window is smaller than maximized.
	// So we're going to do a restore first (which is a ShowWindow call) (SL-44655).

	// THIS CAUSES DEV-15484 and DEV-15949 
	//ShowWindow(mWindowHandle, SW_RESTORE);
	// NOW we can call MoveWindow
	MoveWindow(mWindowHandle, position.mX, position.mY, size.mX, size.mY, TRUE);
}

BOOL LLWindowWin32::setCursorPosition(const LLCoordWindow position)
{
	mMousePositionModified = TRUE;
	if (!mWindowHandle)
	{
		return FALSE;
	}


	// Inform the application of the new mouse position (needed for per-frame
	// hover/picking to function).
	mCallbacks->handleMouseMove(this, position.convert(), (MASK)0);
	
	// DEV-18951 VWR-8524 Camera moves wildly when alt-clicking.
	// Because we have preemptively notified the application of the new
	// mouse position via handleMouseMove() above, we need to clear out
	// any stale mouse move events.  RN/JC
	MSG msg;
	while (PeekMessage(&msg, NULL, WM_MOUSEMOVE, WM_MOUSEMOVE, PM_REMOVE))
	{ }

	LLCoordScreen screen_pos(position.convert());
	return ::SetCursorPos(screen_pos.mX, screen_pos.mY);
}

BOOL LLWindowWin32::getCursorPosition(LLCoordWindow *position)
{
	POINT cursor_point;

	if (!mWindowHandle 
		|| !GetCursorPos(&cursor_point)
		|| !position)
	{
		return FALSE;
	}

	*position = LLCoordScreen(cursor_point.x, cursor_point.y).convert();
	return TRUE;
}

void LLWindowWin32::hideCursor()
{
	while (ShowCursor(FALSE) >= 0)
	{
		// nothing, wait for cursor to push down
	}
	mCursorHidden = TRUE;
	mHideCursorPermanent = TRUE;
}

void LLWindowWin32::showCursor()
{
	// makes sure the cursor shows up
	while (ShowCursor(TRUE) < 0)
	{
		// do nothing, wait for cursor to pop out
	}
	mCursorHidden = FALSE;
	mHideCursorPermanent = FALSE;
}

void LLWindowWin32::showCursorFromMouseMove()
{
	if (!mHideCursorPermanent)
	{
		showCursor();
	}
}

void LLWindowWin32::hideCursorUntilMouseMove()
{
	if (!mHideCursorPermanent)
	{
		hideCursor();
		mHideCursorPermanent = FALSE;
	}
}

BOOL LLWindowWin32::isCursorHidden()
{
	return mCursorHidden;
}


HCURSOR LLWindowWin32::loadColorCursor(LPCTSTR name)
{
	return (HCURSOR)LoadImage(mhInstance,
							  name,
							  IMAGE_CURSOR,
							  0,	// default width
							  0,	// default height
							  LR_DEFAULTCOLOR);
}

//void LLWindowWin32::initCursors()
void LLWindowWin32::initCursors(BOOL useLegacyCursors) // <FS:LO> Legacy cursor setting from main program
{
	mCursor[ UI_CURSOR_ARROW ]		= LoadCursor(NULL, IDC_ARROW);
	mCursor[ UI_CURSOR_WAIT ]		= LoadCursor(NULL, IDC_WAIT);
	mCursor[ UI_CURSOR_HAND ]		= LoadCursor(NULL, IDC_HAND);
	mCursor[ UI_CURSOR_IBEAM ]		= LoadCursor(NULL, IDC_IBEAM);
	mCursor[ UI_CURSOR_CROSS ]		= LoadCursor(NULL, IDC_CROSS);
	mCursor[ UI_CURSOR_SIZENWSE ]	= LoadCursor(NULL, IDC_SIZENWSE);
	mCursor[ UI_CURSOR_SIZENESW ]	= LoadCursor(NULL, IDC_SIZENESW);
	mCursor[ UI_CURSOR_SIZEWE ]		= LoadCursor(NULL, IDC_SIZEWE);  
	mCursor[ UI_CURSOR_SIZENS ]		= LoadCursor(NULL, IDC_SIZENS);  
	mCursor[ UI_CURSOR_NO ]			= LoadCursor(NULL, IDC_NO);
	mCursor[ UI_CURSOR_WORKING ]	= LoadCursor(NULL, IDC_APPSTARTING); 

	HMODULE module = GetModuleHandle(NULL);
	mCursor[ UI_CURSOR_TOOLGRAB ]	= LoadCursor(module, TEXT("TOOLGRAB"));
	mCursor[ UI_CURSOR_TOOLLAND ]	= LoadCursor(module, TEXT("TOOLLAND"));
	mCursor[ UI_CURSOR_TOOLFOCUS ]	= LoadCursor(module, TEXT("TOOLFOCUS"));
	mCursor[ UI_CURSOR_TOOLCREATE ]	= LoadCursor(module, TEXT("TOOLCREATE"));
	mCursor[ UI_CURSOR_ARROWDRAG ]	= LoadCursor(module, TEXT("ARROWDRAG"));
	mCursor[ UI_CURSOR_ARROWCOPY ]	= LoadCursor(module, TEXT("ARROWCOPY"));
	mCursor[ UI_CURSOR_ARROWDRAGMULTI ]	= LoadCursor(module, TEXT("ARROWDRAGMULTI"));
	mCursor[ UI_CURSOR_ARROWCOPYMULTI ]	= LoadCursor(module, TEXT("ARROWCOPYMULTI"));
	mCursor[ UI_CURSOR_NOLOCKED ]	= LoadCursor(module, TEXT("NOLOCKED"));
	mCursor[ UI_CURSOR_ARROWLOCKED ]= LoadCursor(module, TEXT("ARROWLOCKED"));
	mCursor[ UI_CURSOR_GRABLOCKED ]	= LoadCursor(module, TEXT("GRABLOCKED"));
	mCursor[ UI_CURSOR_TOOLTRANSLATE ]	= LoadCursor(module, TEXT("TOOLTRANSLATE"));
	mCursor[ UI_CURSOR_TOOLROTATE ]	= LoadCursor(module, TEXT("TOOLROTATE")); 
	mCursor[ UI_CURSOR_TOOLSCALE ]	= LoadCursor(module, TEXT("TOOLSCALE"));
	mCursor[ UI_CURSOR_TOOLCAMERA ]	= LoadCursor(module, TEXT("TOOLCAMERA"));
	mCursor[ UI_CURSOR_TOOLPAN ]	= LoadCursor(module, TEXT("TOOLPAN"));
	mCursor[ UI_CURSOR_TOOLZOOMIN ] = LoadCursor(module, TEXT("TOOLZOOMIN"));
	mCursor[ UI_CURSOR_TOOLPICKOBJECT3 ] = LoadCursor(module, TEXT("TOOLPICKOBJECT3"));
	mCursor[ UI_CURSOR_PIPETTE ] = LoadCursor(module, TEXT("TOOLPIPETTE"));
	/*<FS:LO> Legacy cursor setting from main program
	mCursor[ UI_CURSOR_TOOLSIT ]	= LoadCursor(module, TEXT("TOOLSIT"));
	mCursor[ UI_CURSOR_TOOLBUY ]	= LoadCursor(module, TEXT("TOOLBUY"));
	mCursor[ UI_CURSOR_TOOLOPEN ]	= LoadCursor(module, TEXT("TOOLOPEN"));*/
	if (useLegacyCursors)
	{
		mCursor[ UI_CURSOR_TOOLSIT ]	= LoadCursor(module, TEXT("TOOLSIT-LEGACY"));
		mCursor[ UI_CURSOR_TOOLBUY ]	= LoadCursor(module, TEXT("TOOLBUY-LEGACY"));
		mCursor[ UI_CURSOR_TOOLOPEN ]	= LoadCursor(module, TEXT("TOOLOPEN-LEGACY"));
		mCursor[ UI_CURSOR_TOOLPAY ]	= LoadCursor(module, TEXT("TOOLPAY-LEGACY"));
	}
	else
	{
		mCursor[ UI_CURSOR_TOOLSIT ]	= LoadCursor(module, TEXT("TOOLSIT"));
		mCursor[ UI_CURSOR_TOOLBUY ]	= LoadCursor(module, TEXT("TOOLBUY"));
		mCursor[ UI_CURSOR_TOOLOPEN ]	= LoadCursor(module, TEXT("TOOLOPEN"));
		mCursor[ UI_CURSOR_TOOLPAY ]	= LoadCursor(module, TEXT("TOOLBUY"));
	}
	// </FS:LO>
	mCursor[ UI_CURSOR_TOOLPATHFINDING ]	= LoadCursor(module, TEXT("TOOLPATHFINDING"));
	mCursor[ UI_CURSOR_TOOLPATHFINDING_PATH_START_ADD ]	= LoadCursor(module, TEXT("TOOLPATHFINDINGPATHSTARTADD"));
	mCursor[ UI_CURSOR_TOOLPATHFINDING_PATH_START ]	= LoadCursor(module, TEXT("TOOLPATHFINDINGPATHSTART"));
	mCursor[ UI_CURSOR_TOOLPATHFINDING_PATH_END ]	= LoadCursor(module, TEXT("TOOLPATHFINDINGPATHEND"));
	mCursor[ UI_CURSOR_TOOLPATHFINDING_PATH_END_ADD ]	= LoadCursor(module, TEXT("TOOLPATHFINDINGPATHENDADD"));
	mCursor[ UI_CURSOR_TOOLNO ]	= LoadCursor(module, TEXT("TOOLNO"));

	// Color cursors
	mCursor[ UI_CURSOR_TOOLPLAY ]		= loadColorCursor(TEXT("TOOLPLAY"));
	mCursor[ UI_CURSOR_TOOLPAUSE ]		= loadColorCursor(TEXT("TOOLPAUSE"));
	mCursor[ UI_CURSOR_TOOLMEDIAOPEN ]	= loadColorCursor(TEXT("TOOLMEDIAOPEN"));

	// Note: custom cursors that are not found make LoadCursor() return NULL.
	for( S32 i = 0; i < UI_CURSOR_COUNT; i++ )
	{
		if( !mCursor[i] )
		{
			mCursor[i] = LoadCursor(NULL, IDC_ARROW);
		}
	}
}



void LLWindowWin32::updateCursor()
{
	if (mNextCursor == UI_CURSOR_ARROW
		&& mBusyCount > 0)
	{
		mNextCursor = UI_CURSOR_WORKING;
	}

	if( mCurrentCursor != mNextCursor )
	{
		mCurrentCursor = mNextCursor;
		SetCursor( mCursor[mNextCursor] );
	}
}

ECursorType LLWindowWin32::getCursor() const
{
	return mCurrentCursor;
}

void LLWindowWin32::captureMouse()
{
	SetCapture(mWindowHandle);
}

void LLWindowWin32::releaseMouse()
{
	// *NOTE:Mani ReleaseCapture will spawn new windows messages...
	// which will in turn call our MainWindowProc. It therefore requires
	// pausing *and more importantly resumption* of the mainlooptimeout...
	// just like DispatchMessage below.
	mCallbacks->handlePauseWatchdog(this);
	ReleaseCapture();
	mCallbacks->handleResumeWatchdog(this);
}


void LLWindowWin32::delayInputProcessing()
{
	mInputProcessingPaused = TRUE;
}

void LLWindowWin32::gatherInput()
{
	MSG		msg;
	int		msg_count = 0;

	while ((msg_count < MAX_MESSAGE_PER_UPDATE) && PeekMessage(&msg, NULL, 0, 0, PM_REMOVE))
	{
		mCallbacks->handlePingWatchdog(this, "Main:TranslateGatherInput");
		TranslateMessage(&msg);

		// turn watchdog off in here to not fail if windows is doing something wacky
		mCallbacks->handlePauseWatchdog(this);
		DispatchMessage(&msg);
		mCallbacks->handleResumeWatchdog(this);
		msg_count++;

		if ( mInputProcessingPaused )
		{
			break;
		}
		/* Attempted workaround for problem where typing fast and hitting
		   return would result in only part of the text being sent. JC

		BOOL key_posted = TranslateMessage(&msg);
		DispatchMessage(&msg);
		msg_count++;

		// If a key was translated, a WM_CHAR might have been posted to the end
		// of the event queue.  We need it immediately.
		if (key_posted && msg.message == WM_KEYDOWN)
		{
			if (PeekMessage(&msg, NULL, WM_CHAR, WM_CHAR, PM_REMOVE))
			{
				TranslateMessage(&msg);
				DispatchMessage(&msg);
				msg_count++;
			}
		}
		*/
		mCallbacks->handlePingWatchdog(this, "Main:AsyncCallbackGatherInput");
		// For async host by name support.  Really hacky.
		if (gAsyncMsgCallback && (LL_WM_HOST_RESOLVED == msg.message))
		{
			gAsyncMsgCallback(msg);
		}
	}

	mInputProcessingPaused = FALSE;

	updateCursor();

	// clear this once we've processed all mouse messages that might have occurred after
	// we slammed the mouse position
	mMousePositionModified = FALSE;
}

static LLTrace::BlockTimerStatHandle FTM_KEYHANDLER("Handle Keyboard");
static LLTrace::BlockTimerStatHandle FTM_MOUSEHANDLER("Handle Mouse");

LRESULT CALLBACK LLWindowWin32::mainWindowProc(HWND h_wnd, UINT u_msg, WPARAM w_param, LPARAM l_param)
{
	// Ignore clicks not originated in the client area, i.e. mouse-up events not preceded with a WM_LBUTTONDOWN.
	// This helps prevent avatar walking after maximizing the window by double-clicking the title bar.
	static bool sHandleLeftMouseUp = true;

	// Ignore the double click received right after activating app.
	// This is to avoid triggering double click teleport after returning focus (see MAINT-3786).
	static bool sHandleDoubleClick = true;

	// LLWindowWin32 *window_imp = (LLWindowWin32 *)GetWindowLong(h_wnd, GWL_USERDATA);
	LLWindowWin32 *window_imp = (LLWindowWin32 *)GetWindowLongPtr(h_wnd, GWLP_USERDATA);

	if (NULL != window_imp)
	{
		window_imp->mCallbacks->handleResumeWatchdog(window_imp);
		window_imp->mCallbacks->handlePingWatchdog(window_imp, "Main:StartWndProc");
		// Has user provided their own window callback?
		if (NULL != window_imp->mWndProc)
		{
			if (!window_imp->mWndProc(h_wnd, u_msg, w_param, l_param))
			{
				// user has handled window message
				return 0;
			}
		}

		window_imp->mCallbacks->handlePingWatchdog(window_imp, "Main:PreSwitchWndProc");
		
		// Juggle to make sure we can get negative positions for when
		// mouse is outside window.
		LLCoordWindow window_coord((S32)(S16)LOWORD(l_param), (S32)(S16)HIWORD(l_param));

		// This doesn't work, as LOWORD returns unsigned short.
		//LLCoordWindow window_coord(LOWORD(l_param), HIWORD(l_param));
		LLCoordGL gl_coord;

		// pass along extended flag in mask
		MASK mask = (l_param>>16 & KF_EXTENDED) ? MASK_EXTENDED : 0x0;
		BOOL eat_keystroke = TRUE;

		switch(u_msg)
		{
			RECT	update_rect;
			S32		update_width;
			S32		update_height;

		case WM_TIMER:
			window_imp->mCallbacks->handlePingWatchdog(window_imp, "Main:WM_TIMER");
			window_imp->mCallbacks->handleTimerEvent(window_imp);
			break;

		case WM_DEVICECHANGE:
			window_imp->mCallbacks->handlePingWatchdog(window_imp, "Main:WM_DEVICECHANGE");
			if (gDebugWindowProc)
			{
				LL_INFOS() << "  WM_DEVICECHANGE: wParam=" << w_param 
						<< "; lParam=" << l_param << LL_ENDL;
			}
			if (w_param == DBT_DEVNODES_CHANGED || w_param == DBT_DEVICEARRIVAL)
			{
				if (window_imp->mCallbacks->handleDeviceChange(window_imp))
				{
					return 0;
				}
			}
			break;

		case WM_PAINT:
			window_imp->mCallbacks->handlePingWatchdog(window_imp, "Main:WM_PAINT");
			GetUpdateRect(window_imp->mWindowHandle, &update_rect, FALSE);
			update_width = update_rect.right - update_rect.left + 1;
			update_height = update_rect.bottom - update_rect.top + 1;
			window_imp->mCallbacks->handlePaint(window_imp, update_rect.left, update_rect.top,
				update_width, update_height);
			break;
		case WM_PARENTNOTIFY:
			window_imp->mCallbacks->handlePingWatchdog(window_imp, "Main:WM_PARENTNOTIFY");
			u_msg = u_msg;
			break;

		case WM_SETCURSOR:
			// This message is sent whenever the cursor is moved in a window.
			// You need to set the appropriate cursor appearance.

			// Only take control of cursor over client region of window
			// This allows Windows(tm) to handle resize cursors, etc.
			window_imp->mCallbacks->handlePingWatchdog(window_imp, "Main:WM_SETCURSOR");
			if (LOWORD(l_param) == HTCLIENT)
			{
				SetCursor(window_imp->mCursor[ window_imp->mCurrentCursor] );
				return 0;
			}
			break;

		case WM_ENTERMENULOOP:
			window_imp->mCallbacks->handlePingWatchdog(window_imp, "Main:WM_ENTERMENULOOP");
			window_imp->mCallbacks->handleWindowBlock(window_imp);
			break;

		case WM_EXITMENULOOP:
			window_imp->mCallbacks->handlePingWatchdog(window_imp, "Main:WM_EXITMENULOOP");
			window_imp->mCallbacks->handleWindowUnblock(window_imp);
			break;

		case WM_ACTIVATEAPP:
			window_imp->mCallbacks->handlePingWatchdog(window_imp, "Main:WM_ACTIVATEAPP");
			{
				// This message should be sent whenever the app gains or loses focus.
				BOOL activating = (BOOL) w_param;
				BOOL minimized = window_imp->getMinimized();

				if (gDebugWindowProc)
				{
					LL_INFOS("Window") << "WINDOWPROC ActivateApp "
						<< " activating " << S32(activating)
						<< " minimized " << S32(minimized)
						<< " fullscreen " << S32(window_imp->mFullscreen)
						<< LL_ENDL;
				}

				if (window_imp->mFullscreen)
				{
					// When we run fullscreen, restoring or minimizing the app needs 
					// to switch the screen resolution
					if (activating)
					{
						window_imp->setFullscreenResolution();
						window_imp->restore();
					}
					else
					{
						window_imp->minimize();
						window_imp->resetDisplayResolution();
					}
				}

				if (!activating)
				{
					sHandleDoubleClick = false;
				}

				window_imp->mCallbacks->handleActivateApp(window_imp, activating);

				break;
			}

		case WM_ACTIVATE:
			window_imp->mCallbacks->handlePingWatchdog(window_imp, "Main:WM_ACTIVATE");
			{
				// Can be one of WA_ACTIVE, WA_CLICKACTIVE, or WA_INACTIVE
				BOOL activating = (LOWORD(w_param) != WA_INACTIVE);

				BOOL minimized = BOOL(HIWORD(w_param));

				if (!activating && LLWinImm::isAvailable() && window_imp->mPreeditor)
				{
					window_imp->interruptLanguageTextInput();
				}

				// JC - I'm not sure why, but if we don't report that we handled the 
				// WM_ACTIVATE message, the WM_ACTIVATEAPP messages don't work 
				// properly when we run fullscreen.
				if (gDebugWindowProc)
				{
					LL_INFOS("Window") << "WINDOWPROC Activate "
						<< " activating " << S32(activating) 
						<< " minimized " << S32(minimized)
						<< LL_ENDL;
				}

				// Don't handle this.
				break;
			}

		case WM_QUERYOPEN:
			// TODO: use this to return a nice icon
			break;

		case WM_SYSCOMMAND:
			window_imp->mCallbacks->handlePingWatchdog(window_imp, "Main:WM_SYSCOMMAND");
			switch(w_param)
			{
			case SC_KEYMENU: 
				// Disallow the ALT key from triggering the default system menu.
				return 0;		

			case SC_SCREENSAVE:
			case SC_MONITORPOWER:
				// eat screen save messages and prevent them!
				return 0;
			}
			break;

		case WM_CLOSE:
			window_imp->mCallbacks->handlePingWatchdog(window_imp, "Main:WM_CLOSE");
			// Will the app allow the window to close?
			if (window_imp->mCallbacks->handleCloseRequest(window_imp))
			{
				// Get the app to initiate cleanup.
				window_imp->mCallbacks->handleQuit(window_imp);
				// The app is responsible for calling destroyWindow when done with GL
			}
			return 0;

		case WM_DESTROY:
			window_imp->mCallbacks->handlePingWatchdog(window_imp, "Main:WM_DESTROY");
			if (window_imp->shouldPostQuit())
			{
				PostQuitMessage(0);  // Posts WM_QUIT with an exit code of 0
			}
			return 0;

		case WM_COMMAND:
			window_imp->mCallbacks->handlePingWatchdog(window_imp, "Main:WM_COMMAND");
			if (!HIWORD(w_param)) // this message is from a menu
			{
				window_imp->mCallbacks->handleMenuSelect(window_imp, LOWORD(w_param));
			}
			break;

		case WM_SYSKEYDOWN:
			window_imp->mCallbacks->handlePingWatchdog(window_imp, "Main:WM_SYSKEYDOWN");
			// allow system keys, such as ALT-F4 to be processed by Windows
			eat_keystroke = FALSE;
		case WM_KEYDOWN:
			window_imp->mKeyCharCode = 0; // don't know until wm_char comes in next
			window_imp->mKeyScanCode = ( l_param >> 16 ) & 0xff;
			window_imp->mKeyVirtualKey = w_param;
			window_imp->mRawMsg = u_msg;
			window_imp->mRawWParam = w_param;
			window_imp->mRawLParam = l_param;

			window_imp->mCallbacks->handlePingWatchdog(window_imp, "Main:WM_KEYDOWN");
			{
				if (gDebugWindowProc)
				{
					LL_INFOS("Window") << "Debug WindowProc WM_KEYDOWN "
						<< " key " << S32(w_param) 
						<< LL_ENDL;
				}
				if(gKeyboard->handleKeyDown(w_param, mask) && eat_keystroke)
				{
					return 0;
				}
				// pass on to windows if we didn't handle it
				break;
			}
		case WM_SYSKEYUP:
			eat_keystroke = FALSE;
		case WM_KEYUP:
		{
			window_imp->mKeyScanCode = ( l_param >> 16 ) & 0xff;
			window_imp->mKeyVirtualKey = w_param;
			window_imp->mRawMsg = u_msg;
			window_imp->mRawWParam = w_param;
			window_imp->mRawLParam = l_param;

			window_imp->mCallbacks->handlePingWatchdog(window_imp, "Main:WM_KEYUP");
			LL_RECORD_BLOCK_TIME(FTM_KEYHANDLER);

			if (gDebugWindowProc)
			{
				LL_INFOS("Window") << "Debug WindowProc WM_KEYUP "
					<< " key " << S32(w_param) 
					<< LL_ENDL;
			}
			if (gKeyboard->handleKeyUp(w_param, mask) && eat_keystroke)
			{
				return 0;
			}

			// pass on to windows
			break;
		}
		case WM_IME_SETCONTEXT:
			window_imp->mCallbacks->handlePingWatchdog(window_imp, "Main:WM_IME_SETCONTEXT");
			if (gDebugWindowProc)
			{
				LL_INFOS() << "WM_IME_SETCONTEXT" << LL_ENDL;
			}
			if (LLWinImm::isAvailable() && window_imp->mPreeditor)
			{
				l_param &= ~ISC_SHOWUICOMPOSITIONWINDOW;
				// Invoke DefWinProc with the modified LPARAM.
			}
			break;

		case WM_IME_STARTCOMPOSITION:
			window_imp->mCallbacks->handlePingWatchdog(window_imp, "Main:WM_IME_STARTCOMPOSITION");
			if (gDebugWindowProc)
			{
				LL_INFOS() << "WM_IME_STARTCOMPOSITION" << LL_ENDL;
			}
			if (LLWinImm::isAvailable() && window_imp->mPreeditor)
			{
				window_imp->handleStartCompositionMessage();
				return 0;
			}
			break;

		case WM_IME_ENDCOMPOSITION:
			window_imp->mCallbacks->handlePingWatchdog(window_imp, "Main:WM_IME_ENDCOMPOSITION");
			if (gDebugWindowProc)
			{
				LL_INFOS() << "WM_IME_ENDCOMPOSITION" << LL_ENDL;
			}
			if (LLWinImm::isAvailable() && window_imp->mPreeditor)
			{
				return 0;
			}
			break;

		case WM_IME_COMPOSITION:
			window_imp->mCallbacks->handlePingWatchdog(window_imp, "Main:WM_IME_COMPOSITION");
			if (gDebugWindowProc)
			{
				LL_INFOS() << "WM_IME_COMPOSITION" << LL_ENDL;
			}
			if (LLWinImm::isAvailable() && window_imp->mPreeditor)
			{
				window_imp->handleCompositionMessage(l_param);
				return 0;
			}
			break;

		case WM_IME_REQUEST:
			window_imp->mCallbacks->handlePingWatchdog(window_imp, "Main:WM_IME_REQUEST");
			if (gDebugWindowProc)
			{
				LL_INFOS() << "WM_IME_REQUEST" << LL_ENDL;
			}
			if (LLWinImm::isAvailable() && window_imp->mPreeditor)
			{
				LRESULT result = 0;
				if (window_imp->handleImeRequests(w_param, l_param, &result))
				{
					return result;
				}
			}
			break;

		case WM_CHAR:
			window_imp->mKeyCharCode = w_param;
			window_imp->mRawMsg = u_msg;
			window_imp->mRawWParam = w_param;
			window_imp->mRawLParam = l_param;

			// Should really use WM_UNICHAR eventually, but it requires a specific Windows version and I need
			// to figure out how that works. - Doug
			//
			// ... Well, I don't think so.
			// How it works is explained in Win32 API document, but WM_UNICHAR didn't work
			// as specified at least on Windows XP SP1 Japanese version.  I have never used
			// it since then, and I'm not sure whether it has been fixed now, but I don't think
			// it is worth trying.  The good old WM_CHAR works just fine even for supplementary
			// characters.  We just need to take care of surrogate pairs sent as two WM_CHAR's
			// by ourselves.  It is not that tough.  -- Alissa Sabre @ SL
			window_imp->mCallbacks->handlePingWatchdog(window_imp, "Main:WM_CHAR");
			if (gDebugWindowProc)
			{
				LL_INFOS("Window") << "Debug WindowProc WM_CHAR "
					<< " key " << S32(w_param) 
					<< LL_ENDL;
			}
			// Even if LLWindowCallbacks::handleUnicodeChar(llwchar, BOOL) returned FALSE,
			// we *did* processed the event, so I believe we should not pass it to DefWindowProc...
			window_imp->handleUnicodeUTF16((U16)w_param, gKeyboard->currentMask(FALSE));
			return 0;

		case WM_NCLBUTTONDOWN:
			{
				window_imp->mCallbacks->handlePingWatchdog(window_imp, "Main:WM_NCLBUTTONDOWN");
				// A click in a non-client area, e.g. title bar or window border.
				sHandleLeftMouseUp = false;
				sHandleDoubleClick = true;
			}
			break;

		case WM_LBUTTONDOWN:
			{
				window_imp->mCallbacks->handlePingWatchdog(window_imp, "Main:WM_LBUTTONDOWN");
				LL_RECORD_BLOCK_TIME(FTM_MOUSEHANDLER);
				sHandleLeftMouseUp = true;

				if (LLWinImm::isAvailable() && window_imp->mPreeditor)
				{
					window_imp->interruptLanguageTextInput();
				}

				// Because we move the cursor position in the app, we need to query
				// to find out where the cursor at the time the event is handled.
				// If we don't do this, many clicks could get buffered up, and if the
				// first click changes the cursor position, all subsequent clicks
				// will occur at the wrong location.  JC
				if (window_imp->mMousePositionModified)
				{
					LLCoordWindow cursor_coord_window;
					window_imp->getCursorPosition(&cursor_coord_window);
					gl_coord = cursor_coord_window.convert();
				}
				else
				{
					gl_coord = window_coord.convert();
				}
				MASK mask = gKeyboard->currentMask(TRUE);
				// generate move event to update mouse coordinates
				window_imp->mCallbacks->handleMouseMove(window_imp, gl_coord, mask);
				if (window_imp->mCallbacks->handleMouseDown(window_imp, gl_coord, mask))
				{
					return 0;
				}
			}
			break;

		case WM_LBUTTONDBLCLK:
		//RN: ignore right button double clicks for now
		//case WM_RBUTTONDBLCLK:
			{
				window_imp->mCallbacks->handlePingWatchdog(window_imp, "Main:WM_LBUTTONDBLCLK");

				if (!sHandleDoubleClick)
				{
					sHandleDoubleClick = true;
					break;
				}

				// Because we move the cursor position in the app, we need to query
				// to find out where the cursor at the time the event is handled.
				// If we don't do this, many clicks could get buffered up, and if the
				// first click changes the cursor position, all subsequent clicks
				// will occur at the wrong location.  JC
				if (window_imp->mMousePositionModified)
				{
					LLCoordWindow cursor_coord_window;
					window_imp->getCursorPosition(&cursor_coord_window);
					gl_coord = cursor_coord_window.convert();
				}
				else
				{
					gl_coord = window_coord.convert();
				}
				MASK mask = gKeyboard->currentMask(TRUE);
				// generate move event to update mouse coordinates
				window_imp->mCallbacks->handleMouseMove(window_imp, gl_coord, mask);
				if (window_imp->mCallbacks->handleDoubleClick(window_imp, gl_coord, mask) )
				{
					return 0;
				}
			}
			break;

		case WM_LBUTTONUP:
			{
				window_imp->mCallbacks->handlePingWatchdog(window_imp, "Main:WM_LBUTTONUP");
				LL_RECORD_BLOCK_TIME(FTM_MOUSEHANDLER);

				if (!sHandleLeftMouseUp)
				{
					sHandleLeftMouseUp = true;
					break;
				}
				sHandleDoubleClick = true;

				//if (gDebugClicks)
				//{
				//	LL_INFOS("Window") << "WndProc left button up" << LL_ENDL;
				//}
				// Because we move the cursor position in the app, we need to query
				// to find out where the cursor at the time the event is handled.
				// If we don't do this, many clicks could get buffered up, and if the
				// first click changes the cursor position, all subsequent clicks
				// will occur at the wrong location.  JC
				if (window_imp->mMousePositionModified)
				{
					LLCoordWindow cursor_coord_window;
					window_imp->getCursorPosition(&cursor_coord_window);
					gl_coord = cursor_coord_window.convert();
				}
				else
				{
					gl_coord = window_coord.convert();
				}
				MASK mask = gKeyboard->currentMask(TRUE);
				// generate move event to update mouse coordinates
				window_imp->mCallbacks->handleMouseMove(window_imp, gl_coord, mask);
				if (window_imp->mCallbacks->handleMouseUp(window_imp, gl_coord, mask))
				{
					return 0;
				}
			}
			break;

		case WM_RBUTTONDBLCLK:
		case WM_RBUTTONDOWN:
			{
				window_imp->mCallbacks->handlePingWatchdog(window_imp, "Main:WM_RBUTTONDOWN");
				LL_RECORD_BLOCK_TIME(FTM_MOUSEHANDLER);
				if (LLWinImm::isAvailable() && window_imp->mPreeditor)
				{
					window_imp->interruptLanguageTextInput();
				}

				// Because we move the cursor position in the llviewerapp, we need to query
				// to find out where the cursor at the time the event is handled.
				// If we don't do this, many clicks could get buffered up, and if the
				// first click changes the cursor position, all subsequent clicks
				// will occur at the wrong location.  JC
				if (window_imp->mMousePositionModified)
				{
					LLCoordWindow cursor_coord_window;
					window_imp->getCursorPosition(&cursor_coord_window);
					gl_coord = cursor_coord_window.convert();
				}
				else
				{
					gl_coord = window_coord.convert();
				}
				MASK mask = gKeyboard->currentMask(TRUE);
				// generate move event to update mouse coordinates
				window_imp->mCallbacks->handleMouseMove(window_imp, gl_coord, mask);
				if (window_imp->mCallbacks->handleRightMouseDown(window_imp, gl_coord, mask))
				{
					return 0;
				}
			}
			break;

		case WM_RBUTTONUP:
			{
				window_imp->mCallbacks->handlePingWatchdog(window_imp, "Main:WM_RBUTTONUP");
				LL_RECORD_BLOCK_TIME(FTM_MOUSEHANDLER);
				// Because we move the cursor position in the app, we need to query
				// to find out where the cursor at the time the event is handled.
				// If we don't do this, many clicks could get buffered up, and if the
				// first click changes the cursor position, all subsequent clicks
				// will occur at the wrong location.  JC
				if (window_imp->mMousePositionModified)
				{
					LLCoordWindow cursor_coord_window;
					window_imp->getCursorPosition(&cursor_coord_window);
					gl_coord = cursor_coord_window.convert();
				}
				else
				{
					gl_coord = window_coord.convert();
				}
				MASK mask = gKeyboard->currentMask(TRUE);
				// generate move event to update mouse coordinates
				window_imp->mCallbacks->handleMouseMove(window_imp, gl_coord, mask);
				if (window_imp->mCallbacks->handleRightMouseUp(window_imp, gl_coord, mask))
				{
					return 0;
				}
			}
			break;

		case WM_MBUTTONDOWN:
//		case WM_MBUTTONDBLCLK:
			{
				window_imp->mCallbacks->handlePingWatchdog(window_imp, "Main:WM_MBUTTONDOWN");
				LL_RECORD_BLOCK_TIME(FTM_MOUSEHANDLER);
				if (LLWinImm::isAvailable() && window_imp->mPreeditor)
				{
					window_imp->interruptLanguageTextInput();
				}

				// Because we move the cursor position in tllviewerhe app, we need to query
				// to find out where the cursor at the time the event is handled.
				// If we don't do this, many clicks could get buffered up, and if the
				// first click changes the cursor position, all subsequent clicks
				// will occur at the wrong location.  JC
				if (window_imp->mMousePositionModified)
				{
					LLCoordWindow cursor_coord_window;
					window_imp->getCursorPosition(&cursor_coord_window);
					gl_coord = cursor_coord_window.convert();
				}
				else
				{
					gl_coord = window_coord.convert();
				}
				MASK mask = gKeyboard->currentMask(TRUE);
				// generate move event to update mouse coordinates
				window_imp->mCallbacks->handleMouseMove(window_imp, gl_coord, mask);
				if (window_imp->mCallbacks->handleMiddleMouseDown(window_imp, gl_coord, mask))
				{
					return 0;
				}
			}
			break;

		case WM_MBUTTONUP:
			{
				window_imp->mCallbacks->handlePingWatchdog(window_imp, "Main:WM_MBUTTONUP");
				LL_RECORD_BLOCK_TIME(FTM_MOUSEHANDLER);
				// Because we move the cursor position in the llviewer app, we need to query
				// to find out where the cursor at the time the event is handled.
				// If we don't do this, many clicks could get buffered up, and if the
				// first click changes the cursor position, all subsequent clicks
				// will occur at the wrong location.  JC
				if (window_imp->mMousePositionModified)
				{
					LLCoordWindow cursor_coord_window;
					window_imp->getCursorPosition(&cursor_coord_window);
					gl_coord = cursor_coord_window.convert();
				}
				else
				{
					gl_coord = window_coord.convert();
				}
				MASK mask = gKeyboard->currentMask(TRUE);
				// generate move event to update mouse coordinates
				window_imp->mCallbacks->handleMouseMove(window_imp, gl_coord, mask);
				if (window_imp->mCallbacks->handleMiddleMouseUp(window_imp, gl_coord, mask))
				{
					return 0;
				}
			}
			break;

		case WM_MOUSEWHEEL:
			{
				window_imp->mCallbacks->handlePingWatchdog(window_imp, "Main:WM_MOUSEWHEEL");
				static short z_delta = 0;

				RECT	client_rect;

				// eat scroll events that occur outside our window, since we use mouse position to direct scroll
				// instead of keyboard focus
				// NOTE: mouse_coord is in *window* coordinates for scroll events
				POINT mouse_coord = {(S32)(S16)LOWORD(l_param), (S32)(S16)HIWORD(l_param)};

				if (ScreenToClient(window_imp->mWindowHandle, &mouse_coord)
					&& GetClientRect(window_imp->mWindowHandle, &client_rect))
				{
					// we have a valid mouse point and client rect
					if (mouse_coord.x < client_rect.left || client_rect.right < mouse_coord.x
						|| mouse_coord.y < client_rect.top || client_rect.bottom < mouse_coord.y)
					{
						// mouse is outside of client rect, so don't do anything
						return 0;
					}
				}

				S16 incoming_z_delta = HIWORD(w_param);
				z_delta += incoming_z_delta;
				// cout << "z_delta " << z_delta << endl;

				// current mouse wheels report changes in increments of zDelta (+120, -120)
				// Future, higher resolution mouse wheels may report smaller deltas.
				// So we sum the deltas and only act when we've exceeded WHEEL_DELTA
				//
				// If the user rapidly spins the wheel, we can get messages with
				// large deltas, like 480 or so.  Thus we need to scroll more quickly.
				if (z_delta <= -WHEEL_DELTA || WHEEL_DELTA <= z_delta)
				{
					window_imp->mCallbacks->handleScrollWheel(window_imp, -z_delta / WHEEL_DELTA);
					z_delta = 0;
				}
				return 0;
			}
			/*
			// TODO: add this after resolving _WIN32_WINNT issue
			case WM_MOUSELEAVE:
			{
			window_imp->mCallbacks->handleMouseLeave(window_imp);

			//				TRACKMOUSEEVENT track_mouse_event;
			//				track_mouse_event.cbSize = sizeof( TRACKMOUSEEVENT );
			//				track_mouse_event.dwFlags = TME_LEAVE;
			//				track_mouse_event.hwndTrack = h_wnd;
			//				track_mouse_event.dwHoverTime = HOVER_DEFAULT;
			//				TrackMouseEvent( &track_mouse_event ); 
			return 0;
			}
			*/
			// Handle mouse movement within the window
		case WM_MOUSEMOVE:
			{
				window_imp->mCallbacks->handlePingWatchdog(window_imp, "Main:WM_MOUSEMOVE");
				MASK mask = gKeyboard->currentMask(TRUE);
				window_imp->mCallbacks->handleMouseMove(window_imp, window_coord.convert(), mask);
				return 0;
			}

		case WM_GETMINMAXINFO:
			{
				LPMINMAXINFO min_max = (LPMINMAXINFO)l_param;
				min_max->ptMinTrackSize.x = window_imp->mMinWindowWidth;
				min_max->ptMinTrackSize.y = window_imp->mMinWindowHeight;
				return 0;
			}

		case WM_SIZE:
			{
				window_imp->mCallbacks->handlePingWatchdog(window_imp, "Main:WM_SIZE");
				S32 width = S32( LOWORD(l_param) );
				S32 height = S32( HIWORD(l_param) );

				if (gDebugWindowProc)
				{
					BOOL maximized = ( w_param == SIZE_MAXIMIZED );
					BOOL restored  = ( w_param == SIZE_RESTORED );
					BOOL minimized = ( w_param == SIZE_MINIMIZED );

					LL_INFOS("Window") << "WINDOWPROC Size "
						<< width << "x" << height
						<< " max " << S32(maximized)
						<< " min " << S32(minimized)
						<< " rest " << S32(restored)
						<< LL_ENDL;
				}

				// There's an odd behavior with WM_SIZE that I would call a bug. If 
				// the window is maximized, and you call MoveWindow() with a size smaller
				// than a maximized window, it ends up sending WM_SIZE with w_param set 
				// to SIZE_MAXIMIZED -- which isn't true. So the logic below doesn't work.
				// (SL-44655). Fixed it by calling ShowWindow(SW_RESTORE) first (see 
				// LLWindowWin32::moveWindow in this file). 

				// If we are now restored, but we weren't before, this
				// means that the window was un-minimized.
				if (w_param == SIZE_RESTORED && window_imp->mLastSizeWParam != SIZE_RESTORED)
				{
					window_imp->mCallbacks->handleActivate(window_imp, TRUE);
				}

				// handle case of window being maximized from fully minimized state
				if (w_param == SIZE_MAXIMIZED && window_imp->mLastSizeWParam != SIZE_MAXIMIZED)
				{
					window_imp->mCallbacks->handleActivate(window_imp, TRUE);
				}

				// Also handle the minimization case
				if (w_param == SIZE_MINIMIZED && window_imp->mLastSizeWParam != SIZE_MINIMIZED)
				{
					window_imp->mCallbacks->handleActivate(window_imp, FALSE);
				}

				// Actually resize all of our views
				if (w_param != SIZE_MINIMIZED)
				{
					// Ignore updates for minimizing and minimized "windows"
					window_imp->mCallbacks->handleResize(	window_imp, 
						LOWORD(l_param), 
						HIWORD(l_param) );
				}

				window_imp->mLastSizeWParam = w_param;

				return 0;
			}
        
		case WM_DPICHANGED:
			{
				LPRECT lprc_new_scale;
<<<<<<< HEAD
				// <FS:Ansariel> Fix DPI scaling
				//F32 new_scale = LOWORD(w_param) / USER_DEFAULT_SCREEN_DPI;
				F32 new_scale = F32(LOWORD(w_param)) / F32(USER_DEFAULT_SCREEN_DPI);
				// </FS:Ansariel>
				lprc_new_scale = (LPRECT)l_param;
				S32 new_width = lprc_new_scale->right - lprc_new_scale->left;
				S32 new_height = lprc_new_scale->bottom - lprc_new_scale->top;
				// <FS:Ansariel> FIRE-20416: Option for automatic UI scaling
				//window_imp->mCallbacks->handleDPIChanged(window_imp, new_scale, new_width, new_height);
				if (window_imp->mCallbacks->handleDPIChanged(window_imp, new_scale, new_width, new_height))
				// </FS:Ansariel>
				SetWindowPos(h_wnd,
					HWND_TOP,
					lprc_new_scale->left,
					lprc_new_scale->top,
					new_width,
					new_height,
					SWP_NOZORDER | SWP_NOACTIVATE);
					return 0;
=======
				F32 new_scale = F32(LOWORD(w_param)) / F32(USER_DEFAULT_SCREEN_DPI);
				lprc_new_scale = (LPRECT)l_param;
				S32 new_width = lprc_new_scale->right - lprc_new_scale->left;
				S32 new_height = lprc_new_scale->bottom - lprc_new_scale->top;
				if (window_imp->mCallbacks->handleDPIChanged(window_imp, new_scale, new_width, new_height))
				{
					SetWindowPos(h_wnd,
						HWND_TOP,
						lprc_new_scale->left,
						lprc_new_scale->top,
						new_width,
						new_height,
						SWP_NOZORDER | SWP_NOACTIVATE);
				}
				return 0;
>>>>>>> c7a9cbc6
			}

		case WM_SETFOCUS:
			window_imp->mCallbacks->handlePingWatchdog(window_imp, "Main:WM_SETFOCUS");
			if (gDebugWindowProc)
			{
				LL_INFOS("Window") << "WINDOWPROC SetFocus" << LL_ENDL;
			}

			// <FS:Ansariel> Stop flashing when we gain focus
			if (window_imp->mWindowHandle)
			{
				FLASHWINFO flash_info;

				flash_info.cbSize = sizeof(FLASHWINFO);
				flash_info.hwnd = window_imp->mWindowHandle;
				flash_info.dwFlags = FLASHW_STOP;
				FlashWindowEx(&flash_info);
			}
			// </FS:Ansariel>

			window_imp->mCallbacks->handleFocus(window_imp);
			return 0;

		case WM_KILLFOCUS:
			window_imp->mCallbacks->handlePingWatchdog(window_imp, "Main:WM_KILLFOCUS");
			if (gDebugWindowProc)
			{
				LL_INFOS("Window") << "WINDOWPROC KillFocus" << LL_ENDL;
			}
			window_imp->mCallbacks->handleFocusLost(window_imp);
			return 0;

		case WM_COPYDATA:
			{
				window_imp->mCallbacks->handlePingWatchdog(window_imp, "Main:WM_COPYDATA");
				// received a URL
				PCOPYDATASTRUCT myCDS = (PCOPYDATASTRUCT) l_param;
				window_imp->mCallbacks->handleDataCopy(window_imp, myCDS->dwData, myCDS->lpData);
			};
			return 0;			

			break;
		}

	window_imp->mCallbacks->handlePauseWatchdog(window_imp);	
	}


	// pass unhandled messages down to Windows
	return DefWindowProc(h_wnd, u_msg, w_param, l_param);
}

BOOL LLWindowWin32::convertCoords(LLCoordGL from, LLCoordWindow *to)
{
	S32		client_height;
	RECT	client_rect;
	LLCoordWindow window_position;

	if (!mWindowHandle ||
		!GetClientRect(mWindowHandle, &client_rect) ||
		NULL == to)
	{
		return FALSE;
	}

	to->mX = from.mX;
	client_height = client_rect.bottom - client_rect.top;
	to->mY = client_height - from.mY - 1;

	return TRUE;
}

BOOL LLWindowWin32::convertCoords(LLCoordWindow from, LLCoordGL* to)
{
	S32		client_height;
	RECT	client_rect;

	if (!mWindowHandle ||
		!GetClientRect(mWindowHandle, &client_rect) ||
		NULL == to)
	{
		return FALSE;
	}

	to->mX = from.mX;
	client_height = client_rect.bottom - client_rect.top;
	to->mY = client_height - from.mY - 1;

	return TRUE;
}

BOOL LLWindowWin32::convertCoords(LLCoordScreen from, LLCoordWindow* to)
{	
	POINT mouse_point;

	mouse_point.x = from.mX;
	mouse_point.y = from.mY;
	BOOL result = ScreenToClient(mWindowHandle, &mouse_point);

	if (result)
	{
		to->mX = mouse_point.x;
		to->mY = mouse_point.y;
	}

	return result;
}

BOOL LLWindowWin32::convertCoords(LLCoordWindow from, LLCoordScreen *to)
{
	POINT mouse_point;

	mouse_point.x = from.mX;
	mouse_point.y = from.mY;
	BOOL result = ClientToScreen(mWindowHandle, &mouse_point);

	if (result)
	{
		to->mX = mouse_point.x;
		to->mY = mouse_point.y;
	}

	return result;
}

BOOL LLWindowWin32::convertCoords(LLCoordScreen from, LLCoordGL *to)
{
	LLCoordWindow window_coord;

	if (!mWindowHandle || (NULL == to))
	{
		return FALSE;
	}

	convertCoords(from, &window_coord);
	convertCoords(window_coord, to);
	return TRUE;
}

BOOL LLWindowWin32::convertCoords(LLCoordGL from, LLCoordScreen *to)
{
	LLCoordWindow window_coord;

	if (!mWindowHandle || (NULL == to))
	{
		return FALSE;
	}

	convertCoords(from, &window_coord);
	convertCoords(window_coord, to);
	return TRUE;
}


BOOL LLWindowWin32::isClipboardTextAvailable()
{
	return IsClipboardFormatAvailable(CF_UNICODETEXT);
}


BOOL LLWindowWin32::pasteTextFromClipboard(LLWString &dst)
{
	BOOL success = FALSE;

	if (IsClipboardFormatAvailable(CF_UNICODETEXT))
	{
		if (OpenClipboard(mWindowHandle))
		{
			HGLOBAL h_data = GetClipboardData(CF_UNICODETEXT);
			if (h_data)
			{
				WCHAR *utf16str = (WCHAR*) GlobalLock(h_data);
				if (utf16str)
				{
					dst = utf16str_to_wstring(utf16str);
					LLWStringUtil::removeCRLF(dst);
					GlobalUnlock(h_data);
					success = TRUE;
				}
			}
			CloseClipboard();
		}
	}

	return success;
}


BOOL LLWindowWin32::copyTextToClipboard(const LLWString& wstr)
{
	BOOL success = FALSE;

	if (OpenClipboard(mWindowHandle))
	{
		EmptyClipboard();

		// Provide a copy of the data in Unicode format.
		LLWString sanitized_string(wstr);
		LLWStringUtil::addCRLF(sanitized_string);
		llutf16string out_utf16 = wstring_to_utf16str(sanitized_string);
		const size_t size_utf16 = (out_utf16.length() + 1) * sizeof(WCHAR);

		// Memory is allocated and then ownership of it is transfered to the system.
		HGLOBAL hglobal_copy_utf16 = GlobalAlloc(GMEM_MOVEABLE, size_utf16); 
		if (hglobal_copy_utf16)
		{
			WCHAR* copy_utf16 = (WCHAR*) GlobalLock(hglobal_copy_utf16);
			if (copy_utf16)
			{
				memcpy(copy_utf16, out_utf16.c_str(), size_utf16);	/* Flawfinder: ignore */
				GlobalUnlock(hglobal_copy_utf16);

				if (SetClipboardData(CF_UNICODETEXT, hglobal_copy_utf16))
				{
					success = TRUE;
				}
			}
		}

		CloseClipboard();
	}

	return success;
}

// Constrains the mouse to the window.
void LLWindowWin32::setMouseClipping( BOOL b )
{
	if( b != mIsMouseClipping )
	{
		BOOL success = FALSE;

		if( b )
		{
			GetClipCursor( &mOldMouseClip );

			RECT client_rect_in_screen_space;
			if( getClientRectInScreenSpace( &client_rect_in_screen_space ) )
			{
				success = ClipCursor( &client_rect_in_screen_space );
			}
		}
		else
		{
			// Must restore the old mouse clip, which may be set by another window.
			success = ClipCursor( &mOldMouseClip );
			SetRect( &mOldMouseClip, 0, 0, 0, 0 );
		}

		if( success )
		{
			mIsMouseClipping = b;
		}
	}
}

BOOL LLWindowWin32::getClientRectInScreenSpace( RECT* rectp )
{
	BOOL success = FALSE;

	RECT client_rect;
	if( mWindowHandle && GetClientRect(mWindowHandle, &client_rect) )
	{
		POINT top_left;
		top_left.x = client_rect.left;
		top_left.y = client_rect.top;
		ClientToScreen(mWindowHandle, &top_left); 

		POINT bottom_right;
		bottom_right.x = client_rect.right;
		bottom_right.y = client_rect.bottom;
		ClientToScreen(mWindowHandle, &bottom_right); 

		SetRect( rectp,
			top_left.x,
			top_left.y,
			bottom_right.x,
			bottom_right.y );

		success = TRUE;
	}

	return success;
}

void LLWindowWin32::flashIcon(F32 seconds)
{
	if (mWindowHandle && (GetFocus() != mWindowHandle || GetForegroundWindow() != mWindowHandle))
	{
		FLASHWINFO flash_info;

		flash_info.cbSize = sizeof(FLASHWINFO);
		flash_info.hwnd = mWindowHandle;
		flash_info.dwFlags = FLASHW_TRAY;
		flash_info.uCount = UINT(seconds / ICON_FLASH_TIME);
		flash_info.dwTimeout = DWORD(1000.f * ICON_FLASH_TIME); // milliseconds
		FlashWindowEx(&flash_info);
	}
}

F32 LLWindowWin32::getGamma()
{
	return mCurrentGamma;
}

BOOL LLWindowWin32::restoreGamma()
{
	return SetDeviceGammaRamp(mhDC, mPrevGammaRamp);
}

BOOL LLWindowWin32::setGamma(const F32 gamma)
{
	mCurrentGamma = gamma;

	LL_DEBUGS("Window") << "Setting gamma to " << gamma << LL_ENDL;

	for ( int i = 0; i < 256; ++i )
	{
		int mult = 256 - ( int ) ( ( gamma - 1.0f ) * 128.0f );

		int value = mult * i;

		if ( value > 0xffff )
			value = 0xffff;

		mCurrentGammaRamp [ 0 * 256 + i ] = 
			mCurrentGammaRamp [ 1 * 256 + i ] = 
				mCurrentGammaRamp [ 2 * 256 + i ] = ( WORD )value;
	};

	return SetDeviceGammaRamp ( mhDC, mCurrentGammaRamp );
}

void LLWindowWin32::setFSAASamples(const U32 fsaa_samples)
{
	mFSAASamples = fsaa_samples;
}

U32 LLWindowWin32::getFSAASamples()
{
	return mFSAASamples;
}

LLWindow::LLWindowResolution* LLWindowWin32::getSupportedResolutions(S32 &num_resolutions)
{
	if (!mSupportedResolutions)
	{
		mSupportedResolutions = new LLWindowResolution[MAX_NUM_RESOLUTIONS];
		DEVMODE dev_mode;
		::ZeroMemory(&dev_mode, sizeof(DEVMODE));
		dev_mode.dmSize = sizeof(DEVMODE);

		mNumSupportedResolutions = 0;
		for (S32 mode_num = 0; mNumSupportedResolutions < MAX_NUM_RESOLUTIONS; mode_num++)
		{
			if (!EnumDisplaySettings(NULL, mode_num, &dev_mode))
			{
				break;
			}

			if (dev_mode.dmBitsPerPel == BITS_PER_PIXEL &&
				dev_mode.dmPelsWidth >= 800 &&
				dev_mode.dmPelsHeight >= 600)
			{
				BOOL resolution_exists = FALSE;
				for(S32 i = 0; i < mNumSupportedResolutions; i++)
				{
					if (mSupportedResolutions[i].mWidth == dev_mode.dmPelsWidth &&
						mSupportedResolutions[i].mHeight == dev_mode.dmPelsHeight)
					{
						resolution_exists = TRUE;
					}
				}
				if (!resolution_exists)
				{
					mSupportedResolutions[mNumSupportedResolutions].mWidth = dev_mode.dmPelsWidth;
					mSupportedResolutions[mNumSupportedResolutions].mHeight = dev_mode.dmPelsHeight;
					mNumSupportedResolutions++;
				}
			}
		}
	}

	num_resolutions = mNumSupportedResolutions;
	return mSupportedResolutions;
}


F32 LLWindowWin32::getNativeAspectRatio()
{
	if (mOverrideAspectRatio > 0.f)
	{
		return mOverrideAspectRatio;
	}
	else if (mNativeAspectRatio > 0.f)
	{
		// we grabbed this value at startup, based on the user's desktop settings
		return mNativeAspectRatio;
	}
	// RN: this hack presumes that the largest supported resolution is monitor-limited
	// and that pixels in that mode are square, therefore defining the native aspect ratio
	// of the monitor...this seems to work to a close approximation for most CRTs/LCDs
	S32 num_resolutions;
	LLWindowResolution* resolutions = getSupportedResolutions(num_resolutions);

	return ((F32)resolutions[num_resolutions - 1].mWidth / (F32)resolutions[num_resolutions - 1].mHeight);
}

F32 LLWindowWin32::getPixelAspectRatio()
{
	F32 pixel_aspect = 1.f;
	if (getFullscreen())
	{
		LLCoordScreen screen_size;
		getSize(&screen_size);
		pixel_aspect = getNativeAspectRatio() * (F32)screen_size.mY / (F32)screen_size.mX;
	}

	return pixel_aspect;
}

// Change display resolution.  Returns true if successful.
// protected
BOOL LLWindowWin32::setDisplayResolution(S32 width, S32 height, S32 bits, S32 refresh)
{
	DEVMODE dev_mode;
	::ZeroMemory(&dev_mode, sizeof(DEVMODE));
	dev_mode.dmSize = sizeof(DEVMODE);
	BOOL success = FALSE;

	// Don't change anything if we don't have to
	if (EnumDisplaySettings(NULL, ENUM_CURRENT_SETTINGS, &dev_mode))
	{
		if (dev_mode.dmPelsWidth        == width &&
			dev_mode.dmPelsHeight       == height &&
			dev_mode.dmBitsPerPel       == bits &&
			dev_mode.dmDisplayFrequency == refresh )
		{
			// ...display mode identical, do nothing
			return TRUE;
		}
	}

	memset(&dev_mode, 0, sizeof(dev_mode));
	dev_mode.dmSize = sizeof(dev_mode);
	dev_mode.dmPelsWidth        = width;
	dev_mode.dmPelsHeight       = height;
	dev_mode.dmBitsPerPel       = bits;
	dev_mode.dmDisplayFrequency = refresh;
	dev_mode.dmFields = DM_BITSPERPEL | DM_PELSWIDTH | DM_PELSHEIGHT | DM_DISPLAYFREQUENCY;

	// CDS_FULLSCREEN indicates that this is a temporary change to the device mode.
	LONG cds_result = ChangeDisplaySettings(&dev_mode, CDS_FULLSCREEN);

	success = (DISP_CHANGE_SUCCESSFUL == cds_result);

	if (!success)
	{
		LL_WARNS("Window") << "setDisplayResolution failed, "
			<< width << "x" << height << "x" << bits << " @ " << refresh << LL_ENDL;
	}

	return success;
}

// protected
BOOL LLWindowWin32::setFullscreenResolution()
{
	if (mFullscreen)
	{
		return setDisplayResolution( mFullscreenWidth, mFullscreenHeight, mFullscreenBits, mFullscreenRefresh);
	}
	else
	{
		return FALSE;
	}
}

// protected
BOOL LLWindowWin32::resetDisplayResolution()
{
	LL_DEBUGS("Window") << "resetDisplayResolution START" << LL_ENDL;

	LONG cds_result = ChangeDisplaySettings(NULL, 0);

	BOOL success = (DISP_CHANGE_SUCCESSFUL == cds_result);

	if (!success)
	{
		LL_WARNS("Window") << "resetDisplayResolution failed" << LL_ENDL;
	}

	LL_DEBUGS("Window") << "resetDisplayResolution END" << LL_ENDL;

	return success;
}

void LLWindowWin32::swapBuffers()
{
	SwapBuffers(mhDC);
}

//-TT Window Title Access
void LLWindowWin32::setTitle(const std::string& win_title)
{
	// Set the window title
	if (win_title.empty())
	{
		wsprintf(mWindowTitle, L"OpenGL Window");
	}
	else
	{
		mbstowcs(mWindowTitle, win_title.c_str(), 255);
		mWindowTitle[255] = 0;
	}

	SetWindowText(mWindowHandle, mWindowTitle);
}
//-TT

//
// LLSplashScreenImp
//
LLSplashScreenWin32::LLSplashScreenWin32()
:	mWindow(NULL)
{
}

LLSplashScreenWin32::~LLSplashScreenWin32()
{
}

void LLSplashScreenWin32::showImpl()
{
	// This appears to work.  ???
	HINSTANCE hinst = GetModuleHandle(NULL);

	mWindow = CreateDialog(hinst, 
		TEXT("SPLASHSCREEN"), 
		NULL,	// no parent
		(DLGPROC) LLSplashScreenWin32::windowProc); 
	ShowWindow(mWindow, SW_SHOW);
}


void LLSplashScreenWin32::updateImpl(const std::string& mesg)
{
	if (!mWindow) return;

	int output_str_len = MultiByteToWideChar(CP_UTF8, 0, mesg.c_str(), mesg.length(), NULL, 0);
	if( output_str_len>1024 )
		return;

	WCHAR w_mesg[1025];//big enought to keep null terminatos

	MultiByteToWideChar (CP_UTF8, 0, mesg.c_str(), mesg.length(), w_mesg, output_str_len);

	//looks like MultiByteToWideChar didn't add null terminator to converted string, see EXT-4858
	w_mesg[output_str_len] = 0;

	SendDlgItemMessage(mWindow,
		666,		// HACK: text id
		WM_SETTEXT,
		FALSE,
		(LPARAM)w_mesg);
}


void LLSplashScreenWin32::hideImpl()
{
	if (mWindow)
	{
		DestroyWindow(mWindow);
		mWindow = NULL; 
	}
}


// static
LRESULT CALLBACK LLSplashScreenWin32::windowProc(HWND h_wnd, UINT u_msg,
											WPARAM w_param, LPARAM l_param)
{
	// Just give it to windows
	return DefWindowProc(h_wnd, u_msg, w_param, l_param);
}

//
// Helper Funcs
//

S32 OSMessageBoxWin32(const std::string& text, const std::string& caption, U32 type)
{
	UINT uType;

	switch(type)
	{
	case OSMB_OK:
		uType = MB_OK;
		break;
	case OSMB_OKCANCEL:
		uType = MB_OKCANCEL;
		break;
	case OSMB_YESNO:
		uType = MB_YESNO;
		break;
	default:
		uType = MB_OK;
		break;
	}

	// HACK! Doesn't properly handle wide strings!

	// <FS:ND> Convert to wchar_t, then use MessageBoxW

	// int retval_win = MessageBoxA(NULL, text.c_str(), caption.c_str(), uType);
	llutf16string textW = utf8str_to_utf16str( text );
	llutf16string captionW = utf8str_to_utf16str( caption );
	int retval_win = MessageBoxW(NULL, textW.c_str(), captionW.c_str(), uType);

	// </FS:ND>

	S32 retval;

	switch(retval_win)
	{
	case IDYES:
		retval = OSBTN_YES;
		break;
	case IDNO:
		retval = OSBTN_NO;
		break;
	case IDOK:
		retval = OSBTN_OK;
		break;
	case IDCANCEL:
		retval = OSBTN_CANCEL;
		break;
	default:
		retval = OSBTN_CANCEL;
		break;
	}

	return retval;
}
void LLWindowWin32::openFile(const std::string& file_name )
{
	LLWString url_wstring = utf8str_to_wstring( file_name );
	llutf16string url_utf16 = wstring_to_utf16str( url_wstring );
	
	SHELLEXECUTEINFO sei = { sizeof( sei ) };
	sei.fMask = SEE_MASK_FLAG_DDEWAIT;
	sei.nShow = SW_SHOWNORMAL;
	sei.lpVerb = L"open";
	sei.lpFile = url_utf16.c_str();
	ShellExecuteEx( &sei );
}
void LLWindowWin32::spawnWebBrowser(const std::string& escaped_url, bool async)
{
	bool found = false;
	S32 i;
	for (i = 0; i < gURLProtocolWhitelistCount; i++)
	{
		if (escaped_url.find(gURLProtocolWhitelist[i]) == 0)
		{
			found = true;
			break;
		}
	}

	if (!found)
	{
		LL_WARNS("Window") << "spawn_web_browser() called for url with protocol not on whitelist: " << escaped_url << LL_ENDL;
		return;
	}

	LL_INFOS("Window") << "Opening URL " << escaped_url << LL_ENDL;

	// replaced ShellExecute code with ShellExecuteEx since ShellExecute doesn't work
	// reliablly on Vista.

	// this is madness.. no, this is..
	LLWString url_wstring = utf8str_to_wstring( escaped_url );
	llutf16string url_utf16 = wstring_to_utf16str( url_wstring );

	// let the OS decide what to use to open the URL
	SHELLEXECUTEINFO sei = { sizeof( sei ) };
	// NOTE: this assumes that SL will stick around long enough to complete the DDE message exchange
	// necessary for ShellExecuteEx to complete
	if (async)
	{
		sei.fMask = SEE_MASK_ASYNCOK;
	}
	sei.nShow = SW_SHOWNORMAL;
	sei.lpVerb = L"open";
	sei.lpFile = url_utf16.c_str();
	ShellExecuteEx( &sei );
}

/*
	Make the raw keyboard data available - used to poke through to LLQtWebKit so
	that Qt/Webkit has access to the virtual keycodes etc. that it needs
*/
LLSD LLWindowWin32::getNativeKeyData()
{
	LLSD result = LLSD::emptyMap();

	result["scan_code"] = (S32)mKeyScanCode;
	result["virtual_key"] = (S32)mKeyVirtualKey;
	result["msg"] = ll_sd_from_U32(mRawMsg);
	result["w_param"] = ll_sd_from_U32(mRawWParam);
	result["l_param"] = ll_sd_from_U32(mRawLParam);

	return result;
}

BOOL LLWindowWin32::dialogColorPicker( F32 *r, F32 *g, F32 *b )
{
	BOOL retval = FALSE;

	static CHOOSECOLOR cc;
	static COLORREF crCustColors[16];
	cc.lStructSize = sizeof(CHOOSECOLOR);
	cc.hwndOwner = mWindowHandle;
	cc.hInstance = NULL;
	cc.rgbResult = RGB ((*r * 255.f),(*g *255.f),(*b * 255.f));
	//cc.rgbResult = RGB (0x80,0x80,0x80); 
	cc.lpCustColors = crCustColors;
	cc.Flags = CC_RGBINIT | CC_FULLOPEN;
	cc.lCustData = 0;
	cc.lpfnHook = NULL;
	cc.lpTemplateName = NULL;
 
	// This call is modal, so pause agent
	//send_agent_pause();	// this is in newview and we don't want to set up a dependency
	{
		retval = ChooseColor(&cc);
	}
	//send_agent_resume();	// this is in newview and we don't want to set up a dependency

	*b = ((F32)((cc.rgbResult >> 16) & 0xff)) / 255.f;

	*g = ((F32)((cc.rgbResult >> 8) & 0xff)) / 255.f;
	
	*r = ((F32)(cc.rgbResult & 0xff)) / 255.f;

	return (retval);
}

void *LLWindowWin32::getPlatformWindow()
{
	return (void*)mWindowHandle;
}

void LLWindowWin32::bringToFront()
{
	BringWindowToTop(mWindowHandle);
}

// set (OS) window focus back to the client
void LLWindowWin32::focusClient()
{
	SetFocus ( mWindowHandle );
}

void LLWindowWin32::allowLanguageTextInput(LLPreeditor *preeditor, BOOL b)
{
	if (b == sLanguageTextInputAllowed || !LLWinImm::isAvailable())
	{
		return;
	}

	if (preeditor != mPreeditor && !b)
	{
		// This condition may occur with a call to
		// setEnabled(BOOL) from LLTextEditor or LLLineEditor
		// when the control is not focused.
		// We need to silently ignore the case so that
		// the language input status of the focused control
		// is not disturbed.
		return;
	}

	// Take care of old and new preeditors.
	if (preeditor != mPreeditor || !b)
	{
		if (sLanguageTextInputAllowed)
		{
			interruptLanguageTextInput();
		}
		mPreeditor = (b ? preeditor : NULL);
	}

	sLanguageTextInputAllowed = b;

	if ( sLanguageTextInputAllowed )
	{
		// Allowing: Restore the previous IME status, so that the user has a feeling that the previous 
		// text input continues naturally.  Be careful, however, the IME status is meaningful only during the user keeps 
		// using same Input Locale (aka Keyboard Layout).
		if (sWinIMEOpened && GetKeyboardLayout(0) == sWinInputLocale)
		{
			HIMC himc = LLWinImm::getContext(mWindowHandle);
			LLWinImm::setOpenStatus(himc, TRUE);
			LLWinImm::setConversionStatus(himc, sWinIMEConversionMode, sWinIMESentenceMode);
			LLWinImm::releaseContext(mWindowHandle, himc);
		}
	}
	else
	{
		// Disallowing: Turn off the IME so that succeeding key events bypass IME and come to us directly.
		// However, do it after saving the current IME  status.  We need to restore the status when
		//   allowing language text input again.
		sWinInputLocale = GetKeyboardLayout(0);
		sWinIMEOpened = LLWinImm::isIME(sWinInputLocale);
		if (sWinIMEOpened)
		{
			HIMC himc = LLWinImm::getContext(mWindowHandle);
			sWinIMEOpened = LLWinImm::getOpenStatus(himc);
			if (sWinIMEOpened)
			{
				LLWinImm::getConversionStatus(himc, &sWinIMEConversionMode, &sWinIMESentenceMode);

				// We need both ImmSetConversionStatus and ImmSetOpenStatus here to surely disable IME's 
				// keyboard hooking, because Some IME reacts only on the former and some other on the latter...
				LLWinImm::setConversionStatus(himc, IME_CMODE_NOCONVERSION, sWinIMESentenceMode);
				LLWinImm::setOpenStatus(himc, FALSE);
			}
			LLWinImm::releaseContext(mWindowHandle, himc);
 		}
	}
}

void LLWindowWin32::fillCandidateForm(const LLCoordGL& caret, const LLRect& bounds, 
		CANDIDATEFORM *form)
{
	LLCoordWindow caret_coord, top_left, bottom_right;
	convertCoords(caret, &caret_coord);
	convertCoords(LLCoordGL(bounds.mLeft, bounds.mTop), &top_left);
	convertCoords(LLCoordGL(bounds.mRight, bounds.mBottom), &bottom_right);

	memset(form, 0, sizeof(CANDIDATEFORM));
	form->dwStyle = CFS_EXCLUDE;
	form->ptCurrentPos.x = caret_coord.mX;
	form->ptCurrentPos.y = caret_coord.mY;
	form->rcArea.left   = top_left.mX;
	form->rcArea.top    = top_left.mY;
	form->rcArea.right  = bottom_right.mX;
	form->rcArea.bottom = bottom_right.mY;
}


// Put the IME window at the right place (near current text input).   Point coordinates should be the top of the current text line.
void LLWindowWin32::setLanguageTextInput( const LLCoordGL & position )
{
	if (sLanguageTextInputAllowed && LLWinImm::isAvailable())
	{
		HIMC himc = LLWinImm::getContext(mWindowHandle);

		LLCoordWindow win_pos;
		convertCoords( position, &win_pos );

		if ( win_pos.mX >= 0 && win_pos.mY >= 0 && 
			(win_pos.mX != sWinIMEWindowPosition.mX) || (win_pos.mY != sWinIMEWindowPosition.mY) )
		{
			COMPOSITIONFORM ime_form;
			memset( &ime_form, 0, sizeof(ime_form) );
			ime_form.dwStyle = CFS_POINT;
			ime_form.ptCurrentPos.x = win_pos.mX;
			ime_form.ptCurrentPos.y = win_pos.mY;

			LLWinImm::setCompositionWindow( himc, &ime_form );

			sWinIMEWindowPosition = win_pos;
		}

		LLWinImm::releaseContext(mWindowHandle, himc);
	}
}


void LLWindowWin32::fillCharPosition(const LLCoordGL& caret, const LLRect& bounds, const LLRect& control,
		IMECHARPOSITION *char_position)
{
	LLCoordScreen caret_coord, top_left, bottom_right;
	convertCoords(caret, &caret_coord);
	convertCoords(LLCoordGL(bounds.mLeft, bounds.mTop), &top_left);
	convertCoords(LLCoordGL(bounds.mRight, bounds.mBottom), &bottom_right);

	char_position->pt.x = caret_coord.mX;
	char_position->pt.y = top_left.mY;	// Windows wants the coordinate of upper left corner of a character...
	char_position->cLineHeight = bottom_right.mY - top_left.mY;
	char_position->rcDocument.left   = top_left.mX;
	char_position->rcDocument.top    = top_left.mY;
	char_position->rcDocument.right  = bottom_right.mX;
	char_position->rcDocument.bottom = bottom_right.mY;
}

void LLWindowWin32::fillCompositionLogfont(LOGFONT *logfont)
{
	// Our font is a list of FreeType recognized font files that may
	// not have a corresponding ones in Windows' fonts.  Hence, we
	// can't simply tell Windows which font we are using.  We will
	// notify a _standard_ font for a current input locale instead.
	// We use a hard-coded knowledge about the Windows' standard
	// configuration to do so...

	memset(logfont, 0, sizeof(LOGFONT));

	const WORD lang_id = LOWORD(GetKeyboardLayout(0));
	switch (PRIMARYLANGID(lang_id))
	{
	case LANG_CHINESE:
		// We need to identify one of two Chinese fonts.
		switch (SUBLANGID(lang_id))
		{
		case SUBLANG_CHINESE_SIMPLIFIED:
		case SUBLANG_CHINESE_SINGAPORE:
			logfont->lfCharSet = GB2312_CHARSET;
			lstrcpy(logfont->lfFaceName, TEXT("SimHei"));
			break;
		case SUBLANG_CHINESE_TRADITIONAL:
		case SUBLANG_CHINESE_HONGKONG:
		case SUBLANG_CHINESE_MACAU:
		default:
			logfont->lfCharSet = CHINESEBIG5_CHARSET;
			lstrcpy(logfont->lfFaceName, TEXT("MingLiU"));
			break;			
		}
		break;
	case LANG_JAPANESE:
		logfont->lfCharSet = SHIFTJIS_CHARSET;
		lstrcpy(logfont->lfFaceName, TEXT("MS Gothic"));
		break;		
	case LANG_KOREAN:
		logfont->lfCharSet = HANGUL_CHARSET;
		lstrcpy(logfont->lfFaceName, TEXT("Gulim"));
		break;
	default:
		logfont->lfCharSet = ANSI_CHARSET;
		lstrcpy(logfont->lfFaceName, TEXT("Tahoma"));
		break;
	}
							
	logfont->lfHeight = mPreeditor->getPreeditFontSize();
	logfont->lfWeight = FW_NORMAL;
}	

U32 LLWindowWin32::fillReconvertString(const LLWString &text,
	S32 focus, S32 focus_length, RECONVERTSTRING *reconvert_string)
{
	const llutf16string text_utf16 = wstring_to_utf16str(text);
	const DWORD required_size = sizeof(RECONVERTSTRING) + (text_utf16.length() + 1) * sizeof(WCHAR);
	if (reconvert_string && reconvert_string->dwSize >= required_size)
	{
		const DWORD focus_utf16_at = wstring_utf16_length(text, 0, focus);
		const DWORD focus_utf16_length = wstring_utf16_length(text, focus, focus_length);

		reconvert_string->dwVersion = 0;
		reconvert_string->dwStrLen = text_utf16.length();
		reconvert_string->dwStrOffset = sizeof(RECONVERTSTRING);
		reconvert_string->dwCompStrLen = focus_utf16_length;
		reconvert_string->dwCompStrOffset = focus_utf16_at * sizeof(WCHAR);
		reconvert_string->dwTargetStrLen = 0;
		reconvert_string->dwTargetStrOffset = focus_utf16_at * sizeof(WCHAR);

		const LPWSTR text = (LPWSTR)((BYTE *)reconvert_string + sizeof(RECONVERTSTRING));
		memcpy(text, text_utf16.c_str(), (text_utf16.length() + 1) * sizeof(WCHAR));
	}
	return required_size;
}

void LLWindowWin32::updateLanguageTextInputArea()
{
	if (!mPreeditor || !LLWinImm::isAvailable())
	{
		return;
	}

	LLCoordGL caret_coord;
	LLRect preedit_bounds;
	if (mPreeditor->getPreeditLocation(-1, &caret_coord, &preedit_bounds, NULL))
	{
		mLanguageTextInputPointGL = caret_coord;
		mLanguageTextInputAreaGL = preedit_bounds;

		CANDIDATEFORM candidate_form;
		fillCandidateForm(caret_coord, preedit_bounds, &candidate_form);

		HIMC himc = LLWinImm::getContext(mWindowHandle);
		// Win32 document says there may be up to 4 candidate windows.
		// This magic number 4 appears only in the document, and
		// there are no constant/macro for the value...
		for (int i = 3; i >= 0; --i)
		{
			candidate_form.dwIndex = i;
			LLWinImm::setCandidateWindow(himc, &candidate_form);
		}
		LLWinImm::releaseContext(mWindowHandle, himc);
	}
}

void LLWindowWin32::interruptLanguageTextInput()
{
	if (mPreeditor && LLWinImm::isAvailable())
	{
		HIMC himc = LLWinImm::getContext(mWindowHandle);
		LLWinImm::notifyIME(himc, NI_COMPOSITIONSTR, CPS_COMPLETE, 0);
		LLWinImm::releaseContext(mWindowHandle, himc);
	}
}

void LLWindowWin32::handleStartCompositionMessage()
{
	// Let IME know the font to use in feedback UI.
	LOGFONT logfont;
	fillCompositionLogfont(&logfont);
	HIMC himc = LLWinImm::getContext(mWindowHandle);
	LLWinImm::setCompositionFont(himc, &logfont);
	LLWinImm::releaseContext(mWindowHandle, himc);
}

// Handle WM_IME_COMPOSITION message.

void LLWindowWin32::handleCompositionMessage(const U32 indexes)
{
	BOOL needs_update = FALSE;
	LLWString result_string;
	LLWString preedit_string;
	S32 preedit_string_utf16_length = 0;
	LLPreeditor::segment_lengths_t preedit_segment_lengths;
	LLPreeditor::standouts_t preedit_standouts;

	// Step I: Receive details of preedits from IME.

	HIMC himc = LLWinImm::getContext(mWindowHandle);

	if (indexes & GCS_RESULTSTR)
	{
		LONG size = LLWinImm::getCompositionString(himc, GCS_RESULTSTR, NULL, 0);
		if (size >= 0)
		{
			const LPWSTR data = new WCHAR[size / sizeof(WCHAR) + 1];
			size = LLWinImm::getCompositionString(himc, GCS_RESULTSTR, data, size);
			if (size > 0)
			{
				result_string = utf16str_to_wstring(llutf16string(data, size / sizeof(WCHAR)));
			}
			delete[] data;
			needs_update = TRUE;
		}
	}
	
	if (indexes & GCS_COMPSTR)
	{
		LONG size = LLWinImm::getCompositionString(himc, GCS_COMPSTR, NULL, 0);
		if (size >= 0)
		{
			const LPWSTR data = new WCHAR[size / sizeof(WCHAR) + 1];
			size = LLWinImm::getCompositionString(himc, GCS_COMPSTR, data, size);
			if (size > 0)
			{
				preedit_string_utf16_length = size / sizeof(WCHAR);
				preedit_string = utf16str_to_wstring(llutf16string(data, size / sizeof(WCHAR)));
			}
			delete[] data;
			needs_update = TRUE;
		}
	}

	if ((indexes & GCS_COMPCLAUSE) && preedit_string.length() > 0)
	{
		LONG size = LLWinImm::getCompositionString(himc, GCS_COMPCLAUSE, NULL, 0);
		if (size > 0)
		{
			const LPDWORD data = new DWORD[size / sizeof(DWORD)];
			size = LLWinImm::getCompositionString(himc, GCS_COMPCLAUSE, data, size);
			if (size >= sizeof(DWORD) * 2
				&& data[0] == 0 && data[size / sizeof(DWORD) - 1] == preedit_string_utf16_length)
			{
				preedit_segment_lengths.resize(size / sizeof(DWORD) - 1);
				S32 offset = 0;
				for (U32 i = 0; i < preedit_segment_lengths.size(); i++)
				{
					const S32 length = wstring_wstring_length_from_utf16_length(preedit_string, offset, data[i + 1] - data[i]);
					preedit_segment_lengths[i] = length;
					offset += length;
				}
			}
			delete[] data;
		}
	}

	if ((indexes & GCS_COMPATTR) && preedit_segment_lengths.size() > 1)
	{
		LONG size = LLWinImm::getCompositionString(himc, GCS_COMPATTR, NULL, 0);
		if (size > 0)
		{
			const LPBYTE data = new BYTE[size / sizeof(BYTE)];
			size = LLWinImm::getCompositionString(himc, GCS_COMPATTR, data, size);
			if (size == preedit_string_utf16_length)
			{
				preedit_standouts.assign(preedit_segment_lengths.size(), FALSE);
				S32 offset = 0;
				for (U32 i = 0; i < preedit_segment_lengths.size(); i++)
				{
					if (ATTR_TARGET_CONVERTED == data[offset] || ATTR_TARGET_NOTCONVERTED == data[offset])
					{
						preedit_standouts[i] = TRUE;
					}
					offset += wstring_utf16_length(preedit_string, offset, preedit_segment_lengths[i]);
				}
			}
			delete[] data;
		}
	}

	S32 caret_position = preedit_string.length();
	if (indexes & GCS_CURSORPOS)
	{
		const S32 caret_position_utf16 = LLWinImm::getCompositionString(himc, GCS_CURSORPOS, NULL, 0);
		if (caret_position_utf16 >= 0 && caret_position <= preedit_string_utf16_length)
		{
			caret_position = wstring_wstring_length_from_utf16_length(preedit_string, 0, caret_position_utf16);
		}
	}

	if (indexes == 0)
	{
		// I'm not sure this condition really happens, but
		// Windows SDK document says it is an indication
		// of "reset everything."
		needs_update = TRUE;
	}

	LLWinImm::releaseContext(mWindowHandle, himc);

	// Step II: Update the active preeditor.

	if (needs_update)
	{
		mPreeditor->resetPreedit();

		if (result_string.length() > 0)
		{
			for (LLWString::const_iterator i = result_string.begin(); i != result_string.end(); i++)
			{
				mPreeditor->handleUnicodeCharHere(*i);
			}
		}

		if (preedit_string.length() == 0)
 		{
			preedit_segment_lengths.clear();
			preedit_standouts.clear();
		}
		else
		{
			if (preedit_segment_lengths.size() == 0)
			{
				preedit_segment_lengths.assign(1, preedit_string.length());
			}
			if (preedit_standouts.size() == 0)
			{
				preedit_standouts.assign(preedit_segment_lengths.size(), FALSE);
			}
		}
		mPreeditor->updatePreedit(preedit_string, preedit_segment_lengths, preedit_standouts, caret_position);

		// Some IME doesn't query char position after WM_IME_COMPOSITION,
		// so we need to update them actively.
		updateLanguageTextInputArea();
	}
}

// Given a text and a focus range, find_context finds and returns a
// surrounding context of the focused subtext.  A variable pointed
// to by offset receives the offset in llwchars of the beginning of
// the returned context string in the given wtext.

static LLWString find_context(const LLWString & wtext, S32 focus, S32 focus_length, S32 *offset)
{
	static const S32 CONTEXT_EXCESS = 30;	// This value is by experiences.

	const S32 e = llmin((S32) wtext.length(), focus + focus_length + CONTEXT_EXCESS);
	S32 end = focus + focus_length;
	while (end < e && '\n' != wtext[end])
	{
		end++;
	}

	const S32 s = llmax(0, focus - CONTEXT_EXCESS);
	S32 start = focus;
	while (start > s && '\n' != wtext[start - 1])
	{
		--start;
	}

	*offset = start;
	return wtext.substr(start, end - start);
}

// final stage of handling drop requests - both from WM_DROPFILES message
// for files and via IDropTarget interface requests.
LLWindowCallbacks::DragNDropResult LLWindowWin32::completeDragNDropRequest( const LLCoordGL gl_coord, const MASK mask, LLWindowCallbacks::DragNDropAction action, const std::string url )
{
	return mCallbacks->handleDragNDrop( this, gl_coord, mask, action, url );
}

// Handle WM_IME_REQUEST message.
// If it handled the message, returns TRUE.  Otherwise, FALSE.
// When it handled the message, the value to be returned from
// the Window Procedure is set to *result.

// <FS:Ansariel> Unsafe Win64 code fix by Drake Arconis
//BOOL LLWindowWin32::handleImeRequests(U32 request, U32 param, LRESULT *result)
BOOL LLWindowWin32::handleImeRequests(WPARAM request, LPARAM param, LRESULT *result)
// </FS:Ansariel>
{
	if ( mPreeditor )
	{
		switch (request)
		{
			case IMR_CANDIDATEWINDOW:		// http://msdn2.microsoft.com/en-us/library/ms776080.aspx
			{
				LLCoordGL caret_coord;
				LLRect preedit_bounds;
				mPreeditor->getPreeditLocation(-1, &caret_coord, &preedit_bounds, NULL);
				
				CANDIDATEFORM *const form = (CANDIDATEFORM *)param;
				DWORD const dwIndex = form->dwIndex;
				fillCandidateForm(caret_coord, preedit_bounds, form);
				form->dwIndex = dwIndex;

				*result = 1;
				return TRUE;
			}
			case IMR_QUERYCHARPOSITION:
			{
				IMECHARPOSITION *const char_position = (IMECHARPOSITION *)param;

				// char_position->dwCharPos counts in number of
				// WCHARs, i.e., UTF-16 encoding units, so we can't simply pass the
				// number to getPreeditLocation.  

				const LLWString & wtext = mPreeditor->getPreeditString();
				S32 preedit, preedit_length;
				mPreeditor->getPreeditRange(&preedit, &preedit_length);
				LLCoordGL caret_coord;
				LLRect preedit_bounds, text_control;
				const S32 position = wstring_wstring_length_from_utf16_length(wtext, preedit, char_position->dwCharPos);

				if (!mPreeditor->getPreeditLocation(position, &caret_coord, &preedit_bounds, &text_control))
				{
					LL_WARNS("Window") << "*** IMR_QUERYCHARPOSITON called but getPreeditLocation failed." << LL_ENDL;
					return FALSE;
				}
				fillCharPosition(caret_coord, preedit_bounds, text_control, char_position);

				*result = 1;
				return TRUE;
			}
			case IMR_COMPOSITIONFONT:
			{
				fillCompositionLogfont((LOGFONT *)param);

				*result = 1;
				return TRUE;
			}
			case IMR_RECONVERTSTRING:
			{
				mPreeditor->resetPreedit();
				const LLWString & wtext = mPreeditor->getPreeditString();
				S32 select, select_length;
				mPreeditor->getSelectionRange(&select, &select_length);

				S32 context_offset;
				const LLWString context = find_context(wtext, select, select_length, &context_offset);

				RECONVERTSTRING * const reconvert_string = (RECONVERTSTRING *)param;
				const U32 size = fillReconvertString(context, select - context_offset, select_length, reconvert_string);
				if (reconvert_string)
				{
					if (select_length == 0)
					{
						// Let the IME to decide the reconversion range, and
						// adjust the reconvert_string structure accordingly.
						HIMC himc = LLWinImm::getContext(mWindowHandle);
						const BOOL adjusted = LLWinImm::setCompositionString(himc,
									SCS_QUERYRECONVERTSTRING, reconvert_string, size, NULL, 0);
						LLWinImm::releaseContext(mWindowHandle, himc);
						if (adjusted)
						{
							const llutf16string & text_utf16 = wstring_to_utf16str(context);
							const S32 new_preedit_start = reconvert_string->dwCompStrOffset / sizeof(WCHAR);
							const S32 new_preedit_end = new_preedit_start + reconvert_string->dwCompStrLen;
							select = utf16str_wstring_length(text_utf16, new_preedit_start);
							select_length = utf16str_wstring_length(text_utf16, new_preedit_end) - select;
							select += context_offset;
						}
					}
					mPreeditor->markAsPreedit(select, select_length);
				}

				*result = size;
				return TRUE;
			}
			case IMR_CONFIRMRECONVERTSTRING:
			{
				*result = FALSE;
				return TRUE;
			}
			case IMR_DOCUMENTFEED:
			{
				const LLWString & wtext = mPreeditor->getPreeditString();
				S32 preedit, preedit_length;
				mPreeditor->getPreeditRange(&preedit, &preedit_length);
				
				S32 context_offset;
				LLWString context = find_context(wtext, preedit, preedit_length, &context_offset);
				preedit -= context_offset;
				if (preedit_length)
				{
					// IMR_DOCUMENTFEED may be called when we have an active preedit.
					// We should pass the context string *excluding* the preedit string.
					// Otherwise, some IME are confused.
					context.erase(preedit, preedit_length);
				}
				
				RECONVERTSTRING *reconvert_string = (RECONVERTSTRING *)param;
				*result = fillReconvertString(context, preedit, 0, reconvert_string);
				return TRUE;
			}
			default:
				return FALSE;
		}
	}

	return FALSE;
}

//static
void LLWindowWin32::setDPIAwareness()
{
	HMODULE hShcore = LoadLibrary(L"shcore.dll");
	if (hShcore != NULL)
	{
		SetProcessDpiAwarenessType pSPDA;
		pSPDA = (SetProcessDpiAwarenessType)GetProcAddress(hShcore, "SetProcessDpiAwareness");
		if (pSPDA)
		{
			
			HRESULT hr = pSPDA(PROCESS_PER_MONITOR_DPI_AWARE);
			if (hr != S_OK)
			{
				LL_WARNS() << "SetProcessDpiAwareness() function returned an error. Will use legacy DPI awareness API of Win XP/7" << LL_ENDL;
			}
		}
		FreeLibrary(hShcore);	
	}
	else
	{
		LL_WARNS() << "Could not load shcore.dll library (included by <ShellScalingAPI.h> from Win 8.1 SDK. Will use legacy DPI awareness API of Win XP/7" << LL_ENDL;
	}
}

F32 LLWindowWin32::getSystemUISize()
{
	// <FS:Ansariel> Type fix
	//float scale_value = 0;
	F32 scale_value = 0.f;
	HWND hWnd = (HWND)getPlatformWindow();
	HDC hdc = GetDC(hWnd);
	HMONITOR hMonitor;
	HANDLE hProcess = GetCurrentProcess();
	PROCESS_DPI_AWARENESS dpi_awareness;

	HMODULE hShcore = LoadLibrary(L"shcore.dll");

	if (hShcore != NULL)
	{
		GetProcessDpiAwarenessType pGPDA;
		pGPDA = (GetProcessDpiAwarenessType)GetProcAddress(hShcore, "GetProcessDpiAwareness");
		GetDpiForMonitorType pGDFM;
		pGDFM = (GetDpiForMonitorType)GetProcAddress(hShcore, "GetDpiForMonitor");
		if (pGPDA != NULL && pGDFM != NULL)
		{
			pGPDA(hProcess, &dpi_awareness);
			if (dpi_awareness == PROCESS_PER_MONITOR_DPI_AWARE)
			{
				POINT    pt;
				UINT     dpix = 0, dpiy = 0;
				HRESULT  hr = E_FAIL;
				RECT     rect;

				GetWindowRect(hWnd, &rect);
				// Get the DPI for the monitor, on which the center of window is displayed and set the scaling factor
				pt.x = (rect.left + rect.right) / 2;
				pt.y = (rect.top + rect.bottom) / 2;
				hMonitor = MonitorFromPoint(pt, MONITOR_DEFAULTTONEAREST);
				hr = pGDFM(hMonitor, MDT_EFFECTIVE_DPI, &dpix, &dpiy);
				if (hr == S_OK)
				{
<<<<<<< HEAD
					// <FS:Ansariel> Fix DPI scaling
					//scale_value = dpix / USER_DEFAULT_SCREEN_DPI;
					scale_value = F32(dpix) / F32(USER_DEFAULT_SCREEN_DPI);
					// </FS:Ansariel>
=======
					scale_value = F32(dpix) / F32(USER_DEFAULT_SCREEN_DPI);
>>>>>>> c7a9cbc6
				}
				else
				{
					LL_WARNS() << "Could not determine DPI for monitor. Setting scale to default 100 %" << LL_ENDL;
					scale_value = 1.0f;
				}
			}
			else
			{
				LL_WARNS() << "Process is not per-monitor DPI-aware. Setting scale to default 100 %" << LL_ENDL;
				scale_value = 1.0f;
			}
		}
		FreeLibrary(hShcore);
	}
	else
	{
		LL_WARNS() << "Could not load shcore.dll library (included by <ShellScalingAPI.h> from Win 8.1 SDK). Using legacy DPI awareness API of Win XP/7" << LL_ENDL;
<<<<<<< HEAD
		// <FS:Ansariel> Fix DPI scaling
		//scale_value = GetDeviceCaps(hdc, LOGPIXELSX) / USER_DEFAULT_SCREEN_DPI;
		scale_value = F32(GetDeviceCaps(hdc, LOGPIXELSX)) / F32(USER_DEFAULT_SCREEN_DPI);
		// </FS:Ansariel>
=======
		scale_value = F32(GetDeviceCaps(hdc, LOGPIXELSX)) / F32(USER_DEFAULT_SCREEN_DPI);
>>>>>>> c7a9cbc6
	}

	ReleaseDC(hWnd, hdc);
	return scale_value;
}

//static
std::vector<std::string> LLWindowWin32::getDynamicFallbackFontList()
{
	// Fonts previously in getFontListSans() have moved to fonts.xml.
	return std::vector<std::string>();
}

// <FS:ND> Allow to query for window chrome sizes.
void LLWindowWin32::getWindowChrome( U32 &aChromeW, U32 &aChromeH )
{
	LLWindow::getWindowChrome( aChromeW, aChromeH );

	RECT oClient, oWindow;

	if( !::GetClientRect( mWindowHandle, &oClient ) || !::GetWindowRect( mWindowHandle, &oWindow ) )
		return;

	U32 nHeight = oWindow.bottom - oWindow.top;
	U32 nWidth = oWindow.right - oWindow.left;
	U32 nCHeight = oClient.bottom - oClient.top;
	U32 nCWidth = oClient.right - oClient.left;

	aChromeW = nWidth - nCWidth;
	aChromeH = nHeight - nCHeight;
}
// </FS:ND>

#endif // LL_WINDOWS<|MERGE_RESOLUTION|>--- conflicted
+++ resolved
@@ -2644,27 +2644,6 @@
 		case WM_DPICHANGED:
 			{
 				LPRECT lprc_new_scale;
-<<<<<<< HEAD
-				// <FS:Ansariel> Fix DPI scaling
-				//F32 new_scale = LOWORD(w_param) / USER_DEFAULT_SCREEN_DPI;
-				F32 new_scale = F32(LOWORD(w_param)) / F32(USER_DEFAULT_SCREEN_DPI);
-				// </FS:Ansariel>
-				lprc_new_scale = (LPRECT)l_param;
-				S32 new_width = lprc_new_scale->right - lprc_new_scale->left;
-				S32 new_height = lprc_new_scale->bottom - lprc_new_scale->top;
-				// <FS:Ansariel> FIRE-20416: Option for automatic UI scaling
-				//window_imp->mCallbacks->handleDPIChanged(window_imp, new_scale, new_width, new_height);
-				if (window_imp->mCallbacks->handleDPIChanged(window_imp, new_scale, new_width, new_height))
-				// </FS:Ansariel>
-				SetWindowPos(h_wnd,
-					HWND_TOP,
-					lprc_new_scale->left,
-					lprc_new_scale->top,
-					new_width,
-					new_height,
-					SWP_NOZORDER | SWP_NOACTIVATE);
-					return 0;
-=======
 				F32 new_scale = F32(LOWORD(w_param)) / F32(USER_DEFAULT_SCREEN_DPI);
 				lprc_new_scale = (LPRECT)l_param;
 				S32 new_width = lprc_new_scale->right - lprc_new_scale->left;
@@ -2680,7 +2659,6 @@
 						SWP_NOZORDER | SWP_NOACTIVATE);
 				}
 				return 0;
->>>>>>> c7a9cbc6
 			}
 
 		case WM_SETFOCUS:
@@ -4084,14 +4062,7 @@
 				hr = pGDFM(hMonitor, MDT_EFFECTIVE_DPI, &dpix, &dpiy);
 				if (hr == S_OK)
 				{
-<<<<<<< HEAD
-					// <FS:Ansariel> Fix DPI scaling
-					//scale_value = dpix / USER_DEFAULT_SCREEN_DPI;
 					scale_value = F32(dpix) / F32(USER_DEFAULT_SCREEN_DPI);
-					// </FS:Ansariel>
-=======
-					scale_value = F32(dpix) / F32(USER_DEFAULT_SCREEN_DPI);
->>>>>>> c7a9cbc6
 				}
 				else
 				{
@@ -4110,14 +4081,7 @@
 	else
 	{
 		LL_WARNS() << "Could not load shcore.dll library (included by <ShellScalingAPI.h> from Win 8.1 SDK). Using legacy DPI awareness API of Win XP/7" << LL_ENDL;
-<<<<<<< HEAD
-		// <FS:Ansariel> Fix DPI scaling
-		//scale_value = GetDeviceCaps(hdc, LOGPIXELSX) / USER_DEFAULT_SCREEN_DPI;
 		scale_value = F32(GetDeviceCaps(hdc, LOGPIXELSX)) / F32(USER_DEFAULT_SCREEN_DPI);
-		// </FS:Ansariel>
-=======
-		scale_value = F32(GetDeviceCaps(hdc, LOGPIXELSX)) / F32(USER_DEFAULT_SCREEN_DPI);
->>>>>>> c7a9cbc6
 	}
 
 	ReleaseDC(hWnd, hdc);
