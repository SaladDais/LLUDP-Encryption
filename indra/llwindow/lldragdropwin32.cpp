--- conflicted
+++ resolved
@@ -113,12 +113,7 @@
 					PVOID data = GlobalLock( stgmed.hGlobal );
 					mDropUrl = std::string( (char*)data );
 					// XXX MAJOR MAJOR HACK!
-<<<<<<< HEAD
-					// LLWindowWin32 *window_imp = (LLWindowWin32 *)GetWindowLong(mAppWindowHandle, GWL_USERDATA);
-					LLWindowWin32 *window_imp = (LLWindowWin32 *)GetWindowLongPtr(mAppWindowHandle, GWLP_USERDATA);
-=======
 					LLWindowWin32 *window_imp = (LLWindowWin32 *)GetWindowLongPtr( mAppWindowHandle, GWLP_USERDATA );
->>>>>>> f40bd0fa
 					if (NULL != window_imp)
 					{
 						LLCoordGL gl_coord( 0, 0 );
@@ -173,12 +168,7 @@
 			if ( mAllowDrop )
 			{
 				// XXX MAJOR MAJOR HACK!
-<<<<<<< HEAD
-				// LLWindowWin32 *window_imp = (LLWindowWin32 *)GetWindowLong(mAppWindowHandle, GWL_USERDATA);
-				LLWindowWin32 *window_imp = (LLWindowWin32 *)GetWindowLongPtr(mAppWindowHandle, GWLP_USERDATA);
-=======
 				LLWindowWin32 *window_imp = (LLWindowWin32 *)GetWindowLongPtr( mAppWindowHandle, GWLP_USERDATA );
->>>>>>> f40bd0fa
 				if (NULL != window_imp)
 				{
 					LLCoordGL gl_coord( 0, 0 );
@@ -225,12 +215,7 @@
 		HRESULT __stdcall DragLeave( void )
 		{
 			// XXX MAJOR MAJOR HACK!
-<<<<<<< HEAD
-			// LLWindowWin32 *window_imp = (LLWindowWin32 *)GetWindowLong(mAppWindowHandle, GWL_USERDATA);
-			LLWindowWin32 *window_imp = (LLWindowWin32 *)GetWindowLongPtr(mAppWindowHandle, GWLP_USERDATA);
-=======
 			LLWindowWin32 *window_imp = (LLWindowWin32 *)GetWindowLongPtr( mAppWindowHandle, GWLP_USERDATA );
->>>>>>> f40bd0fa
 			if (NULL != window_imp)
 			{
 				LLCoordGL gl_coord( 0, 0 );
@@ -247,10 +232,6 @@
 			if ( mAllowDrop )
 			{
 				// window impl stored in Window data (neat!)
-<<<<<<< HEAD
-				// LLWindowWin32 *window_imp = (LLWindowWin32 *)GetWindowLong( mAppWindowHandle, GWL_USERDATA );
-=======
->>>>>>> f40bd0fa
 				LLWindowWin32 *window_imp = (LLWindowWin32 *)GetWindowLongPtr( mAppWindowHandle, GWLP_USERDATA );
 				if ( NULL != window_imp )
 				{
