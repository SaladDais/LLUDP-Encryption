/**
 * @file llopenglview-objc.mm
 * @brief Class implementation for most of the Mac facing window functionality.
 *
 * $LicenseInfo:firstyear=2000&license=viewerlgpl$
 * Second Life Viewer Source Code
 * Copyright (C) 2010, Linden Research, Inc.
 *
 * This library is free software; you can redistribute it and/or
 * modify it under the terms of the GNU Lesser General Public
 * License as published by the Free Software Foundation;
 * version 2.1 of the License only.
 *
 * This library is distributed in the hope that it will be useful,
 * but WITHOUT ANY WARRANTY; without even the implied warranty of
 * MERCHANTABILITY or FITNESS FOR A PARTICULAR PURPOSE.  See the GNU
 * Lesser General Public License for more details.
 *
 * You should have received a copy of the GNU Lesser General Public
 * License along with this library; if not, write to the Free Software
 * Foundation, Inc., 51 Franklin Street, Fifth Floor, Boston, MA  02110-1301  USA
 *
 * Linden Research, Inc., 945 Battery Street, San Francisco, CA  94111  USA
 * $/LicenseInfo$
 */

#import "llopenglview-objc.h"
#include "llwindowmacosx-objc.h"
#import "llappdelegate-objc.h"

@implementation NSScreen (PointConversion)

+ (NSScreen *)currentScreenForMouseLocation
{
    NSPoint mouseLocation = [NSEvent mouseLocation];
    
    NSEnumerator *screenEnumerator = [[NSScreen screens] objectEnumerator];
    NSScreen *screen;
    while ((screen = [screenEnumerator nextObject]) && !NSMouseInRect(mouseLocation, screen.frame, NO))
        ;
    
    return screen;
}


- (NSPoint)convertPointToScreenCoordinates:(NSPoint)aPoint
{
    float normalizedX = fabs(fabs(self.frame.origin.x) - fabs(aPoint.x));
    float normalizedY = aPoint.y - self.frame.origin.y;
    
    return NSMakePoint(normalizedX, normalizedY);
}

- (NSPoint)flipPoint:(NSPoint)aPoint
{
    return NSMakePoint(aPoint.x, self.frame.size.height - aPoint.y);
}

@end

void extractKeyDataFromEvent (NSEvent *theEvent, NativeKeyEventData * eventData)
{
    if ([theEvent characters].length)
    {
        eventData->mCharacter = (wchar_t)[[theEvent characters] characterAtIndex:0];
    }
    else
    {
        eventData->mCharacter = [theEvent keyCode];
    }
    eventData->mKeyEvent = NativeKeyEventData::KEYUNKNOWN;
    eventData->mKeyCode = [theEvent keyCode];
    eventData->mKeyModifiers = [theEvent modifierFlags];
    eventData->mScanCode = [theEvent keyCode ];
    eventData->mKeyboardType = 0;
}


attributedStringInfo getSegments(NSAttributedString *str)
{
	attributedStringInfo segments;
	segment_lengths seg_lengths;
	segment_standouts seg_standouts;
	NSRange effectiveRange;
	NSRange limitRange = NSMakeRange(0, [str length]);
    
	while (limitRange.length > 0) {
		NSNumber *attr = [str attribute:NSUnderlineStyleAttributeName atIndex:limitRange.location longestEffectiveRange:&effectiveRange inRange:limitRange];
		limitRange = NSMakeRange(NSMaxRange(effectiveRange), NSMaxRange(limitRange) - NSMaxRange(effectiveRange));
		
		if (effectiveRange.length <= 0)
		{
			effectiveRange.length = 1;
		}
		
		if ([attr integerValue] == 2)
		{
			seg_lengths.push_back(effectiveRange.length);
			seg_standouts.push_back(true);
		} else
		{
			seg_lengths.push_back(effectiveRange.length);
			seg_standouts.push_back(false);
		}
	}
	segments.seg_lengths = seg_lengths;
	segments.seg_standouts = seg_standouts;
	return segments;
}

@implementation LLOpenGLView

// Force a high quality update after live resizing
- (void) viewDidEndLiveResize
{
    if (mOldResize)  //Maint-3135
    {
        NSSize size = [self frame].size;
        callResize(size.width, size.height);
    }
}

- (unsigned long)getVramSize
{
    CGLRendererInfoObj info = 0;
	GLint vram_megabytes = 0;
    int num_renderers = 0;
    CGLError the_err = CGLQueryRendererInfo (CGDisplayIDToOpenGLDisplayMask(kCGDirectMainDisplay), &info, &num_renderers);
    if(0 == the_err)
    {
        CGLDescribeRenderer (info, 0, kCGLRPTextureMemoryMegabytes, &vram_megabytes);
        CGLDestroyRendererInfo (info);
    }
    else
    {
        vram_megabytes = 256;
    }
    
	return (unsigned long)vram_megabytes; // return value is in megabytes.
}

- (void)viewDidMoveToWindow
{
	[[NSNotificationCenter defaultCenter] addObserver:self
											 selector:@selector(windowResized:) name:NSWindowDidResizeNotification
											   object:[self window]];    
 
    [[NSNotificationCenter defaultCenter] addObserver:self
											 selector:@selector(windowWillMiniaturize:) name:NSWindowWillMiniaturizeNotification
											   object:[self window]];
    
    [[NSNotificationCenter defaultCenter] addObserver:self
											 selector:@selector(windowDidDeminiaturize:) name:NSWindowDidDeminiaturizeNotification
											   object:[self window]];
    
    [[NSNotificationCenter defaultCenter] addObserver:self
											 selector:@selector(windowDidBecomeKey:) name:NSWindowDidBecomeKeyNotification
											   object:[self window]];
}

- (void)setOldResize:(bool)oldresize
{
    mOldResize = oldresize;
}

- (void)windowResized:(NSNotification *)notification;
{
    if (!mOldResize)  //Maint-3288
    {
        NSSize size = [self frame].size;
        callResize(size.width, size.height);
    }
}

- (void)windowWillMiniaturize:(NSNotification *)notification;
{
    callWindowHide();
}

- (void)windowDidDeminiaturize:(NSNotification *)notification;
{
    callWindowUnhide();
}

- (void)windowDidBecomeKey:(NSNotification *)notification;
{
    mModifiers = [NSEvent modifierFlags];
}

- (void)dealloc
{
	[[NSNotificationCenter defaultCenter] removeObserver:self];
	[super dealloc];
}

- (id) init
{
	return [self initWithFrame:[self bounds] withSamples:2 andVsync:TRUE];
}

- (id) initWithSamples:(NSUInteger)samples
{
	return [self initWithFrame:[self bounds] withSamples:samples andVsync:TRUE];
}

- (id) initWithSamples:(NSUInteger)samples andVsync:(BOOL)vsync
{
	return [self initWithFrame:[self bounds] withSamples:samples andVsync:vsync];
}

- (id) initWithFrame:(NSRect)frame withSamples:(NSUInteger)samples andVsync:(BOOL)vsync
{
	// <FS> Fix some bad refcount code and squash some potential leakiness; by Cinder Roxley
	self = [super initWithFrame:frame];
	if (!self) { return self; }	// Despite what this may look like, returning nil self is a-ok.
	// <F/S>
	[self registerForDraggedTypes:[NSArray arrayWithObject:NSURLPboardType]];
	//[self initWithFrame:frame]; <FS> Fix some bad refcount code and squash some potential leakiness; by Cinder Roxley
	
	// Initialize with a default "safe" pixel format that will work with versions dating back to OS X 10.6.
	// Any specialized pixel formats, i.e. a core profile pixel format, should be initialized through rebuildContextWithFormat.
	// 10.7 and 10.8 don't really care if we're defining a profile or not.  If we don't explicitly request a core or legacy profile, it'll always assume a legacy profile (for compatibility reasons).
	NSOpenGLPixelFormatAttribute attrs[] = {
        NSOpenGLPFANoRecovery,
		NSOpenGLPFADoubleBuffer,
		NSOpenGLPFAClosestPolicy,
		NSOpenGLPFAAccelerated,
		NSOpenGLPFASampleBuffers, (samples > 0 ? 1 : 0),
		NSOpenGLPFASamples, samples,
		NSOpenGLPFAStencilSize, 8,
		NSOpenGLPFADepthSize, 24,
		NSOpenGLPFAAlphaSize, 8,
		NSOpenGLPFAColorSize, 24,
		0
    };
	
	NSOpenGLPixelFormat *pixelFormat = [[[NSOpenGLPixelFormat alloc] initWithAttributes:attrs] autorelease];
	
	if (pixelFormat == nil)
	{
		NSLog(@"Failed to create pixel format!", nil);
		return nil;
	}
	
	// <FS> Fix some bad refcount code and squash some potential leakiness; by Cinder Roxley
	//NSOpenGLContext *glContext = [[NSOpenGLContext alloc] initWithFormat:pixelFormat shareContext:nil];
	NSOpenGLContext *glContext = [[[NSOpenGLContext alloc] initWithFormat:pixelFormat shareContext:nil] autorelease];
	// </FS>
	
	if (glContext == nil)
	{
		NSLog(@"Failed to create OpenGL context!", nil);
		return nil;
	}
	
	[self setPixelFormat:pixelFormat];
	
	[self setOpenGLContext:glContext];
	
	[glContext setView:self];
	
	[glContext makeCurrentContext];
	
	if (vsync)
	{
		[glContext setValues:(const GLint*)1 forParameter:NSOpenGLCPSwapInterval];
	} else {
		// supress this error after move to Xcode 7:
		// error: null passed to a callee that requires a non-null argument [-Werror,-Wnonnull]
		// Tried using ObjC 'nonnull' keyword as per SO article but didn't build
		GLint swapInterval=0;
		[glContext setValues:&swapInterval forParameter:NSOpenGLCPSwapInterval];
	}
	
    mOldResize = false;
    
	return self;

}

- (BOOL) rebuildContext
{
	return [self rebuildContextWithFormat:[self pixelFormat]];
}

- (BOOL) rebuildContextWithFormat:(NSOpenGLPixelFormat *)format
{
	NSOpenGLContext *ctx = [self openGLContext];
	
	[ctx clearDrawable];
	// <FS> Fix some bad refcount code and squash some potential leakiness; by Cinder Roxley
	//[ctx initWithFormat:format shareContext:nil];
	ctx = [[[NSOpenGLContext alloc] initWithFormat:format shareContext:nil] autorelease];
	// </FS>
	
	if (ctx == nil)
	{
		NSLog(@"Failed to create OpenGL context!", nil);
		return false;
	}
	
	[self setOpenGLContext:ctx];
	[ctx setView:self];
	[ctx makeCurrentContext];
	return true;
}

- (CGLContextObj)getCGLContextObj
{
	NSOpenGLContext *ctx = [self openGLContext];
	return (CGLContextObj)[ctx CGLContextObj];
}

- (CGLPixelFormatObj*)getCGLPixelFormatObj
{
	NSOpenGLPixelFormat *fmt = [self pixelFormat];
	return (CGLPixelFormatObj*)[fmt	CGLPixelFormatObj];
}

// Various events can be intercepted by our view, thus not reaching our window.
// Intercept these events, and pass them to the window as needed. - Geenz

- (void) mouseDown:(NSEvent *)theEvent
{
    // Apparently people still use this?
    if ([theEvent modifierFlags] & NSCommandKeyMask &&
        !([theEvent modifierFlags] & NSControlKeyMask) &&
        !([theEvent modifierFlags] & NSShiftKeyMask) &&
        !([theEvent modifierFlags] & NSAlternateKeyMask) &&
        !([theEvent modifierFlags] & NSAlphaShiftKeyMask) &&
        !([theEvent modifierFlags] & NSFunctionKeyMask) &&
        !([theEvent modifierFlags] & NSHelpKeyMask))
    {
        callRightMouseDown(mMousePos, [theEvent modifierFlags]);
        mSimulatedRightClick = true;
    } else {
        if ([theEvent clickCount] >= 2)
        {
            callDoubleClick(mMousePos, [theEvent modifierFlags]);
        } else if ([theEvent clickCount] == 1) {
            callLeftMouseDown(mMousePos, [theEvent modifierFlags]);
        }
    }
}

- (void) mouseUp:(NSEvent *)theEvent
{
    if (mSimulatedRightClick)
    {
        callRightMouseUp(mMousePos, [theEvent modifierFlags]);
        mSimulatedRightClick = false;
    } else {
        callLeftMouseUp(mMousePos, [theEvent modifierFlags]);
    }
}

- (void) rightMouseDown:(NSEvent *)theEvent
{
	callRightMouseDown(mMousePos, [theEvent modifierFlags]);
}

- (void) rightMouseUp:(NSEvent *)theEvent
{
	callRightMouseUp(mMousePos, [theEvent modifierFlags]);
}

- (void)mouseMoved:(NSEvent *)theEvent
{
	float mouseDeltas[2] = {
		[theEvent deltaX],
		[theEvent deltaY]
	};
	
	callDeltaUpdate(mouseDeltas, 0);
	
	NSPoint mPoint = [theEvent locationInWindow];
	mMousePos[0] = mPoint.x;
	mMousePos[1] = mPoint.y;
	callMouseMoved(mMousePos, 0);
}

// NSWindow doesn't trigger mouseMoved when the mouse is being clicked and dragged.
// Use mouseDragged for situations like this to trigger our movement callback instead.

- (void) mouseDragged:(NSEvent *)theEvent
{
	// Trust the deltas supplied by NSEvent.
	// The old CoreGraphics APIs we previously relied on are now flagged as obsolete.
	// NSEvent isn't obsolete, and provides us with the correct deltas.
	float mouseDeltas[2] = {
		[theEvent deltaX],
		[theEvent deltaY]
	};
	
	callDeltaUpdate(mouseDeltas, 0);
	
	NSPoint mPoint = [theEvent locationInWindow];
	mMousePos[0] = mPoint.x;
	mMousePos[1] = mPoint.y;
	callMouseMoved(mMousePos, 0);
}

- (void) otherMouseDown:(NSEvent *)theEvent
{
	callMiddleMouseDown(mMousePos, [theEvent modifierFlags]);
}

- (void) otherMouseUp:(NSEvent *)theEvent
{
	callMiddleMouseUp(mMousePos, [theEvent modifierFlags]);
}

- (void) rightMouseDragged:(NSEvent *)theEvent
{
	[self mouseDragged:theEvent];
}

- (void) otherMouseDragged:(NSEvent *)theEvent
{
	[self mouseDragged:theEvent];        
}

- (void) scrollWheel:(NSEvent *)theEvent
{
	callScrollMoved(-[theEvent deltaY]);
}

- (void) mouseExited:(NSEvent *)theEvent
{
	callMouseExit();
}

- (void) keyUp:(NSEvent *)theEvent
{
    NativeKeyEventData eventData;
 
    extractKeyDataFromEvent( theEvent, &eventData );
    eventData.mKeyEvent = NativeKeyEventData::KEYUP;
	callKeyUp(&eventData, [theEvent keyCode], [theEvent modifierFlags]);
}

- (void) keyDown:(NSEvent *)theEvent
{
    NativeKeyEventData eventData;
    
    extractKeyDataFromEvent( theEvent, &eventData );
    eventData.mKeyEvent = NativeKeyEventData::KEYDOWN;
   
    uint keycode = [theEvent keyCode];
    // We must not depend on flagsChange event to detect modifier flags changed,
    // must depend on the modifire flags in the event parameter.
    // Because flagsChange event handler misses event when other window is activated,
    // e.g. OS Window for upload something or Input Window...
    // mModifiers instance variable is for insertText: or insertText:replacementRange:  (by Pell Smit)
	mModifiers = [theEvent modifierFlags];
    bool acceptsText = mHasMarkedText ? false : callKeyDown(&eventData, keycode, mModifiers);
    unichar ch;
    if (acceptsText &&
        !mMarkedTextAllowed &&
        !(mModifiers & (NSControlKeyMask | NSCommandKeyMask)) &&  // commands don't invoke InputWindow
        ![(LLAppDelegate*)[NSApp delegate] romanScript] &&
        (ch = [[theEvent charactersIgnoringModifiers] characterAtIndex:0]) > ' ' &&
        ch != NSDeleteCharacter &&
        (ch < 0xF700 || ch > 0xF8FF))  // 0xF700-0xF8FF: reserved for function keys on the keyboard(from NSEvent.h)
    {
        [(LLAppDelegate*)[NSApp delegate] showInputWindow:true withEvent:theEvent];
    } else
    {
        [[self inputContext] handleEvent:theEvent];
    }
    
    // OS X intentionally does not send us key-up information on cmd-key combinations.
    // This behaviour is not a bug, and only applies to cmd-combinations (no others).
    // Since SL assumes we receive those, we fake it here.
<<<<<<< HEAD
    // <FS:Ansariel> Cinder Roxley's fix for FIRE-11648
    //if (mModifiers & NSCommandKeyMask && !mHasMarkedText)
    //{
    //    callKeyUp([theEvent keyCode], mModifiers);
    //}
    // </FS:Ansariel>
=======
    if (mModifiers & NSCommandKeyMask && !mHasMarkedText)
    {
        eventData.mKeyEvent = NativeKeyEventData::KEYUP;
        callKeyUp(&eventData, [theEvent keyCode], mModifiers);
    }
>>>>>>> 8b8331fe
}

- (void)flagsChanged:(NSEvent *)theEvent
{
    NativeKeyEventData eventData;
    
    extractKeyDataFromEvent( theEvent, &eventData );
 
	mModifiers = [theEvent modifierFlags];
	callModifier([theEvent modifierFlags]);
     
    NSInteger mask = 0;
    switch([theEvent keyCode])
    {        
        case 56:
            mask = NSShiftKeyMask;
            break;
        case 58:
            mask = NSAlternateKeyMask;
            break;
        case 59:
            mask = NSControlKeyMask;
            break;
        default:
            return;            
    }
    
    if (mModifiers & mask)
    {
        eventData.mKeyEvent = NativeKeyEventData::KEYDOWN;
        callKeyDown(&eventData, [theEvent keyCode], 0);
    }
    else
    {
        eventData.mKeyEvent = NativeKeyEventData::KEYUP;
        callKeyUp(&eventData, [theEvent keyCode], 0);
    }  
}

- (BOOL) acceptsFirstResponder
{
	return YES;
}

- (NSDragOperation) draggingEntered:(id<NSDraggingInfo>)sender
{
	NSPasteboard *pboard;
    NSDragOperation sourceDragMask;
	
	sourceDragMask = [sender draggingSourceOperationMask];
	
	pboard = [sender draggingPasteboard];
	
	if ([[pboard types] containsObject:NSURLPboardType])
	{
		if (sourceDragMask & NSDragOperationLink) {
			NSURL *fileUrl = [[pboard readObjectsForClasses:[NSArray arrayWithObject:[NSURL class]] options:[NSDictionary dictionary]] objectAtIndex:0];
			mLastDraggedUrl = [[fileUrl absoluteString] UTF8String];
            return NSDragOperationLink;
        }
	}
	return NSDragOperationNone;
}

- (NSDragOperation)draggingUpdated:(id <NSDraggingInfo>)sender
{
	callHandleDragUpdated(mLastDraggedUrl);
	
	return NSDragOperationLink;
}

- (void) draggingExited:(id<NSDraggingInfo>)sender
{
	callHandleDragExited(mLastDraggedUrl);
}

- (BOOL)prepareForDragOperation:(id < NSDraggingInfo >)sender
{
	return YES;
}

- (BOOL) performDragOperation:(id<NSDraggingInfo>)sender
{
	callHandleDragDropped(mLastDraggedUrl);
	return true;
}

- (BOOL)hasMarkedText
{
	return mHasMarkedText;
}

- (NSRange)markedRange
{
	int range[2];
	getPreeditMarkedRange(&range[0], &range[1]);
	return NSMakeRange(range[0], range[1]);
}

- (NSRange)selectedRange
{
	int range[2];
	getPreeditSelectionRange(&range[0], &range[1]);
	return NSMakeRange(range[0], range[1]);
}

- (void)setMarkedText:(id)aString selectedRange:(NSRange)selectedRange replacementRange:(NSRange)replacementRange
{
    // Apple says aString can be either an NSString or NSAttributedString instance.
    // But actually it's NSConcreteMutableAttributedString or __NSCFConstantString.
    // I observed aString was __NSCFConstantString only aString was null string(zero length).
    // Apple also says when aString is an NSString object,
    // the receiver is expected to render the marked text with distinguishing appearance.
    // So I tried to make attributedStringInfo, but it won't be used...   (Pell Smit)

    if (mMarkedTextAllowed)
    {
        unsigned int selected[2] = {
            selectedRange.location,
            selectedRange.length
        };
        
        unsigned int replacement[2] = {
            replacementRange.location,
            replacementRange.length
        };
        
        int string_length = [aString length];
        unichar text[string_length];
        attributedStringInfo segments;
        // I used 'respondsToSelector:@selector(string)'
        // to judge aString is an attributed string or not.
        if ([aString respondsToSelector:@selector(string)])
        {
            // aString is attibuted
            [[aString string] getCharacters:text range:NSMakeRange(0, string_length)];
            segments = getSegments((NSAttributedString *)aString);
        }
        else
        {
            // aString is not attributed
            [aString getCharacters:text range:NSMakeRange(0, string_length)];
            segments.seg_lengths.push_back(string_length);
            segments.seg_standouts.push_back(true);
        }
        setMarkedText(text, selected, replacement, string_length, segments);
        if (string_length > 0)
        {
            mHasMarkedText = TRUE;
            mMarkedTextLength = string_length;
        }
        else
        {
            // we must clear the marked text when aString is null.
            [self unmarkText];
        }
    } else {
        if (mHasMarkedText)
        {
            [self unmarkText];
        }
    }
}

- (void)commitCurrentPreedit
{
    if (mHasMarkedText)
    {
        if ([[self inputContext] respondsToSelector:@selector(commitEditing)])
        {
            [[self inputContext] commitEditing];
        }
    }
}

- (void)unmarkText
{
	[[self inputContext] discardMarkedText];
	resetPreedit();
	mHasMarkedText = FALSE;
}

// We don't support attributed strings.
- (NSArray *)validAttributesForMarkedText
{
	return [NSArray array];
}

// See above.
- (NSAttributedString *)attributedSubstringForProposedRange:(NSRange)aRange actualRange:(NSRangePointer)actualRange
{
	return nil;
}

- (void)insertText:(id)insertString
{
    if (insertString != nil)
    {
        [self insertText:insertString replacementRange:NSMakeRange(0, [insertString length])];
    }
}

- (void)insertText:(id)aString replacementRange:(NSRange)replacementRange
{
	if (!mHasMarkedText)
	{
		for (NSInteger i = 0; i < [aString length]; i++)
		{
			callUnicodeCallback([aString characterAtIndex:i], mModifiers);
		}
	} else {
        resetPreedit();
		// We may never get this point since unmarkText may be called before insertText ever gets called once we submit our text.
		// But just in case...
		
		for (NSInteger i = 0; i < [aString length]; i++)
		{
			handleUnicodeCharacter([aString characterAtIndex:i]);
		}
		mHasMarkedText = FALSE;
	}
}

- (void) insertNewline:(id)sender
{
	if (!(mModifiers & NSCommandKeyMask) &&
		!(mModifiers & NSShiftKeyMask) &&
		!(mModifiers & NSAlternateKeyMask))
	{
		callUnicodeCallback(13, 0);
	} else {
		callUnicodeCallback(13, mModifiers);
	}
}

- (NSUInteger)characterIndexForPoint:(NSPoint)aPoint
{
	return NSNotFound;
}

- (NSRect)firstRectForCharacterRange:(NSRange)aRange actualRange:(NSRangePointer)actualRange
{
	float pos[4] = {0, 0, 0, 0};
	getPreeditLocation(pos, mMarkedTextLength);
	return NSMakeRect(pos[0], pos[1], pos[2], pos[3]);
}

- (void)doCommandBySelector:(SEL)aSelector
{
	if (aSelector == @selector(insertNewline:))
	{
		[self insertNewline:self];
	}
}

- (BOOL)drawsVerticallyForCharacterAtIndex:(NSUInteger)charIndex
{
	return NO;
}

- (void) allowMarkedTextInput:(bool)allowed
{
    mMarkedTextAllowed = allowed;
}

@end

@implementation LLUserInputWindow

- (void) close
{
    [self orderOut:self];
}

@end

@implementation LLNonInlineTextView

/*  Input Window is a legacy of 20 century, so we want to remove related classes.
    But unfortunately, Viwer web browser has no support for modern inline input,
    we need to leave these classes...
    We will be back to get rid of Input Window after fixing viewer web browser.

    How Input Window should work:
        1) Input Window must not be empty.
          It must close when it become empty result of edithing.
        2) Input Window must not close when it still has input data.
          It must keep open user types next char before commit.         by Pell Smit
*/

- (void) setGLView:(LLOpenGLView *)view
{
	glview = view;
}

- (void)keyDown:(NSEvent *)theEvent
{
    // mKeyPressed is used later to determine whethere Input Window should close or not
    mKeyPressed = [[theEvent charactersIgnoringModifiers] characterAtIndex:0];
    // setMarkedText and insertText is called indirectly from inside keyDown: method
    [super keyDown:theEvent];
}

// setMarkedText: is called for incomplete input(on the way to conversion).
- (void)setMarkedText:(id)aString selectedRange:(NSRange)selectedRange replacementRange:(NSRange)replacementRange
{
    [super setMarkedText:aString selectedRange:selectedRange replacementRange:replacementRange];
    if ([aString length] == 0)      // this means Input Widow becomes empty
    {
        [_window orderOut:_window];     // Close this to avoid empty Input Window
    }
}

// insertText: is called for inserting commited text.
// There are two ways to be called here:
//      a) explicitly commited (must close)
//          In case of user typed commit key(usually return key) or delete key or something
//      b) automatically commited (must not close)
//          In case of user typed next letter after conversion
- (void) insertText:(id)aString replacementRange:(NSRange)replacementRange
{
    [[self inputContext] discardMarkedText];
    [self setString:@""];
    [glview insertText:aString replacementRange:replacementRange];
    if (mKeyPressed == NSEnterCharacter ||
        mKeyPressed == NSBackspaceCharacter ||
        mKeyPressed == NSTabCharacter ||
        mKeyPressed == NSNewlineCharacter ||
        mKeyPressed == NSCarriageReturnCharacter ||
        mKeyPressed == NSDeleteCharacter ||
        (mKeyPressed >= 0xF700 && mKeyPressed <= 0xF8FF))
    {
        // this is case a) of above comment
        [_window orderOut:_window];     // to avoid empty Input Window
    }
}

@end

@implementation LLNSWindow

- (id) init
{
	return self;
}

- (NSPoint)convertToScreenFromLocalPoint:(NSPoint)point relativeToView:(NSView *)view
{
	NSScreen *currentScreen = [NSScreen currentScreenForMouseLocation];
	if(currentScreen)
	{
		NSPoint windowPoint = [view convertPoint:point toView:nil];
		NSPoint screenPoint = [[view window] convertBaseToScreen:windowPoint];
		NSPoint flippedScreenPoint = [currentScreen flipPoint:screenPoint];
		flippedScreenPoint.y += [currentScreen frame].origin.y;
		
		return flippedScreenPoint;
	}
	
	return NSZeroPoint;
}

- (NSPoint)flipPoint:(NSPoint)aPoint
{
    return NSMakePoint(aPoint.x, self.frame.size.height - aPoint.y);
}

- (BOOL) becomeFirstResponder
{
	callFocus();
	return true;
}

- (BOOL) resignFirstResponder
{
	callFocusLost();
	return true;
}

- (void) close
{
	callQuitHandler();
}

@end<|MERGE_RESOLUTION|>--- conflicted
+++ resolved
@@ -472,20 +472,13 @@
     // OS X intentionally does not send us key-up information on cmd-key combinations.
     // This behaviour is not a bug, and only applies to cmd-combinations (no others).
     // Since SL assumes we receive those, we fake it here.
-<<<<<<< HEAD
     // <FS:Ansariel> Cinder Roxley's fix for FIRE-11648
     //if (mModifiers & NSCommandKeyMask && !mHasMarkedText)
     //{
+    //    eventData.mKeyEvent = NativeKeyEventData::KEYUP;
     //    callKeyUp([theEvent keyCode], mModifiers);
     //}
     // </FS:Ansariel>
-=======
-    if (mModifiers & NSCommandKeyMask && !mHasMarkedText)
-    {
-        eventData.mKeyEvent = NativeKeyEventData::KEYUP;
-        callKeyUp(&eventData, [theEvent keyCode], mModifiers);
-    }
->>>>>>> 8b8331fe
 }
 
 - (void)flagsChanged:(NSEvent *)theEvent
