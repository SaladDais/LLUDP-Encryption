/** 
 * @file llthread.cpp
 *
 * $LicenseInfo:firstyear=2004&license=viewerlgpl$
 * Second Life Viewer Source Code
 * Copyright (C) 2010, Linden Research, Inc.
 * 
 * This library is free software; you can redistribute it and/or
 * modify it under the terms of the GNU Lesser General Public
 * License as published by the Free Software Foundation;
 * version 2.1 of the License only.
 * 
 * This library is distributed in the hope that it will be useful,
 * but WITHOUT ANY WARRANTY; without even the implied warranty of
 * MERCHANTABILITY or FITNESS FOR A PARTICULAR PURPOSE.  See the GNU
 * Lesser General Public License for more details.
 * 
 * You should have received a copy of the GNU Lesser General Public
 * License along with this library; if not, write to the Free Software
 * Foundation, Inc., 51 Franklin Street, Fifth Floor, Boston, MA  02110-1301  USA
 * 
 * Linden Research, Inc., 945 Battery Street, San Francisco, CA  94111  USA
 * $/LicenseInfo$
 */

#include "linden_common.h"
#include "llapr.h"

#include "apr_portable.h"

#include "llthread.h"

#include "lltimer.h"

#if LL_LINUX || LL_SOLARIS
#include <sched.h>
#endif

//----------------------------------------------------------------------------
// Usage:
// void run_func(LLThread* thread)
// {
// }
// LLThread* thread = new LLThread();
// thread->run(run_func);
// ...
// thread->setQuitting();
// while(!timeout)
// {
//   if (thread->isStopped())
//   {
//     delete thread;
//     break;
//   }
// }
// 
//----------------------------------------------------------------------------

#if !LL_DARWIN
U32 ll_thread_local sThreadID = 0;
#endif 

U32 LLThread::sIDIter = 0;

LL_COMMON_API void assert_main_thread()
{
	static U32 s_thread_id = LLThread::currentID();
	if (LLThread::currentID() != s_thread_id)
	{
		llerrs << "Illegal execution outside main thread." << llendl;
	}
}

//
// Handed to the APR thread creation function
//
void *APR_THREAD_FUNC LLThread::staticRun(apr_thread_t *apr_threadp, void *datap)
{
	LLThread *threadp = (LLThread *)datap;

<<<<<<< HEAD
	// Create a thread local data.
	LLThreadLocalData::create(threadp);
=======
#if !LL_DARWIN
	sThreadID = threadp->mID;
#endif
>>>>>>> 44c7c6fe

	// Run the user supplied function
	threadp->run();

	//llinfos << "LLThread::staticRun() Exiting: " << threadp->mName << llendl;
	
	// We're done with the run function, this thread is done executing now.
	threadp->mStatus = STOPPED;

	return NULL;
}


LLThread::LLThread(std::string const& name) :
	mPaused(false),
	mName(name),
	mAPRThreadp(NULL),
	mStatus(STOPPED),
	mThreadLocalData(NULL)
{
<<<<<<< HEAD
	mRunCondition = new LLCondition;
=======
	mID = ++sIDIter;

	// Thread creation probably CAN be paranoid about APR being initialized, if necessary
	if (poolp)
	{
		mIsLocalPool = FALSE;
		mAPRPoolp = poolp;
	}
	else
	{
		mIsLocalPool = TRUE;
		apr_pool_create(&mAPRPoolp, NULL); // Create a subpool for this thread
	}
	mRunCondition = new LLCondition(mAPRPoolp);

	mLocalAPRFilePoolp = NULL ;
>>>>>>> 44c7c6fe
}


LLThread::~LLThread()
{
	shutdown();
}

void LLThread::shutdown()
{
	// Warning!  If you somehow call the thread destructor from itself,
	// the thread will die in an unclean fashion!
	if (mAPRThreadp)
	{
		if (!isStopped())
		{
			// The thread isn't already stopped
			// First, set the flag that indicates that we're ready to die
			setQuitting();

			//llinfos << "LLThread::~LLThread() Killing thread " << mName << " Status: " << mStatus << llendl;
			// Now wait a bit for the thread to exit
			// It's unclear whether I should even bother doing this - this destructor
			// should netver get called unless we're already stopped, really...
			S32 counter = 0;
			const S32 MAX_WAIT = 600;
			while (counter < MAX_WAIT)
			{
				if (isStopped())
				{
					break;
				}
				// Sleep for a tenth of a second
				ms_sleep(100);
				yield();
				counter++;
			}
		}

		if (!isStopped())
		{
			// This thread just wouldn't stop, even though we gave it time
<<<<<<< HEAD
			llwarns << "LLThread::shutdown() exiting thread before clean exit!" << llendl;
=======
			//llwarns << "LLThread::~LLThread() exiting thread before clean exit!" << llendl;
>>>>>>> 44c7c6fe
			// Put a stake in its heart.
			apr_thread_exit(mAPRThreadp, -1);
			return;
		}
		mAPRThreadp = NULL;
	}

	delete mRunCondition;
	mRunCondition = 0;
}

void LLThread::start()
{
	llassert(isStopped());
	
	// Set thread state to running
	mStatus = RUNNING;

	apr_status_t status =
		apr_thread_create(&mAPRThreadp, NULL, staticRun, (void *)this, tldata().mRootPool());
	
	if(status == APR_SUCCESS)
	{	
		// We won't bother joining
		apr_thread_detach(mAPRThreadp);
	}
	else
	{
		mStatus = STOPPED;
		llwarns << "failed to start thread " << mName << llendl;
		ll_apr_warn_status(status);
	}
}

//============================================================================
// Called from MAIN THREAD.

// Request that the thread pause/resume.
// The thread will pause when (and if) it calls checkPause()
void LLThread::pause()
{
	if (!mPaused)
	{
		// this will cause the thread to stop execution as soon as checkPause() is called
		mPaused = true;		// Does not need to be atomic since this is only set/unset from the main thread
	}	
}

void LLThread::unpause()
{
	if (mPaused)
	{
		mPaused = false;
	}

	wake(); // wake up the thread if necessary
}

// virtual predicate function -- returns true if the thread should wake up, false if it should sleep.
bool LLThread::runCondition(void)
{
	// by default, always run.  Handling of pause/unpause is done regardless of this function's result.
	return true;
}

//============================================================================
// Called from run() (CHILD THREAD).
// Stop thread execution if requested until unpaused.
void LLThread::checkPause()
{
	mRunCondition->lock();

	// This is in a while loop because the pthread API allows for spurious wakeups.
	while(shouldSleep())
	{
		mRunCondition->wait(); // unlocks mRunCondition
		// mRunCondition is locked when the thread wakes up
	}
	
 	mRunCondition->unlock();
}

//============================================================================

void LLThread::setQuitting()
{
	mRunCondition->lock();
	if (mStatus == RUNNING)
	{
		mStatus = QUITTING;
	}
	mRunCondition->unlock();
	wake();
}

// static
U32 LLThread::currentID()
{
	return (U32)apr_os_thread_current();
}

// static
void LLThread::yield()
{
#if LL_LINUX || LL_SOLARIS
	sched_yield(); // annoyingly, apr_thread_yield  is a noop on linux...
#else
	apr_thread_yield();
#endif
}

void LLThread::wake()
{
	mRunCondition->lock();
	if(!shouldSleep())
	{
		mRunCondition->signal();
	}
	mRunCondition->unlock();
}

void LLThread::wakeLocked()
{
	if(!shouldSleep())
	{
		mRunCondition->signal();
	}
}

<<<<<<< HEAD
#ifdef SHOW_ASSERT
// This allows the use of llassert(is_main_thread()) to assure the current thread is the main thread.
static apr_os_thread_t main_thread_id;
LL_COMMON_API bool is_main_thread(void) { return apr_os_thread_equal(main_thread_id, apr_os_thread_current()); }
#endif
=======
//============================================================================

LLMutex::LLMutex(apr_pool_t *poolp) :
	mAPRMutexp(NULL), mCount(0), mLockingThread(NO_THREAD)
{
	//if (poolp)
	//{
	//	mIsLocalPool = FALSE;
	//	mAPRPoolp = poolp;
	//}
	//else
	{
		mIsLocalPool = TRUE;
		apr_pool_create(&mAPRPoolp, NULL); // Create a subpool for this thread
	}
	apr_thread_mutex_create(&mAPRMutexp, APR_THREAD_MUTEX_UNNESTED, mAPRPoolp);
}
>>>>>>> 44c7c6fe

// The thread private handle to access the LLThreadLocalData instance.
apr_threadkey_t* LLThreadLocalData::sThreadLocalDataKey;

//static
void LLThreadLocalData::init(void)
{
	// Only do this once.
	if (sThreadLocalDataKey)
	{
		return;
	}

	apr_status_t status = apr_threadkey_private_create(&sThreadLocalDataKey, &LLThreadLocalData::destroy, LLAPRRootPool::get()());
	ll_apr_assert_status(status);   // Or out of memory, or system-imposed limit on the
									// total number of keys per process {PTHREAD_KEYS_MAX}
									// has been exceeded.

<<<<<<< HEAD
	// Create the thread-local data for the main thread (this function is called by the main thread).
	LLThreadLocalData::create(NULL);

#ifdef SHOW_ASSERT
	// This function is called by the main thread.
	main_thread_id = apr_os_thread_current();
=======
void LLMutex::lock()
{
#if LL_DARWIN
	if (mLockingThread == LLThread::currentID())
#else
	if (mLockingThread == sThreadID)
#endif
	{ //redundant lock
		mCount++;
		return;
	}
	
	apr_thread_mutex_lock(mAPRMutexp);
	
#if MUTEX_DEBUG
	// Have to have the lock before we can access the debug info
	U32 id = LLThread::currentID();
	if (mIsLocked[id] != FALSE)
		llerrs << "Already locked in Thread: " << id << llendl;
	mIsLocked[id] = TRUE;
>>>>>>> 44c7c6fe
#endif

#if LL_DARWIN
	mLockingThread = LLThread::currentID();
#else
	mLockingThread = sThreadID;
#endif
}

// This is called once for every thread when the thread is destructed.
//static
void LLThreadLocalData::destroy(void* thread_local_data)
{
<<<<<<< HEAD
	delete static_cast<LLThreadLocalData*>(thread_local_data);
=======
	if (mCount > 0)
	{ //not the root unlock
		mCount--;
		return;
	}
	
#if MUTEX_DEBUG
	// Access the debug info while we have the lock
	U32 id = LLThread::currentID();
	if (mIsLocked[id] != TRUE)
		llerrs << "Not locked in Thread: " << id << llendl;	
	mIsLocked[id] = FALSE;
#endif

	mLockingThread = NO_THREAD;
	apr_thread_mutex_unlock(mAPRMutexp);
>>>>>>> 44c7c6fe
}

//static
void LLThreadLocalData::create(LLThread* threadp)
{
	LLThreadLocalData* new_tld = new LLThreadLocalData;
	if (threadp)
	{
		threadp->mThreadLocalData = new_tld;
	}
	apr_status_t status = apr_threadkey_private_set(new_tld, sThreadLocalDataKey);
	llassert_always(status == APR_SUCCESS);
}

//static
LLThreadLocalData& LLThreadLocalData::tldata(void)
{
	if (!sThreadLocalDataKey)
	{
		LLThreadLocalData::init();
	}

	void* data;
	apr_status_t status = apr_threadkey_private_get(&data, sThreadLocalDataKey);
	llassert_always(status == APR_SUCCESS);
	return *static_cast<LLThreadLocalData*>(data);
}

U32 LLMutex::lockingThread() const
{
	return mLockingThread;
}

//============================================================================

LLCondition::LLCondition(LLAPRPool& parent) : LLMutex(parent)
{
	apr_thread_cond_create(&mAPRCondp, mPool());
}


LLCondition::~LLCondition()
{
	apr_thread_cond_destroy(mAPRCondp);
	mAPRCondp = NULL;
}


void LLCondition::wait()
{
	if (!isLocked())
	{ //mAPRMutexp MUST be locked before calling apr_thread_cond_wait
		apr_thread_mutex_lock(mAPRMutexp);
#if MUTEX_DEBUG
		// avoid asserts on destruction in non-release builds
		U32 id = LLThread::currentID();
		mIsLocked[id] = TRUE;
#endif
	}
	apr_thread_cond_wait(mAPRCondp, mAPRMutexp);
}

void LLCondition::signal()
{
	apr_thread_cond_signal(mAPRCondp);
}

void LLCondition::broadcast()
{
	apr_thread_cond_broadcast(mAPRCondp);
}

//============================================================================

//----------------------------------------------------------------------------

//static
LLMutex* LLThreadSafeRefCount::sMutex = 0;

//static
void LLThreadSafeRefCount::initThreadSafeRefCount()
{
	if (!sMutex)
	{
		sMutex = new LLMutex;
	}
}

//static
void LLThreadSafeRefCount::cleanupThreadSafeRefCount()
{
	delete sMutex;
	sMutex = NULL;
}
	

//----------------------------------------------------------------------------

LLThreadSafeRefCount::LLThreadSafeRefCount() :
	mRef(0)
{
}

LLThreadSafeRefCount::~LLThreadSafeRefCount()
{ 
	if (mRef != 0)
	{
		llerrs << "deleting non-zero reference" << llendl;
	}
}

//============================================================================

LLResponder::~LLResponder()
{
}

//============================================================================<|MERGE_RESOLUTION|>--- conflicted
+++ resolved
@@ -36,6 +36,12 @@
 #include <sched.h>
 #endif
 
+#if !LL_DARWIN
+U32 ll_thread_local local_thread_ID = 0;
+#endif 
+
+U32 LLThread::sIDIter = 0;
+
 //----------------------------------------------------------------------------
 // Usage:
 // void run_func(LLThread* thread)
@@ -56,12 +62,6 @@
 // 
 //----------------------------------------------------------------------------
 
-#if !LL_DARWIN
-U32 ll_thread_local sThreadID = 0;
-#endif 
-
-U32 LLThread::sIDIter = 0;
-
 LL_COMMON_API void assert_main_thread()
 {
 	static U32 s_thread_id = LLThread::currentID();
@@ -78,14 +78,12 @@
 {
 	LLThread *threadp = (LLThread *)datap;
 
-<<<<<<< HEAD
+#if !LL_DARWIN
+	local_thread_ID = threadp->mID;
+#endif
+
 	// Create a thread local data.
 	LLThreadLocalData::create(threadp);
-=======
-#if !LL_DARWIN
-	sThreadID = threadp->mID;
-#endif
->>>>>>> 44c7c6fe
 
 	// Run the user supplied function
 	threadp->run();
@@ -106,26 +104,9 @@
 	mStatus(STOPPED),
 	mThreadLocalData(NULL)
 {
-<<<<<<< HEAD
+	mID = ++sIDIter; //flaw: assume this is called only in the main thread!
+
 	mRunCondition = new LLCondition;
-=======
-	mID = ++sIDIter;
-
-	// Thread creation probably CAN be paranoid about APR being initialized, if necessary
-	if (poolp)
-	{
-		mIsLocalPool = FALSE;
-		mAPRPoolp = poolp;
-	}
-	else
-	{
-		mIsLocalPool = TRUE;
-		apr_pool_create(&mAPRPoolp, NULL); // Create a subpool for this thread
-	}
-	mRunCondition = new LLCondition(mAPRPoolp);
-
-	mLocalAPRFilePoolp = NULL ;
->>>>>>> 44c7c6fe
 }
 
 
@@ -168,11 +149,7 @@
 		if (!isStopped())
 		{
 			// This thread just wouldn't stop, even though we gave it time
-<<<<<<< HEAD
-			llwarns << "LLThread::shutdown() exiting thread before clean exit!" << llendl;
-=======
-			//llwarns << "LLThread::~LLThread() exiting thread before clean exit!" << llendl;
->>>>>>> 44c7c6fe
+			//llwarns << "LLThread::shutdown() exiting thread before clean exit!" << llendl;
 			// Put a stake in its heart.
 			apr_thread_exit(mAPRThreadp, -1);
 			return;
@@ -302,31 +279,11 @@
 	}
 }
 
-<<<<<<< HEAD
 #ifdef SHOW_ASSERT
 // This allows the use of llassert(is_main_thread()) to assure the current thread is the main thread.
 static apr_os_thread_t main_thread_id;
 LL_COMMON_API bool is_main_thread(void) { return apr_os_thread_equal(main_thread_id, apr_os_thread_current()); }
 #endif
-=======
-//============================================================================
-
-LLMutex::LLMutex(apr_pool_t *poolp) :
-	mAPRMutexp(NULL), mCount(0), mLockingThread(NO_THREAD)
-{
-	//if (poolp)
-	//{
-	//	mIsLocalPool = FALSE;
-	//	mAPRPoolp = poolp;
-	//}
-	//else
-	{
-		mIsLocalPool = TRUE;
-		apr_pool_create(&mAPRPoolp, NULL); // Create a subpool for this thread
-	}
-	apr_thread_mutex_create(&mAPRMutexp, APR_THREAD_MUTEX_UNNESTED, mAPRPoolp);
-}
->>>>>>> 44c7c6fe
 
 // The thread private handle to access the LLThreadLocalData instance.
 apr_threadkey_t* LLThreadLocalData::sThreadLocalDataKey;
@@ -345,141 +302,117 @@
 									// total number of keys per process {PTHREAD_KEYS_MAX}
 									// has been exceeded.
 
-<<<<<<< HEAD
 	// Create the thread-local data for the main thread (this function is called by the main thread).
 	LLThreadLocalData::create(NULL);
 
 #ifdef SHOW_ASSERT
 	// This function is called by the main thread.
 	main_thread_id = apr_os_thread_current();
-=======
-void LLMutex::lock()
-{
+#endif
+}
+
+// This is called once for every thread when the thread is destructed.
+//static
+void LLThreadLocalData::destroy(void* thread_local_data)
+{
+	delete static_cast<LLThreadLocalData*>(thread_local_data);
+}
+
+//static
+void LLThreadLocalData::create(LLThread* threadp)
+{
+	LLThreadLocalData* new_tld = new LLThreadLocalData;
+	if (threadp)
+	{
+		threadp->mThreadLocalData = new_tld;
+	}
+	apr_status_t status = apr_threadkey_private_set(new_tld, sThreadLocalDataKey);
+	llassert_always(status == APR_SUCCESS);
+}
+
+//static
+LLThreadLocalData& LLThreadLocalData::tldata(void)
+{
+	if (!sThreadLocalDataKey)
+	{
+		LLThreadLocalData::init();
+	}
+
+	void* data;
+	apr_status_t status = apr_threadkey_private_get(&data, sThreadLocalDataKey);
+	llassert_always(status == APR_SUCCESS);
+	return *static_cast<LLThreadLocalData*>(data);
+}
+
+//============================================================================
+
+LLCondition::LLCondition(LLAPRPool& parent) : LLMutex(parent)
+{
+	apr_thread_cond_create(&mAPRCondp, mPool());
+}
+
+
+LLCondition::~LLCondition()
+{
+	apr_thread_cond_destroy(mAPRCondp);
+	mAPRCondp = NULL;
+}
+
+
+void LLCondition::wait()
+{
+	apr_thread_cond_wait(mAPRCondp, mAPRMutexp);
+}
+
+void LLCondition::signal()
+{
+	apr_thread_cond_signal(mAPRCondp);
+}
+
+void LLCondition::broadcast()
+{
+	apr_thread_cond_broadcast(mAPRCondp);
+}
+
+//============================================================================
+LLMutexBase::LLMutexBase() :
+	mLockingThread(NO_THREAD),
+	mCount(0)
+{
+}
+
+void LLMutexBase::lock() 
+{ 
 #if LL_DARWIN
 	if (mLockingThread == LLThread::currentID())
 #else
-	if (mLockingThread == sThreadID)
+	if (mLockingThread == local_thread_ID)
 #endif
 	{ //redundant lock
 		mCount++;
 		return;
 	}
-	
-	apr_thread_mutex_lock(mAPRMutexp);
-	
-#if MUTEX_DEBUG
-	// Have to have the lock before we can access the debug info
-	U32 id = LLThread::currentID();
-	if (mIsLocked[id] != FALSE)
-		llerrs << "Already locked in Thread: " << id << llendl;
-	mIsLocked[id] = TRUE;
->>>>>>> 44c7c6fe
-#endif
+
+	apr_thread_mutex_lock(mAPRMutexp); 
 
 #if LL_DARWIN
 	mLockingThread = LLThread::currentID();
 #else
-	mLockingThread = sThreadID;
-#endif
-}
-
-// This is called once for every thread when the thread is destructed.
-//static
-void LLThreadLocalData::destroy(void* thread_local_data)
-{
-<<<<<<< HEAD
-	delete static_cast<LLThreadLocalData*>(thread_local_data);
-=======
+	mLockingThread = local_thread_ID;
+#endif
+}
+
+void LLMutexBase::unlock() 
+{ 
 	if (mCount > 0)
 	{ //not the root unlock
 		mCount--;
 		return;
 	}
-	
-#if MUTEX_DEBUG
-	// Access the debug info while we have the lock
-	U32 id = LLThread::currentID();
-	if (mIsLocked[id] != TRUE)
-		llerrs << "Not locked in Thread: " << id << llendl;	
-	mIsLocked[id] = FALSE;
-#endif
-
 	mLockingThread = NO_THREAD;
-	apr_thread_mutex_unlock(mAPRMutexp);
->>>>>>> 44c7c6fe
-}
-
-//static
-void LLThreadLocalData::create(LLThread* threadp)
-{
-	LLThreadLocalData* new_tld = new LLThreadLocalData;
-	if (threadp)
-	{
-		threadp->mThreadLocalData = new_tld;
-	}
-	apr_status_t status = apr_threadkey_private_set(new_tld, sThreadLocalDataKey);
-	llassert_always(status == APR_SUCCESS);
-}
-
-//static
-LLThreadLocalData& LLThreadLocalData::tldata(void)
-{
-	if (!sThreadLocalDataKey)
-	{
-		LLThreadLocalData::init();
-	}
-
-	void* data;
-	apr_status_t status = apr_threadkey_private_get(&data, sThreadLocalDataKey);
-	llassert_always(status == APR_SUCCESS);
-	return *static_cast<LLThreadLocalData*>(data);
-}
-
-U32 LLMutex::lockingThread() const
-{
-	return mLockingThread;
-}
-
-//============================================================================
-
-LLCondition::LLCondition(LLAPRPool& parent) : LLMutex(parent)
-{
-	apr_thread_cond_create(&mAPRCondp, mPool());
-}
-
-
-LLCondition::~LLCondition()
-{
-	apr_thread_cond_destroy(mAPRCondp);
-	mAPRCondp = NULL;
-}
-
-
-void LLCondition::wait()
-{
-	if (!isLocked())
-	{ //mAPRMutexp MUST be locked before calling apr_thread_cond_wait
-		apr_thread_mutex_lock(mAPRMutexp);
-#if MUTEX_DEBUG
-		// avoid asserts on destruction in non-release builds
-		U32 id = LLThread::currentID();
-		mIsLocked[id] = TRUE;
-#endif
-	}
-	apr_thread_cond_wait(mAPRCondp, mAPRMutexp);
-}
-
-void LLCondition::signal()
-{
-	apr_thread_cond_signal(mAPRCondp);
-}
-
-void LLCondition::broadcast()
-{
-	apr_thread_cond_broadcast(mAPRCondp);
-}
-
-//============================================================================
+
+	apr_thread_mutex_unlock(mAPRMutexp); 
+}
 
 //----------------------------------------------------------------------------
 
