--- conflicted
+++ resolved
@@ -150,27 +150,17 @@
 
     //LL_INFOS() << "LLThread::staticRun() Exiting: " << threadp->mName << LL_ENDL;
 
-<<<<<<< HEAD
-=======
-    // We're done with the run function, this thread is done executing now.
-    //NB: we are using this flag to sync across threads...we really need memory barriers here
-	mStatus = STOPPED;
->>>>>>> ab097826
-
-	delete mRecorder;
-	mRecorder = nullptr;
-
-<<<<<<< HEAD
+
+    delete mRecorder;
+    mRecorder = nullptr;
+
     // We're done with the run function, this thread is done executing now.
     //NB: we are using this flag to sync across threads...we really need memory barriers here
     // Todo: add LLMutex per thread instead of flag?
     // We are using "while (mStatus != STOPPED) {ms_sleep();}" everywhere.
-    threadp->mStatus = STOPPED;
-
-    return NULL;
-=======
+    mStatus = STOPPED;
+
     return;
->>>>>>> ab097826
 }
 
 LLThread::LLThread(const std::string& name, apr_pool_t *poolp) :
