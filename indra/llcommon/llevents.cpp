--- conflicted
+++ resolved
@@ -316,63 +316,12 @@
                                          const NameList& after,
                                          const NameList& before)
 {
-<<<<<<< HEAD
     float nodePosition = 1.0;
 
     // if the supplied name is empty we are not interested in the ordering mechanism 
     // and can bypass attempting to find the optimal location to insert the new 
     // listener.  We'll just tack it on to the end.
     if (!name.empty()) // should be the same as testing against ANONYMOUS
-=======
-    // Check for duplicate name before connecting listener to mSignal
-    ConnectionMap::const_iterator found = mConnections.find(name);
-    // In some cases the user might disconnect a connection explicitly -- or
-    // might use LLEventTrackable to disconnect implicitly. Either way, we can
-    // end up retaining in mConnections a zombie connection object that's
-    // already been disconnected. Such a connection object can't be
-    // reconnected -- nor, in the case of LLEventTrackable, would we want to
-    // try, since disconnection happens with the destruction of the listener
-    // object. That means it's safe to overwrite a disconnected connection
-    // object with the new one we're attempting. The case we want to prevent
-    // is only when the existing connection object is still connected.
-    if (found != mConnections.end() && found->second.connected())
-    {
-        LLTHROW(DupListenerName("Attempt to register duplicate listener name '" + name +
-                                "' on " + typeid(*this).name() + " '" + getName() + "'"));
-    }
-    // Okay, name is unique, try to reconcile its dependencies. Specify a new
-    // "node" value that we never use for an mSignal placement; we'll fix it
-    // later.
-    DependencyMap::node_type& newNode = mDeps.add(name, -1.0, after, before);
-    // What if this listener has been added, removed and re-added? In that
-    // case newNode already has a non-negative value because we never remove a
-    // listener from mDeps. But keep processing uniformly anyway in case the
-    // listener was added back with different dependencies. Then mDeps.sort()
-    // would put it in a different position, and the old newNode placement
-    // value would be wrong, so we'd have to reassign it anyway. Trust that
-    // re-adding a listener with the same dependencies is the trivial case for
-    // mDeps.sort(): it can just replay its cache.
-    DependencyMap::sorted_range sorted_range;
-    try
-    {
-        // Can we pick an order that works including this new entry?
-        sorted_range = mDeps.sort();
-    }
-    catch (const DependencyMap::Cycle& e)
-    {
-        // No: the new node's after/before dependencies have made mDeps
-        // unsortable. If we leave the new node in mDeps, it will continue
-        // to screw up all future attempts to sort()! Pull it out.
-        mDeps.remove(name);
-        LLTHROW(Cycle("New listener '" + name + "' on " + typeid(*this).name() +
-                      " '" + getName() + "' would cause cycle: " + e.what()));
-    }
-    // Walk the list to verify that we haven't changed the order.
-    float previous = 0.0, myprev = 0.0;
-    DependencyMap::sorted_iterator mydmi = sorted_range.end(); // need this visible after loop
-    for (DependencyMap::sorted_iterator dmi = sorted_range.begin();
-         dmi != sorted_range.end(); ++dmi)
->>>>>>> 086c1342
     {
         // Check for duplicate name before connecting listener to mSignal
         ConnectionMap::const_iterator found = mConnections.find(name);
@@ -387,8 +336,8 @@
         // is only when the existing connection object is still connected.
         if (found != mConnections.end() && found->second.connected())
         {
-            throw DupListenerName(std::string("Attempt to register duplicate listener name '") + name +
-                "' on " + typeid(*this).name() + " '" + getName() + "'");
+        LLTHROW(DupListenerName("Attempt to register duplicate listener name '" + name +
+                                "' on " + typeid(*this).name() + " '" + getName() + "'"));
         }
         // Okay, name is unique, try to reconcile its dependencies. Specify a new
         // "node" value that we never use for an mSignal placement; we'll fix it
@@ -414,8 +363,8 @@
             // unsortable. If we leave the new node in mDeps, it will continue
             // to screw up all future attempts to sort()! Pull it out.
             mDeps.remove(name);
-            throw Cycle(std::string("New listener '") + name + "' on " + typeid(*this).name() +
-                " '" + getName() + "' would cause cycle: " + e.what());
+        LLTHROW(Cycle("New listener '" + name + "' on " + typeid(*this).name() +
+                      " '" + getName() + "' would cause cycle: " + e.what()));
         }
         // Walk the list to verify that we haven't changed the order.
         float previous = 0.0, myprev = 0.0;
@@ -479,17 +428,10 @@
                 // NOW remove the offending listener node.
                 mDeps.remove(name);
                 // Having constructed a description of the order change, inform caller.
-                throw OrderChange(out.str());
+            LLTHROW(OrderChange(out.str()));
             }
-<<<<<<< HEAD
             // This node becomes the previous one.
             previous = dmi->second;
-=======
-            // NOW remove the offending listener node.
-            mDeps.remove(name);
-            // Having constructed a description of the order change, inform caller.
-            LLTHROW(OrderChange(out.str()));
->>>>>>> 086c1342
         }
         // We just got done with a successful mDeps.add(name, ...) call. We'd
         // better have found 'name' somewhere in that sorted list!
