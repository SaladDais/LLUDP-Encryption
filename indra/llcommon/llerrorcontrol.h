/** 
 * @file llerrorcontrol.h
 * @date   December 2006
 * @brief error message system control
 *
 * $LicenseInfo:firstyear=2007&license=viewergpl$
 * 
 * Copyright (c) 2007-2009, Linden Research, Inc.
 * 
 * Second Life Viewer Source Code
 * The source code in this file ("Source Code") is provided by Linden Lab
 * to you under the terms of the GNU General Public License, version 2.0
 * ("GPL"), unless you have obtained a separate licensing agreement
 * ("Other License"), formally executed by you and Linden Lab.  Terms of
 * the GPL can be found in doc/GPL-license.txt in this distribution, or
 * online at http://secondlifegrid.net/programs/open_source/licensing/gplv2
 * 
 * There are special exceptions to the terms and conditions of the GPL as
 * it is applied to this Source Code. View the full text of the exception
 * in the file doc/FLOSS-exception.txt in this software distribution, or
 * online at
 * http://secondlifegrid.net/programs/open_source/licensing/flossexception
 * 
 * By copying, modifying or distributing this software, you acknowledge
 * that you have read and understood your obligations described above,
 * and agree to abide by those obligations.
 * 
 * ALL LINDEN LAB SOURCE CODE IS PROVIDED "AS IS." LINDEN LAB MAKES NO
 * WARRANTIES, EXPRESS, IMPLIED OR OTHERWISE, REGARDING ITS ACCURACY,
 * COMPLETENESS OR PERFORMANCE.
 * $/LicenseInfo$
 */

#ifndef LL_LLERRORCONTROL_H
#define LL_LLERRORCONTROL_H

#include "llerror.h"
#include "boost/function.hpp"
#include <string>

class LLSD;

/*
	This is the part of the LLError namespace that manages the messages
	produced by the logging.  The logging support is defined in llerror.h.
	Most files do not need to include this.
	
	These implementations are in llerror.cpp.
*/

// Line buffer interface
class LLLineBuffer
{
public:
	LLLineBuffer() {};
	virtual ~LLLineBuffer() {};

	virtual void clear() = 0; // Clear the buffer, and reset it.

	virtual void addLine(const std::string& utf8line) = 0;
};


namespace LLError
{
	LL_COMMON_API void initForServer(const std::string& identity);
		// resets all logging settings to defaults needed by server processes
		// logs to stderr, syslog, and windows debug log
		// the identity string is used for in the syslog

	LL_COMMON_API void initForApplication(const std::string& dir);
		// resets all logging settings to defaults needed by applicaitons
		// logs to stderr and windows debug log
		// sets up log configuration from the file logcontrol.xml in dir


	/*
		Settings that control what is logged.
		Setting a level means log messages at that level or above.
	*/
	
	LL_COMMON_API void setPrintLocation(bool);
	LL_COMMON_API void setDefaultLevel(LLError::ELevel);
	LL_COMMON_API void setFunctionLevel(const std::string& function_name, LLError::ELevel);
	LL_COMMON_API void setClassLevel(const std::string& class_name, LLError::ELevel);
	LL_COMMON_API void setFileLevel(const std::string& file_name, LLError::ELevel);
	void setTagLevel(const std::string& file_name, LLError::ELevel);
	
	LL_COMMON_API void configure(const LLSD&);
		// the LLSD can configure all of the settings
		// usually read automatically from the live errorlog.xml file


	/*
		Control functions.
	*/

	typedef boost::function<void(const std::string&)> FatalFunction;
	LL_COMMON_API void crashAndLoop(const std::string& message);
		// Default fatal function: access null pointer and loops forever

	LL_COMMON_API void setFatalFunction(const FatalFunction&);
		// The fatal function will be called when an message of LEVEL_ERROR
		// is logged.  Note: supressing a LEVEL_ERROR message from being logged
		// (by, for example, setting a class level to LEVEL_NONE), will keep
		// the that message from causing the fatal funciton to be invoked.

    LL_COMMON_API FatalFunction getFatalFunction();
        // Retrieve the previously-set FatalFunction

    /// temporarily override the FatalFunction for the duration of a
    /// particular scope, e.g. for unit tests
    class LL_COMMON_API OverrideFatalFunction
    {
    public:
        OverrideFatalFunction(const FatalFunction& func):
            mPrev(getFatalFunction())
        {
            setFatalFunction(func);
        }
        ~OverrideFatalFunction()
        {
            setFatalFunction(mPrev);
        }

    private:
        FatalFunction mPrev;
    };

	typedef std::string (*TimeFunction)();
	LL_COMMON_API std::string utcTime();
	
	LL_COMMON_API void setTimeFunction(TimeFunction);
		// The function is use to return the current time, formatted for
		// display by those error recorders that want the time included.



	class LL_COMMON_API Recorder
	{
		// An object that handles the actual output or error messages.
	public:
		virtual ~Recorder();
		
		virtual void recordMessage(LLError::ELevel, const std::string& message) = 0;
			// use the level for better display, not for filtering
			
		virtual bool wantsTime(); // default returns false
			// override and return true if the recorder wants the time string
			// included in the text of the message
	};
	
	LL_COMMON_API void addRecorder(Recorder*);
	LL_COMMON_API void removeRecorder(Recorder*);
		// each error message is passed to each recorder via recordMessage()
	
<<<<<<< HEAD
	void logToFile(const std::string& filename);
	void logToFixedBuffer(LLLineBuffer*);
=======
	LL_COMMON_API void logToFile(const std::string& filename);
	LL_COMMON_API void logToFixedBuffer(LLFixedBuffer*);
>>>>>>> 3dc23bc1
		// Utilities to add recorders for logging to a file or a fixed buffer
		// A second call to the same function will remove the logger added
		// with the first.
		// Passing the empty string or NULL to just removes any prior.
	LL_COMMON_API std::string logFileName();
		// returns name of current logging file, empty string if none


	/*
		Utilities for use by the unit tests of LLError itself.
	*/

	class Settings;
	LL_COMMON_API Settings* saveAndResetSettings();
	LL_COMMON_API void restoreSettings(Settings *);
		
	LL_COMMON_API std::string abbreviateFile(const std::string& filePath);
	LL_COMMON_API int shouldLogCallCount();
	
};

#endif // LL_LLERRORCONTROL_H
<|MERGE_RESOLUTION|>--- conflicted
+++ resolved
@@ -154,13 +154,8 @@
 	LL_COMMON_API void removeRecorder(Recorder*);
 		// each error message is passed to each recorder via recordMessage()
 	
-<<<<<<< HEAD
-	void logToFile(const std::string& filename);
-	void logToFixedBuffer(LLLineBuffer*);
-=======
 	LL_COMMON_API void logToFile(const std::string& filename);
-	LL_COMMON_API void logToFixedBuffer(LLFixedBuffer*);
->>>>>>> 3dc23bc1
+	LL_COMMON_API void logToFixedBuffer(LLLineBuffer*);
 		// Utilities to add recorders for logging to a file or a fixed buffer
 		// A second call to the same function will remove the logger added
 		// with the first.
