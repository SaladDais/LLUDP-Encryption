--- conflicted
+++ resolved
@@ -28,12 +28,6 @@
 #define LL_LLTHREADSAFEQUEUE_H
 
 #include "llexception.h"
-<<<<<<< HEAD
-#include "llmutex.h"
-#include "lltimer.h"
-#include <string>
-#include <deque>
-=======
 #include <deque>
 #include <string>
 
@@ -48,7 +42,6 @@
 #if LL_WINDOWS
 #pragma warning (pop)
 #endif
->>>>>>> ffc64187
 
 //
 // A general queue exception.
@@ -79,11 +72,6 @@
 	}
 };
 
-<<<<<<< HEAD
-
-
-=======
->>>>>>> ffc64187
 //
 // Implements a thread safe FIFO.
 //
@@ -124,14 +112,7 @@
 
 private:
 	std::deque< ElementT > mStorage;
-<<<<<<< HEAD
-	LLCondition mLock;;
-	U32 mCapacity; // Really needed?
-};
-
-=======
 	U32 mCapacity;
->>>>>>> ffc64187
 
 	std::mutex mLock;
 	std::condition_variable mCapacityCond;
@@ -142,13 +123,8 @@
 //-----------------------------------------------------------------------------
 
 template<typename ElementT>
-<<<<<<< HEAD
-LLThreadSafeQueue<ElementT>::LLThreadSafeQueue(U32 capacity):
-	mCapacity(capacity)
-=======
 LLThreadSafeQueue<ElementT>::LLThreadSafeQueue(U32 capacity) :
 mCapacity(capacity)
->>>>>>> ffc64187
 {
 }
 
@@ -156,21 +132,6 @@
 template<typename ElementT>
 void LLThreadSafeQueue<ElementT>::pushFront(ElementT const & element)
 {
-<<<<<<< HEAD
-	while (true)
-	{
-		{
-			LLMutexLock lck(&mLock);
-			if (mStorage.size() < mCapacity)
-			{
-				mStorage.push_front(element);
-				mLock.signal();
-				return;
-			}
-		}
-		ms_sleep(100);
-	}
-=======
     while (true)
     {
         std::unique_lock<std::mutex> lock1(mLock);
@@ -185,25 +146,12 @@
         // Storage Full. Wait for signal.
         mCapacityCond.wait(lock1);
     }
->>>>>>> ffc64187
 }
 
 
 template<typename ElementT>
 bool LLThreadSafeQueue<ElementT>::tryPushFront(ElementT const & element)
 {
-<<<<<<< HEAD
-	LLMutexTrylock lck(&mLock);
-	if (!lck.isLocked())
-		return false;
-
-	if (mStorage.size() >= mCapacity)
-		return false;
-
-	mStorage.push_front(element);
-	mLock.signal();
-	return true;
-=======
     std::unique_lock<std::mutex> lock1(mLock, std::defer_lock);
     if (!lock1.try_lock())
         return false;
@@ -214,25 +162,12 @@
     mStorage.push_front(element);
     mEmptyCond.notify_one();
     return true;
->>>>>>> ffc64187
 }
 
 
 template<typename ElementT>
 ElementT LLThreadSafeQueue<ElementT>::popBack(void)
 {
-<<<<<<< HEAD
-	while (true)
-	{
-		mLock.wait();
-		if (!mStorage.empty())
-		{
-			ElementT value = mStorage.back();
-			mStorage.pop_back();
-			return value;
-		}
-	}
-=======
     while (true)
     {
         std::unique_lock<std::mutex> lock1(mLock);
@@ -248,25 +183,12 @@
         // Storage empty. Wait for signal.
         mEmptyCond.wait(lock1);
     }
->>>>>>> ffc64187
 }
 
 
 template<typename ElementT>
 bool LLThreadSafeQueue<ElementT>::tryPopBack(ElementT & element)
 {
-<<<<<<< HEAD
-	LLMutexTrylock lck(&mLock);
-
-	if (!lck.isLocked())
-		return false;
-	if (mStorage.empty())
-		return false;
-
-	element = mStorage.back();
-	mStorage.pop_back();
-	return true;
-=======
     std::unique_lock<std::mutex> lock1(mLock, std::defer_lock);
     if (!lock1.try_lock())
         return false;
@@ -278,22 +200,14 @@
     mStorage.pop_back();
     mCapacityCond.notify_one();
     return true;
->>>>>>> ffc64187
 }
 
 
 template<typename ElementT>
 size_t LLThreadSafeQueue<ElementT>::size(void)
 {
-<<<<<<< HEAD
-	// Nicky: apr_queue_size is/was NOT threadsafe. I still play it safe here and rather lock the storage
-
-	LLMutexLock lck(&mLock);
-	return mStorage.size();
-=======
     std::lock_guard<std::mutex> lock(mLock);
     return mStorage.size();
->>>>>>> ffc64187
 }
 
 #endif