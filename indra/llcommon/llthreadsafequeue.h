--- conflicted
+++ resolved
@@ -30,17 +30,12 @@
 #include "llexception.h"
 #include <deque>
 #include <string>
-<<<<<<< HEAD
-#include "mutex.h"                  // std::unique_lock
-#include <boost/fiber/condition_variable.hpp>
-=======
 #include <chrono>
 #include "mutex.h"
 #include "llcoros.h"
 #include LLCOROS_MUTEX_HEADER
 #include <boost/fiber/timed_mutex.hpp>
 #include LLCOROS_CONDVAR_HEADER
->>>>>>> 0c520c7a
 
 //
 // A general queue exception.
@@ -138,17 +133,10 @@
 	U32 mCapacity;
 	bool mClosed;
 
-<<<<<<< HEAD
-	boost::fibers::mutex mLock;
-	typedef std::unique_lock<decltype(mLock)> lock_t;
-	boost::fibers::condition_variable mCapacityCond;
-	boost::fibers::condition_variable mEmptyCond;
-=======
 	boost::fibers::timed_mutex mLock;
 	typedef std::unique_lock<decltype(mLock)> lock_t;
 	boost::fibers::condition_variable_any mCapacityCond;
 	boost::fibers::condition_variable_any mEmptyCond;
->>>>>>> 0c520c7a
 };
 
 // LLThreadSafeQueue
