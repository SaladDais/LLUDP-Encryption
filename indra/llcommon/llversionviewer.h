/** 
 * @file llversionviewer.h
 * @brief
 *
 * $LicenseInfo:firstyear=2002&license=viewerlgpl$
 * Second Life Viewer Source Code
 * Copyright (C) 2010, Linden Research, Inc.
 * 
 * This library is free software; you can redistribute it and/or
 * modify it under the terms of the GNU Lesser General Public
 * License as published by the Free Software Foundation;
 * version 2.1 of the License only.
 * 
 * This library is distributed in the hope that it will be useful,
 * but WITHOUT ANY WARRANTY; without even the implied warranty of
 * MERCHANTABILITY or FITNESS FOR A PARTICULAR PURPOSE.  See the GNU
 * Lesser General Public License for more details.
 * 
 * You should have received a copy of the GNU Lesser General Public
 * License along with this library; if not, write to the Free Software
 * Foundation, Inc., 51 Franklin Street, Fifth Floor, Boston, MA  02110-1301  USA
 * 
 * Linden Research, Inc., 945 Battery Street, San Francisco, CA  94111  USA
 * $/LicenseInfo$
 */

#ifndef LL_LLVERSIONVIEWER_H
#define LL_LLVERSIONVIEWER_H

const S32 LL_VERSION_MAJOR = 2;
<<<<<<< HEAD
const S32 LL_VERSION_MINOR = 5;
=======
const S32 LL_VERSION_MINOR = 6;
>>>>>>> df63c693
const S32 LL_VERSION_PATCH = 2;
const S32 LL_VERSION_BUILD = 0;

const char * const LL_CHANNEL = "Second Life Developer";

#if LL_DARWIN
const char * const LL_VERSION_BUNDLE_ID = "com.secondlife.indra.viewer";
#endif

#endif<|MERGE_RESOLUTION|>--- conflicted
+++ resolved
@@ -28,11 +28,7 @@
 #define LL_LLVERSIONVIEWER_H
 
 const S32 LL_VERSION_MAJOR = 2;
-<<<<<<< HEAD
-const S32 LL_VERSION_MINOR = 5;
-=======
 const S32 LL_VERSION_MINOR = 6;
->>>>>>> df63c693
 const S32 LL_VERSION_PATCH = 2;
 const S32 LL_VERSION_BUILD = 0;
 
