--- conflicted
+++ resolved
@@ -24,14 +24,11 @@
 // `_GNU_SOURCE` macro or `BOOST_STACKTRACE_GNU_SOURCE_NOT_REQUIRED` if
 // _Unwind_Backtrace is available without `_GNU_SOURCE`."
 #define BOOST_STACKTRACE_GNU_SOURCE_NOT_REQUIRED
-<<<<<<< HEAD
-=======
 #if LL_WINDOWS
 // On Windows, header-only implementation causes macro collisions -- use
 // prebuilt library
 #define BOOST_STACKTRACE_LINK
 #endif // LL_WINDOWS
->>>>>>> 68c74a80
 #include <boost/stacktrace.hpp>
 // other Linden headers
 #include "llerror.h"
