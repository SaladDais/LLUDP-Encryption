--- conflicted
+++ resolved
@@ -2180,11 +2180,7 @@
 		
 		if (!LLSDSerialize::fromBinary(data, istr, cur_size))
 		{
-<<<<<<< HEAD
-			lldebugs << "Failed to unzip LLSD block" << llendl;	// <FS>
-=======
-			LL_WARNS() << "Failed to unzip LLSD block" << LL_ENDL;
->>>>>>> d0ef02c2
+			LL_DEBUGS() << "Failed to unzip LLSD block" << LL_ENDL;
 			free(result);
 			return false;
 		}		
