/**
 * @file   llcoros.h
 * @author Nat Goodspeed
 * @date   2009-06-02
 * @brief  Manage running boost::coroutine instances
 * 
 * $LicenseInfo:firstyear=2009&license=viewerlgpl$
 * Second Life Viewer Source Code
 * Copyright (C) 2010, Linden Research, Inc.
 * 
 * This library is free software; you can redistribute it and/or
 * modify it under the terms of the GNU Lesser General Public
 * License as published by the Free Software Foundation;
 * version 2.1 of the License only.
 * 
 * This library is distributed in the hope that it will be useful,
 * but WITHOUT ANY WARRANTY; without even the implied warranty of
 * MERCHANTABILITY or FITNESS FOR A PARTICULAR PURPOSE.  See the GNU
 * Lesser General Public License for more details.
 * 
 * You should have received a copy of the GNU Lesser General Public
 * License along with this library; if not, write to the Free Software
 * Foundation, Inc., 51 Franklin Street, Fifth Floor, Boston, MA  02110-1301  USA
 * 
 * Linden Research, Inc., 945 Battery Street, San Francisco, CA  94111  USA
 * $/LicenseInfo$
 */

#if ! defined(LL_LLCOROS_H)
#define LL_LLCOROS_H

#include "llexception.h"
#include <boost/fiber/fss.hpp>
#include <boost/fiber/future/promise.hpp>
#include <boost/fiber/future/future.hpp>
<<<<<<< HEAD
=======
#include "mutex.h"
>>>>>>> 0c520c7a
#include "llsingleton.h"
#include "llinstancetracker.h"
#include <boost/function.hpp>
#include <string>
<<<<<<< HEAD
=======

// e.g. #include LLCOROS_MUTEX_HEADER
#define LLCOROS_MUTEX_HEADER   <boost/fiber/mutex.hpp>
#define LLCOROS_CONDVAR_HEADER <boost/fiber/condition_variable.hpp>

namespace boost {
    namespace fibers {
        class mutex;
        enum class cv_status;
        class condition_variable;
    }
}
>>>>>>> 0c520c7a

/**
 * Registry of named Boost.Coroutine instances
 *
 * The Boost.Coroutine library supports the general case of a coroutine
 * accepting arbitrary parameters and yielding multiple (sets of) results. For
 * such use cases, it's natural for the invoking code to retain the coroutine
 * instance: the consumer repeatedly calls into the coroutine, perhaps passing
 * new parameter values, prompting it to yield its next result.
 *
 * Our typical coroutine usage is different, though. For us, coroutines
 * provide an alternative to the @c Responder pattern. Our typical coroutine
 * has @c void return, invoked in fire-and-forget mode: the handler for some
 * user gesture launches the coroutine and promptly returns to the main loop.
 * The coroutine initiates some action that will take multiple frames (e.g. a
 * capability request), waits for its result, processes it and silently steals
 * away.
 *
 * This usage poses two (related) problems:
 *
 * # Who should own the coroutine instance? If it's simply local to the
 *   handler code that launches it, return from the handler will destroy the
 *   coroutine object, terminating the coroutine.
 * # Once the coroutine terminates, in whatever way, who's responsible for
 *   cleaning up the coroutine object?
 *
 * LLCoros is a Singleton collection of currently-active coroutine instances.
 * Each has a name. You ask LLCoros to launch a new coroutine with a suggested
 * name prefix; from your prefix it generates a distinct name, registers the
 * new coroutine and returns the actual name.
 *
 * The name
 * can provide diagnostic info: we can look up the name of the
 * currently-running coroutine.
 */
class LL_COMMON_API LLCoros: public LLSingleton<LLCoros>
{
    LLSINGLETON(LLCoros);
    ~LLCoros();
public:
    /// The viewer's use of the term "coroutine" became deeply embedded before
    /// the industry term "fiber" emerged to distinguish userland threads from
    /// simpler, more transient kinds of coroutines. Semantically they've
    /// always been fibers. But at this point in history, we're pretty much
    /// stuck with the term "coroutine."
    typedef boost::fibers::fiber coro;
    /// Canonical callable type
    typedef boost::function<void()> callable_t;

    /**
     * Create and start running a new coroutine with specified name. The name
     * string you pass is a suggestion; it will be tweaked for uniqueness. The
     * actual name is returned to you.
     *
     * Usage looks like this, for (e.g.) two coroutine parameters:
     * @code
     * class MyClass
     * {
     * public:
     *     ...
     *     // Do NOT NOT NOT accept reference params!
     *     // Pass by value only!
     *     void myCoroutineMethod(std::string, LLSD);
     *     ...
     * };
     * ...
     * std::string name = LLCoros::instance().launch(
     *    "mycoro", boost::bind(&MyClass::myCoroutineMethod, this,
     *                          "somestring", LLSD(17));
     * @endcode
     *
     * Your function/method can accept any parameters you want -- but ONLY BY
     * VALUE! Reference parameters are a BAD IDEA! You Have Been Warned. See
     * DEV-32777 comments for an explanation.
     *
     * Pass a nullary callable. It works to directly pass a nullary free
     * function (or static method); for other cases use a lambda expression,
     * std::bind() or boost::bind(). Of course, for a non-static class method,
     * the first parameter must be the class instance. Any other parameters
     * should be passed via the enclosing expression.
     *
     * launch() tweaks the suggested name so it won't collide with any
     * existing coroutine instance, creates the coroutine instance, registers
     * it with the tweaked name and runs it until its first wait. At that
     * point it returns the tweaked name.
     */
    std::string launch(const std::string& prefix, const callable_t& callable);

    /**
     * Abort a running coroutine by name. Normally, when a coroutine either
     * runs to completion or terminates with an exception, LLCoros quietly
     * cleans it up. This is for use only when you must explicitly interrupt
     * one prematurely. Returns @c true if the specified name was found and
     * still running at the time.
     */
//  bool kill(const std::string& name);

    /**
     * From within a coroutine, look up the (tweaked) name string by which
     * this coroutine is registered. Returns the empty string if not found
     * (e.g. if the coroutine was launched by hand rather than using
     * LLCoros::launch()).
     */
    static std::string getName();

    /**
     * This variation returns a name suitable for log messages: the explicit
     * name for an explicitly-launched coroutine, or "mainN" for the default
     * coroutine on a thread.
     */
    static std::string logname();

    /**
     * For delayed initialization. To be clear, this will only affect
     * coroutines launched @em after this point. The underlying facility
     * provides no way to alter the stack size of any running coroutine.
     */
    void setStackSize(S32 stacksize);

    /// diagnostic
    void printActiveCoroutines(const std::string& when=std::string());

    /// get the current coro::id for those who really really care
    static coro::id get_self();

    /**
     * Most coroutines, most of the time, don't "consume" the events for which
     * they're suspending. This way, an arbitrary number of listeners (whether
     * coroutines or simple callbacks) can be registered on a particular
     * LLEventPump, every listener responding to each of the events on that
     * LLEventPump. But a particular coroutine can assert that it will consume
     * each event for which it suspends. (See also llcoro::postAndSuspend(),
     * llcoro::VoidListener)
     */
    static void set_consuming(bool consuming);
    static bool get_consuming();

    /**
     * RAII control of the consuming flag
     */
    class OverrideConsuming
    {
    public:
        OverrideConsuming(bool consuming):
            mPrevConsuming(get_consuming())
        {
            set_consuming(consuming);
        }
        OverrideConsuming(const OverrideConsuming&) = delete;
        ~OverrideConsuming()
        {
            set_consuming(mPrevConsuming);
        }

    private:
        bool mPrevConsuming;
    };

    /// set string coroutine status for diagnostic purposes
    static void setStatus(const std::string& status);
    static std::string getStatus();

    /// RAII control of status
    class TempStatus
    {
    public:
        TempStatus(const std::string& status):
            mOldStatus(getStatus())
        {
            setStatus(status);
        }
        TempStatus(const TempStatus&) = delete;
        ~TempStatus()
        {
            setStatus(mOldStatus);
        }

    private:
        std::string mOldStatus;
    };

    /// thrown by checkStop()
    struct Stop: public LLContinueError
    {
        Stop(const std::string& what): LLContinueError(what) {}
    };

    /// early stages
    struct Stopping: public Stop
    {
        Stopping(const std::string& what): Stop(what) {}
    };

    /// cleaning up
    struct Stopped: public Stop
    {
        Stopped(const std::string& what): Stop(what) {}
    };

    /// cleaned up -- not much survives!
    struct Shutdown: public Stop
    {
        Shutdown(const std::string& what): Stop(what) {}
    };

    /// Call this intermittently if there's a chance your coroutine might
    /// continue running into application shutdown. Throws Stop if LLCoros has
    /// been cleaned up.
    static void checkStop();

    /**
     * Aliases for promise and future. An older underlying future implementation
     * required us to wrap future; that's no longer needed. However -- if it's
     * important to restore kill() functionality, we might need to provide a
     * proxy, so continue using the aliases.
     */
    template <typename T>
    using Promise = boost::fibers::promise<T>;
    template <typename T>
    using Future = boost::fibers::future<T>;
    template <typename T>
    static Future<T> getFuture(Promise<T>& promise) { return promise.get_future(); }

<<<<<<< HEAD
=======
    // use mutex, lock, condition_variable suitable for coroutines
    using Mutex = boost::fibers::mutex;
    using LockType = std::unique_lock<Mutex>;
    using cv_status = boost::fibers::cv_status;
    using ConditionVariable = boost::fibers::condition_variable;

>>>>>>> 0c520c7a
    /// for data local to each running coroutine
    template <typename T>
    using local_ptr = boost::fibers::fiber_specific_ptr<T>;

private:
    std::string generateDistinctName(const std::string& prefix) const;
    void toplevel(std::string name, callable_t callable);
    struct CoroData;
#if LL_WINDOWS
    static void winlevel(const callable_t& callable);
#endif
    static CoroData& get_CoroData(const std::string& caller);

    S32 mStackSize;

    // coroutine-local storage, as it were: one per coro we track
    struct CoroData: public LLInstanceTracker<CoroData, std::string>
    {
        CoroData(const std::string& name);
        CoroData(int n);

        // tweaked name of the current coroutine
        const std::string mName;
        // set_consuming() state
        bool mConsuming;
        // setStatus() state
        std::string mStatus;
        F64 mCreationTime; // since epoch
    };

    // Identify the current coroutine's CoroData. This local_ptr isn't static
    // because it's a member of an LLSingleton, and we rely on it being
    // cleaned up in proper dependency order.
    local_ptr<CoroData> mCurrent;
};

namespace llcoro
{

inline
std::string logname() { return LLCoros::logname(); }

} // llcoro

#endif /* ! defined(LL_LLCOROS_H) */<|MERGE_RESOLUTION|>--- conflicted
+++ resolved
@@ -33,16 +33,11 @@
 #include <boost/fiber/fss.hpp>
 #include <boost/fiber/future/promise.hpp>
 #include <boost/fiber/future/future.hpp>
-<<<<<<< HEAD
-=======
 #include "mutex.h"
->>>>>>> 0c520c7a
 #include "llsingleton.h"
 #include "llinstancetracker.h"
 #include <boost/function.hpp>
 #include <string>
-<<<<<<< HEAD
-=======
 
 // e.g. #include LLCOROS_MUTEX_HEADER
 #define LLCOROS_MUTEX_HEADER   <boost/fiber/mutex.hpp>
@@ -55,7 +50,6 @@
         class condition_variable;
     }
 }
->>>>>>> 0c520c7a
 
 /**
  * Registry of named Boost.Coroutine instances
@@ -279,15 +273,12 @@
     template <typename T>
     static Future<T> getFuture(Promise<T>& promise) { return promise.get_future(); }
 
-<<<<<<< HEAD
-=======
     // use mutex, lock, condition_variable suitable for coroutines
     using Mutex = boost::fibers::mutex;
     using LockType = std::unique_lock<Mutex>;
     using cv_status = boost::fibers::cv_status;
     using ConditionVariable = boost::fibers::condition_variable;
 
->>>>>>> 0c520c7a
     /// for data local to each running coroutine
     template <typename T>
     using local_ptr = boost::fibers::fiber_specific_ptr<T>;
