--- conflicted
+++ resolved
@@ -29,19 +29,6 @@
 #if ! defined(LL_LLEVENTCORO_H)
 #define LL_LLEVENTCORO_H
 
-<<<<<<< HEAD
-// <FS:TS> This silliness is needed because LL renamed the Boost coroutines
-//         functions to dcoroutines.
-#if LL_USESYSTEMLIBS
-#include <boost/coroutine/coroutine.hpp>
-#include <boost/coroutine/future.hpp>
-#define dcoroutines coroutines
-#else
-#include <boost/dcoroutine/coroutine.hpp>
-#include <boost/dcoroutine/future.hpp>
-#endif
-=======
->>>>>>> abf9ccb0
 #include <boost/optional.hpp>
 #include <string>
 #include <stdexcept>
@@ -114,72 +101,12 @@
     return VoidListener<LISTENER>(listener);
 }
 
-<<<<<<< HEAD
-namespace LLEventDetail
-{
-    /// Implementation for listenerNameForCoro(), see below
-    LL_COMMON_API std::string listenerNameForCoroImpl(const void* self_id);
-
-    /**
-     * waitForEventOn() permits a coroutine to temporarily listen on an
-     * LLEventPump any number of times. We don't really want to have to ask
-     * the caller to label each such call with a distinct string; the whole
-     * point of waitForEventOn() is to present a nice sequential interface to
-     * the underlying LLEventPump-with-named-listeners machinery. So we'll use
-     * LLEventPump::inventName() to generate a distinct name for each
-     * temporary listener. On the other hand, because a given coroutine might
-     * call waitForEventOn() any number of times, we don't really want to
-     * consume an arbitrary number of generated inventName()s: that namespace,
-     * though large, is nonetheless finite. So we memoize an invented name for
-     * each distinct coroutine instance (each different 'self' object). We
-     * can't know the type of 'self', because it depends on the coroutine
-     * body's signature. So we cast its address to void*, looking for distinct
-     * pointer values. Yes, that means that an early coroutine could cache a
-     * value here, then be destroyed, only to be supplanted by a later
-     * coroutine (of the same or different type), and we'll end up
-     * "recognizing" the second one and reusing the listener name -- but
-     * that's okay, since it won't collide with any listener name used by the
-     * earlier coroutine since that earlier coroutine no longer exists.
-     */
-    // <FS:Zi> Compiler fix for Linux gcc 4.7+
-    /// Implementation for listenerNameForCoro()
-    LL_COMMON_API std::string listenerNameForCoroImpl(const void* self_id);
-    // </FS:Zi>
-
-    template <typename COROUTINE_SELF>
-    std::string listenerNameForCoro(COROUTINE_SELF& self)
-    {
-        return listenerNameForCoroImpl(self.get_id());
-    }
-
-    /**
-     * Implement behavior described for postAndWait()'s @a replyPumpNamePath
-     * parameter:
-     *
-     * * If <tt>path.isUndefined()</tt>, do nothing.
-     * * If <tt>path.isString()</tt>, @a dest is an LLSD map: store @a value
-     *   into <tt>dest[path.asString()]</tt>.
-     * * If <tt>path.isInteger()</tt>, @a dest is an LLSD array: store @a
-     *   value into <tt>dest[path.asInteger()]</tt>.
-     * * If <tt>path.isArray()</tt>, iteratively apply the rules above to step
-     *   down through the structure of @a dest. The last array entry in @a
-     *   path specifies the entry in the lowest-level structure in @a dest
-     *   into which to store @a value.
-     *
-     * @note
-     * In the degenerate case in which @a path is an empty array, @a dest will
-     * @em become @a value rather than @em containing it.
-     */
-    LL_COMMON_API void storeToLLSDPath(LLSD& dest, const LLSD& path, const LLSD& value);
-} // namespace LLEventDetail
-=======
 /**
  * Yield control from a coroutine for one "mainloop" tick. If your coroutine
  * runs without suspending for nontrivial time, sprinkle in calls to this
  * function to avoid stalling the rest of the viewer processing.
  */
 void suspend();
->>>>>>> abf9ccb0
 
 /**
  * Post specified LLSD event on the specified LLEventPump, then suspend for a
