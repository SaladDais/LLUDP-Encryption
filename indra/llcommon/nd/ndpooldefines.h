/**
 * $LicenseInfo:firstyear=2012&license=fsviewerlgpl$
 * Phoenix Firestorm Viewer Source Code
 * Copyright (C) 2012, Nicky Dasmijn
 *
 * This library is free software; you can redistribute it and/or
 * modify it under the terms of the GNU Lesser General Public
 * License as published by the Free Software Foundation;
 * version 2.1 of the License only.
 *
 * This library is distributed in the hope that it will be useful,
 * but WITHOUT ANY WARRANTY; without even the implied warranty of
 * MERCHANTABILITY or FITNESS FOR A PARTICULAR PURPOSE.  See the GNU
 * Lesser General Public License for more details.
 *
 * You should have received a copy of the GNU Lesser General Public
 * License along with this library; if not, write to the Free Software
 * Foundation, Inc., 51 Franklin Street, Fifth Floor, Boston, MA  02110-1301  USA
 *
 * The Phoenix Firestorm Project, Inc., 1831 Oakwood Drive, Fairmont, Minnesota 56031-3225 USA
 * http://www.firestormviewer.org
 * $/LicenseInfo$
 */

#ifndef NDPOOLDEFINES_H
#define NDPOOLDEFINES_H

#include "stdtypes.h"

#define FROM_MB( mbVal ) (mbVal*1024*1024)
#define TO_MB( bVal ) ( bVal / (1024*1024) )
#define BITS_PER_U8 (8)
#define BITS_PER_U32 ( sizeof(U32) * BITS_PER_U8 )

<<<<<<< HEAD
#define ND_OVERRIDE_NEW 0

// Define those to log the stacktrace for allocations with certain size. You better know what you do when enabing this, ND_OVERRIDE_NEW is best set to 1
=======
#define ND_USE_MEMORY_POOL 0

// Define those to log the stacktrace for allocations with certain size. You better know what you do when enabing this, needs ND_USE_MEMORY_POOL == 1
>>>>>>> 084aba27
#if 0
 #undef ND_USE_MEMORY_POOL
 #define ND_USE_MEMORY_POOL 1

 #define LOG_ALLOCATION_STACKS
 #define MIN_ALLOC_SIZE_FOR_LOG_STACK 32
 #define MAX_ALLOC_SIZE_FOR_LOG_STACK 1024
 #define LOG_STACKSIZE 16
 #define TOP_STACKS_TO_DUMP 10
#endif

<<<<<<< HEAD
#ifdef ND_NO_TCMALLOC
 #define MAX_PAGES (150)
 #define POOL_CHUNK_SIZE (64)
 #define POOL_CHUNK_ALIGNMENT (16)
 #define PAGE_SIZE (FROM_MB(1) )
 #define BITMAP_SIZE ( PAGE_SIZE / BITS_PER_U8 / POOL_CHUNK_SIZE )
=======

#ifdef ND_NO_TCMALLOC
 #if ND_USE_MEMORY_POOL == 1
  #define MAX_PAGES (150)
  #define POOL_CHUNK_SIZE (64)
  #define POOL_CHUNK_ALIGNMENT (16)
  #define PAGE_SIZE (FROM_MB(1) )
  #define BITMAP_SIZE ( PAGE_SIZE / BITS_PER_U8 / POOL_CHUNK_SIZE )
 #else
	#define MAX_PAGES (0)
 #endif
>>>>>>> 084aba27
#else
 #define MAX_PAGES (0)
#endif

#define STATS_FREQ ( 15 )

#endif<|MERGE_RESOLUTION|>--- conflicted
+++ resolved
@@ -32,15 +32,9 @@
 #define BITS_PER_U8 (8)
 #define BITS_PER_U32 ( sizeof(U32) * BITS_PER_U8 )
 
-<<<<<<< HEAD
-#define ND_OVERRIDE_NEW 0
-
-// Define those to log the stacktrace for allocations with certain size. You better know what you do when enabing this, ND_OVERRIDE_NEW is best set to 1
-=======
 #define ND_USE_MEMORY_POOL 0
 
 // Define those to log the stacktrace for allocations with certain size. You better know what you do when enabing this, needs ND_USE_MEMORY_POOL == 1
->>>>>>> 084aba27
 #if 0
  #undef ND_USE_MEMORY_POOL
  #define ND_USE_MEMORY_POOL 1
@@ -52,14 +46,6 @@
  #define TOP_STACKS_TO_DUMP 10
 #endif
 
-<<<<<<< HEAD
-#ifdef ND_NO_TCMALLOC
- #define MAX_PAGES (150)
- #define POOL_CHUNK_SIZE (64)
- #define POOL_CHUNK_ALIGNMENT (16)
- #define PAGE_SIZE (FROM_MB(1) )
- #define BITMAP_SIZE ( PAGE_SIZE / BITS_PER_U8 / POOL_CHUNK_SIZE )
-=======
 
 #ifdef ND_NO_TCMALLOC
  #if ND_USE_MEMORY_POOL == 1
@@ -71,9 +57,8 @@
  #else
 	#define MAX_PAGES (0)
  #endif
->>>>>>> 084aba27
 #else
- #define MAX_PAGES (0)
+	#define MAX_PAGES (0)
 #endif
 
 #define STATS_FREQ ( 15 )
