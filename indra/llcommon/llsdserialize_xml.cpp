/** 
 * @file llsdserialize_xml.cpp
 * @brief XML parsers and formatters for LLSD
 *
 * $LicenseInfo:firstyear=2006&license=viewerlgpl$
 * Second Life Viewer Source Code
 * Copyright (C) 2010, Linden Research, Inc.
 * 
 * This library is free software; you can redistribute it and/or
 * modify it under the terms of the GNU Lesser General Public
 * License as published by the Free Software Foundation;
 * version 2.1 of the License only.
 * 
 * This library is distributed in the hope that it will be useful,
 * but WITHOUT ANY WARRANTY; without even the implied warranty of
 * MERCHANTABILITY or FITNESS FOR A PARTICULAR PURPOSE.  See the GNU
 * Lesser General Public License for more details.
 * 
 * You should have received a copy of the GNU Lesser General Public
 * License along with this library; if not, write to the Free Software
 * Foundation, Inc., 51 Franklin Street, Fifth Floor, Boston, MA  02110-1301  USA
 * 
 * Linden Research, Inc., 945 Battery Street, San Francisco, CA  94111  USA
 * $/LicenseInfo$
 */

#include "linden_common.h"
#include "llsdserialize_xml.h"

#include <iostream>
#include <deque>

#include "apr_base64.h"
#include <boost/regex.hpp>
#include <stack>

extern "C"
{
#ifdef LL_STANDALONE
# include <expat.h>
#else
# include "expat/expat.h"
#endif
}

/**
 * LLSDXMLFormatter
 */
LLSDXMLFormatter::LLSDXMLFormatter()
{
}

// virtual
LLSDXMLFormatter::~LLSDXMLFormatter()
{
}

// virtual
S32 LLSDXMLFormatter::format(const LLSD& data, std::ostream& ostr, U32 options) const
{
	std::streamsize old_precision = ostr.precision(25);

	std::string post;
	if (options & LLSDFormatter::OPTIONS_PRETTY)
	{
		post = "\n";
	}
	ostr << "<llsd>" << post;
	S32 rv = format_impl(data, ostr, options, 1);
	ostr << "</llsd>\n";

	ostr.precision(old_precision);
	return rv;
}

S32 LLSDXMLFormatter::format_impl(const LLSD& data, std::ostream& ostr, U32 options, U32 level) const
{
	S32 format_count = 1;
	std::string pre;
	std::string post;

	if (options & LLSDFormatter::OPTIONS_PRETTY)
	{
		for (U32 i = 0; i < level; i++)
		{
			pre += "    ";
		}
		post = "\n";
	}

	switch(data.type())
	{
	case LLSD::TypeMap:
		if(0 == data.size())
		{
			ostr << pre << "<map />" << post;
		}
		else
		{
			ostr << pre << "<map>" << post;
			LLSD::map_const_iterator iter = data.beginMap();
			LLSD::map_const_iterator end = data.endMap();
			for(; iter != end; ++iter)
			{
				ostr << pre << "<key>" << escapeString((*iter).first) << "</key>" << post;
				format_count += format_impl((*iter).second, ostr, options, level + 1);
			}
			ostr << pre <<  "</map>" << post;
		}
		break;

	case LLSD::TypeArray:
		if(0 == data.size())
		{
			ostr << pre << "<array />" << post;
		}
		else
		{
			ostr << pre << "<array>" << post;
			LLSD::array_const_iterator iter = data.beginArray();
			LLSD::array_const_iterator end = data.endArray();
			for(; iter != end; ++iter)
			{
				format_count += format_impl(*iter, ostr, options, level + 1);
			}
			ostr << pre << "</array>" << post;
		}
		break;

	case LLSD::TypeUndefined:
		ostr << pre << "<undef />" << post;
		break;

	case LLSD::TypeBoolean:
		ostr << pre << "<boolean>";
		if(mBoolAlpha ||
		   (ostr.flags() & std::ios::boolalpha)
		   )
		{
			ostr << (data.asBoolean() ? "true" : "false");
		}
		else
		{
			ostr << (data.asBoolean() ? 1 : 0);
		}
		ostr << "</boolean>" << post;
		break;

	case LLSD::TypeInteger:
		ostr << pre << "<integer>" << data.asInteger() << "</integer>" << post;
		break;

	case LLSD::TypeReal:
		ostr << pre << "<real>";
		if(mRealFormat.empty())
		{
			ostr << data.asReal();
		}
		else
		{
			formatReal(data.asReal(), ostr);
		}
		ostr << "</real>" << post;
		break;

	case LLSD::TypeUUID:
		if(data.asUUID().isNull()) ostr << pre << "<uuid />" << post;
		else ostr << pre << "<uuid>" << data.asUUID() << "</uuid>" << post;
		break;

	case LLSD::TypeString:
		if(data.asString().empty()) ostr << pre << "<string />" << post;
		else ostr << pre << "<string>" << escapeString(data.asString()) <<"</string>" << post;
		break;

	case LLSD::TypeDate:
		ostr << pre << "<date>" << data.asDate() << "</date>" << post;
		break;

	case LLSD::TypeURI:
		ostr << pre << "<uri>" << escapeString(data.asString()) << "</uri>" << post;
		break;

	case LLSD::TypeBinary:
	{
		LLSD::Binary buffer = data.asBinary();
		if(buffer.empty())
		{
			ostr << pre << "<binary />" << post;
		}
		else
		{
			// *FIX: memory inefficient.
			// *TODO: convert to use LLBase64
			ostr << pre << "<binary encoding=\"base64\">";
			int b64_buffer_length = apr_base64_encode_len(buffer.size());
			char* b64_buffer = new char[b64_buffer_length];
			b64_buffer_length = apr_base64_encode_binary(
				b64_buffer,
				&buffer[0],
				buffer.size());
			ostr.write(b64_buffer, b64_buffer_length - 1);
			delete[] b64_buffer;
			ostr << "</binary>" << post;
		}
		break;
	}
	default:
		// *NOTE: This should never happen.
		ostr << pre << "<undef />" << post;
		break;
	}
	return format_count;
}

// static
std::string LLSDXMLFormatter::escapeString(const std::string& in)
{
	std::ostringstream out;
	std::string::const_iterator it = in.begin();
	std::string::const_iterator end = in.end();
	for(; it != end; ++it)
	{
		switch((*it))
		{
		case '<':
			out << "&lt;";
			break;
		case '>':
			out << "&gt;";
			break;
		case '&':
			out << "&amp;";
			break;
		case '\'':
			out << "&apos;";
			break;
		case '"':
			out << "&quot;";
			break;
		default:
			out << (*it);
			break;
		}
	}
	return out.str();
}



class LLSDXMLParser::Impl
{
public:
	Impl();
	~Impl();
	
	S32 parse(std::istream& input, LLSD& data);
	S32 parseLines(std::istream& input, LLSD& data);

	void parsePart(const char *buf, int len);
	
	void reset();

private:
	void startElementHandler(const XML_Char* name, const XML_Char** attributes);
	void endElementHandler(const XML_Char* name);
	void characterDataHandler(const XML_Char* data, int length);
	
	static void sStartElementHandler(
		void* userData, const XML_Char* name, const XML_Char** attributes);
	static void sEndElementHandler(
		void* userData, const XML_Char* name);
	static void sCharacterDataHandler(
		void* userData, const XML_Char* data, int length);

	void startSkipping();
	
	enum Element {
		ELEMENT_LLSD,
		ELEMENT_UNDEF,
		ELEMENT_BOOL,
		ELEMENT_INTEGER,
		ELEMENT_REAL,
		ELEMENT_STRING,
		ELEMENT_UUID,
		ELEMENT_DATE,
		ELEMENT_URI,
		ELEMENT_BINARY,
		ELEMENT_MAP,
		ELEMENT_ARRAY,
		ELEMENT_KEY,
		ELEMENT_UNKNOWN
	};
	static Element readElement(const XML_Char* name);
	
	static const XML_Char* findAttribute(const XML_Char* name, const XML_Char** pairs);
	

	XML_Parser	mParser;

	LLSD mResult;
	S32 mParseCount;
	
	bool mInLLSDElement;			// true if we're on LLSD
	bool mGracefullStop;			// true if we found the </llsd
	
	typedef std::deque<LLSD*> LLSDRefStack;
	LLSDRefStack mStack;
	std::stack< Element> mStackElements;
	
	int mDepth;
	bool mSkipping;
	int mSkipThrough;
	
	std::string mCurrentKey;		// Current XML <tag>
	std::string mCurrentContent;	// String data between <tag> and </tag>
};


LLSDXMLParser::Impl::Impl()
{
	mParser = XML_ParserCreate(NULL);
	reset();
}

LLSDXMLParser::Impl::~Impl()
{
	XML_ParserFree(mParser);
}

inline bool is_eol(char c)
{
	return (c == '\n' || c == '\r');
}

void clear_eol(std::istream& input)
{
	char c = input.peek();
	while (input.good() && is_eol(c))
	{
		input.get(c);
		c = input.peek();
	}
}

static unsigned get_till_eol(std::istream& input, char *buf, unsigned bufsize)
{
	unsigned count = 0;
	while (count < bufsize && input.good())
	{
		char c = input.get();
		buf[count++] = c;
		if (is_eol(c))
			break;
	}
	return count;
}

S32 LLSDXMLParser::Impl::parse(std::istream& input, LLSD& data)
{
	XML_Status status;
	
	static const int BUFFER_SIZE = 1024;
	void* buffer = NULL;	
	int count = 0;
	while (input.good() && !input.eof())
	{
		buffer = XML_GetBuffer(mParser, BUFFER_SIZE);

		/*
		 * If we happened to end our last buffer right at the end of the llsd, but the
		 * stream is still going we will get a null buffer here.  Check for mGracefullStop.
		 */
		if (!buffer)
		{
			break;
		}
		{
		
			count = get_till_eol(input, (char *)buffer, BUFFER_SIZE);
			if (!count)
			{
				break;
			}
		}
		status = XML_ParseBuffer(mParser, count, false);

		if (status == XML_STATUS_ERROR)
		{
			break;
		}
	}
	
	// *FIX.: This code is buggy - if the stream was empty or not
	// good, there is not buffer to parse, both the call to
	// XML_ParseBuffer and the buffer manipulations are illegal
	// futhermore, it isn't clear that the expat buffer semantics are
	// preserved

	status = XML_ParseBuffer(mParser, 0, true);
	if (status == XML_STATUS_ERROR && !mGracefullStop)
	{
		if (buffer)
		{
			((char*) buffer)[count ? count - 1 : 0] = '\0';
		}
		llinfos << "LLSDXMLParser::Impl::parse: XML_STATUS_ERROR parsing:" << (char*) buffer << llendl;
		data = LLSD();
		return LLSDParser::PARSE_FAILURE;
	}

	clear_eol(input);
	data = mResult;
	return mParseCount;
}


S32 LLSDXMLParser::Impl::parseLines(std::istream& input, LLSD& data)
{
	XML_Status status = XML_STATUS_OK;

	data = LLSD();

	static const int BUFFER_SIZE = 1024;

	//static char last_buffer[ BUFFER_SIZE ];
	//std::streamsize last_num_read;

	// Must get rid of any leading \n, otherwise the stream gets into an error/eof state
	clear_eol(input);

	while( !mGracefullStop
		&& input.good() 
		&& !input.eof())
	{
		void* buffer = XML_GetBuffer(mParser, BUFFER_SIZE);
		/*
		 * If we happened to end our last buffer right at the end of the llsd, but the
		 * stream is still going we will get a null buffer here.  Check for mGracefullStop.
		 * -- I don't think this is actually true - zero 2008-05-09
		 */
		if (!buffer)
		{
			break;
		}
		
		// Get one line
		input.getline((char*)buffer, BUFFER_SIZE);
		std::streamsize num_read = input.gcount();

		//memcpy( last_buffer, buffer, num_read );
		//last_num_read = num_read;

		if ( num_read > 0 )
		{
			if (!input.good() )
			{	// Clear state that's set when we run out of buffer
				input.clear();
			}
		
			// Re-insert with the \n that was absorbed by getline()
			char * text = (char *) buffer;
			if ( text[num_read - 1] == 0)
			{
				text[num_read - 1] = '\n';
			}
		}

		status = XML_ParseBuffer(mParser, num_read, false);
		if (status == XML_STATUS_ERROR)
		{
			break;
		}
	}

	if (status != XML_STATUS_ERROR
		&& !mGracefullStop)
	{	// Parse last bit
		status = XML_ParseBuffer(mParser, 0, true);
	}
	
	if (status == XML_STATUS_ERROR  
		&& !mGracefullStop)
	{
		llinfos << "LLSDXMLParser::Impl::parseLines: XML_STATUS_ERROR" << llendl;
		return LLSDParser::PARSE_FAILURE;
	}

	clear_eol(input);
	data = mResult;
	return mParseCount;
}


void LLSDXMLParser::Impl::reset()
{
	mResult.clear();
	mParseCount = 0;

	mInLLSDElement = false;
	mDepth = 0;

	mGracefullStop = false;

	mStack.clear();
	while( !mStackElements.empty() )
		mStackElements.pop();

	mSkipping = false;
	
	mCurrentKey.clear();
	
	XML_ParserReset(mParser, "utf-8");
	XML_SetUserData(mParser, this);
	XML_SetElementHandler(mParser, sStartElementHandler, sEndElementHandler);
	XML_SetCharacterDataHandler(mParser, sCharacterDataHandler);
}


void LLSDXMLParser::Impl::startSkipping()
{
	mSkipping = true;
	mSkipThrough = mDepth;
}

const XML_Char*
LLSDXMLParser::Impl::findAttribute(const XML_Char* name, const XML_Char** pairs)
{
	while (NULL != pairs && NULL != *pairs)
	{
		if(0 == strcmp(name, *pairs))
		{
			return *(pairs + 1);
		}
		pairs += 2;
	}
	return NULL;
}

void LLSDXMLParser::Impl::parsePart(const char* buf, int len)
{
	if ( buf != NULL 
		&& len > 0 )
	{
		XML_Status status = XML_Parse(mParser, buf, len, false);
		if (status == XML_STATUS_ERROR)
		{
			llinfos << "Unexpected XML parsing error at start" << llendl;
		}
	}
}

// Performance testing code
//#define	XML_PARSER_PERFORMANCE_TESTS

#ifdef XML_PARSER_PERFORMANCE_TESTS

extern U64 totalTime();
U64	readElementTime = 0;
U64 startElementTime = 0;
U64 endElementTime = 0;
U64 charDataTime = 0;
U64 parseTime = 0;

class XML_Timer
{
public:
	XML_Timer( U64 * sum ) : mSum( sum )
	{
		mStart = totalTime();
	}
	~XML_Timer()
	{
		*mSum += (totalTime() - mStart);
	}

	U64 * mSum;
	U64 mStart;
};
#endif // XML_PARSER_PERFORMANCE_TESTS

void LLSDXMLParser::Impl::startElementHandler(const XML_Char* name, const XML_Char** attributes)
{
	#ifdef XML_PARSER_PERFORMANCE_TESTS
	XML_Timer timer( &startElementTime );
	#endif // XML_PARSER_PERFORMANCE_TESTS
	
	++mDepth;
	if (mSkipping)
	{
		return;
	}

	Element element = readElement(name);
	mStackElements.push( element );
	mCurrentContent.clear();

	switch (element)
	{
		case ELEMENT_LLSD:
			if (mInLLSDElement)
			{
				mStackElements.pop();
				return startSkipping();
			}
			mInLLSDElement = true;
			return;
	
		case ELEMENT_KEY:
			if (mStack.empty()  ||  !(mStack.back()->isMap()))
			{
				mStackElements.pop();
				return startSkipping();
			}
			return;

		case ELEMENT_BINARY:
		{
			const XML_Char* encoding = findAttribute("encoding", attributes);
			if(encoding && strcmp("base64", encoding) != 0)
			{
				mStackElements.pop();
				return startSkipping();
			}
			break;
		}
		
		default:
			// all rest are values, fall through
			;
	}
	

	if (!mInLLSDElement)
	{
		mStackElements.pop();
		return startSkipping();
	}
	
	if (mStack.empty())
	{
		mStack.push_back(&mResult);
	}
	else if (mStack.back()->isMap())
	{
		if (mCurrentKey.empty())
		{
			mStackElements.pop();
			return startSkipping();
		}
		
		LLSD& map = *mStack.back();
		LLSD& newElement = map[mCurrentKey];
		mStack.push_back(&newElement);		

		mCurrentKey.clear();
	}
	else if (mStack.back()->isArray())
	{
		LLSD& array = *mStack.back();
		array.append(LLSD());
		LLSD& newElement = array[array.size()-1];
		mStack.push_back(&newElement);
	}
	else {
		// improperly nested value in a non-structure
		mStackElements.pop();
		return startSkipping();
	}

	++mParseCount;
	switch (element)
	{
		case ELEMENT_MAP:
			*mStack.back() = LLSD::emptyMap();
			break;
		
		case ELEMENT_ARRAY:
			*mStack.back() = LLSD::emptyArray();
			break;
			
		default:
			// all the other values will be set in the end element handler
			;
	}
}

void LLSDXMLParser::Impl::endElementHandler(const XML_Char* name)
{
	#ifdef XML_PARSER_PERFORMANCE_TESTS
	XML_Timer timer( &endElementTime );
	#endif // XML_PARSER_PERFORMANCE_TESTS

	--mDepth;
	if (mSkipping)
	{
		if (mDepth < mSkipThrough)
		{
			mSkipping = false;
		}
		return;
	}
	
	// <ND>: we've saved the element we need in a stack, so we can avoid readElement()
	// Element element = readElement(name);
	Element element = mStackElements.top(); //readElement(name);
	mStackElements.pop();
	// </ND>

	switch (element)
	{
		case ELEMENT_LLSD:
			if (mInLLSDElement)
			{
				mInLLSDElement = false;
				mGracefullStop = true;
				XML_StopParser(mParser, false);
			}
			return;
	
		case ELEMENT_KEY:
			mCurrentKey = mCurrentContent;
			return;
			
		default:
			// all rest are values, fall through
			;
	}
	
	if (!mInLLSDElement) { return; }

	LLSD& value = *mStack.back();
	mStack.pop_back();
	
	switch (element)
	{
		case ELEMENT_UNDEF:
			value.clear();
			break;
		
		case ELEMENT_BOOL:
			value = (mCurrentContent == "true" || mCurrentContent == "1");
			break;
		
		case ELEMENT_INTEGER:
			{
				S32 i;
				// sscanf okay here with different locales - ints don't change for different locale settings like floats do.
				if ( sscanf(mCurrentContent.c_str(), "%d", &i ) == 1 )
				{	// See if sscanf works - it's faster
					value = i;
				}
				else
				{
					value = LLSD(mCurrentContent).asInteger();
				}
			}
			break;
		
		case ELEMENT_REAL:
			{
<<<<<<< HEAD
// SA: it seems sscanf does not always give expected result (for instance 0.009999999776482582092285156 is decoded as 0 under Linux)
/*				F64 r;
				if ( sscanf(mCurrentContent.c_str(), "%lf", &r ) == 1 )
				{	// See if sscanf works - it's faster
					value = r;
				}
				else*/
				{
					value = LLSD(mCurrentContent).asReal();
				}
=======
				value = LLSD(mCurrentContent).asReal();
				// removed since this breaks when locale has decimal separator that isn't '.'
				// investigated changing local to something compatible each time but deemed higher
				// risk that just using LLSD.asReal() each time.
				//F64 r;
				//if ( sscanf(mCurrentContent.c_str(), "%lf", &r ) == 1 )
				//{	// See if sscanf works - it's faster
				//	value = r;
				//}
				//else
				//{
				//	value = LLSD(mCurrentContent).asReal();
				//}
>>>>>>> 89c28185
			}
			break;
		
		case ELEMENT_STRING:
			value = mCurrentContent;
			break;
		
		case ELEMENT_UUID:
			value = LLSD(mCurrentContent).asUUID();
			break;
		
		case ELEMENT_DATE:
			value = LLSD(mCurrentContent).asDate();
			break;
		
		case ELEMENT_URI:
			value = LLSD(mCurrentContent).asURI();
			break;
		
		case ELEMENT_BINARY:
		{
			// Regex is expensive, but only fix for whitespace in base64,
			// created by python and other non-linden systems - DEV-39358
			// Fortunately we have very little binary passing now,
			// so performance impact shold be negligible. + poppy 2009-09-04
			boost::regex r;
			r.assign("\\s");
			std::string stripped = boost::regex_replace(mCurrentContent, r, "");
			S32 len = apr_base64_decode_len(stripped.c_str());
			std::vector<U8> data;
			data.resize(len);
			len = apr_base64_decode_binary(&data[0], stripped.c_str());
			data.resize(len);
			value = data;
			break;
		}
		
		case ELEMENT_UNKNOWN:
			value.clear();
			break;
			
		default:
			// other values, map and array, have already been set
			break;
	}

	mCurrentContent.clear();
}

void LLSDXMLParser::Impl::characterDataHandler(const XML_Char* data, int length)
{
	#ifdef XML_PARSER_PERFORMANCE_TESTS
	XML_Timer timer( &charDataTime );
	#endif	// XML_PARSER_PERFORMANCE_TESTS

	mCurrentContent.append(data, length);
}


void LLSDXMLParser::Impl::sStartElementHandler(
	void* userData, const XML_Char* name, const XML_Char** attributes)
{
	((LLSDXMLParser::Impl*)userData)->startElementHandler(name, attributes);
}

void LLSDXMLParser::Impl::sEndElementHandler(
	void* userData, const XML_Char* name)
{
	((LLSDXMLParser::Impl*)userData)->endElementHandler(name);
}

void LLSDXMLParser::Impl::sCharacterDataHandler(
	void* userData, const XML_Char* data, int length)
{
	((LLSDXMLParser::Impl*)userData)->characterDataHandler(data, length);
}


/*
	This code is time critical

	This is a sample of tag occurances of text in simstate file with ~8000 objects.
	A tag pair (<key>something</key>) counts is counted as two:

		key     - 2680178
		real    - 1818362
		integer -  906078
		array   -  295682
		map     -  191818
		uuid    -  177903
		binary  -  175748
		string  -   53482
		undef   -   40353
		boolean -   33874
		llsd    -   16332
		uri     -      38
		date    -       1
*/
LLSDXMLParser::Impl::Element LLSDXMLParser::Impl::readElement(const XML_Char* name)
{
	#ifdef XML_PARSER_PERFORMANCE_TESTS
	XML_Timer timer( &readElementTime );
	#endif // XML_PARSER_PERFORMANCE_TESTS

	XML_Char c = *name;
	switch (c)
	{
		case 'k':
			if (strcmp(name, "key") == 0) { return ELEMENT_KEY; }
			break;
		case 'r':
			if (strcmp(name, "real") == 0) { return ELEMENT_REAL; }
			break;
		case 'i':
			if (strcmp(name, "integer") == 0) { return ELEMENT_INTEGER; }
			break;
		case 'a':
			if (strcmp(name, "array") == 0) { return ELEMENT_ARRAY; }
			break;
		case 'm':
			if (strcmp(name, "map") == 0) { return ELEMENT_MAP; }
			break;
		case 'u':
			if (strcmp(name, "uuid") == 0) { return ELEMENT_UUID; }
			if (strcmp(name, "undef") == 0) { return ELEMENT_UNDEF; }
			if (strcmp(name, "uri") == 0) { return ELEMENT_URI; }
			break;
		case 'b':
			if (strcmp(name, "binary") == 0) { return ELEMENT_BINARY; }
			if (strcmp(name, "boolean") == 0) { return ELEMENT_BOOL; }
			break;
		case 's':
			if (strcmp(name, "string") == 0) { return ELEMENT_STRING; }
			break;
		case 'l':
			if (strcmp(name, "llsd") == 0) { return ELEMENT_LLSD; }
			break;
		case 'd':
			if (strcmp(name, "date") == 0) { return ELEMENT_DATE; }
			break;
	}
	return ELEMENT_UNKNOWN;
}





/**
 * LLSDXMLParser
 */
LLSDXMLParser::LLSDXMLParser() : impl(* new Impl)
{
}

LLSDXMLParser::~LLSDXMLParser()
{
	delete &impl;
}

void LLSDXMLParser::parsePart(const char *buf, int len)
{
	impl.parsePart(buf, len);
}

// virtual
S32 LLSDXMLParser::doParse(std::istream& input, LLSD& data) const
{
	#ifdef XML_PARSER_PERFORMANCE_TESTS
	XML_Timer timer( &parseTime );
	#endif	// XML_PARSER_PERFORMANCE_TESTS

	if (mParseLines)
	{
		// Use line-based reading (faster code)
		return impl.parseLines(input, data);
	}

	return impl.parse(input, data);
}

//	virtual 
void LLSDXMLParser::doReset()
{
	impl.reset();
}<|MERGE_RESOLUTION|>--- conflicted
+++ resolved
@@ -759,19 +759,9 @@
 		
 		case ELEMENT_REAL:
 			{
-<<<<<<< HEAD
 // SA: it seems sscanf does not always give expected result (for instance 0.009999999776482582092285156 is decoded as 0 under Linux)
-/*				F64 r;
-				if ( sscanf(mCurrentContent.c_str(), "%lf", &r ) == 1 )
-				{	// See if sscanf works - it's faster
-					value = r;
-				}
-				else*/
-				{
-					value = LLSD(mCurrentContent).asReal();
-				}
-=======
 				value = LLSD(mCurrentContent).asReal();
+
 				// removed since this breaks when locale has decimal separator that isn't '.'
 				// investigated changing local to something compatible each time but deemed higher
 				// risk that just using LLSD.asReal() each time.
@@ -784,7 +774,6 @@
 				//{
 				//	value = LLSD(mCurrentContent).asReal();
 				//}
->>>>>>> 89c28185
 			}
 			break;
 		
