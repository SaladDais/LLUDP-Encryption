/**
 * @file llmemory.h
 * @brief Memory allocation/deallocation header-stuff goes here.
 *
 * $LicenseInfo:firstyear=2002&license=viewerlgpl$
 * Second Life Viewer Source Code
 * Copyright (C) 2010, Linden Research, Inc.
 *
 * This library is free software; you can redistribute it and/or
 * modify it under the terms of the GNU Lesser General Public
 * License as published by the Free Software Foundation;
 * version 2.1 of the License only.
 *
 * This library is distributed in the hope that it will be useful,
 * but WITHOUT ANY WARRANTY; without even the implied warranty of
 * MERCHANTABILITY or FITNESS FOR A PARTICULAR PURPOSE.  See the GNU
 * Lesser General Public License for more details.
 *
 * You should have received a copy of the GNU Lesser General Public
 * License along with this library; if not, write to the Free Software
 * Foundation, Inc., 51 Franklin Street, Fifth Floor, Boston, MA  02110-1301  USA
 *
 * Linden Research, Inc., 945 Battery Street, San Francisco, CA  94111  USA
 * $/LicenseInfo$
 */
#ifndef LLMEMORY_H
#define LLMEMORY_H

#include "llmemtype.h"

#if LL_WINDOWS && LL_DEBUG
#define LL_CHECK_MEMORY llassert(_CrtCheckMemory());
#else
#define LL_CHECK_MEMORY
#endif

inline void* ll_aligned_malloc( size_t size, int align )
{
	void* mem = malloc( size + (align - 1) + sizeof(void*) );
	char* aligned = ((char*)mem) + sizeof(void*);
	aligned += align - ((uintptr_t)aligned & (align - 1));

	((void**)aligned)[-1] = mem;
	return aligned;
}

inline void ll_aligned_free( void* ptr )
{
	free( ((void**)ptr)[-1] );
}

#if !LL_USE_TCMALLOC
inline void* ll_aligned_malloc_16(size_t size) // returned hunk MUST be freed with ll_aligned_free_16().
{
#if defined(LL_WINDOWS)
	return _aligned_malloc(size, 16);
#elif defined(LL_DARWIN)
	return malloc(size); // default osx malloc is 16 byte aligned.
#else
	void *rtn;
	if (LL_LIKELY(0 == posix_memalign(&rtn, 16, size)))
		return rtn;
	else // bad alignment requested, or out of memory
		return NULL;
#endif
}

inline void ll_aligned_free_16(void *p)
{
#if defined(LL_WINDOWS)
	_aligned_free(p);
#elif defined(LL_DARWIN)
	return free(p);
#else
<<<<<<< HEAD
	// The realloc alignment test is skipped on Linux because the ll_aligned_realloc_16()
	// function is not implemented to ensure alignment (see alignment_test.cpp)
	return realloc(ptr,size); // FIXME not guaranteed to be aligned.
=======
	free(p); // posix_memalign() is compatible with heap deallocator
>>>>>>> a7f6dcae
#endif
}

inline void* ll_aligned_realloc_16(void* ptr, size_t size, size_t old_size) // returned hunk MUST be freed with ll_aligned_free_16().
{
#if defined(LL_WINDOWS)
	return _aligned_realloc(ptr, size, 16);
#elif defined(LL_DARWIN)
	return realloc(ptr,size); // default osx malloc is 16 byte aligned.
#else
	//FIXME: memcpy is SLOW
	void* ret = ll_aligned_malloc_16(size);
	if (ptr)
	{
		memcpy(ret, ptr, old_size);
		ll_aligned_free_16(ptr);
	}
	return ret;
#endif
}

#else // USE_TCMALLOC
// ll_aligned_foo_16 are not needed with tcmalloc
#define ll_aligned_malloc_16 malloc
#define ll_aligned_realloc_16(a,b,c) realloc(a,b)
#define ll_aligned_free_16 free
#endif // USE_TCMALLOC

inline void* ll_aligned_malloc_32(size_t size) // returned hunk MUST be freed with ll_aligned_free_32().
{
#if defined(LL_WINDOWS)
	return _aligned_malloc(size, 32);
#elif defined(LL_DARWIN)
	return ll_aligned_malloc( size, 32 );
#else
	void *rtn;
	if (LL_LIKELY(0 == posix_memalign(&rtn, 32, size)))
		return rtn;
	else // bad alignment requested, or out of memory
		return NULL;
#endif
}

inline void ll_aligned_free_32(void *p)
{
#if defined(LL_WINDOWS)
	_aligned_free(p);
#elif defined(LL_DARWIN)
	ll_aligned_free( p );
#else
	free(p); // posix_memalign() is compatible with heap deallocator
#endif
}

#ifndef __DEBUG_PRIVATE_MEM__
#define __DEBUG_PRIVATE_MEM__  0
#endif

class LL_COMMON_API LLMemory
{
public:
	static void initClass();
	static void cleanupClass();
	static void freeReserve();
	// Return the resident set size of the current process, in bytes.
	// Return value is zero if not known.
	static U64 getCurrentRSS();
	static U32 getWorkingSetSize();
	static void* tryToAlloc(void* address, U32 size);
	static void initMaxHeapSizeGB(F32 max_heap_size_gb, BOOL prevent_heap_failure);
	static void updateMemoryInfo() ;
	static void logMemoryInfo(BOOL update = FALSE);
	static bool isMemoryPoolLow();

	static U32 getAvailableMemKB() ;
	static U32 getMaxMemKB() ;
	static U32 getAllocatedMemKB() ;
private:
	static char* reserveMem;
	static U32 sAvailPhysicalMemInKB ;
	static U32 sMaxPhysicalMemInKB ;
	static U32 sAllocatedMemInKB;
	static U32 sAllocatedPageSizeInKB ;

	static U32 sMaxHeapSizeInKB;
	static BOOL sEnableMemoryFailurePrevention;
};

//----------------------------------------------------------------------------
#if MEM_TRACK_MEM
class LLMutex ;
class LL_COMMON_API LLMemTracker
{
private:
	LLMemTracker() ;
	~LLMemTracker() ;

public:
	static void release() ;
	static LLMemTracker* getInstance() ;

	void track(const char* function, const int line) ;
	void preDraw(BOOL pause) ;
	void postDraw() ;
	const char* getNextLine() ;

private:
	static LLMemTracker* sInstance ;
	
	char**     mStringBuffer ;
	S32        mCapacity ;
	U32        mLastAllocatedMem ;
	S32        mCurIndex ;
	S32        mCounter;
	S32        mDrawnIndex;
	S32        mNumOfDrawn;
	BOOL       mPaused;
	LLMutex*   mMutexp ;
};

#define MEM_TRACK_RELEASE LLMemTracker::release() ;
#define MEM_TRACK         LLMemTracker::getInstance()->track(__FUNCTION__, __LINE__) ;

#else // MEM_TRACK_MEM

#define MEM_TRACK_RELEASE
#define MEM_TRACK

#endif // MEM_TRACK_MEM

//----------------------------------------------------------------------------


//
//class LLPrivateMemoryPool defines a private memory pool for an application to use, so the application does not
//need to access the heap directly fro each memory allocation. Throught this, the allocation speed is faster, 
//and reduces virtaul address space gragmentation problem.
//Note: this class is thread-safe by passing true to the constructor function. However, you do not need to do this unless
//you are sure the memory allocation and de-allocation will happen in different threads. To make the pool thread safe
//increases allocation and deallocation cost.
//
class LL_COMMON_API LLPrivateMemoryPool
{
	friend class LLPrivateMemoryPoolManager ;

public:
	class LL_COMMON_API LLMemoryBlock //each block is devided into slots uniformly
	{
	public: 
		LLMemoryBlock() ;
		~LLMemoryBlock() ;

		void init(char* buffer, U32 buffer_size, U32 slot_size) ;
		void setBuffer(char* buffer, U32 buffer_size) ;

		char* allocate() ;
		void  freeMem(void* addr) ;

		bool empty() {return !mAllocatedSlots;}
		bool isFull() {return mAllocatedSlots == mTotalSlots;}
		bool isFree() {return !mTotalSlots;}

		U32  getSlotSize()const {return mSlotSize;}
		U32  getTotalSlots()const {return mTotalSlots;}
		U32  getBufferSize()const {return mBufferSize;}
		char* getBuffer() const {return mBuffer;}

		//debug use
		void resetBitMap() ;
	private:
		char* mBuffer;
		U32   mSlotSize ; //when the block is not initialized, it is the buffer size.
		U32   mBufferSize ;
		U32   mUsageBits ;
		U8    mTotalSlots ;
		U8    mAllocatedSlots ;
		U8    mDummySize ; //size of extra bytes reserved for mUsageBits.

	public:
		LLMemoryBlock* mPrev ;
		LLMemoryBlock* mNext ;
		LLMemoryBlock* mSelf ;

		struct CompareAddress
		{
			bool operator()(const LLMemoryBlock* const& lhs, const LLMemoryBlock* const& rhs)
			{
				return (U32)lhs->getBuffer() < (U32)rhs->getBuffer();
			}
		};
	};

	class LL_COMMON_API LLMemoryChunk //is divided into memory blocks.
	{
	public:
		LLMemoryChunk() ;
		~LLMemoryChunk() ;

		void init(char* buffer, U32 buffer_size, U32 min_slot_size, U32 max_slot_size, U32 min_block_size, U32 max_block_size) ;
		void setBuffer(char* buffer, U32 buffer_size) ;

		bool empty() ;
		
		char* allocate(U32 size) ;
		void  freeMem(void* addr) ;

		char* getBuffer() const {return mBuffer;}
		U32 getBufferSize() const {return mBufferSize;}
		U32 getAllocatedSize() const {return mAlloatedSize;}

		bool containsAddress(const char* addr) const;

		static U32 getMaxOverhead(U32 data_buffer_size, U32 min_slot_size, 
													   U32 max_slot_size, U32 min_block_size, U32 max_block_size) ;
	
		void dump() ;

	private:
		U32 getPageIndex(U32 addr) ;
		U32 getBlockLevel(U32 size) ;
		U16 getPageLevel(U32 size) ;
		LLMemoryBlock* addBlock(U32 blk_idx) ;
		void popAvailBlockList(U32 blk_idx) ;
		void addToFreeSpace(LLMemoryBlock* blk) ;
		void removeFromFreeSpace(LLMemoryBlock* blk) ;
		void removeBlock(LLMemoryBlock* blk) ;
		void addToAvailBlockList(LLMemoryBlock* blk) ;
		U32  calcBlockSize(U32 slot_size);
		LLMemoryBlock* createNewBlock(LLMemoryBlock* blk, U32 buffer_size, U32 slot_size, U32 blk_idx) ;

	private:
		LLMemoryBlock** mAvailBlockList ;//256 by mMinSlotSize
		LLMemoryBlock** mFreeSpaceList;
		LLMemoryBlock*  mBlocks ; //index of blocks by address.
		
		char* mBuffer ;
		U32   mBufferSize ;
		char* mDataBuffer ;
		char* mMetaBuffer ;
		U32   mMinBlockSize ;
		U32   mMinSlotSize ;
		U32   mMaxSlotSize ;
		U32   mAlloatedSize ;
		U16   mBlockLevels;
		U16   mPartitionLevels;

	public:
		//form a linked list
		LLMemoryChunk* mNext ;
		LLMemoryChunk* mPrev ;
	} ;

private:
	LLPrivateMemoryPool(S32 type, U32 max_pool_size) ;
	~LLPrivateMemoryPool() ;

	char *allocate(U32 size) ;
	void  freeMem(void* addr) ;
	
	void  dump() ;
	U32   getTotalAllocatedSize() ;
	U32   getTotalReservedSize() {return mReservedPoolSize;}
	S32   getType() const {return mType; }
	bool  isEmpty() const {return !mNumOfChunks; }

private:
	void lock() ;
	void unlock() ;	
	S32 getChunkIndex(U32 size) ;
	LLMemoryChunk*  addChunk(S32 chunk_index) ;
	bool checkSize(U32 asked_size) ;
	void removeChunk(LLMemoryChunk* chunk) ;
	U16  findHashKey(const char* addr);
	void addToHashTable(LLMemoryChunk* chunk) ;
	void removeFromHashTable(LLMemoryChunk* chunk) ;
	void rehash() ;
	bool fillHashTable(U16 start, U16 end, LLMemoryChunk* chunk) ;
	LLMemoryChunk* findChunk(const char* addr) ;

	void destroyPool() ;

public:
	enum
	{
		SMALL_ALLOCATION = 0, //from 8 bytes to 2KB(exclusive), page size 2KB, max chunk size is 4MB.
		MEDIUM_ALLOCATION,    //from 2KB to 512KB(exclusive), page size 32KB, max chunk size 4MB
		LARGE_ALLOCATION,     //from 512KB to 4MB(inclusive), page size 64KB, max chunk size 16MB
		SUPER_ALLOCATION      //allocation larger than 4MB.
	};

	enum
	{
		STATIC = 0 ,       //static pool(each alllocation stays for a long time) without threading support
		VOLATILE,          //Volatile pool(each allocation stays for a very short time) without threading support
		STATIC_THREADED,   //static pool with threading support
		VOLATILE_THREADED, //volatile pool with threading support
		MAX_TYPES
	}; //pool types

private:
	LLMutex* mMutexp ;
	U32  mMaxPoolSize;
	U32  mReservedPoolSize ;	

	LLMemoryChunk* mChunkList[SUPER_ALLOCATION] ; //all memory chunks reserved by this pool, sorted by address	
	U16 mNumOfChunks ;
	U16 mHashFactor ;

	S32 mType ;

	class LLChunkHashElement
	{
	public:
		LLChunkHashElement() {mFirst = NULL ; mSecond = NULL ;}

		bool add(LLMemoryChunk* chunk) ;
		void remove(LLMemoryChunk* chunk) ;
		LLMemoryChunk* findChunk(const char* addr) ;

		bool empty() {return !mFirst && !mSecond; }
		bool full()  {return mFirst && mSecond; }
		bool hasElement(LLMemoryChunk* chunk) {return mFirst == chunk || mSecond == chunk;}

	private:
		LLMemoryChunk* mFirst ;
		LLMemoryChunk* mSecond ;
	};
	std::vector<LLChunkHashElement> mChunkHashList ;
};

class LL_COMMON_API LLPrivateMemoryPoolManager
{
private:
	LLPrivateMemoryPoolManager(BOOL enabled, U32 max_pool_size) ;
	~LLPrivateMemoryPoolManager() ;

public:	
	static LLPrivateMemoryPoolManager* getInstance() ;
	static void initClass(BOOL enabled, U32 pool_size) ;
	static void destroyClass() ;

	LLPrivateMemoryPool* newPool(S32 type) ;
	void deletePool(LLPrivateMemoryPool* pool) ;

private:	
	std::vector<LLPrivateMemoryPool*> mPoolList ;	
	U32  mMaxPrivatePoolSize;

	static LLPrivateMemoryPoolManager* sInstance ;
	static BOOL sPrivatePoolEnabled;
	static std::vector<LLPrivateMemoryPool*> sDanglingPoolList ;
public:
	//debug and statistics info.
	void updateStatistics() ;

	U32 mTotalReservedSize ;
	U32 mTotalAllocatedSize ;

public:
#if __DEBUG_PRIVATE_MEM__
	static char* allocate(LLPrivateMemoryPool* poolp, U32 size, const char* function, const int line) ;	
	
	typedef std::map<char*, std::string> mem_allocation_info_t ;
	static mem_allocation_info_t sMemAllocationTracker;
#else
	static char* allocate(LLPrivateMemoryPool* poolp, U32 size) ;	
#endif
	static void  freeMem(LLPrivateMemoryPool* poolp, void* addr) ;
};

//-------------------------------------------------------------------------------------
#if __DEBUG_PRIVATE_MEM__
#define ALLOCATE_MEM(poolp, size) LLPrivateMemoryPoolManager::allocate((poolp), (size), __FUNCTION__, __LINE__)
#else
#define ALLOCATE_MEM(poolp, size) LLPrivateMemoryPoolManager::allocate((poolp), (size))
#endif
#define FREE_MEM(poolp, addr) LLPrivateMemoryPoolManager::freeMem((poolp), (addr))
//-------------------------------------------------------------------------------------

//
//the below singleton is used to test the private memory pool.
//
#if 0
class LL_COMMON_API LLPrivateMemoryPoolTester
{
private:
	LLPrivateMemoryPoolTester() ;
	~LLPrivateMemoryPoolTester() ;

public:
	static LLPrivateMemoryPoolTester* getInstance() ;
	static void destroy() ;

	void run(S32 type) ;	

private:
	void correctnessTest() ;
	void performanceTest() ;
	void fragmentationtest() ;

	void test(U32 min_size, U32 max_size, U32 stride, U32 times, bool random_deletion, bool output_statistics) ;
	void testAndTime(U32 size, U32 times) ;

#if 0
public:
	void* operator new(size_t size)
	{
		return (void*)sPool->allocate(size) ;
	}
    void  operator delete(void* addr)
	{
		sPool->freeMem(addr) ;
	}
	void* operator new[](size_t size)
	{
		return (void*)sPool->allocate(size) ;
	}
    void  operator delete[](void* addr)
	{
		sPool->freeMem(addr) ;
	}
#endif

private:
	static LLPrivateMemoryPoolTester* sInstance;
	static LLPrivateMemoryPool* sPool ;
	static LLPrivateMemoryPool* sThreadedPool ;
};
#if 0
//static
void* LLPrivateMemoryPoolTester::operator new(size_t size)
{
	return (void*)sPool->allocate(size) ;
}

//static
void  LLPrivateMemoryPoolTester::operator delete(void* addr)
{
	sPool->free(addr) ;
}

//static
void* LLPrivateMemoryPoolTester::operator new[](size_t size)
{
	return (void*)sPool->allocate(size) ;
}

//static
void  LLPrivateMemoryPoolTester::operator delete[](void* addr)
{
	sPool->free(addr) ;
}
#endif
#endif
// LLRefCount moved to llrefcount.h

// LLPointer moved to llpointer.h

// LLSafeHandle moved to llsafehandle.h

// LLSingleton moved to llsingleton.h

LL_COMMON_API void ll_assert_aligned_func(uintptr_t ptr,U32 alignment);

#ifdef SHOW_ASSERT
#define ll_assert_aligned(ptr,alignment) ll_assert_aligned_func(reinterpret_cast<uintptr_t>(ptr),((U32)alignment))
#else
#define ll_assert_aligned(ptr,alignment)
#endif


#endif<|MERGE_RESOLUTION|>--- conflicted
+++ resolved
@@ -72,13 +72,7 @@
 #elif defined(LL_DARWIN)
 	return free(p);
 #else
-<<<<<<< HEAD
-	// The realloc alignment test is skipped on Linux because the ll_aligned_realloc_16()
-	// function is not implemented to ensure alignment (see alignment_test.cpp)
-	return realloc(ptr,size); // FIXME not guaranteed to be aligned.
-=======
 	free(p); // posix_memalign() is compatible with heap deallocator
->>>>>>> a7f6dcae
 #endif
 }
 
