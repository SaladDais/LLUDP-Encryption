--- conflicted
+++ resolved
@@ -337,9 +337,6 @@
 	// Install the Google Breakpad crash handler for Windows
 	if(mExceptionHandler == 0)
 	{
-<<<<<<< HEAD
-		LL_WARNS() << "adding breakpad exception handler" << LL_ENDL;
-=======
 		if ( second_instance )  //BUG-5707 Firing teleport from a web browser causes second 
 		{
 			mExceptionHandler = new google_breakpad::ExceptionHandler(
@@ -351,8 +348,7 @@
 		}
 		else
 		{
-			llwarns << "adding breakpad exception handler" << llendl;
->>>>>>> c71e459b
+			LL_WARNS() << "adding breakpad exception handler" << LL_ENDL;
 
 			std::wstring wpipe_name;
 			wpipe_name =  mCrashReportPipeStr + wstringize(getPid());
