/** 
 * @file lltracerecording.h
 * @brief Sampling object for collecting runtime statistics originating from lltrace.
 *
 * $LicenseInfo:firstyear=2001&license=viewerlgpl$
 * Second Life Viewer Source Code
 * Copyright (C) 2012, Linden Research, Inc.
 * 
 * This library is free software; you can redistribute it and/or
 * modify it under the terms of the GNU Lesser General Public
 * License as published by the Free Software Foundation;
 * version 2.1 of the License only.
 * 
 * This library is distributed in the hope that it will be useful,
 * but WITHOUT ANY WARRANTY; without even the implied warranty of
 * MERCHANTABILITY or FITNESS FOR A PARTICULAR PURPOSE.  See the GNU
 * Lesser General Public License for more details.
 * 
 * You should have received a copy of the GNU Lesser General Public
 * License along with this library; if not, write to the Free Software
 * Foundation, Inc., 51 Franklin Street, Fifth Floor, Boston, MA  02110-1301  USA
 * 
 * Linden Research, Inc., 945 Battery Street, San Francisco, CA  94111  USA
 * $/LicenseInfo$
 */

#ifndef LL_LLTRACERECORDING_H
#define LL_LLTRACERECORDING_H

#include "stdtypes.h"
#include "llpreprocessor.h"

#include "llpointer.h"
#include "lltimer.h"

template<typename DERIVED>
class LL_COMMON_API LLVCRControlsMixinInterface
{
public:
	virtual ~LLVCRControlsMixinInterface() {}
	// trigger data accumulation (without reset)
	virtual void handleStart() = 0;
	// stop data accumulation, should put object in queryable state
	virtual void handleStop() = 0;
	// clear accumulated values, can be called while started
	virtual void handleReset() = 0;
	// atomically stop this object while starting the other
	// no data can be missed in between stop and start
	virtual void handleSplitTo(DERIVED& other) = 0;
};

template<typename DERIVED>
class LL_COMMON_API LLVCRControlsMixin
:	private LLVCRControlsMixinInterface<DERIVED>
{
public:
	enum EPlayState
	{
		STOPPED,
		PAUSED,
		STARTED
	};

	void start()
	{
		switch (mPlayState)
		{
		case STOPPED:
			handleReset();
			handleStart();
			break;
		case PAUSED:
			handleStart();
			break;
		case STARTED:
			handleReset();
			break;
		}
		mPlayState = STARTED;
	}

	void stop()
	{
		switch (mPlayState)
		{
		case STOPPED:
			break;
		case PAUSED:
			handleStop();
			break;
		case STARTED:
			break;
		}
		mPlayState = STOPPED;
	}

	void pause()
	{
		switch (mPlayState)
		{
		case STOPPED:
			break;
		case PAUSED:
			break;
		case STARTED:
			handleStop();
			break;
		}
		mPlayState = PAUSED;
	}

	void resume()
	{
		switch (mPlayState)
		{
		case STOPPED:
			handleStart();
			break;
		case PAUSED:
			handleStart();
			break;
		case STARTED:
			break;
		}
		mPlayState = STARTED;
	}

	void restart()
	{
		switch (mPlayState)
		{
		case STOPPED:
			handleReset();
			handleStart();
			break;
		case PAUSED:
			handleReset();
			handleStart();
			break;
		case STARTED:
			handleReset();
			break;
		}
		mPlayState = STARTED;
	}

	void reset()
	{
		handleReset();
	}

	void splitTo(DERIVED& other)
	{
		onSplitTo(other);
	}

	void splitFrom(DERIVED& other)
	{
		other.onSplitTo(*this);
	}

	bool isStarted() { return mPlayState == STARTED; }
	bool isPaused()  { return mPlayState == PAUSED; }
	bool isStopped() { return mPlayState == STOPPED; }
	EPlayState getPlayState() { return mPlayState; }

protected:

	LLVCRControlsMixin()
	:	mPlayState(STOPPED)
	{}

private:
	EPlayState mPlayState;
};

namespace LLTrace
{
	template<typename T, typename IS_UNIT> class Rate;
	template<typename T, typename IS_UNIT> class Measurement;
	template<typename T> class Count;
	template<typename T> class AccumulatorBuffer;
	template<typename T> class RateAccumulator;
	template<typename T> class MeasurementAccumulator;
	class TimerAccumulator;

	class LL_COMMON_API Recording : public LLVCRControlsMixin<Recording>
	{
	public:
		Recording();

		~Recording();

		void makePrimary();
		bool isPrimary();

		void mergeSamples(const Recording& other);
		void mergeDeltas(const Recording& baseline, const Recording& target);

<<<<<<< HEAD
		void reset();
		void update();

		bool isStarted() { return mIsStarted; }
=======
>>>>>>> aff9654c

		// Rate accessors
		F32 getSum(const Rate<F32, void>& stat);
		F32 getPerSec(const Rate<F32, void>& stat);

		// Measurement accessors
		F32 getSum(const Measurement<F32, void>& stat);
		F32 getPerSec(const Measurement<F32, void>& stat);
		F32 getMin(const Measurement<F32, void>& stat);
		F32 getMax(const Measurement<F32, void>& stat);
		F32 getMean(const Measurement<F32, void>& stat);
		F32 getStandardDeviation(const Measurement<F32, void>& stat);

		// Count accessors
		F32 getSum(const Count<F32>& stat);
		F32 getPerSec(const Count<F32>& stat);
		F32 getIncrease(const Count<F32>& stat);
		F32 getIncreasePerSec(const Count<F32>& stat);
		F32 getDecrease(const Count<F32>& stat);
		F32 getDecreasePerSec(const Count<F32>& stat);
		F32 getChurn(const Count<F32>& stat);
		F32 getChurnPerSec(const Count<F32>& stat);

		F64 getSampleTime() { return mElapsedSeconds; }

	private:
		friend class PeriodicRecording;
		// implementation for LLVCRControlsMixin
		/*virtual*/ void handleStart();
		/*virtual*/ void handleStop();
		/*virtual*/ void handleReset();
		/*virtual*/ void handleSplitTo(Recording& other);


		friend class ThreadRecorder;
		// returns data for current thread
		class ThreadRecorder* getThreadRecorder(); 

		LLCopyOnWritePointer<AccumulatorBuffer<RateAccumulator<F32> > >			mRates;
		LLCopyOnWritePointer<AccumulatorBuffer<MeasurementAccumulator<F32> > >	mMeasurements;
		LLCopyOnWritePointer<AccumulatorBuffer<TimerAccumulator> >				mStackTimers;

		LLTimer			mSamplingTimer;
		F64				mElapsedSeconds;
	};

	class LL_COMMON_API PeriodicRecording 
	:	public LLVCRControlsMixin<PeriodicRecording>
	{
	public:
		PeriodicRecording(S32 num_periods)
		:	mNumPeriods(num_periods),
			mCurPeriod(0),
			mTotalValid(false),
			mRecordingPeriods(new Recording[num_periods])
		{
			llassert(mNumPeriods > 0);
		}

		~PeriodicRecording()
		{
			delete[] mRecordingPeriods;
		}

		void nextPeriod()
		{
			EPlayState play_state = getPlayState();
			getCurRecordingPeriod().stop();
			mCurPeriod = (mCurPeriod + 1) % mNumPeriods;
			switch(play_state)
			{
			case STOPPED:
				break;
			case PAUSED:
				getCurRecordingPeriod().pause();
				break;
			case STARTED:
				getCurRecordingPeriod().start();
				break;
			}
			// new period, need to recalculate total
			mTotalValid = false;
		}

		Recording& getCurRecordingPeriod()
		{
			return mRecordingPeriods[mCurPeriod];
		}

		const Recording& getCurRecordingPeriod() const
		{
			return mRecordingPeriods[mCurPeriod];
		}

		Recording& getTotalRecording()
		{
			if (!mTotalValid)
			{
				mTotalRecording.reset();
				for (S32 i = (mCurPeriod + 1) % mNumPeriods; i < mCurPeriod; i++)
				{
					mTotalRecording.mergeSamples(mRecordingPeriods[i]);
				}
			}
			mTotalValid = true;
			return mTotalRecording;
		}

	private:
		// implementation for LLVCRControlsMixin
		/*virtual*/ void handleStart()
		{
			getCurRecordingPeriod().handleStart();
		}

		/*virtual*/ void handleStop()
		{
			getCurRecordingPeriod().handleStop();
		}

		/*virtual*/ void handleReset()
		{
			getCurRecordingPeriod().handleReset();
		}

		/*virtual*/ void handleSplitTo(PeriodicRecording& other)
		{
			getCurRecordingPeriod().handleSplitTo(other.getCurRecordingPeriod());
		}

		Recording*	mRecordingPeriods;
		Recording	mTotalRecording;
		bool		mTotalValid;
		S32			mNumPeriods,
					mCurPeriod;
	};
}

#endif // LL_LLTRACERECORDING_H<|MERGE_RESOLUTION|>--- conflicted
+++ resolved
@@ -197,14 +197,9 @@
 		void mergeSamples(const Recording& other);
 		void mergeDeltas(const Recording& baseline, const Recording& target);
 
-<<<<<<< HEAD
 		void reset();
 		void update();
-
-		bool isStarted() { return mIsStarted; }
-=======
->>>>>>> aff9654c
-
+		
 		// Rate accessors
 		F32 getSum(const Rate<F32, void>& stat);
 		F32 getPerSec(const Rate<F32, void>& stat);
@@ -250,7 +245,7 @@
 		F64				mElapsedSeconds;
 	};
 
-	class LL_COMMON_API PeriodicRecording 
+	class LL_COMMON_API PeriodicRecording
 	:	public LLVCRControlsMixin<PeriodicRecording>
 	{
 	public:
@@ -259,7 +254,7 @@
 			mCurPeriod(0),
 			mTotalValid(false),
 			mRecordingPeriods(new Recording[num_periods])
-		{
+	{
 			llassert(mNumPeriods > 0);
 		}
 
