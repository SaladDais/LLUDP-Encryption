--- conflicted
+++ resolved
@@ -204,10 +204,7 @@
 	  mWorkerClassName(name),
 	  mRequestHandle(LLWorkerThread::nullHandle()),
 	  mRequestPriority(LLWorkerThread::PRIORITY_NORMAL),
-<<<<<<< HEAD
-=======
 	  mMutex(),
->>>>>>> fa15830e
 	  mWorkFlags(0)
 {
 	if (!mWorkerThread)
