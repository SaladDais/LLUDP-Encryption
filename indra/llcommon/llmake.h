--- conflicted
+++ resolved
@@ -23,8 +23,6 @@
 #if ! defined(LL_LLMAKE_H)
 #define LL_LLMAKE_H
 
-<<<<<<< HEAD
-=======
 // If we're using a compiler newer than VS 2013, use variadic llmake().
 #if (! defined(_MSC_VER)) || (_MSC_VER > 1800)
 
@@ -34,14 +32,11 @@
  * Deduces the types T... of 'args' and returns an instance of
  * SomeTemplate<T...>(args...).
  */
->>>>>>> 68c74a80
 template <template<typename...> class CLASS_TEMPLATE, typename... ARGS>
 CLASS_TEMPLATE<ARGS...> llmake(ARGS && ... args)
 {
     return CLASS_TEMPLATE<ARGS...>(std::forward<ARGS>(args)...);
 }
-<<<<<<< HEAD
-=======
 
 #else // older implementation for VS 2013
 
@@ -56,7 +51,6 @@
 {
     return CLASS_TEMPLATE<ARG1, ARG2>(arg1, arg2);
 }
->>>>>>> 68c74a80
 
 #endif // VS 2013 workaround
 
