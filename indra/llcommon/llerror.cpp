--- conflicted
+++ resolved
@@ -576,22 +576,14 @@
 		mFunctionString += std::string(mFunction) + ":";
 		for (size_t i = 0; i < mTagCount; i++)
 		{
-<<<<<<< HEAD
 			// <FS:ND> Tags can be 0, so work around that.
-
-			// mTagString += std::string("#") + mTags[i] + ((i == mTagCount - 1) ? "" : ",");
-
+			//mTagString.append(mTags[i]);
 			char const *pTag = mTags[i];
 			if( !pTag )
 				pTag = "<NULL>";
-
-			mTagString += std::string("#") + pTag + ((i == mTagCount - 1) ? "" : ",");
-
+			mTagString.append(pTag);
 			// </FS:ND>
-=======
-			mTagString.append(mTags[i]);
             mTagString.append((i == mTagCount - 1) ? "" : ",");
->>>>>>> 3494eb79
 		}
         mTagString.append("#");
 	}
