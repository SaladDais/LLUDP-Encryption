/** 
 * @file llerror.cpp
 * @date   December 2006
 * @brief error message system
 *
 * $LicenseInfo:firstyear=2006&license=viewerlgpl$
 * Second Life Viewer Source Code
 * Copyright (C) 2010, Linden Research, Inc.
 * 
 * This library is free software; you can redistribute it and/or
 * modify it under the terms of the GNU Lesser General Public
 * License as published by the Free Software Foundation;
 * version 2.1 of the License only.
 * 
 * This library is distributed in the hope that it will be useful,
 * but WITHOUT ANY WARRANTY; without even the implied warranty of
 * MERCHANTABILITY or FITNESS FOR A PARTICULAR PURPOSE.  See the GNU
 * Lesser General Public License for more details.
 * 
 * You should have received a copy of the GNU Lesser General Public
 * License along with this library; if not, write to the Free Software
 * Foundation, Inc., 51 Franklin Street, Fifth Floor, Boston, MA  02110-1301  USA
 * 
 * Linden Research, Inc., 945 Battery Street, San Francisco, CA  94111  USA
 * $/LicenseInfo$
 */

#include "linden_common.h"

#include "llerror.h"
#include "llerrorcontrol.h"
#include "llsdutil.h"

#include <cctype>
#ifdef __GNUC__
# include <cxxabi.h>
#endif // __GNUC__
#include <sstream>
#if !LL_WINDOWS
# include <syslog.h>
# include <unistd.h>
# include <sys/stat.h>
<<<<<<< HEAD
=======
#else
# include <io.h>
>>>>>>> 87da08b1
#endif // !LL_WINDOWS
#include <vector>
#include "string.h"

#include "llapp.h"
#include "llapr.h"
#include "llfile.h"
#include "lllivefile.h"
#include "llsd.h"
#include "llsdserialize.h"
#include "llsingleton.h"
#include "llstl.h"
#include "lltimer.h"

// On Mac, got:
// #error "Boost.Stacktrace requires `_Unwind_Backtrace` function. Define
// `_GNU_SOURCE` macro or `BOOST_STACKTRACE_GNU_SOURCE_NOT_REQUIRED` if
// _Unwind_Backtrace is available without `_GNU_SOURCE`."
#define BOOST_STACKTRACE_GNU_SOURCE_NOT_REQUIRED
#include <boost/stacktrace.hpp>

namespace {
#if LL_WINDOWS
	void debugger_print(const std::string& s)
	{
		// Be careful when calling OutputDebugString as it throws DBG_PRINTEXCEPTION_C 
		// which works just fine under the windows debugger, but can cause users who
		// have enabled SEHOP exception chain validation to crash due to interactions
		// between the Win 32-bit exception handling and boost coroutine fiber stacks. BUG-2707
		//
		if (IsDebuggerPresent())
		{
			// Need UTF16 for Unicode OutputDebugString
			//
			if (s.size())
			{
				OutputDebugString(utf8str_to_utf16str(s).c_str());
				OutputDebugString(TEXT("\n"));
			}
		}
	}
#else
	class RecordToSyslog : public LLError::Recorder
	{
	public:
		RecordToSyslog(const std::string& identity)
			: mIdentity(identity)
		{
			openlog(mIdentity.c_str(), LOG_CONS|LOG_PID, LOG_LOCAL0);
				// we need to set the string from a local copy of the string
				// since apparanetly openlog expects the const char* to remain
				// valid even after it returns (presumably until closelog)
		}
		
		~RecordToSyslog()
		{
			closelog();
		}

        virtual bool enabled() override
        {
            return LLError::getEnabledLogTypesMask() & 0x01;
        }
        
		virtual void recordMessage(LLError::ELevel level,
									const std::string& message) override
		{
			int syslogPriority = LOG_CRIT;
			switch (level) {
				case LLError::LEVEL_DEBUG:	syslogPriority = LOG_DEBUG;	break;
				case LLError::LEVEL_INFO:	syslogPriority = LOG_INFO;	break;
				case LLError::LEVEL_WARN:	syslogPriority = LOG_WARNING; break;
				case LLError::LEVEL_ERROR:	syslogPriority = LOG_CRIT;	break;
				default:					syslogPriority = LOG_CRIT;
			}
			
			syslog(syslogPriority, "%s", message.c_str());
		}
	private:
		std::string mIdentity;
	};
#endif

	class RecordToFile : public LLError::Recorder
	{
	public:
		RecordToFile(const std::string& filename):
			mName(filename)
		{
			// <FS:Ansariel> Don't screw up log file output
			this->showMultiline(true);
			mFile.open(filename.c_str(), std::ios_base::out | std::ios_base::app);
			if (!mFile)
			{
				LL_INFOS() << "Error setting log file to " << filename << LL_ENDL;
			}
			else
			{
				if (!LLError::getAlwaysFlush())
				{
					mFile.sync_with_stdio(false);
				}
			}
		}

		~RecordToFile()
		{
			mFile.close();
		}

        virtual bool enabled() override
        {
#ifdef LL_RELEASE_FOR_DOWNLOAD
            return 1;
#else
            return LLError::getEnabledLogTypesMask() & 0x02;
#endif
        }
        
        bool okay() const { return mFile.good(); }

        std::string getFilename() const { return mName; }

        virtual void recordMessage(LLError::ELevel level,
                                    const std::string& message) override
        {
            if (LLError::getAlwaysFlush())
            {
                mFile << message << std::endl;
            }
            else
            {
                mFile << message << "\n";
            }
        }

	private:
		const std::string mName;
		llofstream mFile;
	};
	
	
	class RecordToStderr : public LLError::Recorder
	{
	public:
		RecordToStderr(bool timestamp) : mUseANSI(checkANSI()) 
		{
            this->showMultiline(true);
		}
		
        virtual bool enabled() override
        {
            return LLError::getEnabledLogTypesMask() & 0x04;
        }
        
        LL_FORCE_INLINE std::string createANSI(const std::string& color)
        {
            std::string ansi_code;
            ansi_code  += '\033';
            ansi_code  += "[";
            ansi_code  += color;
            ansi_code += "m";
            return ansi_code;
        }

		virtual void recordMessage(LLError::ELevel level,
					   const std::string& message) override
		{
            static std::string s_ansi_error = createANSI("31"); // red
            static std::string s_ansi_warn  = createANSI("34"); // blue
            static std::string s_ansi_debug = createANSI("35"); // magenta

			if (mUseANSI)
			{
                writeANSI((level == LLError::LEVEL_ERROR) ? s_ansi_error :
                          (level == LLError::LEVEL_WARN)  ? s_ansi_warn :
                                                            s_ansi_debug, message);
			}
            else
            {
                 fprintf(stderr, "%s\n", message.c_str());
            }
#if LL_WINDOWS 
	fflush(stderr); //Now using a buffer. flush is required. 
#endif 
		}
	
	private:
		bool mUseANSI;

        LL_FORCE_INLINE void writeANSI(const std::string& ansi_code, const std::string& message)
		{
            static std::string s_ansi_bold  = createANSI("1");  // bold
            static std::string s_ansi_reset = createANSI("0");  // reset
			// ANSI color code escape sequence, message, and reset in one fprintf call
            // Default all message levels to bold so we can distinguish our own messages from those dumped by subprocesses and libraries.
			fprintf(stderr, "%s%s%s\n%s", s_ansi_bold.c_str(), ansi_code.c_str(), message.c_str(), s_ansi_reset.c_str() );
		}

		static bool checkANSI(void)
		{
			// Check whether it's okay to use ANSI; if stderr is
			// a tty then we assume yes.  Can be turned off with
			// the LL_NO_ANSI_COLOR env var.
			return (0 != isatty(2)) &&
				(NULL == getenv("LL_NO_ANSI_COLOR"));
		}
	};

	class RecordToFixedBuffer : public LLError::Recorder
	{
	public:
		RecordToFixedBuffer(LLLineBuffer* buffer)
            : mBuffer(buffer)
            {
                this->showMultiline(true);
                this->showTags(false);
                this->showLocation(false);
            }
		
        virtual bool enabled() override
        {
            return LLError::getEnabledLogTypesMask() & 0x08;
        }
        
		virtual void recordMessage(LLError::ELevel level,
								   const std::string& message) override
		{
			mBuffer->addLine(message);
		}
	
	private:
		LLLineBuffer* mBuffer;
	};

#if LL_WINDOWS
	class RecordToWinDebug: public LLError::Recorder
	{
	public:
		RecordToWinDebug()
		{
            this->showMultiline(true);
            this->showTags(false);
            this->showLocation(false);
        }

        virtual bool enabled() override
        {
            return LLError::getEnabledLogTypesMask() & 0x10;
        }
        
		virtual void recordMessage(LLError::ELevel level,
								   const std::string& message) override
		{
			debugger_print(message);
		}
	};
#endif
}


namespace
{
	std::string className(const std::type_info& type)
	{
		return LLError::Log::demangle(type.name());
	}
} // anonymous

namespace LLError
{
	std::string Log::demangle(const char* mangled)
	{
#ifdef __GNUC__
		// GCC: type_info::name() returns a mangled class name,st demangle
		// passing nullptr, 0 forces allocation of a unique buffer we can free
		// fixing MAINT-8724 on OSX 10.14
		int status = -1;
		char* name = abi::__cxa_demangle(mangled, nullptr, 0, &status);
		std::string result(name ? name : mangled);
		free(name);
		return result;

#elif LL_WINDOWS
		// Visual Studio: type_info::name() includes the text "class " at the start
		std::string name = mangled;
		for (const auto& prefix : std::vector<std::string>{ "class ", "struct " })
<<<<<<< HEAD
		{
			if (0 == name.compare(0, prefix.length(), prefix))
			{
				return name.substr(prefix.length());
			}
		}
		// huh, that's odd, we should see one or the other prefix -- but don't
		// try to log unless logging is already initialized
		if (is_available())
		{
			// in Python, " or ".join(vector) -- but in C++, a PITB
			LL_DEBUGS() << "Did not see 'class' or 'struct' prefix on '"
				<< name << "'" << LL_ENDL;
		}
=======
		{
			if (0 == name.compare(0, prefix.length(), prefix))
			{
				return name.substr(prefix.length());
			}
		}
		// huh, that's odd, we should see one or the other prefix -- but don't
		// try to log unless logging is already initialized
		if (is_available())
		{
			// in Python, " or ".join(vector) -- but in C++, a PITB
			LL_DEBUGS() << "Did not see 'class' or 'struct' prefix on '"
				<< name << "'" << LL_ENDL;
		}
>>>>>>> 87da08b1
		return name;

#else  // neither GCC nor Visual Studio
		return mangled;
#endif
	}
} // LLError

namespace
{
	std::string functionName(const std::string& preprocessor_name)
	{
#if LL_WINDOWS
		// DevStudio: the __FUNCTION__ macro string includes
		// the type and/or namespace prefixes

		std::string::size_type p = preprocessor_name.rfind(':');
		if (p == std::string::npos)
		{
			return preprocessor_name;
		}
		return preprocessor_name.substr(p + 1);

#else
		return preprocessor_name;
#endif
	}


	class LogControlFile : public LLLiveFile
	{
		LOG_CLASS(LogControlFile);
	
	public:
		static LogControlFile& fromDirectory(const std::string& user_dir, const std::string& app_dir);
		
		virtual bool loadFile();
		
	private:
		LogControlFile(const std::string &filename)
			: LLLiveFile(filename)
			{ }
	};

	LogControlFile& LogControlFile::fromDirectory(const std::string& user_dir, const std::string& app_dir)
	{
        // NB: We have no abstraction in llcommon  for the "proper"
        // delimiter but it turns out that "/" works on all three platforms
			
		std::string file = user_dir + "/logcontrol-dev.xml";
		
		llstat stat_info;
		if (LLFile::stat(file, &stat_info)) {
			// NB: stat returns non-zero if it can't read the file, for example
			// if it doesn't exist.  LLFile has no better abstraction for 
			// testing for file existence.
			
			file = app_dir + "/logcontrol.xml";
		}
		return * new LogControlFile(file);
			// NB: This instance is never freed
	}
	
	bool LogControlFile::loadFile()
	{
		LLSD configuration;

		{
			llifstream file(filename().c_str());
			if (!file.is_open())
			{
				LL_WARNS() << filename() << " failed to open file; not changing configuration" << LL_ENDL;
				return false;
			}

			if (LLSDSerialize::fromXML(configuration, file) == LLSDParser::PARSE_FAILURE)
			{
				LL_WARNS() << filename() << " parcing error; not changing configuration" << LL_ENDL;
				return false;
			}

			if (! configuration || !configuration.isMap())
			{
				LL_WARNS() << filename() << " missing, ill-formed, or simply undefined"
							" content; not changing configuration"
						<< LL_ENDL;
				return false;
			}
		}
		
		LLError::configure(configuration);
		LL_INFOS("LogControlFile") << "logging reconfigured from " << filename() << LL_ENDL;
		return true;
	}


	typedef std::map<std::string, LLError::ELevel> LevelMap;
	typedef std::vector<LLError::RecorderPtr> Recorders;
	typedef std::vector<LLError::CallSite*> CallSiteVector;

	class Globals : public LLSingleton<Globals>
	{
		LLSINGLETON(Globals);
	public:
		std::ostringstream messageStream;
		bool messageStreamInUse;
		std::string mFatalMessage;

		void addCallSite(LLError::CallSite&);
		void invalidateCallSites();

	private:
		CallSiteVector callSites;
	};

	Globals::Globals()
		: messageStream(),
		messageStreamInUse(false),
		callSites()
	{
	}

	void Globals::addCallSite(LLError::CallSite& site)
	{
		callSites.push_back(&site);
	}
	
	void Globals::invalidateCallSites()
	{
		for (CallSiteVector::const_iterator i = callSites.begin();
			 i != callSites.end();
			 ++i)
		{
            (*i)->invalidate();
		}
		
		callSites.clear();
	}
}

namespace LLError
{
	class SettingsConfig : public LLRefCount
	{
		friend class Settings;

	public:
		virtual ~SettingsConfig();

		LLError::ELevel                     mDefaultLevel;

        bool 								mLogAlwaysFlush;

        U32 								mEnabledLogTypesMask;

		LevelMap                            mFunctionLevelMap;
		LevelMap                            mClassLevelMap;
		LevelMap                            mFileLevelMap;
		LevelMap                            mTagLevelMap;
		std::map<std::string, unsigned int> mUniqueLogMessages;
		
		LLError::FatalFunction              mCrashFunction;
		LLError::TimeFunction               mTimeFunction;

		Recorders                           mRecorders;

		int                                 mShouldLogCallCounter;

	private:
		SettingsConfig();
	};

	typedef LLPointer<SettingsConfig> SettingsConfigPtr;

	class Settings : public LLSingleton<Settings>
	{
		LLSINGLETON(Settings);
	public:
		SettingsConfigPtr getSettingsConfig();

		void reset();
		SettingsStoragePtr saveAndReset();
		void restore(SettingsStoragePtr pSettingsStorage);
		
	private:
		SettingsConfigPtr mSettingsConfig;
	};

	SettingsConfig::SettingsConfig()
		: LLRefCount(),
		mDefaultLevel(LLError::LEVEL_DEBUG),
		mLogAlwaysFlush(true),
		mEnabledLogTypesMask(255),
		mFunctionLevelMap(),
		mClassLevelMap(),
		mFileLevelMap(),
		mTagLevelMap(),
		mUniqueLogMessages(),
		mCrashFunction(NULL),
		mTimeFunction(NULL),
		mRecorders(),
		mShouldLogCallCounter(0)
	{
	}

	SettingsConfig::~SettingsConfig()
	{
		mRecorders.clear();
	}

	Settings::Settings():
		mSettingsConfig(new SettingsConfig())
	{
	}

	SettingsConfigPtr Settings::getSettingsConfig()
	{
		return mSettingsConfig;
	}

	void Settings::reset()
	{
		Globals::getInstance()->invalidateCallSites();
		mSettingsConfig = new SettingsConfig();
	}

	SettingsStoragePtr Settings::saveAndReset()
	{
		SettingsStoragePtr oldSettingsConfig(mSettingsConfig.get());
		reset();
		return oldSettingsConfig;
	}

	void Settings::restore(SettingsStoragePtr pSettingsStorage)
	{
		Globals::getInstance()->invalidateCallSites();
		SettingsConfigPtr newSettingsConfig(dynamic_cast<SettingsConfig *>(pSettingsStorage.get()));
		mSettingsConfig = newSettingsConfig;
	}

	bool is_available()
	{
		return Settings::instanceExists() && Globals::instanceExists();
	}
}

namespace LLError
{
	CallSite::CallSite(ELevel level,
					const char* file,
					int line,
					const std::type_info& class_info, 
					const char* function, 
					bool printOnce,
					const char** tags, 
					size_t tag_count)
	:	mLevel(level), 
		mFile(file), 
		mLine(line),
		mClassInfo(class_info), 
		mFunction(function),
		mCached(false), 
		mShouldLog(false), 
		mPrintOnce(printOnce),
		mTags(new const char* [tag_count]),
		mTagCount(tag_count)
	{
		switch (mLevel)
		{
        case LEVEL_DEBUG: mLevelString = "DEBUG";   break;
        case LEVEL_INFO:  mLevelString = "INFO";    break;
        case LEVEL_WARN:  mLevelString = "WARNING"; break;
        case LEVEL_ERROR: mLevelString = "ERROR";   break;
        default:          mLevelString = "XXX";     break;
		};

		mLocationString = llformat("%s(%d)", abbreviateFile(mFile).c_str(), mLine);
#if LL_WINDOWS
		// DevStudio: __FUNCTION__ already includes the full class name
#else
#if LL_LINUX
		// gross, but typeid comparison seems to always fail here with gcc4.1
		if (0 != strcmp(mClassInfo.name(), typeid(NoClassInfo).name()))
#else
		if (mClassInfo != typeid(NoClassInfo))
#endif // LL_LINUX
		{
			mFunctionString = className(mClassInfo) + "::";
		}
#endif
		mFunctionString += std::string(mFunction);

		for (int i = 0; i < tag_count; i++)
		{
            if (strchr(tags[i], ' '))
            {
                LL_ERRS() << "Space is not allowed in a log tag at " << mLocationString << LL_ENDL;
            }
			mTags[i] = tags[i];
		}

        mTagString.append("#");
        // always construct a tag sequence; will be just a single # if no tag
		for (size_t i = 0; i < mTagCount; i++)
		{
			// <FS:ND> Tags can be 0, so work around that.
			//mTagString.append(mTags[i]);
			char const *pTag = mTags[i];
			if( !pTag )
				pTag = "<NULL>";
			mTagString.append(pTag);
			// </FS:ND>
            mTagString.append("#");
		}
	}

	CallSite::~CallSite()
	{
		delete []mTags;
	}

	void CallSite::invalidate()
	{
		mCached = false; 
	}
}

namespace
{
    bool shouldLogToStderr()
    {
#if LL_DARWIN
        // On Mac OS X, stderr from apps launched from the Finder goes to the
        // console log.  It's generally considered bad form to spam too much
        // there. That scenario can be detected by noticing that stderr is a
        // character device (S_IFCHR).

        // If stderr is a tty or a pipe, assume the user launched from the
        // command line or debugger and therefore wants to see stderr.
        if (isatty(STDERR_FILENO))
            return true;
        // not a tty, but might still be a pipe -- check
        struct stat st;
        if (fstat(STDERR_FILENO, &st) < 0)
        {
            // capture errno right away, before engaging any other operations
            auto errno_save = errno;
            // this gets called during log-system setup -- can't log yet!
            std::cerr << "shouldLogToStderr: fstat(" << STDERR_FILENO << ") failed, errno "
                      << errno_save << std::endl;
            // if we can't tell, err on the safe side and don't write stderr
            return false;
        }

        // fstat() worked: return true only if stderr is a pipe
        return ((st.st_mode & S_IFMT) == S_IFIFO);
#else
        return true;
#endif
    }

	bool stderrLogWantsTime()
	{
#if LL_WINDOWS
		return false;
#else
		return true;
#endif
	}
	
	
	void commonInit(const std::string& user_dir, const std::string& app_dir, bool log_to_stderr = true)
	{
		LLError::Settings::getInstance()->reset();

		LLError::setDefaultLevel(LLError::LEVEL_INFO);
		LLError::setAlwaysFlush(true);
		LLError::setEnabledLogTypesMask(0xFFFFFFFF);
		LLError::setFatalFunction(LLError::crashAndLoop);
		LLError::setTimeFunction(LLError::utcTime);

		// log_to_stderr is only false in the unit and integration tests to keep builds quieter
		if (log_to_stderr && shouldLogToStderr())
		{
			LLError::logToStderr();
		}

#if LL_WINDOWS
		LLError::RecorderPtr recordToWinDebug(new RecordToWinDebug());
		LLError::addRecorder(recordToWinDebug);
#endif

		LogControlFile& e = LogControlFile::fromDirectory(user_dir, app_dir);

		// NOTE: We want to explicitly load the file before we add it to the event timer
		// that checks for changes to the file.  Else, we're not actually loading the file yet,
		// and most of the initialization happens without any attention being paid to the
		// log control file.  Not to mention that when it finally gets checked later,
		// all log statements that have been evaluated already become dirty and need to be
		// evaluated for printing again.  So, make sure to call checkAndReload()
		// before addToEventTimer().
		e.checkAndReload();
		e.addToEventTimer();
	}
}

namespace LLError
{
	void initForApplication(const std::string& user_dir, const std::string& app_dir, bool log_to_stderr)
	{
		commonInit(user_dir, app_dir, log_to_stderr);
	}

	void setFatalFunction(const FatalFunction& f)
	{
		SettingsConfigPtr s = Settings::getInstance()->getSettingsConfig();
		s->mCrashFunction = f;
	}

	FatalFunction getFatalFunction()
	{
		SettingsConfigPtr s = Settings::getInstance()->getSettingsConfig();
		return s->mCrashFunction;
	}

	std::string getFatalMessage()
	{
		return Globals::getInstance()->mFatalMessage;
	}

	void setTimeFunction(TimeFunction f)
	{
		SettingsConfigPtr s = Settings::getInstance()->getSettingsConfig();
		s->mTimeFunction = f;
	}

	void setDefaultLevel(ELevel level)
	{
		Globals::getInstance()->invalidateCallSites();
		SettingsConfigPtr s = Settings::getInstance()->getSettingsConfig();
		s->mDefaultLevel = level;
	}

	ELevel getDefaultLevel()
	{
		SettingsConfigPtr s = Settings::getInstance()->getSettingsConfig();
		return s->mDefaultLevel;
	}

	void setAlwaysFlush(bool flush)
	{
		SettingsConfigPtr s = Settings::getInstance()->getSettingsConfig();
		s->mLogAlwaysFlush = flush;
	}

	bool getAlwaysFlush()
	{
		SettingsConfigPtr s = Settings::getInstance()->getSettingsConfig();
		return s->mLogAlwaysFlush;
	}

	void setEnabledLogTypesMask(U32 mask)
	{
		SettingsConfigPtr s = Settings::getInstance()->getSettingsConfig();
		s->mEnabledLogTypesMask = mask;
	}

	U32 getEnabledLogTypesMask()
	{
		SettingsConfigPtr s = Settings::getInstance()->getSettingsConfig();
		return s->mEnabledLogTypesMask;
	}

	void setFunctionLevel(const std::string& function_name, ELevel level)
	{
		Globals::getInstance()->invalidateCallSites();
		SettingsConfigPtr s = Settings::getInstance()->getSettingsConfig();
		s->mFunctionLevelMap[function_name] = level;
	}

	void setClassLevel(const std::string& class_name, ELevel level)
	{
		Globals::getInstance()->invalidateCallSites();
		SettingsConfigPtr s = Settings::getInstance()->getSettingsConfig();
		s->mClassLevelMap[class_name] = level;
	}

	void setFileLevel(const std::string& file_name, ELevel level)
	{
		Globals::getInstance()->invalidateCallSites();
		SettingsConfigPtr s = Settings::getInstance()->getSettingsConfig();
		s->mFileLevelMap[file_name] = level;
	}

	void setTagLevel(const std::string& tag_name, ELevel level)
	{
		Globals::getInstance()->invalidateCallSites();
		SettingsConfigPtr s = Settings::getInstance()->getSettingsConfig();
		s->mTagLevelMap[tag_name] = level;
	}

	LLError::ELevel decodeLevel(std::string name)
	{
		static LevelMap level_names;
		if (level_names.empty())
		{
			level_names["ALL"]		= LLError::LEVEL_ALL;
			level_names["DEBUG"]	= LLError::LEVEL_DEBUG;
			level_names["INFO"]		= LLError::LEVEL_INFO;
			level_names["WARN"]		= LLError::LEVEL_WARN;
			level_names["ERROR"]	= LLError::LEVEL_ERROR;
			level_names["NONE"]		= LLError::LEVEL_NONE;
		}
		
		std::transform(name.begin(), name.end(), name.begin(), toupper);
		
		LevelMap::const_iterator i = level_names.find(name);
		if (i == level_names.end())
		{
			LL_WARNS() << "unrecognized logging level: '" << name << "'" << LL_ENDL;
			return LLError::LEVEL_INFO;
		}
		
		return i->second;
	}
}

namespace {
	void setLevels(LevelMap& map, const LLSD& list, LLError::ELevel level)
	{
		LLSD::array_const_iterator i, end;
		for (i = list.beginArray(), end = list.endArray(); i != end; ++i)
		{
			map[*i] = level;
		}
	}
}

namespace LLError
{
	void configure(const LLSD& config)
	{
		Globals::getInstance()->invalidateCallSites();
		SettingsConfigPtr s = Settings::getInstance()->getSettingsConfig();
		
		s->mFunctionLevelMap.clear();
		s->mClassLevelMap.clear();
		s->mFileLevelMap.clear();
		s->mTagLevelMap.clear();
		s->mUniqueLogMessages.clear();
		
		setDefaultLevel(decodeLevel(config["default-level"]));
        if (config.has("log-always-flush"))
        {
            setAlwaysFlush(config["log-always-flush"]);
        }
        if (config.has("enabled-log-types-mask"))
        {
            setEnabledLogTypesMask(config["enabled-log-types-mask"].asInteger());
        }
        
        if (config.has("settings") && config["settings"].isArray())
        {
            LLSD sets = config["settings"];
            LLSD::array_const_iterator a, end;
            for (a = sets.beginArray(), end = sets.endArray(); a != end; ++a)
            {
                const LLSD& entry = *a;
                if (entry.isMap() && !entry.emptyMap())
                {
                    ELevel level = decodeLevel(entry["level"]);

                    setLevels(s->mFunctionLevelMap, entry["functions"], level);
                    setLevels(s->mClassLevelMap, entry["classes"], level);
                    setLevels(s->mFileLevelMap, entry["files"], level);
                    setLevels(s->mTagLevelMap, entry["tags"], level);
                }
            }
        }
	}
}


namespace LLError
{
	Recorder::Recorder()
    	: mWantsTime(true)
        , mWantsTags(true)
        , mWantsLevel(true)
        , mWantsLocation(true)
        , mWantsFunctionName(true)
        , mWantsMultiline(false)
	{
	}

	Recorder::~Recorder()
	{
	}

	bool Recorder::wantsTime()
	{ 
		return mWantsTime; 
	}

	// virtual
	bool Recorder::wantsTags()
	{
		return mWantsTags;
	}

	// virtual 
	bool Recorder::wantsLevel() 
	{ 
		return mWantsLevel;
	}

	// virtual 
	bool Recorder::wantsLocation() 
	{ 
		return mWantsLocation;
	}

	// virtual 
	bool Recorder::wantsFunctionName() 
	{ 
		return mWantsFunctionName;
	}

	// virtual 
	bool Recorder::wantsMultiline() 
	{ 
		return mWantsMultiline;
	}

    void Recorder::showTime(bool show)
    {
        mWantsTime = show;
    }
    
    void Recorder::showTags(bool show)
    {
        mWantsTags = show;
    }

    void Recorder::showLevel(bool show)
    {
        mWantsLevel = show;
    }

    void Recorder::showLocation(bool show)
    {
        mWantsLocation = show;
    }

    void Recorder::showFunctionName(bool show)
    {
        mWantsFunctionName = show;
    }

    void Recorder::showMultiline(bool show)
    {
        mWantsMultiline = show;
    }

	void addRecorder(RecorderPtr recorder)
	{
		if (!recorder)
		{
			return;
		}
		SettingsConfigPtr s = Settings::getInstance()->getSettingsConfig();
		s->mRecorders.push_back(recorder);
	}

	void removeRecorder(RecorderPtr recorder)
	{
		if (!recorder)
		{
			return;
		}
		SettingsConfigPtr s = Settings::getInstance()->getSettingsConfig();
		s->mRecorders.erase(std::remove(s->mRecorders.begin(), s->mRecorders.end(), recorder),
							s->mRecorders.end());
	}

    // Find an entry in SettingsConfig::mRecorders whose RecorderPtr points to
    // a Recorder subclass of type RECORDER. Return, not a RecorderPtr (which
    // points to the Recorder base class), but a shared_ptr<RECORDER> which
    // specifically points to the concrete RECORDER subclass instance, along
    // with a Recorders::iterator indicating the position of that entry in
    // mRecorders. The shared_ptr might be empty (operator!() returns true) if
    // there was no such RECORDER subclass instance in mRecorders.
    template <typename RECORDER>
    std::pair<boost::shared_ptr<RECORDER>, Recorders::iterator>
    findRecorderPos()
    {
        SettingsConfigPtr s = Settings::instance().getSettingsConfig();
        // Since we promise to return an iterator, use a classic iterator
        // loop.
        auto end{s->mRecorders.end()};
        for (Recorders::iterator it{s->mRecorders.begin()}; it != end; ++it)
        {
            // *it is a RecorderPtr, a shared_ptr<Recorder>. Use a
            // dynamic_pointer_cast to try to downcast to test if it's also a
            // shared_ptr<RECORDER>.
            auto ptr = boost::dynamic_pointer_cast<RECORDER>(*it);
            if (ptr)
            {
                // found the entry we want
                return { ptr, it };
            }
        }
        // dropped out of the loop without finding any such entry -- instead
        // of default-constructing Recorders::iterator (which might or might
        // not be valid), return a value that is valid but not dereferenceable.
        return { {}, end };
    }

    // Find an entry in SettingsConfig::mRecorders whose RecorderPtr points to
    // a Recorder subclass of type RECORDER. Return, not a RecorderPtr (which
    // points to the Recorder base class), but a shared_ptr<RECORDER> which
    // specifically points to the concrete RECORDER subclass instance. The
    // shared_ptr might be empty (operator!() returns true) if there was no
    // such RECORDER subclass instance in mRecorders.
    template <typename RECORDER>
    boost::shared_ptr<RECORDER> findRecorder()
    {
        return findRecorderPos<RECORDER>().first;
    }

    // Remove an entry from SettingsConfig::mRecorders whose RecorderPtr
    // points to a Recorder subclass of type RECORDER. Return true if there
    // was one and we removed it, false if there wasn't one to start with.
    template <typename RECORDER>
    bool removeRecorder()
    {
        auto found = findRecorderPos<RECORDER>();
        if (found.first)
        {
            SettingsConfigPtr s = Settings::instance().getSettingsConfig();
            s->mRecorders.erase(found.second);
        }
        return bool(found.first);
    }
}

namespace LLError
{
	void logToFile(const std::string& file_name)
	{
		// remove any previous Recorder filling this role
		removeRecorder<RecordToFile>();

		if (!file_name.empty())
		{
			boost::shared_ptr<RecordToFile> recordToFile(new RecordToFile(file_name));
			if (recordToFile->okay())
			{
				addRecorder(recordToFile);
			}
		}
	}

	std::string logFileName()
	{
		auto found = findRecorder<RecordToFile>();
		return found? found->getFilename() : std::string();
	}

    void logToStderr()
    {
        if (! findRecorder<RecordToStderr>())
        {
            RecorderPtr recordToStdErr(new RecordToStderr(stderrLogWantsTime()));
            addRecorder(recordToStdErr);
        }
    }

	void logToFixedBuffer(LLLineBuffer* fixedBuffer)
	{
		// remove any previous Recorder filling this role
		removeRecorder<RecordToFixedBuffer>();

		if (fixedBuffer)
		{
			RecorderPtr recordToFixedBuffer(new RecordToFixedBuffer(fixedBuffer));
			addRecorder(recordToFixedBuffer);
		}
	}
}

namespace
{
    std::string escapedMessageLines(const std::string& message)
    {
        std::ostringstream out;
        size_t written_out = 0;
        size_t all_content = message.length();
        size_t escape_char_index; // always relative to start of message
        // Use find_first_of to find the next character in message that needs escaping
        for ( escape_char_index = message.find_first_of("\\\n\r");
              escape_char_index != std::string::npos && written_out < all_content;
              // record what we've written this iteration, scan for next char that needs escaping
              written_out = escape_char_index + 1, escape_char_index = message.find_first_of("\\\n\r", written_out)
             )
        {
            // found a character that needs escaping, so write up to that with the escape prefix
            // note that escape_char_index is relative to the start, not to the written_out offset
            out << message.substr(written_out, escape_char_index - written_out) << '\\';

            // write out the appropriate second character in the escape sequence
            char found = message[escape_char_index];
            switch ( found )
            {
            case '\\':
                out << '\\';
                break;
            case '\n':
                out << 'n';
                break;
            case '\r':
                out << 'r';
                break;
            }
        }

        if ( written_out < all_content ) // if the loop above didn't write everything
        {
            // write whatever was left
            out << message.substr(written_out, std::string::npos);
        }
        return out.str();
    }

	void writeToRecorders(const LLError::CallSite& site, const std::string& message)
	{
		LLError::ELevel level = site.mLevel;
		LLError::SettingsConfigPtr s = LLError::Settings::getInstance()->getSettingsConfig();

        std::string escaped_message;
        
		for (Recorders::const_iterator i = s->mRecorders.begin();
			i != s->mRecorders.end();
			++i)
		{
			LLError::RecorderPtr r = *i;

            if (!r->enabled())
            {
                continue;
            }
            
			std::ostringstream message_stream;

			if (r->wantsTime() && s->mTimeFunction != NULL)
			{
				message_stream << s->mTimeFunction();
			}
            message_stream << " ";
            
			if (r->wantsLevel())
            {
				message_stream << site.mLevelString;
            }
            message_stream << " ";
				
			if (r->wantsTags())
			{
				message_stream << site.mTagString;
			}
            message_stream << " ";

            if (r->wantsLocation() || level == LLError::LEVEL_ERROR)
            {
                message_stream << site.mLocationString;
            }
            message_stream << " ";

			if (r->wantsFunctionName())
			{
				message_stream << site.mFunctionString;
			}
            message_stream << " : ";

            if (r->wantsMultiline())
            {
                message_stream << message;
            }
            else
            {
                if (escaped_message.empty())
                {
                    escaped_message = escapedMessageLines(message);
                }
                message_stream << escaped_message;
            }

			r->recordMessage(level, message_stream.str());
		}
	}
}

namespace {
	// We need a couple different mutexes, but we want to use the same mechanism
	// for both. Make getMutex() a template function with different instances
	// for different MutexDiscriminator values.
	enum MutexDiscriminator
	{
		LOG_MUTEX,
		STACKS_MUTEX
	};
	// Some logging calls happen very early in processing -- so early that our
	// module-static variables aren't yet initialized. getMutex() wraps a
	// function-static LLMutex so that early calls can still have a valid
	// LLMutex instance.
	template <MutexDiscriminator MTX>
	LLMutex* getMutex()
	{
		// guaranteed to be initialized the first time control reaches here
		static LLMutex sMutex;
		return &sMutex;
	}

	bool checkLevelMap(const LevelMap& map, const std::string& key,
						LLError::ELevel& level)
	{
		bool stop_checking;
		LevelMap::const_iterator i = map.find(key);
		if (i == map.end())
		{
			return stop_checking = false;
		}
		
			level = i->second;
		return stop_checking = true;
	}
	
	bool checkLevelMap(	const LevelMap& map, 
						const char *const * keys, 
						size_t count,
						LLError::ELevel& level)
	{
		bool found_level = false;

		LLError::ELevel tag_level = LLError::LEVEL_NONE;

		for (size_t i = 0; i < count; i++)
		{
			// <FS:ND> Can be 0
			if( !keys[i] )
				continue;
			// </FS:ND>

			LevelMap::const_iterator it = map.find(keys[i]);
			if (it != map.end())
			{
				found_level = true;
				tag_level = llmin(tag_level, it->second);
			}
		}

		if (found_level)
		{
			level = tag_level;
		}
		return found_level;
	}
}

namespace LLError
{

	bool Log::shouldLog(CallSite& site)
	{
		LLMutexTrylock lock(getMutex<LOG_MUTEX>(), 5);
		if (!lock.isLocked())
		{
			return false;
		}

		// If we hit a logging request very late during shutdown processing,
		// when either of the relevant LLSingletons has already been deleted,
		// DO NOT resurrect them.
		if (Settings::wasDeleted() || Globals::wasDeleted())
		{
			return false;
		}

		SettingsConfigPtr s = Settings::getInstance()->getSettingsConfig();
		
		s->mShouldLogCallCounter++;
		
		const std::string& class_name = className(site.mClassInfo);
		std::string function_name = functionName(site.mFunction);
#if LL_LINUX
		// gross, but typeid comparison seems to always fail here with gcc4.1
		if (0 != strcmp(site.mClassInfo.name(), typeid(NoClassInfo).name()))
#else
		if (site.mClassInfo != typeid(NoClassInfo))
#endif // LL_LINUX
		{
			function_name = class_name + "::" + function_name;
		}

		ELevel compareLevel = s->mDefaultLevel;

		// The most specific match found will be used as the log level,
		// since the computation short circuits.
		// So, in increasing order of importance:
		// Default < Tags < File < Class < Function
		checkLevelMap(s->mFunctionLevelMap, function_name, compareLevel)
		|| checkLevelMap(s->mClassLevelMap, class_name, compareLevel)
		|| checkLevelMap(s->mFileLevelMap, abbreviateFile(site.mFile), compareLevel)
		|| (site.mTagCount > 0
			? checkLevelMap(s->mTagLevelMap, site.mTags, site.mTagCount, compareLevel) 
			: false);

		site.mCached = true;
		Globals::getInstance()->addCallSite(site);
		return site.mShouldLog = site.mLevel >= compareLevel;
	}


	std::ostringstream* Log::out()
	{
		LLMutexTrylock lock(getMutex<LOG_MUTEX>(),5);
		// If we hit a logging request very late during shutdown processing,
		// when either of the relevant LLSingletons has already been deleted,
		// DO NOT resurrect them.
		if (lock.isLocked() && ! (Settings::wasDeleted() || Globals::wasDeleted()))
		{
			Globals* g = Globals::getInstance();

			if (!g->messageStreamInUse)
			{
				g->messageStreamInUse = true;
				return &g->messageStream;
			}
		}

		return new std::ostringstream;
	}

	void Log::flush(std::ostringstream* out, char* message)
	{
		LLMutexTrylock lock(getMutex<LOG_MUTEX>(),5);
		if (!lock.isLocked())
		{
			return;
		}

		// If we hit a logging request very late during shutdown processing,
		// when either of the relevant LLSingletons has already been deleted,
		// DO NOT resurrect them.
		if (Settings::wasDeleted() || Globals::wasDeleted())
		{
			return;
		}

		if(strlen(out->str().c_str()) < 128)
		{
			strcpy(message, out->str().c_str());
		}
		else
		{
			strncpy(message, out->str().c_str(), 127);
			message[127] = '\0' ;
		}

		Globals* g = Globals::getInstance();
		if (out == &g->messageStream)
		{
			g->messageStream.clear();
			g->messageStream.str("");
			g->messageStreamInUse = false;
		}
		else
		{
			delete out;
		}
		return ;
	}

	void Log::flush(std::ostringstream* out, const CallSite& site)
	{
		LLMutexTrylock lock(getMutex<LOG_MUTEX>(),5);
		if (!lock.isLocked())
		{
			return;
		}

		// If we hit a logging request very late during shutdown processing,
		// when either of the relevant LLSingletons has already been deleted,
		// DO NOT resurrect them.
		if (Settings::wasDeleted() || Globals::wasDeleted())
		{
			return;
		}

		Globals* g = Globals::getInstance();
		SettingsConfigPtr s = Settings::getInstance()->getSettingsConfig();

		std::string message = out->str();
		if (out == &g->messageStream)
		{
			g->messageStream.clear();
			g->messageStream.str("");
			g->messageStreamInUse = false;
		}
		else
		{
			delete out;
		}

		if (site.mPrintOnce)
		{
            std::ostringstream message_stream;

			std::map<std::string, unsigned int>::iterator messageIter = s->mUniqueLogMessages.find(message);
			if (messageIter != s->mUniqueLogMessages.end())
			{
				messageIter->second++;
				unsigned int num_messages = messageIter->second;
				if (num_messages == 10 || num_messages == 50 || (num_messages % 100) == 0)
				{
					message_stream << "ONCE (" << num_messages << "th time seen): ";
				} 
				else
				{
					return;
				}
			}
			else 
			{
				message_stream << "ONCE: ";
				s->mUniqueLogMessages[message] = 1;
			}
            message_stream << message;
            message = message_stream.str();
		}
		
		writeToRecorders(site, message);

		if (site.mLevel == LEVEL_ERROR)
		{
			g->mFatalMessage = message;
			if (s->mCrashFunction)
			{
				s->mCrashFunction(message);
			}
		}
	}
}

namespace LLError
{
	SettingsStoragePtr saveAndResetSettings()
	{
		return Settings::getInstance()->saveAndReset();
	}
	
	void restoreSettings(SettingsStoragePtr pSettingsStorage)
	{
		return Settings::getInstance()->restore(pSettingsStorage);
	}

	std::string removePrefix(std::string& s, const std::string& p)
	{
		std::string::size_type where = s.find(p);
		if (where == std::string::npos)
		{
			return s;
		}
		
		return std::string(s, where + p.size());
	}
	
	void replaceChar(std::string& s, char old, char replacement)
	{
		std::string::size_type i = 0;
		std::string::size_type len = s.length();
		for ( ; i < len; i++ )
		{
			if (s[i] == old)
			{
				s[i] = replacement;
			}
		}
	}

	std::string abbreviateFile(const std::string& filePath)
	{
		std::string f = filePath;
#if LL_WINDOWS
		replaceChar(f, '\\', '/');
#endif
		static std::string indra_prefix = "indra/";
		f = removePrefix(f, indra_prefix);

#if LL_DARWIN
		static std::string newview_prefix = "newview/../";
		f = removePrefix(f, newview_prefix);
#endif

		return f;
	}

	int shouldLogCallCount()
	{
		SettingsConfigPtr s = Settings::getInstance()->getSettingsConfig();
		return s->mShouldLogCallCounter;
	}

#if LL_WINDOWS
		// VC80 was optimizing the error away.
		#pragma optimize("", off)
#endif
	void crashAndLoop(const std::string& message)
	{
		// Now, we go kaboom!
		int* make_me_crash = NULL;

		*make_me_crash = 0;

		while(true)
		{
			// Loop forever, in case the crash didn't work?
		}
		
		// this is an attempt to let Coverity and other semantic scanners know that this function won't be returning ever.
		exit(EXIT_FAILURE);
	}
#if LL_WINDOWS
		#pragma optimize("", on)
#endif

	std::string utcTime()
	{
		time_t now = time(NULL);
		const size_t BUF_SIZE = 64;
		char time_str[BUF_SIZE];	/* Flawfinder: ignore */
		
		int chars = strftime(time_str, BUF_SIZE, 
								  "%Y-%m-%dT%H:%M:%SZ",
								  gmtime(&now));

		return chars ? time_str : "time error";
	}
}

namespace LLError
{     
	char** LLCallStacks::sBuffer = NULL ;
	S32    LLCallStacks::sIndex  = 0 ;

	//static
    void LLCallStacks::allocateStackBuffer()
    {
        if(sBuffer == NULL)
        {
            sBuffer = new char*[512] ;
            sBuffer[0] = new char[512 * 128] ;
            for(S32 i = 1 ; i < 512 ; i++)
            {
                sBuffer[i] = sBuffer[i-1] + 128 ;
            }
            sIndex = 0 ;
        }
    }

    void LLCallStacks::freeStackBuffer()
    {
        if(sBuffer != NULL)
        {
            delete [] sBuffer[0] ;
            delete [] sBuffer ;
            sBuffer = NULL ;
        }
    }

    //static
    void LLCallStacks::push(const char* function, const int line)
    {
        LLMutexTrylock lock(getMutex<STACKS_MUTEX>(), 5);
        if (!lock.isLocked())
        {
            return;
        }

        if(sBuffer == NULL)
        {
            allocateStackBuffer();
        }

        if(sIndex > 511)
        {
            clear() ;
        }

        strcpy(sBuffer[sIndex], function) ;
        sprintf(sBuffer[sIndex] + strlen(function), " line: %d ", line) ;
        sIndex++ ;

        return ;
    }

    //static
    std::ostringstream* LLCallStacks::insert(const char* function, const int line)
    {
        std::ostringstream* _out = LLError::Log::out();
        *_out << function << " line " << line << " " ;
        return _out ;
    }

    //static
    void LLCallStacks::end(std::ostringstream* _out)
    {
        LLMutexTrylock lock(getMutex<STACKS_MUTEX>(), 5);
        if (!lock.isLocked())
        {
            return;
        }

        if(sBuffer == NULL)
        {
            allocateStackBuffer();
        }

        if(sIndex > 511)
        {
            clear() ;
        }

        LLError::Log::flush(_out, sBuffer[sIndex++]) ;
    }

    //static
    void LLCallStacks::print()
    {
        LLMutexTrylock lock(getMutex<STACKS_MUTEX>(), 5);
        if (!lock.isLocked())
        {
            return;
        }

        if(sIndex > 0)
        {
            LL_INFOS() << " ************* PRINT OUT LL CALL STACKS ************* " << LL_ENDL;
            while(sIndex > 0)
            {                  
                sIndex-- ;
                LL_INFOS() << sBuffer[sIndex] << LL_ENDL;
            }
            LL_INFOS() << " *************** END OF LL CALL STACKS *************** " << LL_ENDL;
        }

        if(sBuffer != NULL)
        {
            freeStackBuffer();
        }
    }

    //static
    void LLCallStacks::clear()
    {
        sIndex = 0 ;
    }

    //static
    void LLCallStacks::cleanup()
    {
        freeStackBuffer();
    }

    std::ostream& operator<<(std::ostream& out, const LLStacktrace&)
    {
        return out << boost::stacktrace::stacktrace();
    }
}

bool debugLoggingEnabled(const std::string& tag)
{
    LLMutexTrylock lock(getMutex<LOG_MUTEX>(), 5);
    if (!lock.isLocked())
    {
        return false;
    }
        
    LLError::SettingsConfigPtr s = LLError::Settings::getInstance()->getSettingsConfig();
    LLError::ELevel level = LLError::LEVEL_DEBUG;
    bool res = checkLevelMap(s->mTagLevelMap, tag, level);
    return res;
}


<|MERGE_RESOLUTION|>--- conflicted
+++ resolved
@@ -40,11 +40,8 @@
 # include <syslog.h>
 # include <unistd.h>
 # include <sys/stat.h>
-<<<<<<< HEAD
-=======
 #else
 # include <io.h>
->>>>>>> 87da08b1
 #endif // !LL_WINDOWS
 #include <vector>
 #include "string.h"
@@ -332,7 +329,6 @@
 		// Visual Studio: type_info::name() includes the text "class " at the start
 		std::string name = mangled;
 		for (const auto& prefix : std::vector<std::string>{ "class ", "struct " })
-<<<<<<< HEAD
 		{
 			if (0 == name.compare(0, prefix.length(), prefix))
 			{
@@ -347,22 +343,6 @@
 			LL_DEBUGS() << "Did not see 'class' or 'struct' prefix on '"
 				<< name << "'" << LL_ENDL;
 		}
-=======
-		{
-			if (0 == name.compare(0, prefix.length(), prefix))
-			{
-				return name.substr(prefix.length());
-			}
-		}
-		// huh, that's odd, we should see one or the other prefix -- but don't
-		// try to log unless logging is already initialized
-		if (is_available())
-		{
-			// in Python, " or ".join(vector) -- but in C++, a PITB
-			LL_DEBUGS() << "Did not see 'class' or 'struct' prefix on '"
-				<< name << "'" << LL_ENDL;
-		}
->>>>>>> 87da08b1
 		return name;
 
 #else  // neither GCC nor Visual Studio
