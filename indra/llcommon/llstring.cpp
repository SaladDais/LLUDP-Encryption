/** 
 * @file llstring.cpp
 * @brief String utility functions and the std::string class.
 *
 * $LicenseInfo:firstyear=2001&license=viewerlgpl$
 * Second Life Viewer Source Code
 * Copyright (C) 2010, Linden Research, Inc.
 * 
 * This library is free software; you can redistribute it and/or
 * modify it under the terms of the GNU Lesser General Public
 * License as published by the Free Software Foundation;
 * version 2.1 of the License only.
 * 
 * This library is distributed in the hope that it will be useful,
 * but WITHOUT ANY WARRANTY; without even the implied warranty of
 * MERCHANTABILITY or FITNESS FOR A PARTICULAR PURPOSE.  See the GNU
 * Lesser General Public License for more details.
 * 
 * You should have received a copy of the GNU Lesser General Public
 * License along with this library; if not, write to the Free Software
 * Foundation, Inc., 51 Franklin Street, Fifth Floor, Boston, MA  02110-1301  USA
 * 
 * Linden Research, Inc., 945 Battery Street, San Francisco, CA  94111  USA
 * $/LicenseInfo$
 */

#include "linden_common.h"

#include "llstring.h"
#include "llerror.h"

#if LL_WINDOWS
#define WIN32_LEAN_AND_MEAN
#include <winsock2.h>
#include <windows.h>
#include <winnls.h> // for WideCharToMultiByte
#endif

LLFastTimer::DeclareTimer FT_STRING_FORMAT("String Format");


std::string ll_safe_string(const char* in)
{
	if(in) return std::string(in);
	return std::string();
}

std::string ll_safe_string(const char* in, S32 maxlen)
{
<<<<<<< HEAD
	// <FS:ND> Crashfix: Safe guard against illegal length too

	//	if(in) return std::string(in, maxlen);
	if(in && maxlen > 0 ) return std::string(in, maxlen);

	// </FS:ND>

=======
	if(in && maxlen > 0 ) return std::string(in, maxlen);

>>>>>>> 2206653f
	return std::string();
}

U8 hex_as_nybble(char hex)
{
	if((hex >= '0') && (hex <= '9'))
	{
		return (U8)(hex - '0');
	}
	else if((hex >= 'a') && (hex <='f'))
	{
		return (U8)(10 + hex - 'a');
	}
	else if((hex >= 'A') && (hex <='F'))
	{
		return (U8)(10 + hex - 'A');
	}
	return 0; // uh - oh, not hex any more...
}

bool iswindividual(llwchar elem)
{   
	U32 cur_char = (U32)elem;
	bool result = false;
	if (0x2E80<= cur_char && cur_char <= 0x9FFF)
	{
		result = true;
	}
	else if (0xAC00<= cur_char && cur_char <= 0xD7A0 )
	{
		result = true;
	}
	else if (0xF900<= cur_char && cur_char <= 0xFA60 )
	{
		result = true;
	}
	return result;
}

bool _read_file_into_string(std::string& str, const std::string& filename)
{
	llifstream ifs(filename, llifstream::binary);
	if (!ifs.is_open())
	{
		llinfos << "Unable to open file " << filename << llendl;
		return false;
	}

	std::ostringstream oss;

	oss << ifs.rdbuf();
	str = oss.str();
	ifs.close();
	return true;
}




// See http://www.unicode.org/Public/BETA/CVTUTF-1-2/ConvertUTF.c
// for the Unicode implementation - this doesn't match because it was written before finding
// it.


std::ostream& operator<<(std::ostream &s, const LLWString &wstr)
{
	std::string utf8_str = wstring_to_utf8str(wstr);
	s << utf8_str;
	return s;
}

std::string rawstr_to_utf8(const std::string& raw)
{
	LLWString wstr(utf8str_to_wstring(raw));
	return wstring_to_utf8str(wstr);
}

S32 wchar_to_utf8chars(llwchar in_char, char* outchars)
{
	U32 cur_char = (U32)in_char;
	char* base = outchars;
	if (cur_char < 0x80)
	{
		*outchars++ = (U8)cur_char;
	}
	else if (cur_char < 0x800)
	{
		*outchars++ = 0xC0 | (cur_char >> 6);
		*outchars++ = 0x80 | (cur_char & 0x3F);
	}
	else if (cur_char < 0x10000)
	{
		*outchars++ = 0xE0 | (cur_char >> 12);
		*outchars++ = 0x80 | ((cur_char >> 6) & 0x3F);
		*outchars++ = 0x80 | (cur_char & 0x3F);
	}
	else if (cur_char < 0x200000)
	{
		*outchars++ = 0xF0 | (cur_char >> 18);
		*outchars++ = 0x80 | ((cur_char >> 12) & 0x3F);
		*outchars++ = 0x80 | ((cur_char >> 6) & 0x3F);
		*outchars++ = 0x80 | (cur_char & 0x3F);
	}
	else if (cur_char < 0x4000000)
	{
		*outchars++ = 0xF8 | (cur_char >> 24);
		*outchars++ = 0x80 | ((cur_char >> 18) & 0x3F);
		*outchars++ = 0x80 | ((cur_char >> 12) & 0x3F);
		*outchars++ = 0x80 | ((cur_char >> 6) & 0x3F);
		*outchars++ = 0x80 | (cur_char & 0x3F);
	}
	else if (cur_char < 0x80000000)
	{
		*outchars++ = 0xFC | (cur_char >> 30);
		*outchars++ = 0x80 | ((cur_char >> 24) & 0x3F);
		*outchars++ = 0x80 | ((cur_char >> 18) & 0x3F);
		*outchars++ = 0x80 | ((cur_char >> 12) & 0x3F);
		*outchars++ = 0x80 | ((cur_char >> 6) & 0x3F);
		*outchars++ = 0x80 | (cur_char & 0x3F);
	}
	else
	{
		llwarns << "Invalid Unicode character " << cur_char << "!" << llendl;
		*outchars++ = LL_UNKNOWN_CHAR;
	}
	return outchars - base;
}	

S32 utf16chars_to_wchar(const U16* inchars, llwchar* outchar)
{
	const U16* base = inchars;
	U16 cur_char = *inchars++;
	llwchar char32 = cur_char;
	if ((cur_char >= 0xD800) && (cur_char <= 0xDFFF))
	{
		// Surrogates
		char32 = ((llwchar)(cur_char - 0xD800)) << 10;
		cur_char = *inchars++;
		char32 += (llwchar)(cur_char - 0xDC00) + 0x0010000UL;
	}
	else
	{
		char32 = (llwchar)cur_char;
	}
	*outchar = char32;
	return inchars - base;
}

llutf16string wstring_to_utf16str(const LLWString &utf32str, S32 len)
{
	llutf16string out;

	S32 i = 0;
	while (i < len)
	{
		U32 cur_char = utf32str[i];
		if (cur_char > 0xFFFF)
		{
			out += (0xD7C0 + (cur_char >> 10));
			out += (0xDC00 | (cur_char & 0x3FF));
		}
		else
		{
			out += cur_char;
		}
		i++;
	}
	return out;
}

llutf16string wstring_to_utf16str(const LLWString &utf32str)
{
	const S32 len = (S32)utf32str.length();
	return wstring_to_utf16str(utf32str, len);
}

llutf16string utf8str_to_utf16str ( const std::string& utf8str )
{
	LLWString wstr = utf8str_to_wstring ( utf8str );
	return wstring_to_utf16str ( wstr );
}


LLWString utf16str_to_wstring(const llutf16string &utf16str, S32 len)
{
	LLWString wout;
	if((len <= 0) || utf16str.empty()) return wout;

	S32 i = 0;
	// craziness to make gcc happy (llutf16string.c_str() is tweaked on linux):
	const U16* chars16 = &(*(utf16str.begin()));
	while (i < len)
	{
		llwchar cur_char;
		i += utf16chars_to_wchar(chars16+i, &cur_char);
		wout += cur_char;
	}
	return wout;
}

LLWString utf16str_to_wstring(const llutf16string &utf16str)
{
	const S32 len = (S32)utf16str.length();
	return utf16str_to_wstring(utf16str, len);
}

// Length in llwchar (UTF-32) of the first len units (16 bits) of the given UTF-16 string.
S32 utf16str_wstring_length(const llutf16string &utf16str, const S32 utf16_len)
{
	S32 surrogate_pairs = 0;
	// ... craziness to make gcc happy (llutf16string.c_str() is tweaked on linux):
	const U16 *const utf16_chars = &(*(utf16str.begin()));
	S32 i = 0;
	while (i < utf16_len)
	{
		const U16 c = utf16_chars[i++];
		if (c >= 0xD800 && c <= 0xDBFF)		// See http://en.wikipedia.org/wiki/UTF-16
		{   // Have first byte of a surrogate pair
			if (i >= utf16_len)
			{
				break;
			}
			const U16 d = utf16_chars[i];
			if (d >= 0xDC00 && d <= 0xDFFF)
			{   // Have valid second byte of a surrogate pair
				surrogate_pairs++;
				i++;
			}
		}
	}
	return utf16_len - surrogate_pairs;
}

// Length in utf16string (UTF-16) of wlen wchars beginning at woffset.
S32 wstring_utf16_length(const LLWString &wstr, const S32 woffset, const S32 wlen)
{
	const S32 end = llmin((S32)wstr.length(), woffset + wlen);
	if (end < woffset)
	{
		return 0;
	}
	else
	{
		S32 length = end - woffset;
		for (S32 i = woffset; i < end; i++)
		{
			if (wstr[i] >= 0x10000)
			{
				length++;
			}
		}
		return length;
	}
}

// Given a wstring and an offset in it, returns the length as wstring (i.e.,
// number of llwchars) of the longest substring that starts at the offset
// and whose equivalent utf-16 string does not exceeds the given utf16_length.
S32 wstring_wstring_length_from_utf16_length(const LLWString & wstr, const S32 woffset, const S32 utf16_length, BOOL *unaligned)
{
	const S32 end = wstr.length();
	BOOL u = FALSE;
	S32 n = woffset + utf16_length;
	S32 i = woffset;
	while (i < end)
	{
		if (wstr[i] >= 0x10000)
		{
			--n;
		}
		if (i >= n)
		{
			u = (i > n);
			break;
		}
		i++;
	}
	if (unaligned)
	{
		*unaligned = u;
	}
	return i - woffset;
}

S32 wchar_utf8_length(const llwchar wc)
{
	if (wc < 0x80)
	{
		// This case will also catch negative values which are
		// technically invalid.
		return 1;
	}
	else if (wc < 0x800)
	{
		return 2;
	}
	else if (wc < 0x10000)
	{
		return 3;
	}
	else if (wc < 0x200000)
	{
		return 4;
	}
	else if (wc < 0x4000000)
	{
		return 5;
	}
	else
	{
		return 6;
	}
}


S32 wstring_utf8_length(const LLWString& wstr)
{
	S32 len = 0;
	for (S32 i = 0; i < (S32)wstr.length(); i++)
	{
		len += wchar_utf8_length(wstr[i]);
	}
	return len;
}


LLWString utf8str_to_wstring(const std::string& utf8str, S32 len)
{
	LLWString wout;

	S32 i = 0;
	while (i < len)
	{
		llwchar unichar;
		U8 cur_char = utf8str[i];

		if (cur_char < 0x80)
		{
			// Ascii character, just add it
			unichar = cur_char;
		}
		else
		{
			S32 cont_bytes = 0;
			if ((cur_char >> 5) == 0x6)			// Two byte UTF8 -> 1 UTF32
			{
				unichar = (0x1F&cur_char);
				cont_bytes = 1;
			}
			else if ((cur_char >> 4) == 0xe)	// Three byte UTF8 -> 1 UTF32
			{
				unichar = (0x0F&cur_char);
				cont_bytes = 2;
			}
			else if ((cur_char >> 3) == 0x1e)	// Four byte UTF8 -> 1 UTF32
			{
				unichar = (0x07&cur_char);
				cont_bytes = 3;
			}
			else if ((cur_char >> 2) == 0x3e)	// Five byte UTF8 -> 1 UTF32
			{
				unichar = (0x03&cur_char);
				cont_bytes = 4;
			}
			else if ((cur_char >> 1) == 0x7e)	// Six byte UTF8 -> 1 UTF32
			{
				unichar = (0x01&cur_char);
				cont_bytes = 5;
			}
			else
			{
				wout += LL_UNKNOWN_CHAR;
				++i;
				continue;
			}

			// Check that this character doesn't go past the end of the string
			S32 end = (len < (i + cont_bytes)) ? len : (i + cont_bytes);
			do
			{
				++i;

				cur_char = utf8str[i];
				if ( (cur_char >> 6) == 0x2 )
				{
					unichar <<= 6;
					unichar += (0x3F&cur_char);
				}
				else
				{
					// Malformed sequence - roll back to look at this as a new char
					unichar = LL_UNKNOWN_CHAR;
					--i;
					break;
				}
			} while(i < end);

			// Handle overlong characters and NULL characters
			if ( ((cont_bytes == 1) && (unichar < 0x80))
				|| ((cont_bytes == 2) && (unichar < 0x800))
				|| ((cont_bytes == 3) && (unichar < 0x10000))
				|| ((cont_bytes == 4) && (unichar < 0x200000))
				|| ((cont_bytes == 5) && (unichar < 0x4000000)) )
			{
				unichar = LL_UNKNOWN_CHAR;
			}
		}

		wout += unichar;
		++i;
	}
	return wout;
}

LLWString utf8str_to_wstring(const std::string& utf8str)
{
	const S32 len = (S32)utf8str.length();
	return utf8str_to_wstring(utf8str, len);
}

std::string wstring_to_utf8str(const LLWString& utf32str, S32 len)
{
	std::string out;

	S32 i = 0;
	while (i < len)
	{
		char tchars[8];		/* Flawfinder: ignore */
		S32 n = wchar_to_utf8chars(utf32str[i], tchars);
		tchars[n] = 0;
		out += tchars;
		i++;
	}
	return out;
}

std::string wstring_to_utf8str(const LLWString& utf32str)
{
	const S32 len = (S32)utf32str.length();
	return wstring_to_utf8str(utf32str, len);
}

std::string utf16str_to_utf8str(const llutf16string& utf16str)
{
	return wstring_to_utf8str(utf16str_to_wstring(utf16str));
}

std::string utf16str_to_utf8str(const llutf16string& utf16str, S32 len)
{
	return wstring_to_utf8str(utf16str_to_wstring(utf16str, len), len);
}

std::string utf8str_trim(const std::string& utf8str)
{
	LLWString wstr = utf8str_to_wstring(utf8str);
	LLWStringUtil::trim(wstr);
	return wstring_to_utf8str(wstr);
}


std::string utf8str_tolower(const std::string& utf8str)
{
	LLWString out_str = utf8str_to_wstring(utf8str);
	LLWStringUtil::toLower(out_str);
	return wstring_to_utf8str(out_str);
}


S32 utf8str_compare_insensitive(const std::string& lhs, const std::string& rhs)
{
	LLWString wlhs = utf8str_to_wstring(lhs);
	LLWString wrhs = utf8str_to_wstring(rhs);
	return LLWStringUtil::compareInsensitive(wlhs, wrhs);
}

std::string utf8str_truncate(const std::string& utf8str, const S32 max_len)
{
	if (0 == max_len)
	{
		return std::string();
	}
	if ((S32)utf8str.length() <= max_len)
	{
		return utf8str;
	}
	else
	{
		S32 cur_char = max_len;

		// If we're ASCII, we don't need to do anything
		if ((U8)utf8str[cur_char] > 0x7f)
		{
			// If first two bits are (10), it's the tail end of a multibyte char.  We need to shift back
			// to the first character
			while (0x80 == (0xc0 & utf8str[cur_char]))
			{
				cur_char--;
				// Keep moving forward until we hit the first char;
				if (cur_char == 0)
				{
					// Make sure we don't trash memory if we've got a bogus string.
					break;
				}
			}
		}
		// The byte index we're on is one we want to get rid of, so we only want to copy up to (cur_char-1) chars
		return utf8str.substr(0, cur_char);
	}
}

std::string utf8str_substChar(
	const std::string& utf8str,
	const llwchar target_char,
	const llwchar replace_char)
{
	LLWString wstr = utf8str_to_wstring(utf8str);
	LLWStringUtil::replaceChar(wstr, target_char, replace_char);
	//wstr = wstring_substChar(wstr, target_char, replace_char);
	return wstring_to_utf8str(wstr);
}

std::string utf8str_makeASCII(const std::string& utf8str)
{
	LLWString wstr = utf8str_to_wstring(utf8str);
	LLWStringUtil::_makeASCII(wstr);
	return wstring_to_utf8str(wstr);
}

std::string mbcsstring_makeASCII(const std::string& wstr)
{
	// Replace non-ASCII chars with replace_char
	std::string out_str = wstr;
	for (S32 i = 0; i < (S32)out_str.length(); i++)
	{
		if ((U8)out_str[i] > 0x7f)
		{
			out_str[i] = LL_UNKNOWN_CHAR;
		}
	}
	return out_str;
}
std::string utf8str_removeCRLF(const std::string& utf8str)
{
	if (0 == utf8str.length())
	{
		return std::string();
	}
	const char CR = 13;

	std::string out;
	out.reserve(utf8str.length());
	const S32 len = (S32)utf8str.length();
	for( S32 i = 0; i < len; i++ )
	{
		if( utf8str[i] != CR )
		{
			out.push_back(utf8str[i]);
		}
	}
	return out;
}

#if LL_WINDOWS
// documentation moved to header. Phoenix 2007-11-27
namespace snprintf_hack
{
	int snprintf(char *str, size_t size, const char *format, ...)
	{
		va_list args;
		va_start(args, format);

		int num_written = _vsnprintf(str, size, format, args); /* Flawfinder: ignore */
		va_end(args);
		
		str[size-1] = '\0'; // always null terminate
		return num_written;
	}
}

std::string ll_convert_wide_to_string(const wchar_t* in, unsigned int code_page)
{
	std::string out;
	if(in)
	{
		int len_in = wcslen(in);
		int len_out = WideCharToMultiByte(
			code_page,
			0,
			in,
			len_in,
			NULL,
			0,
			0,
			0);
		// We will need two more bytes for the double NULL ending
		// created in WideCharToMultiByte().
		char* pout = new char [len_out + 2];
		memset(pout, 0, len_out + 2);
		if(pout)
		{
			WideCharToMultiByte(
				code_page,
				0,
				in,
				len_in,
				pout,
				len_out,
				0,
				0);
			out.assign(pout);
			delete[] pout;
		}
	}
	return out;
}

wchar_t* ll_convert_string_to_wide(const std::string& in, unsigned int code_page)
{
	// From review:
	// We can preallocate a wide char buffer that is the same length (in wchar_t elements) as the utf8 input,
	// plus one for a null terminator, and be guaranteed to not overflow.

	//	Normally, I'd call that sort of thing premature optimization,
	// but we *are* seeing string operations taking a bunch of time, especially when constructing widgets.
//	int output_str_len = MultiByteToWideChar(code_page, 0, in.c_str(), in.length(), NULL, 0);

	// reserve place to NULL terminator
	int output_str_len = in.length();
	wchar_t* w_out = new wchar_t[output_str_len + 1];

	memset(w_out, 0, output_str_len + 1);
	int real_output_str_len = MultiByteToWideChar (code_page, 0, in.c_str(), in.length(), w_out, output_str_len);

	//looks like MultiByteToWideChar didn't add null terminator to converted string, see EXT-4858.
	w_out[real_output_str_len] = 0;

	return w_out;
}

std::string ll_convert_string_to_utf8_string(const std::string& in)
{
	wchar_t* w_mesg = ll_convert_string_to_wide(in, CP_ACP);
	std::string out_utf8(ll_convert_wide_to_string(w_mesg, CP_UTF8));
	delete[] w_mesg;

	return out_utf8;
}
#endif // LL_WINDOWS

long LLStringOps::sPacificTimeOffset = 0;
long LLStringOps::sLocalTimeOffset = 0;
bool LLStringOps::sPacificDaylightTime = 0;
std::map<std::string, std::string> LLStringOps::datetimeToCodes;

std::vector<std::string> LLStringOps::sWeekDayList;
std::vector<std::string> LLStringOps::sWeekDayShortList;
std::vector<std::string> LLStringOps::sMonthList;
std::vector<std::string> LLStringOps::sMonthShortList;


std::string LLStringOps::sDayFormat;
std::string LLStringOps::sAM;
std::string LLStringOps::sPM;


S32	LLStringOps::collate(const llwchar* a, const llwchar* b)
{ 
	#if LL_WINDOWS
		// in Windows, wide string functions operator on 16-bit strings, 
		// not the proper 32 bit wide string
		return strcmp(wstring_to_utf8str(LLWString(a)).c_str(), wstring_to_utf8str(LLWString(b)).c_str());
	#else
		return wcscoll(a, b);
	#endif
}

void LLStringOps::setupDatetimeInfo (bool daylight)
{
	time_t nowT, localT, gmtT;
	struct tm * tmpT;

	nowT = time (NULL);

	tmpT = gmtime (&nowT);
	gmtT = mktime (tmpT);

	tmpT = localtime (&nowT);
	localT = mktime (tmpT);
	
	sLocalTimeOffset = (long) (gmtT - localT);
	if (tmpT->tm_isdst)
	{
		sLocalTimeOffset -= 60 * 60;	// 1 hour
	}

	sPacificDaylightTime = daylight;
	sPacificTimeOffset = (sPacificDaylightTime? 7 : 8 ) * 60 * 60;

	datetimeToCodes["wkday"]	= "%a";		// Thu
	datetimeToCodes["weekday"]	= "%A";		// Thursday
	datetimeToCodes["year4"]	= "%Y";		// 2009
	datetimeToCodes["year"]		= "%Y";		// 2009
	datetimeToCodes["year2"]	= "%y";		// 09
	datetimeToCodes["mth"]		= "%b";		// Aug
	datetimeToCodes["month"]	= "%B";		// August
	datetimeToCodes["mthnum"]	= "%m";		// 08
	datetimeToCodes["day"]		= "%d";		// 31
	datetimeToCodes["sday"]		= "%-d";	// 9
	datetimeToCodes["hour24"]	= "%H";		// 14
	datetimeToCodes["hour"]		= "%H";		// 14
	datetimeToCodes["hour12"]	= "%I";		// 02
	datetimeToCodes["min"]		= "%M";		// 59
	datetimeToCodes["ampm"]		= "%p";		// AM
	datetimeToCodes["second"]	= "%S";		// 59
	datetimeToCodes["timezone"]	= "%Z";		// PST
}

void tokenizeStringToArray(const std::string& data, std::vector<std::string>& output)
{
	output.clear();
	size_t length = data.size();
	
	// tokenize it and put it in the array
	std::string cur_word;
	for(size_t i = 0; i < length; ++i)
	{
		if(data[i] == ':')
		{
			output.push_back(cur_word);
			cur_word.clear();
		}
		else
		{
			cur_word.append(1, data[i]);
		}
	}
	output.push_back(cur_word);
}

void LLStringOps::setupWeekDaysNames(const std::string& data)
{
	tokenizeStringToArray(data,sWeekDayList);
}
void LLStringOps::setupWeekDaysShortNames(const std::string& data)
{
	tokenizeStringToArray(data,sWeekDayShortList);
}
void LLStringOps::setupMonthNames(const std::string& data)
{
	tokenizeStringToArray(data,sMonthList);
}
void LLStringOps::setupMonthShortNames(const std::string& data)
{
	tokenizeStringToArray(data,sMonthShortList);
}
void LLStringOps::setupDayFormat(const std::string& data)
{
	sDayFormat = data;
}


std::string LLStringOps::getDatetimeCode (std::string key)
{
	std::map<std::string, std::string>::iterator iter;

	iter = datetimeToCodes.find (key);
	if (iter != datetimeToCodes.end())
	{
		return iter->second;
	}
	else
	{
		return std::string("");
	}
}


namespace LLStringFn
{
	// NOTE - this restricts output to ascii
	void replace_nonprintable_in_ascii(std::basic_string<char>& string, char replacement)
	{
		const char MIN = 0x20;
		std::basic_string<char>::size_type len = string.size();
		for(std::basic_string<char>::size_type ii = 0; ii < len; ++ii)
		{
			if(string[ii] < MIN)
			{
				string[ii] = replacement;
			}
		}
	}


	// NOTE - this restricts output to ascii
	void replace_nonprintable_and_pipe_in_ascii(std::basic_string<char>& str,
									   char replacement)
	{
		const char MIN  = 0x20;
		const char PIPE = 0x7c;
		std::basic_string<char>::size_type len = str.size();
		for(std::basic_string<char>::size_type ii = 0; ii < len; ++ii)
		{
			if( (str[ii] < MIN) || (str[ii] == PIPE) )
			{
				str[ii] = replacement;
			}
		}
	}

	// https://wiki.lindenlab.com/wiki/Unicode_Guidelines has details on
	// allowable code points for XML. Specifically, they are:
	// 0x09, 0x0a, 0x0d, and 0x20 on up.  JC
	std::string strip_invalid_xml(const std::string& instr)
	{
		std::string output;
		output.reserve( instr.size() );
		std::string::const_iterator it = instr.begin();
		while (it != instr.end())
		{
			// Must compare as unsigned for >=
			// Test most likely match first
			const unsigned char c = (unsigned char)*it;
			if (   c >= (unsigned char)0x20   // SPACE
				|| c == (unsigned char)0x09   // TAB
				|| c == (unsigned char)0x0a   // LINE_FEED
				|| c == (unsigned char)0x0d ) // CARRIAGE_RETURN
			{
				output.push_back(c);
			}
			++it;
		}
		return output;
	}

	/**
	 * @brief Replace all control characters (c < 0x20) with replacement in
	 * string.
	 */
	void replace_ascii_controlchars(std::basic_string<char>& string, char replacement)
	{
		const unsigned char MIN = 0x20;
		std::basic_string<char>::size_type len = string.size();
		for(std::basic_string<char>::size_type ii = 0; ii < len; ++ii)
		{
			const unsigned char c = (unsigned char) string[ii];
			if(c < MIN)
			{
				string[ii] = replacement;
			}
		}
	}
}

////////////////////////////////////////////////////////////

// Forward specialization of LLStringUtil::format before use in LLStringUtil::formatDatetime.
template<>
S32 LLStringUtil::format(std::string& s, const format_map_t& substitutions);

//static
template<> 
void LLStringUtil::getTokens(const std::string& instr, std::vector<std::string >& tokens, const std::string& delims)
{
	// Starting at offset 0, scan forward for the next non-delimiter. We're
	// done when the only characters left in 'instr' are delimiters.
	for (std::string::size_type begIdx, endIdx = 0;
		 (begIdx = instr.find_first_not_of (delims, endIdx)) != std::string::npos; )
	{
		// Found a non-delimiter. After that, find the next delimiter.
		endIdx = instr.find_first_of (delims, begIdx);
		if (endIdx == std::string::npos)
		{
			// No more delimiters: this token extends to the end of the string.
			endIdx = instr.length();
		}

		// extract the token between begIdx and endIdx; substr() needs length
		std::string currToken(instr.substr(begIdx, endIdx - begIdx));
		LLStringUtil::trim (currToken);
		tokens.push_back(currToken);
		// next scan past delimiters starts at endIdx
	}
}

template<> 
LLStringUtil::size_type LLStringUtil::getSubstitution(const std::string& instr, size_type& start, std::vector<std::string>& tokens)
{
	const std::string delims (",");
	
	// Find the first [
	size_type pos1 = instr.find('[', start);
	if (pos1 == std::string::npos)
		return std::string::npos;

	//Find the first ] after the initial [
	size_type pos2 = instr.find(']', pos1);
	if (pos2 == std::string::npos)
		return std::string::npos;

	// Find the last [ before ] in case of nested [[]]
	pos1 = instr.find_last_of('[', pos2-1);
	if (pos1 == std::string::npos || pos1 < start)
		return std::string::npos;
	
	getTokens(std::string(instr,pos1+1,pos2-pos1-1), tokens, delims);
	start = pos2+1;
	
	return pos1;
}

// static
template<> 
bool LLStringUtil::simpleReplacement(std::string &replacement, std::string token, const format_map_t& substitutions)
{
	// see if we have a replacement for the bracketed string (without the brackets)
	// test first using has() because if we just look up with operator[] we get back an
	// empty string even if the value is missing. We want to distinguish between 
	// missing replacements and deliberately empty replacement strings.
	format_map_t::const_iterator iter = substitutions.find(token);
	if (iter != substitutions.end())
	{
		replacement = iter->second;
		return true;
	}
	// if not, see if there's one WITH brackets
	iter = substitutions.find(std::string("[" + token + "]"));
	if (iter != substitutions.end())
	{
		replacement = iter->second;
		return true;
	}

	return false;
}

// static
template<> 
bool LLStringUtil::simpleReplacement(std::string &replacement, std::string token, const LLSD& substitutions)
{
	// see if we have a replacement for the bracketed string (without the brackets)
	// test first using has() because if we just look up with operator[] we get back an
	// empty string even if the value is missing. We want to distinguish between 
	// missing replacements and deliberately empty replacement strings.
	if (substitutions.has(token))
	{
		replacement = substitutions[token].asString();
		return true;
	}
	// if not, see if there's one WITH brackets
	else if (substitutions.has(std::string("[" + token + "]")))
	{
		replacement = substitutions[std::string("[" + token + "]")].asString();
		return true;
	}

	return false;
}

//static
template<>
void LLStringUtil::setLocale(std::string inLocale)
{
	sLocale = inLocale;
};

//static
template<>
std::string LLStringUtil::getLocale(void)
{
	return sLocale;
};

// static
template<> 
void LLStringUtil::formatNumber(std::string& numStr, std::string decimals)
{
	std::stringstream strStream;
	S32 intDecimals = 0;

	convertToS32 (decimals, intDecimals);
	if (!sLocale.empty())
	{
		// std::locale() throws if the locale is unknown! (EXT-7926)
		try
		{
			strStream.imbue(std::locale(sLocale.c_str()));
		} catch (const std::exception &)
		{
			LL_WARNS_ONCE("Locale") << "Cannot set locale to " << sLocale << LL_ENDL;
		}
	}

	if (!intDecimals)
	{
		S32 intStr;

		if (convertToS32(numStr, intStr))
		{
			strStream << intStr;
			numStr = strStream.str();
		}
	}
	else
	{
		F32 floatStr;

		if (convertToF32(numStr, floatStr))
		{
			strStream << std::fixed << std::showpoint << std::setprecision(intDecimals) << floatStr;
			numStr = strStream.str();
		}
	}
}

// static
template<> 
bool LLStringUtil::formatDatetime(std::string& replacement, std::string token,
								  std::string param, S32 secFromEpoch)
{
	if (param == "local")   // local
	{
		secFromEpoch -= LLStringOps::getLocalTimeOffset();
	}
	else if (param != "utc") // slt
	{
		secFromEpoch -= LLStringOps::getPacificTimeOffset();
	}
		
	// if never fell into those two ifs above, param must be utc
	if (secFromEpoch < 0) secFromEpoch = 0;

	LLDate datetime((F64)secFromEpoch);
	std::string code = LLStringOps::getDatetimeCode (token);

	// special case to handle timezone
	if (code == "%Z") {
		if (param == "utc")
		{
			replacement = "GMT";
		}
		else if (param == "local")
		{
			replacement = "";		// user knows their own timezone
		}
		else
		{
			// "slt" = Second Life Time, which is deprecated.
			// If not utc or user local time, fallback to Pacific time
			replacement = LLStringOps::getPacificDaylightTime() ? "PDT" : "PST";
		}
		return true;
	}

	//EXT-7013
	//few codes are not suppotred by strtime function (example - weekdays for Japanise)
	//so use predefined ones
	
	//if sWeekDayList is not empty than current locale doesn't support
        //weekday name.
	time_t loc_seconds = (time_t) secFromEpoch;
	if(LLStringOps::sWeekDayList.size() == 7 && code == "%A")
	{
		struct tm * gmt = gmtime (&loc_seconds);
		replacement = LLStringOps::sWeekDayList[gmt->tm_wday];
	}
	else if(LLStringOps::sWeekDayShortList.size() == 7 && code == "%a")
	{
		struct tm * gmt = gmtime (&loc_seconds);
		replacement = LLStringOps::sWeekDayShortList[gmt->tm_wday];
	}
	else if(LLStringOps::sMonthList.size() == 12 && code == "%B")
	{
		struct tm * gmt = gmtime (&loc_seconds);
		replacement = LLStringOps::sMonthList[gmt->tm_mon];
	}
	else if( !LLStringOps::sDayFormat.empty() && code == "%d" )
	{
		struct tm * gmt = gmtime (&loc_seconds);
		LLStringUtil::format_map_t args;
		args["[MDAY]"] = llformat ("%d", gmt->tm_mday);
		replacement = LLStringOps::sDayFormat;
		LLStringUtil::format(replacement, args);
	}
	else if (code == "%-d")
	{
		struct tm * gmt = gmtime (&loc_seconds);
		replacement = llformat ("%d", gmt->tm_mday); // day of the month without leading zero
	}
	else if( !LLStringOps::sAM.empty() && !LLStringOps::sPM.empty() && code == "%p" )
	{
		struct tm * gmt = gmtime (&loc_seconds);
		if(gmt->tm_hour<12)
		{
			replacement = LLStringOps::sAM;
		}
		else
		{
			replacement = LLStringOps::sPM;
		}
	}
	else
	{
		replacement = datetime.toHTTPDateString(code);
	}

	// *HACK: delete leading zero from hour string in case 'hour12' (code = %I) time format
	// to show time without leading zero, e.g. 08:16 -> 8:16 (EXT-2738).
	// We could have used '%l' format instead, but it's not supported by Windows.
	if(code == "%I" && token == "hour12" && replacement.at(0) == '0')
	{
		replacement = replacement.at(1);
	}

	return !code.empty();
}

// LLStringUtil::format recogizes the following patterns.
// All substitutions *must* be encased in []'s in the input string.
// The []'s are optional in the substitution map.
// [FOO_123]
// [FOO,number,precision]
// [FOO,datetime,format]


// static
template<> 
S32 LLStringUtil::format(std::string& s, const format_map_t& substitutions)
{
	LLFastTimer ft(FT_STRING_FORMAT);
	S32 res = 0;

	std::string output;
	std::vector<std::string> tokens;

	std::string::size_type start = 0;
	std::string::size_type prev_start = 0;
	std::string::size_type key_start = 0;
	while ((key_start = getSubstitution(s, start, tokens)) != std::string::npos)
	{
		output += std::string(s, prev_start, key_start-prev_start);
		prev_start = start;
		
		bool found_replacement = false;
		std::string replacement;

		if (tokens.size() == 0)
		{
			found_replacement = false;
		}
		else if (tokens.size() == 1)
		{
			found_replacement = simpleReplacement (replacement, tokens[0], substitutions);
		}
		else if (tokens[1] == "number")
		{
			std::string param = "0";

			if (tokens.size() > 2) param = tokens[2];
			found_replacement = simpleReplacement (replacement, tokens[0], substitutions);
			if (found_replacement) formatNumber (replacement, param);
		}
		else if (tokens[1] == "datetime")
		{
			std::string param;
			if (tokens.size() > 2) param = tokens[2];
			
			format_map_t::const_iterator iter = substitutions.find("datetime");
			if (iter != substitutions.end())
			{
				S32 secFromEpoch = 0;
				BOOL r = LLStringUtil::convertToS32(iter->second, secFromEpoch);
				if (r)
				{
					found_replacement = formatDatetime(replacement, tokens[0], param, secFromEpoch);
				}
			}
		}

		if (found_replacement)
		{
			output += replacement;
			res++;
		}
		else
		{
			// we had no replacement, use the string as is
			// e.g. "hello [MISSING_REPLACEMENT]" or "-=[Stylized Name]=-"
			output += std::string(s, key_start, start-key_start);
		}
		tokens.clear();
	}
	// send the remainder of the string (with no further matches for bracketed names)
	output += std::string(s, start);
	s = output;
	return res;
}

//static
template<> 
S32 LLStringUtil::format(std::string& s, const LLSD& substitutions)
{
	LLFastTimer ft(FT_STRING_FORMAT);
	S32 res = 0;

	if (!substitutions.isMap()) 
	{
		return res;
	}

	std::string output;
	std::vector<std::string> tokens;

	std::string::size_type start = 0;
	std::string::size_type prev_start = 0;
	std::string::size_type key_start = 0;
	while ((key_start = getSubstitution(s, start, tokens)) != std::string::npos)
	{
		output += std::string(s, prev_start, key_start-prev_start);
		prev_start = start;
		
		bool found_replacement = false;
		std::string replacement;

		if (tokens.size() == 0)
		{
			found_replacement = false;
		}
		else if (tokens.size() == 1)
		{
			found_replacement = simpleReplacement (replacement, tokens[0], substitutions);
		}
		else if (tokens[1] == "number")
		{
			std::string param = "0";

			if (tokens.size() > 2) param = tokens[2];
			found_replacement = simpleReplacement (replacement, tokens[0], substitutions);
			if (found_replacement) formatNumber (replacement, param);
		}
		else if (tokens[1] == "datetime")
		{
			std::string param;
			if (tokens.size() > 2) param = tokens[2];
			
			S32 secFromEpoch = (S32) substitutions["datetime"].asInteger();
			found_replacement = formatDatetime (replacement, tokens[0], param, secFromEpoch);
		}

		if (found_replacement)
		{
			output += replacement;
			res++;
		}
		else
		{
			// we had no replacement, use the string as is
			// e.g. "hello [MISSING_REPLACEMENT]" or "-=[Stylized Name]=-"
			output += std::string(s, key_start, start-key_start);
		}
		tokens.clear();
	}
	// send the remainder of the string (with no further matches for bracketed names)
	output += std::string(s, start);
	s = output;
	return res;
}

////////////////////////////////////////////////////////////
// Testing

#ifdef _DEBUG

template<class T> 
void LLStringUtilBase<T>::testHarness()
{
	std::string s1;
	
	llassert( s1.c_str() == NULL );
	llassert( s1.size() == 0 );
	llassert( s1.empty() );
	
	std::string s2( "hello");
	llassert( !strcmp( s2.c_str(), "hello" ) );
	llassert( s2.size() == 5 ); 
	llassert( !s2.empty() );
	std::string s3( s2 );

	llassert( "hello" == s2 );
	llassert( s2 == "hello" );
	llassert( s2 > "gello" );
	llassert( "gello" < s2 );
	llassert( "gello" != s2 );
	llassert( s2 != "gello" );

	std::string s4 = s2;
	llassert( !s4.empty() );
	s4.empty();
	llassert( s4.empty() );
	
	std::string s5("");
	llassert( s5.empty() );
	
	llassert( isValidIndex(s5, 0) );
	llassert( !isValidIndex(s5, 1) );
	
	s3 = s2;
	s4 = "hello again";
	
	s4 += "!";
	s4 += s4;
	llassert( s4 == "hello again!hello again!" );
	
	
	std::string s6 = s2 + " " + s2;
	std::string s7 = s6;
	llassert( s6 == s7 );
	llassert( !( s6 != s7) );
	llassert( !(s6 < s7) );
	llassert( !(s6 > s7) );
	
	llassert( !(s6 == "hi"));
	llassert( s6 == "hello hello");
	llassert( s6 < "hi");
	
	llassert( s6[1] == 'e' );
	s6[1] = 'f';
	llassert( s6[1] == 'f' );
	
	s2.erase( 4, 1 );
	llassert( s2 == "hell");
	s2.insert( 0, 'y' );
	llassert( s2 == "yhell");
	s2.erase( 1, 3 );
	llassert( s2 == "yl");
	s2.insert( 1, "awn, don't yel");
	llassert( s2 == "yawn, don't yell");
	
	std::string s8 = s2.substr( 6, 5 );
	llassert( s8 == "don't"  );
	
	std::string s9 = "   \t\ntest  \t\t\n  ";
	trim(s9);
	llassert( s9 == "test"  );

	s8 = "abc123&*(ABC";

	s9 = s8;
	toUpper(s9);
	llassert( s9 == "ABC123&*(ABC"  );

	s9 = s8;
	toLower(s9);
	llassert( s9 == "abc123&*(abc"  );


	std::string s10( 10, 'x' );
	llassert( s10 == "xxxxxxxxxx" );

	std::string s11( "monkey in the middle", 7, 2 );
	llassert( s11 == "in" );

	std::string s12;  //empty
	s12 += "foo";
	llassert( s12 == "foo" );

	std::string s13;  //empty
	s13 += 'f';
	llassert( s13 == "f" );
}


#endif  // _DEBUG<|MERGE_RESOLUTION|>--- conflicted
+++ resolved
@@ -47,18 +47,8 @@
 
 std::string ll_safe_string(const char* in, S32 maxlen)
 {
-<<<<<<< HEAD
-	// <FS:ND> Crashfix: Safe guard against illegal length too
-
-	//	if(in) return std::string(in, maxlen);
 	if(in && maxlen > 0 ) return std::string(in, maxlen);
 
-	// </FS:ND>
-
-=======
-	if(in && maxlen > 0 ) return std::string(in, maxlen);
-
->>>>>>> 2206653f
 	return std::string();
 }
 
