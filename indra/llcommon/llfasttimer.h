--- conflicted
+++ resolved
@@ -74,17 +74,6 @@
 	BlockTimerStackRecord	mParentTimerData;
 };
 
-<<<<<<< HEAD
-	// used to statically declare a new named timer
-	class LL_COMMON_API DeclareTimer
-	:	public LLInstanceTracker< DeclareTimer >
-	{
-		friend class LLFastTimer;
-	public:
-
-		DeclareTimer(const std::string& name, bool open);
-		DeclareTimer(const std::string& name);
-=======
 // this dummy function assists in allocating a block timer with stack-based lifetime.
 // this is done by capturing the return value in a stack-allocated const reference variable.  
 // (This is most easily done using the macro LL_RECORD_BLOCK_TIME)
@@ -94,7 +83,6 @@
 {
 	return BlockTimer(timer);
 }
->>>>>>> 2eeee8a9
 
 // stores a "named" timer instance to be reused via multiple BlockTimer stack instances
 class TimeBlock 
