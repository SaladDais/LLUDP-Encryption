/**
 * @file llfasttimer.h
 * @brief Declaration of a fast timer.
 *
 * $LicenseInfo:firstyear=2004&license=viewerlgpl$
 * Second Life Viewer Source Code
 * Copyright (C) 2010, Linden Research, Inc.
 * 
 * This library is free software; you can redistribute it and/or
 * modify it under the terms of the GNU Lesser General Public
 * License as published by the Free Software Foundation;
 * version 2.1 of the License only.
 * 
 * This library is distributed in the hope that it will be useful,
 * but WITHOUT ANY WARRANTY; without even the implied warranty of
 * MERCHANTABILITY or FITNESS FOR A PARTICULAR PURPOSE.  See the GNU
 * Lesser General Public License for more details.
 * 
 * You should have received a copy of the GNU Lesser General Public
 * License along with this library; if not, write to the Free Software
 * Foundation, Inc., 51 Franklin Street, Fifth Floor, Boston, MA  02110-1301  USA
 * 
 * Linden Research, Inc., 945 Battery Street, San Francisco, CA  94111  USA
 * $/LicenseInfo$
 */

#ifndef LL_FASTTIMER_H
#define LL_FASTTIMER_H

#include "llinstancetracker.h"
<<<<<<< HEAD

#define FAST_TIMER_ON 1
#define DEBUG_FAST_TIMER_THREADS 1

class LLMutex;

#include <queue>
#include "llsd.h"

#define LL_FASTTIMER_USE_RDTSC 1


LL_COMMON_API void assert_main_thread();

class LL_COMMON_API LLFastTimer
{
public:
	class NamedTimer;

	struct LL_COMMON_API FrameState
	{
		FrameState();
		void setNamedTimer(NamedTimer* timerp) { mTimer = timerp; }

		U32 				mSelfTimeCounter;
		U32 				mCalls;
		FrameState*			mParent;		// info for caller timer
		FrameState*			mLastCaller;	// used to bootstrap tree construction
		NamedTimer*			mTimer;
		U16					mActiveCount;	// number of timers with this ID active on stack
		bool				mMoveUpTree;	// needs to be moved up the tree of timers at the end of frame
	};

	// stores a "named" timer instance to be reused via multiple LLFastTimer stack instances
	class LL_COMMON_API NamedTimer
	:	public LLInstanceTracker<NamedTimer>
	{
		friend class DeclareTimer;
	public:
		~NamedTimer();

		enum { HISTORY_NUM = 300 };

		const std::string& getName() const { return mName; }
		NamedTimer* getParent() const { return mParent; }
		void setParent(NamedTimer* parent);
		S32 getDepth();
		std::string getToolTip(S32 history_index = -1);

		typedef std::vector<NamedTimer*>::const_iterator child_const_iter;
		child_const_iter beginChildren();
		child_const_iter endChildren();
		std::vector<NamedTimer*>& getChildren();

		void setCollapsed(bool collapsed) { mCollapsed = collapsed; }
		bool getCollapsed() const { return mCollapsed; }

		U32 getCountAverage() const { return mCountAverage; }
		U32 getCallAverage() const { return mCallAverage; }

		U32 getHistoricalCount(S32 history_index = 0) const;
		U32 getHistoricalCalls(S32 history_index = 0) const;

		void setFrameState(FrameState* state) { mFrameState = state; state->setNamedTimer(this); }
		FrameState& getFrameState() const;

	private:
		friend class LLFastTimer;
		friend class NamedTimerFactory;

		//
		// methods
		//
		NamedTimer(const std::string& name);
		// recursive call to gather total time from children
		static void accumulateTimings();

		// updates cumulative times and hierarchy,
		// can be called multiple times in a frame, at any point
		static void processTimes();

		static void buildHierarchy();
		static void resetFrame();
		static void reset();

		//
		// members
		//
		FrameState*		mFrameState;

		std::string	mName;

		U32 		mTotalTimeCounter;

		U32 		mCountAverage;
		U32			mCallAverage;

		U32*		mCountHistory;
		U32*		mCallHistory;

		// tree structure
		NamedTimer*					mParent;				// NamedTimer of caller(parent)
		std::vector<NamedTimer*>	mChildren;
		bool						mCollapsed;				// don't show children
		bool						mNeedsSorting;			// sort children whenever child added
	};

	// used to statically declare a new named timer
	class LL_COMMON_API DeclareTimer
	:	public LLInstanceTracker<DeclareTimer>
	{
		friend class LLFastTimer;
	public:
		DeclareTimer(const std::string& name, bool open);
		DeclareTimer(const std::string& name);

		NamedTimer& getNamedTimer() { return mTimer; }

	private:
		FrameState		mFrameState;
		NamedTimer&		mTimer;
	};

public:
	LLFastTimer(LLFastTimer::FrameState* state);

	LL_FORCE_INLINE LLFastTimer(LLFastTimer::DeclareTimer& timer)
	:	mFrameState(&timer.mFrameState)
	{
#if FAST_TIMER_ON
		LLFastTimer::FrameState* frame_state = mFrameState;
		mStartTime = getCPUClockCount32();

		frame_state->mActiveCount++;
		frame_state->mCalls++;
		// keep current parent as long as it is active when we are
		frame_state->mMoveUpTree |= (frame_state->mParent->mActiveCount == 0);

		LLFastTimer::CurTimerData* cur_timer_data = &LLFastTimer::sCurTimerData;
		mLastTimerData = *cur_timer_data;
		cur_timer_data->mCurTimer = this;
		cur_timer_data->mFrameState = frame_state;
		cur_timer_data->mChildTime = 0;
#endif
#if DEBUG_FAST_TIMER_THREADS
#if !LL_RELEASE
		assert_main_thread();
#endif
#endif
	}

	LL_FORCE_INLINE ~LLFastTimer()
	{
#if FAST_TIMER_ON
		LLFastTimer::FrameState* frame_state = mFrameState;
		U32 total_time = getCPUClockCount32() - mStartTime;

		frame_state->mSelfTimeCounter += total_time - LLFastTimer::sCurTimerData.mChildTime;
		frame_state->mActiveCount--;

		// store last caller to bootstrap tree creation
		// do this in the destructor in case of recursion to get topmost caller
		frame_state->mLastCaller = mLastTimerData.mFrameState;

		// we are only tracking self time, so subtract our total time delta from parents
		mLastTimerData.mChildTime += total_time;

		LLFastTimer::sCurTimerData = mLastTimerData;
#endif
	}

public:
	static LLMutex*			sLogLock;
	static std::queue<LLSD> sLogQueue;
	static BOOL				sLog;
	static BOOL				sMetricLog;
	static std::string		sLogName;
	static bool 			sPauseHistory;
	static bool 			sResetHistory;

	// call this once a frame to reset timers
	static void nextFrame();
=======
#include "lltrace.h"

#define FAST_TIMER_ON 1
#define LL_FASTTIMER_USE_RDTSC 1

class LLMutex;

namespace LLTrace
{

struct BlockTimerStackRecord
{
	class BlockTimer*	mActiveTimer;
	class TimeBlock*	mTimeBlock;
	U64					mChildTime;
};

class ThreadTimerStack 
:	public BlockTimerStackRecord, 
	public LLThreadLocalSingleton<ThreadTimerStack>
{
	friend class LLThreadLocalSingleton<ThreadTimerStack>;
	ThreadTimerStack() 
	{}

public:
	ThreadTimerStack& operator=(const BlockTimerStackRecord& other)
	{
		BlockTimerStackRecord::operator=(other);
		return *this;
	}
};

class BlockTimer
{
public:
	friend class TimeBlock;
	typedef BlockTimer self_t;
	typedef class TimeBlock DeclareTimer;

	BlockTimer(TimeBlock& timer);
	~BlockTimer();

	LLUnit<LLUnits::Seconds, F64> getElapsedTime();

private:

	U64						mStartTime;
	U64						mBlockStartTotalTimeCounter;
	BlockTimerStackRecord	mParentTimerData;
};

// stores a "named" timer instance to be reused via multiple BlockTimer stack instances
class TimeBlock 
:	public TraceType<TimeBlockAccumulator>,
	public LLInstanceTracker<TimeBlock>
{
public:
	TimeBlock(const char* name, bool open = false, TimeBlock* parent = &getRootTimeBlock());

	TimeBlockTreeNode& getTreeNode() const;
	TimeBlock* getParent() const { return getTreeNode().getParent(); }
	void setParent(TimeBlock* parent) { getTreeNode().setParent(parent); }

	typedef std::vector<TimeBlock*>::iterator child_iter;
	typedef std::vector<TimeBlock*>::const_iterator child_const_iter;
	child_iter beginChildren();
	child_iter endChildren();
	std::vector<TimeBlock*>& getChildren();

	void setCollapsed(bool collapsed)	{ mCollapsed = collapsed; }
	bool getCollapsed() const			{ return mCollapsed; }

	TraceType<TimeBlockAccumulator::CallCountAspect>& callCount() 
	{ 
		return static_cast<TraceType<TimeBlockAccumulator::CallCountAspect>&>(*(TraceType<TimeBlockAccumulator>*)this);
	}

	TraceType<TimeBlockAccumulator::SelfTimeAspect>& selfTime() 
	{ 
		return static_cast<TraceType<TimeBlockAccumulator::SelfTimeAspect>&>(*(TraceType<TimeBlockAccumulator>*)this);
	}

	static TimeBlock& getRootTimeBlock();
	static void pushLog(LLSD sd);
	static void setLogLock(LLMutex* mutex);
	static void writeLog(std::ostream& os);
>>>>>>> 368dd542

	// dumps current cumulative frame stats to log
	// call nextFrame() to reset timers
	static void dumpCurTimes();

<<<<<<< HEAD
	// call this to reset timer hierarchy, averages, etc.
	static void reset();

	static U64 countsPerSecond();
	static S32 getLastFrameIndex() { return sLastFrameIndex; }
	static S32 getCurFrameIndex() { return sCurFrameIndex; }

	static void writeLog(std::ostream& os);
	static const NamedTimer* getTimerByName(const std::string& name);

	struct CurTimerData
	{
		LLFastTimer*	mCurTimer;
		FrameState*		mFrameState;
		U32				mChildTime;
	};
	static CurTimerData		sCurTimerData;

private:


=======
>>>>>>> 368dd542
	//////////////////////////////////////////////////////////////////////////////
	//
	// Important note: These implementations must be FAST!
	//


#if LL_WINDOWS
	//
	// Windows implementation of CPU clock
	//

	//
	// NOTE: put back in when we aren't using platform sdk anymore
	//
	// because MS has different signatures for these functions in winnt.h
	// need to rename them to avoid conflicts
	//#define _interlockedbittestandset _renamed_interlockedbittestandset
	//#define _interlockedbittestandreset _renamed_interlockedbittestandreset
	//#include <intrin.h>
	//#undef _interlockedbittestandset
	//#undef _interlockedbittestandreset

<<<<<<< HEAD
	//inline U32 LLFastTimer::getCPUClockCount32()
=======
	//inline U32 TimeBlock::getCPUClockCount32()
>>>>>>> 368dd542
	//{
	//	U64 time_stamp = __rdtsc();
	//	return (U32)(time_stamp >> 8);
	//}
	//
	//// return full timer value, *not* shifted by 8 bits
<<<<<<< HEAD
	//inline U64 LLFastTimer::getCPUClockCount64()
=======
	//inline U64 TimeBlock::getCPUClockCount64()
>>>>>>> 368dd542
	//{
	//	return __rdtsc();
	//}

	// shift off lower 8 bits for lower resolution but longer term timing
	// on 1Ghz machine, a 32-bit word will hold ~1000 seconds of timing
#if LL_FASTTIMER_USE_RDTSC
	static U32 getCPUClockCount32()
	{
		U32 ret_val;
		__asm
		{
			_emit   0x0f
				_emit   0x31
				shr eax,8
				shl edx,24
				or eax, edx
				mov dword ptr [ret_val], eax
		}
		return ret_val;
	}

	// return full timer value, *not* shifted by 8 bits
	static U64 getCPUClockCount64()
	{
		U64 ret_val;
		__asm
		{
			_emit   0x0f
				_emit   0x31
				mov eax,eax
				mov edx,edx
				mov dword ptr [ret_val+4], edx
				mov dword ptr [ret_val], eax
		}
		return ret_val;
	}

#else
<<<<<<< HEAD
	//LL_COMMON_API U64 get_clock_count(); // in lltimer.cpp
=======
	//U64 get_clock_count(); // in lltimer.cpp
>>>>>>> 368dd542
	// These use QueryPerformanceCounter, which is arguably fine and also works on AMD architectures.
	static U32 getCPUClockCount32()
	{
		return (U32)(get_clock_count()>>8);
	}

	static U64 getCPUClockCount64()
	{
		return get_clock_count();
	}

#endif

#endif


#if (LL_LINUX || LL_SOLARIS) && !(defined(__i386__) || defined(__amd64__))
	//
	// Linux and Solaris implementation of CPU clock - non-x86.
	// This is accurate but SLOW!  Only use out of desperation.
	//
	// Try to use the MONOTONIC clock if available, this is a constant time counter
	// with nanosecond resolution (but not necessarily accuracy) and attempts are
	// made to synchronize this value between cores at kernel start. It should not
	// be affected by CPU frequency. If not available use the REALTIME clock, but
	// this may be affected by NTP adjustments or other user activity affecting
	// the system time.
	static U64 getCPUClockCount64()
	{
		struct timespec tp;

#ifdef CLOCK_MONOTONIC // MONOTONIC supported at build-time?
		if (-1 == clock_gettime(CLOCK_MONOTONIC,&tp)) // if MONOTONIC isn't supported at runtime then ouch, try REALTIME
#endif
			clock_gettime(CLOCK_REALTIME,&tp);

		return (tp.tv_sec*sClockResolution)+tp.tv_nsec;        
	}

	static U32 getCPUClockCount32()
	{
		return (U32)(getCPUClockCount64() >> 8);
	}

#endif // (LL_LINUX || LL_SOLARIS) && !(defined(__i386__) || defined(__amd64__))


#if (LL_LINUX || LL_SOLARIS || LL_DARWIN) && (defined(__i386__) || defined(__amd64__))
	//
	// Mac+Linux+Solaris FAST x86 implementation of CPU clock
	static U32 getCPUClockCount32()
	{
		U64 x;
		__asm__ volatile (".byte 0x0f, 0x31": "=A"(x));
		return (U32)(x >> 8);
	}

	static U64 getCPUClockCount64()
	{
		U64 x;
		__asm__ volatile (".byte 0x0f, 0x31": "=A"(x));
		return x;
	}

#endif

<<<<<<< HEAD
	static U64 sClockResolution;

	static S32				sCurFrameIndex;
	static S32				sLastFrameIndex;
	static U64				sLastFrameTime;

	U32							mStartTime;
	LLFastTimer::FrameState*	mFrameState;
	LLFastTimer::CurTimerData	mLastTimerData;

};

typedef class LLFastTimer LLFastTimer;
=======
	static U64 countsPerSecond();

	// updates cumulative times and hierarchy,
	// can be called multiple times in a frame, at any point
	static void processTimes();

	// call this once a frame to periodically log timers
	static void logStats();

	bool						mCollapsed;				// don't show children

	// statics
	static std::string							sLogName;
	static bool									sMetricLog,
												sLog;	
	static U64									sClockResolution;
};

LL_FORCE_INLINE BlockTimer::BlockTimer(TimeBlock& timer)
{
#if FAST_TIMER_ON
	mStartTime = TimeBlock::getCPUClockCount64();

	BlockTimerStackRecord* cur_timer_data = ThreadTimerStack::getIfExists();
	TimeBlockAccumulator* accumulator = timer.getPrimaryAccumulator();
	accumulator->mActiveCount++;
	mBlockStartTotalTimeCounter = accumulator->mTotalTimeCounter;
	// keep current parent as long as it is active when we are
	accumulator->mMoveUpTree |= (accumulator->mParent->getPrimaryAccumulator()->mActiveCount == 0);

	// store top of stack
	mParentTimerData = *cur_timer_data;
	// push new information
	cur_timer_data->mActiveTimer = this;
	cur_timer_data->mTimeBlock = &timer;
	cur_timer_data->mChildTime = 0;
#endif
}

LL_FORCE_INLINE BlockTimer::~BlockTimer()
{
#if FAST_TIMER_ON
	U64 total_time = TimeBlock::getCPUClockCount64() - mStartTime;
	BlockTimerStackRecord* cur_timer_data = ThreadTimerStack::getIfExists();
	TimeBlockAccumulator* accumulator = cur_timer_data->mTimeBlock->getPrimaryAccumulator();

	accumulator->mCalls++;
	accumulator->mTotalTimeCounter += total_time - (accumulator->mTotalTimeCounter - mBlockStartTotalTimeCounter);
	accumulator->mSelfTimeCounter += total_time - cur_timer_data->mChildTime;
	accumulator->mActiveCount--;

	// store last caller to bootstrap tree creation
	// do this in the destructor in case of recursion to get topmost caller
	accumulator->mLastCaller = mParentTimerData.mTimeBlock;

	// we are only tracking self time, so subtract our total time delta from parents
	mParentTimerData.mChildTime += total_time;

	//pop stack
	*cur_timer_data = mParentTimerData;
#endif
}

}

typedef LLTrace::BlockTimer LLFastTimer; 
>>>>>>> 368dd542

#endif // LL_LLFASTTIMER_H<|MERGE_RESOLUTION|>--- conflicted
+++ resolved
@@ -28,190 +28,6 @@
 #define LL_FASTTIMER_H
 
 #include "llinstancetracker.h"
-<<<<<<< HEAD
-
-#define FAST_TIMER_ON 1
-#define DEBUG_FAST_TIMER_THREADS 1
-
-class LLMutex;
-
-#include <queue>
-#include "llsd.h"
-
-#define LL_FASTTIMER_USE_RDTSC 1
-
-
-LL_COMMON_API void assert_main_thread();
-
-class LL_COMMON_API LLFastTimer
-{
-public:
-	class NamedTimer;
-
-	struct LL_COMMON_API FrameState
-	{
-		FrameState();
-		void setNamedTimer(NamedTimer* timerp) { mTimer = timerp; }
-
-		U32 				mSelfTimeCounter;
-		U32 				mCalls;
-		FrameState*			mParent;		// info for caller timer
-		FrameState*			mLastCaller;	// used to bootstrap tree construction
-		NamedTimer*			mTimer;
-		U16					mActiveCount;	// number of timers with this ID active on stack
-		bool				mMoveUpTree;	// needs to be moved up the tree of timers at the end of frame
-	};
-
-	// stores a "named" timer instance to be reused via multiple LLFastTimer stack instances
-	class LL_COMMON_API NamedTimer
-	:	public LLInstanceTracker<NamedTimer>
-	{
-		friend class DeclareTimer;
-	public:
-		~NamedTimer();
-
-		enum { HISTORY_NUM = 300 };
-
-		const std::string& getName() const { return mName; }
-		NamedTimer* getParent() const { return mParent; }
-		void setParent(NamedTimer* parent);
-		S32 getDepth();
-		std::string getToolTip(S32 history_index = -1);
-
-		typedef std::vector<NamedTimer*>::const_iterator child_const_iter;
-		child_const_iter beginChildren();
-		child_const_iter endChildren();
-		std::vector<NamedTimer*>& getChildren();
-
-		void setCollapsed(bool collapsed) { mCollapsed = collapsed; }
-		bool getCollapsed() const { return mCollapsed; }
-
-		U32 getCountAverage() const { return mCountAverage; }
-		U32 getCallAverage() const { return mCallAverage; }
-
-		U32 getHistoricalCount(S32 history_index = 0) const;
-		U32 getHistoricalCalls(S32 history_index = 0) const;
-
-		void setFrameState(FrameState* state) { mFrameState = state; state->setNamedTimer(this); }
-		FrameState& getFrameState() const;
-
-	private:
-		friend class LLFastTimer;
-		friend class NamedTimerFactory;
-
-		//
-		// methods
-		//
-		NamedTimer(const std::string& name);
-		// recursive call to gather total time from children
-		static void accumulateTimings();
-
-		// updates cumulative times and hierarchy,
-		// can be called multiple times in a frame, at any point
-		static void processTimes();
-
-		static void buildHierarchy();
-		static void resetFrame();
-		static void reset();
-
-		//
-		// members
-		//
-		FrameState*		mFrameState;
-
-		std::string	mName;
-
-		U32 		mTotalTimeCounter;
-
-		U32 		mCountAverage;
-		U32			mCallAverage;
-
-		U32*		mCountHistory;
-		U32*		mCallHistory;
-
-		// tree structure
-		NamedTimer*					mParent;				// NamedTimer of caller(parent)
-		std::vector<NamedTimer*>	mChildren;
-		bool						mCollapsed;				// don't show children
-		bool						mNeedsSorting;			// sort children whenever child added
-	};
-
-	// used to statically declare a new named timer
-	class LL_COMMON_API DeclareTimer
-	:	public LLInstanceTracker<DeclareTimer>
-	{
-		friend class LLFastTimer;
-	public:
-		DeclareTimer(const std::string& name, bool open);
-		DeclareTimer(const std::string& name);
-
-		NamedTimer& getNamedTimer() { return mTimer; }
-
-	private:
-		FrameState		mFrameState;
-		NamedTimer&		mTimer;
-	};
-
-public:
-	LLFastTimer(LLFastTimer::FrameState* state);
-
-	LL_FORCE_INLINE LLFastTimer(LLFastTimer::DeclareTimer& timer)
-	:	mFrameState(&timer.mFrameState)
-	{
-#if FAST_TIMER_ON
-		LLFastTimer::FrameState* frame_state = mFrameState;
-		mStartTime = getCPUClockCount32();
-
-		frame_state->mActiveCount++;
-		frame_state->mCalls++;
-		// keep current parent as long as it is active when we are
-		frame_state->mMoveUpTree |= (frame_state->mParent->mActiveCount == 0);
-
-		LLFastTimer::CurTimerData* cur_timer_data = &LLFastTimer::sCurTimerData;
-		mLastTimerData = *cur_timer_data;
-		cur_timer_data->mCurTimer = this;
-		cur_timer_data->mFrameState = frame_state;
-		cur_timer_data->mChildTime = 0;
-#endif
-#if DEBUG_FAST_TIMER_THREADS
-#if !LL_RELEASE
-		assert_main_thread();
-#endif
-#endif
-	}
-
-	LL_FORCE_INLINE ~LLFastTimer()
-	{
-#if FAST_TIMER_ON
-		LLFastTimer::FrameState* frame_state = mFrameState;
-		U32 total_time = getCPUClockCount32() - mStartTime;
-
-		frame_state->mSelfTimeCounter += total_time - LLFastTimer::sCurTimerData.mChildTime;
-		frame_state->mActiveCount--;
-
-		// store last caller to bootstrap tree creation
-		// do this in the destructor in case of recursion to get topmost caller
-		frame_state->mLastCaller = mLastTimerData.mFrameState;
-
-		// we are only tracking self time, so subtract our total time delta from parents
-		mLastTimerData.mChildTime += total_time;
-
-		LLFastTimer::sCurTimerData = mLastTimerData;
-#endif
-	}
-
-public:
-	static LLMutex*			sLogLock;
-	static std::queue<LLSD> sLogQueue;
-	static BOOL				sLog;
-	static BOOL				sMetricLog;
-	static std::string		sLogName;
-	static bool 			sPauseHistory;
-	static bool 			sResetHistory;
-
-	// call this once a frame to reset timers
-	static void nextFrame();
-=======
 #include "lltrace.h"
 
 #define FAST_TIMER_ON 1
@@ -299,36 +115,11 @@
 	static void pushLog(LLSD sd);
 	static void setLogLock(LLMutex* mutex);
 	static void writeLog(std::ostream& os);
->>>>>>> 368dd542
 
 	// dumps current cumulative frame stats to log
 	// call nextFrame() to reset timers
 	static void dumpCurTimes();
 
-<<<<<<< HEAD
-	// call this to reset timer hierarchy, averages, etc.
-	static void reset();
-
-	static U64 countsPerSecond();
-	static S32 getLastFrameIndex() { return sLastFrameIndex; }
-	static S32 getCurFrameIndex() { return sCurFrameIndex; }
-
-	static void writeLog(std::ostream& os);
-	static const NamedTimer* getTimerByName(const std::string& name);
-
-	struct CurTimerData
-	{
-		LLFastTimer*	mCurTimer;
-		FrameState*		mFrameState;
-		U32				mChildTime;
-	};
-	static CurTimerData		sCurTimerData;
-
-private:
-
-
-=======
->>>>>>> 368dd542
 	//////////////////////////////////////////////////////////////////////////////
 	//
 	// Important note: These implementations must be FAST!
@@ -351,22 +142,14 @@
 	//#undef _interlockedbittestandset
 	//#undef _interlockedbittestandreset
 
-<<<<<<< HEAD
-	//inline U32 LLFastTimer::getCPUClockCount32()
-=======
 	//inline U32 TimeBlock::getCPUClockCount32()
->>>>>>> 368dd542
 	//{
 	//	U64 time_stamp = __rdtsc();
 	//	return (U32)(time_stamp >> 8);
 	//}
 	//
 	//// return full timer value, *not* shifted by 8 bits
-<<<<<<< HEAD
-	//inline U64 LLFastTimer::getCPUClockCount64()
-=======
 	//inline U64 TimeBlock::getCPUClockCount64()
->>>>>>> 368dd542
 	//{
 	//	return __rdtsc();
 	//}
@@ -406,11 +189,7 @@
 	}
 
 #else
-<<<<<<< HEAD
-	//LL_COMMON_API U64 get_clock_count(); // in lltimer.cpp
-=======
 	//U64 get_clock_count(); // in lltimer.cpp
->>>>>>> 368dd542
 	// These use QueryPerformanceCounter, which is arguably fine and also works on AMD architectures.
 	static U32 getCPUClockCount32()
 	{
@@ -477,21 +256,6 @@
 
 #endif
 
-<<<<<<< HEAD
-	static U64 sClockResolution;
-
-	static S32				sCurFrameIndex;
-	static S32				sLastFrameIndex;
-	static U64				sLastFrameTime;
-
-	U32							mStartTime;
-	LLFastTimer::FrameState*	mFrameState;
-	LLFastTimer::CurTimerData	mLastTimerData;
-
-};
-
-typedef class LLFastTimer LLFastTimer;
-=======
 	static U64 countsPerSecond();
 
 	// updates cumulative times and hierarchy,
@@ -558,6 +322,5 @@
 }
 
 typedef LLTrace::BlockTimer LLFastTimer; 
->>>>>>> 368dd542
 
 #endif // LL_LLFASTTIMER_H