/**
 * @file   llcoros.cpp
 * @author Nat Goodspeed
 * @date   2009-06-03
 * @brief  Implementation for llcoros.
 * 
 * $LicenseInfo:firstyear=2009&license=viewerlgpl$
 * Second Life Viewer Source Code
 * Copyright (C) 2010, Linden Research, Inc.
 * 
 * This library is free software; you can redistribute it and/or
 * modify it under the terms of the GNU Lesser General Public
 * License as published by the Free Software Foundation;
 * version 2.1 of the License only.
 * 
 * This library is distributed in the hope that it will be useful,
 * but WITHOUT ANY WARRANTY; without even the implied warranty of
 * MERCHANTABILITY or FITNESS FOR A PARTICULAR PURPOSE.  See the GNU
 * Lesser General Public License for more details.
 * 
 * You should have received a copy of the GNU Lesser General Public
 * License along with this library; if not, write to the Free Software
 * Foundation, Inc., 51 Franklin Street, Fifth Floor, Boston, MA  02110-1301  USA
 * 
 * Linden Research, Inc., 945 Battery Street, San Francisco, CA  94111  USA
 * $/LicenseInfo$
 */

// Precompiled header
#include "linden_common.h"
// associated header
#include "llcoros.h"
// STL headers
// std headers
// external library headers
#include <boost/bind.hpp>
// other Linden headers
#include "llevents.h"
#include "llerror.h"
#include "stringize.h"

// do nothing, when we need nothing done
void LLCoros::no_cleanup(CoroData*) {}

// CoroData for the currently-running coroutine. Use a thread_specific_ptr
// because each thread potentially has its own distinct pool of coroutines.
// This thread_specific_ptr does NOT own the CoroData object! That's owned by
// LLCoros::mCoros. It merely identifies it. For this reason we instantiate
// it with a no-op cleanup function.
boost::thread_specific_ptr<LLCoros::CoroData>
LLCoros::sCurrentCoro(LLCoros::no_cleanup);

//static
LLCoros::coro::self& LLCoros::get_self()
{
<<<<<<< HEAD
    coro::self* current_self = sCurrentSelf.get();
    if (! current_self)
=======
    CoroData* current = sCurrentCoro.get();
    if (! current)
>>>>>>> 0c915913
    {
        LL_ERRS("LLCoros") << "Calling get_self() from non-coroutine context!" << LL_ENDL;
    }
    return *current->mSelf;
}

<<<<<<< HEAD
LLCoros::Suspending::Suspending():
    mSuspended(sCurrentSelf.get())
=======
llcoro::Suspending::Suspending():
    mSuspended(LLCoros::sCurrentCoro.get())
>>>>>>> 0c915913
{
    // Revert mCurrentCoro to the value it had at the moment we last switched
    // into this coroutine.
    LLCoros::sCurrentCoro.reset(mSuspended->mPrev);
}

LLCoros::Suspending::~Suspending()
{
    // Okay, we're back, update our mPrev
    mSuspended->mPrev = LLCoros::sCurrentCoro.get();
    // and reinstate our sCurrentCoro.
    LLCoros::sCurrentCoro.reset(mSuspended);
}

LLCoros::LLCoros():
    // MAINT-2724: default coroutine stack size too small on Windows.
    // Previously we used
    // boost::context::guarded_stack_allocator::default_stacksize();
    // empirically this is 64KB on Windows and Linux. Try quadrupling.
    mStackSize(256*1024)
{
    // Register our cleanup() method for "mainloop" ticks
    LLEventPumps::instance().obtain("mainloop").listen(
        "LLCoros", boost::bind(&LLCoros::cleanup, this, _1));
}

bool LLCoros::cleanup(const LLSD&)
{
    // Walk the mCoros map, checking and removing completed coroutines.
    for (CoroMap::iterator mi(mCoros.begin()), mend(mCoros.end()); mi != mend; )
    {
        // Has this coroutine exited (normal return, exception, exit() call)
        // since last tick?
        if (mi->second->mCoro.exited())
        {
            LL_INFOS("LLCoros") << "LLCoros: cleaning up coroutine " << mi->first << LL_ENDL;
            // The erase() call will invalidate its passed iterator value --
            // so increment mi FIRST -- but pass its original value to
            // erase(). This is what postincrement is all about.
            mCoros.erase(mi++);
        }
        else
        {
            // Still live, just skip this entry as if incrementing at the top
            // of the loop as usual.
            ++mi;
        }
    }
    return false;
}

std::string LLCoros::generateDistinctName(const std::string& prefix) const
{
    // Allowing empty name would make getName()'s not-found return ambiguous.
    if (prefix.empty())
    {
        LL_ERRS("LLCoros") << "LLCoros::launch(): pass non-empty name string" << LL_ENDL;
    }

    // If the specified name isn't already in the map, just use that.
    std::string name(prefix);

    // Find the lowest numeric suffix that doesn't collide with an existing
    // entry. Start with 2 just to make it more intuitive for any interested
    // parties: e.g. "joe", "joe2", "joe3"...
    for (int i = 2; ; name = STRINGIZE(prefix << i++))
    {
        if (mCoros.find(name) == mCoros.end())
        {
            LL_INFOS("LLCoros") << "LLCoros: launching coroutine " << name << LL_ENDL;
            return name;
        }
    }
}

bool LLCoros::kill(const std::string& name)
{
    CoroMap::iterator found = mCoros.find(name);
    if (found == mCoros.end())
    {
        return false;
    }
    // Because this is a boost::ptr_map, erasing the map entry also destroys
    // the referenced heap object, in this case the boost::coroutine object,
    // which will terminate the coroutine.
    mCoros.erase(found);
    return true;
}

std::string LLCoros::getName() const
{
<<<<<<< HEAD
    // Walk the existing coroutines, looking for the current one.
    void* self_id = get_self().get_id();
    for (CoroMap::const_iterator mi(mCoros.begin()), mend(mCoros.end()); mi != mend; ++mi)
=======
    CoroData* current = sCurrentCoro.get();
    if (! current)
>>>>>>> 0c915913
    {
        // not in a coroutine
        return "";
    }
    return current->mName;
}

void LLCoros::setStackSize(S32 stacksize)
{
    LL_INFOS("LLCoros") << "Setting coroutine stack size to " << stacksize << LL_ENDL;
    mStackSize = stacksize;
}

// Top-level wrapper around caller's coroutine callable. This function accepts
// the coroutine library's implicit coro::self& parameter and sets sCurrentSelf
// but does not pass it down to the caller's callable.
void LLCoros::toplevel(coro::self& self, CoroData* data, const callable_t& callable)
{
    // capture the 'self' param in CoroData
    data->mSelf = &self;
    // run the code the caller actually wants in the coroutine
    callable();
    // This cleanup isn't perfectly symmetrical with the way we initially set
    // data->mPrev, but this is our last chance to reset mCurrentCoro.
    sCurrentCoro.reset(data->mPrev);
}

/*****************************************************************************
*   MUST BE LAST
*****************************************************************************/
// Turn off MSVC optimizations for just LLCoros::launch() -- see
// DEV-32777. But MSVC doesn't support push/pop for optimization flags as it
// does for warning suppression, and we really don't want to force
// optimization ON for other code even in Debug or RelWithDebInfo builds.

#if LL_MSVC
// work around broken optimizations
#pragma warning(disable: 4748)
#pragma warning(disable: 4355) // 'this' used in initializer list: yes, intentionally
#pragma optimize("", off)
#endif // LL_MSVC

LLCoros::CoroData::CoroData(CoroData* prev, const std::string& name,
                            const callable_t& callable, S32 stacksize):
    mPrev(prev),
    mName(name),
    // Wrap the caller's callable in our toplevel() function so we can manage
    // sCurrentCoro appropriately at startup and shutdown of each coroutine.
    mCoro(boost::bind(toplevel, _1, this, callable), stacksize),
    mSelf(0)
{
}

std::string LLCoros::launch(const std::string& prefix, const callable_t& callable)
{
    std::string name(generateDistinctName(prefix));
    // pass the current value of sCurrentCoro as previous context
    CoroData* newCoro = new CoroData(sCurrentCoro.get(), name,
                                     callable, mStackSize);
    // Store it in our pointer map
    mCoros.insert(name, newCoro);
    // also set it as current
    sCurrentCoro.reset(newCoro);
    /* Run the coroutine until its first wait, then return here */
    (newCoro->mCoro)(std::nothrow);
    return name;
}

#if LL_MSVC
// reenable optimizations
#pragma optimize("", on)
#endif // LL_MSVC<|MERGE_RESOLUTION|>--- conflicted
+++ resolved
@@ -53,26 +53,16 @@
 //static
 LLCoros::coro::self& LLCoros::get_self()
 {
-<<<<<<< HEAD
-    coro::self* current_self = sCurrentSelf.get();
-    if (! current_self)
-=======
     CoroData* current = sCurrentCoro.get();
     if (! current)
->>>>>>> 0c915913
     {
         LL_ERRS("LLCoros") << "Calling get_self() from non-coroutine context!" << LL_ENDL;
     }
     return *current->mSelf;
 }
 
-<<<<<<< HEAD
 LLCoros::Suspending::Suspending():
-    mSuspended(sCurrentSelf.get())
-=======
-llcoro::Suspending::Suspending():
     mSuspended(LLCoros::sCurrentCoro.get())
->>>>>>> 0c915913
 {
     // Revert mCurrentCoro to the value it had at the moment we last switched
     // into this coroutine.
@@ -164,14 +154,8 @@
 
 std::string LLCoros::getName() const
 {
-<<<<<<< HEAD
-    // Walk the existing coroutines, looking for the current one.
-    void* self_id = get_self().get_id();
-    for (CoroMap::const_iterator mi(mCoros.begin()), mend(mCoros.end()); mi != mend; ++mi)
-=======
     CoroData* current = sCurrentCoro.get();
     if (! current)
->>>>>>> 0c915913
     {
         // not in a coroutine
         return "";
