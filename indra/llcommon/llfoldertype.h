/** 
 * @file llfoldertype.h
 * @brief Declaration of LLFolderType.
 *
 * $LicenseInfo:firstyear=2001&license=viewerlgpl$
 * Second Life Viewer Source Code
 * Copyright (C) 2010, Linden Research, Inc.
 * 
 * This library is free software; you can redistribute it and/or
 * modify it under the terms of the GNU Lesser General Public
 * License as published by the Free Software Foundation;
 * version 2.1 of the License only.
 * 
 * This library is distributed in the hope that it will be useful,
 * but WITHOUT ANY WARRANTY; without even the implied warranty of
 * MERCHANTABILITY or FITNESS FOR A PARTICULAR PURPOSE.  See the GNU
 * Lesser General Public License for more details.
 * 
 * You should have received a copy of the GNU Lesser General Public
 * License along with this library; if not, write to the Free Software
 * Foundation, Inc., 51 Franklin Street, Fifth Floor, Boston, MA  02110-1301  USA
 * 
 * Linden Research, Inc., 945 Battery Street, San Francisco, CA  94111  USA
 * $/LicenseInfo$
 */

#ifndef LL_LLFOLDERTYPE_H
#define LL_LLFOLDERTYPE_H

#include <string>
#include "llassettype.h"

// This class handles folder types (similar to assettype, except for folders)
// and operations on those.
class LL_COMMON_API LLFolderType
{
public:
	// ! BACKWARDS COMPATIBILITY ! Folder type enums must match asset type enums.
	enum EType
	{
		FT_TEXTURE = 0,

		FT_SOUND = 1, 

		FT_CALLINGCARD = 2,

		FT_LANDMARK = 3,

		FT_CLOTHING = 5,

		FT_OBJECT = 6,

		FT_NOTECARD = 7,

		FT_ROOT_INVENTORY = 8,
			// We'd really like to change this to 9 since AT_CATEGORY is 8,
			// but "My Inventory" has been type 8 for a long time.

		FT_LSL_TEXT = 10,

		FT_BODYPART = 13,

		FT_TRASH = 14,

		FT_SNAPSHOT_CATEGORY = 15,

		FT_LOST_AND_FOUND = 16,

		FT_ANIMATION = 20,

		FT_GESTURE = 21,

		FT_FAVORITE = 23,

		FT_ENSEMBLE_START = 26,
		FT_ENSEMBLE_END = 45,
			// This range is reserved for special clothing folder types.

		FT_CURRENT_OUTFIT = 46,
		FT_OUTFIT = 47,
		FT_MY_OUTFITS = 48,
		
		FT_MESH = 49,

<<<<<<< HEAD
		// Ansariel: Folder types for our own virtual system folders
		//FT_COUNT = 50,
		FT_FIRESTORM = 50,
		FT_PHOENIX = 51,
		FT_RLV = 52,
		FT_COUNT = 53,
		// END Ansariel: Folder types for our own virtual system folders
=======
		FT_INBOX = 50,
		FT_OUTBOX = 51,

		FT_BASIC_ROOT = 52,

		FT_COUNT,
>>>>>>> 812ad1b6

		FT_NONE = -1
	};

	static EType 				lookup(const std::string& type_name);
	static const std::string&	lookup(EType folder_type);

	static bool 				lookupIsProtectedType(EType folder_type);
	static bool 				lookupIsEnsembleType(EType folder_type);

	static LLAssetType::EType	folderTypeToAssetType(LLFolderType::EType folder_type);
	static LLFolderType::EType	assetTypeToFolderType(LLAssetType::EType asset_type);

	static const std::string&	badLookup(); // error string when a lookup fails

protected:
	LLFolderType() {}
	~LLFolderType() {}
};

#endif // LL_LLFOLDERTYPE_H<|MERGE_RESOLUTION|>--- conflicted
+++ resolved
@@ -82,22 +82,20 @@
 		
 		FT_MESH = 49,
 
-<<<<<<< HEAD
-		// Ansariel: Folder types for our own virtual system folders
-		//FT_COUNT = 50,
-		FT_FIRESTORM = 50,
-		FT_PHOENIX = 51,
-		FT_RLV = 52,
-		FT_COUNT = 53,
-		// END Ansariel: Folder types for our own virtual system folders
-=======
 		FT_INBOX = 50,
 		FT_OUTBOX = 51,
 
 		FT_BASIC_ROOT = 52,
 
+		// Ansariel: Folder types for our own virtual system folders
+		//-TT - adjusted for new LL types
+		FT_FIRESTORM = 53,		
+		FT_PHOENIX = 54,
+		FT_RLV = 55,
+		// END Ansariel: Folder types for our own virtual system folders
+
 		FT_COUNT,
->>>>>>> 812ad1b6
+
 
 		FT_NONE = -1
 	};
