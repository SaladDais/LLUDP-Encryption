<<<<<<< HEAD
/** 
 * @file llpreprocessor.h
 * @brief This file should be included in all Linden Lab files and
 * should only contain special preprocessor directives
 *
 * $LicenseInfo:firstyear=2001&license=viewergpl$
 * 
 * Copyright (c) 2001-2009, Linden Research, Inc.
 * 
 * Second Life Viewer Source Code
 * The source code in this file ("Source Code") is provided by Linden Lab
 * to you under the terms of the GNU General Public License, version 2.0
 * ("GPL"), unless you have obtained a separate licensing agreement
 * ("Other License"), formally executed by you and Linden Lab.  Terms of
 * the GPL can be found in doc/GPL-license.txt in this distribution, or
 * online at http://secondlifegrid.net/programs/open_source/licensing/gplv2
 * 
 * There are special exceptions to the terms and conditions of the GPL as
 * it is applied to this Source Code. View the full text of the exception
 * in the file doc/FLOSS-exception.txt in this software distribution, or
 * online at
 * http://secondlifegrid.net/programs/open_source/licensing/flossexception
 * 
 * By copying, modifying or distributing this software, you acknowledge
 * that you have read and understood your obligations described above,
 * and agree to abide by those obligations.
 * 
 * ALL LINDEN LAB SOURCE CODE IS PROVIDED "AS IS." LINDEN LAB MAKES NO
 * WARRANTIES, EXPRESS, IMPLIED OR OTHERWISE, REGARDING ITS ACCURACY,
 * COMPLETENESS OR PERFORMANCE.
 * $/LicenseInfo$
 */

#ifndef LLPREPROCESSOR_H
#define LLPREPROCESSOR_H

// Figure out endianness of platform
#ifdef LL_LINUX
#define __ENABLE_WSTRING
#include <endian.h>
#endif	//	LL_LINUX

#if LL_SOLARIS
#   ifdef  __sparc     // Since we're talking Solaris 10 and up, only 64 bit is supported.
#      define LL_BIG_ENDIAN 1
#      define LL_SOLARIS_ALIGNED_CPU 1     //  used to designate issues where SPARC alignment is addressed
#      define LL_SOLARIS_NON_MESA_GL 1      //  The SPARC GL does not provide a MESA-based GL API
#   endif
#   include <sys/isa_defs.h> // ensure we know which end is up
#endif // LL_SOLARIS

#if (defined(LL_WINDOWS) || (defined(LL_LINUX) && (__BYTE_ORDER == __LITTLE_ENDIAN)) || (defined(LL_DARWIN) && defined(__LITTLE_ENDIAN__)) || (defined(LL_SOLARIS) && defined(__i386)))
#define LL_LITTLE_ENDIAN 1
#else
#define LL_BIG_ENDIAN 1
#endif

// Per-compiler switches
#ifdef __GNUC__
#define LL_FORCE_INLINE inline __attribute__((always_inline))
#else
#define LL_FORCE_INLINE __forceinline
#endif

// Figure out differences between compilers
#if defined(__GNUC__)
	#define GCC_VERSION (__GNUC__ * 10000 \
						+ __GNUC_MINOR__ * 100 \
						+ __GNUC_PATCHLEVEL__)
	#ifndef LL_GNUC
		#define LL_GNUC 1
	#endif
#elif defined(__MSVC_VER__) || defined(_MSC_VER)
	#ifndef LL_MSVC
		#define LL_MSVC 1
	#endif
	#if _MSC_VER < 1400
		#define LL_MSVC7 //Visual C++ 2003 or earlier
	#endif
#endif

// Deal with minor differences on Unixy OSes.
#if LL_DARWIN || LL_LINUX
	// Different name, same functionality.
	#define stricmp strcasecmp
	#define strnicmp strncasecmp

	// Not sure why this is different, but...
	#ifndef MAX_PATH
		#define MAX_PATH PATH_MAX
	#endif	//	not MAX_PATH

#endif


// Deal with the differeneces on Windows
#if LL_MSVC
namespace snprintf_hack
{
	int snprintf(char *str, size_t size, const char *format, ...);
}

// #define snprintf safe_snprintf		/* Flawfinder: ignore */
using snprintf_hack::snprintf;
#endif	// LL_MSVC

// Static linking with apr on windows needs to be declared.
#ifdef LL_WINDOWS
#ifndef APR_DECLARE_STATIC
#define APR_DECLARE_STATIC // For APR on Windows
#endif
#ifndef APU_DECLARE_STATIC
#define APU_DECLARE_STATIC // For APR util on Windows
#endif
#endif

#if defined(LL_WINDOWS)
#define BOOST_REGEX_NO_LIB 1
#define CURL_STATICLIB 1
#ifndef XML_STATIC
#define XML_STATIC
#endif
#endif	//	LL_WINDOWS


// Deal with VC6 problems
#if LL_MSVC
#pragma warning( 3	     : 4701 )	// "local variable used without being initialized"  Treat this as level 3, not level 4.
#pragma warning( 3	     : 4702 )	// "unreachable code"  Treat this as level 3, not level 4.
#pragma warning( 3	     : 4189 )	// "local variable initialized but not referenced"  Treat this as level 3, not level 4.
//#pragma warning( 3	: 4018 )	// "signed/unsigned mismatch"  Treat this as level 3, not level 4.
#pragma warning( 3      :  4263 )	// 'function' : member function does not override any base class virtual member function
#pragma warning( 3      :  4264 )	// "'virtual_function' : no override available for virtual member function from base 'class'; function is hidden"
#pragma warning( 3       : 4265 )	// "class has virtual functions, but destructor is not virtual"
#pragma warning( 3      :  4266 )	// 'function' : no override available for virtual member function from base 'type'; function is hidden
#pragma warning( disable : 4284 )	// silly MS warning deep inside their <map> include file
#pragma warning( disable : 4503 )	// 'decorated name length exceeded, name was truncated'. Does not seem to affect compilation.
#pragma warning( disable : 4800 )	// 'BOOL' : forcing value to bool 'true' or 'false' (performance warning)
#pragma warning( disable : 4996 )	// warning: deprecated
#endif	//	LL_MSVC

#endif	//	not LL_LINDEN_PREPROCESSOR_H
=======
/** 
 * @file llpreprocessor.h
 * @brief This file should be included in all Linden Lab files and
 * should only contain special preprocessor directives
 *
 * $LicenseInfo:firstyear=2001&license=viewergpl$
 * 
 * Copyright (c) 2001-2009, Linden Research, Inc.
 * 
 * Second Life Viewer Source Code
 * The source code in this file ("Source Code") is provided by Linden Lab
 * to you under the terms of the GNU General Public License, version 2.0
 * ("GPL"), unless you have obtained a separate licensing agreement
 * ("Other License"), formally executed by you and Linden Lab.  Terms of
 * the GPL can be found in doc/GPL-license.txt in this distribution, or
 * online at http://secondlifegrid.net/programs/open_source/licensing/gplv2
 * 
 * There are special exceptions to the terms and conditions of the GPL as
 * it is applied to this Source Code. View the full text of the exception
 * in the file doc/FLOSS-exception.txt in this software distribution, or
 * online at
 * http://secondlifegrid.net/programs/open_source/licensing/flossexception
 * 
 * By copying, modifying or distributing this software, you acknowledge
 * that you have read and understood your obligations described above,
 * and agree to abide by those obligations.
 * 
 * ALL LINDEN LAB SOURCE CODE IS PROVIDED "AS IS." LINDEN LAB MAKES NO
 * WARRANTIES, EXPRESS, IMPLIED OR OTHERWISE, REGARDING ITS ACCURACY,
 * COMPLETENESS OR PERFORMANCE.
 * $/LicenseInfo$
 */

#ifndef LLPREPROCESSOR_H
#define LLPREPROCESSOR_H

// Figure out endianness of platform
#ifdef LL_LINUX
#define __ENABLE_WSTRING
#include <endian.h>
#endif	//	LL_LINUX

#if LL_SOLARIS
#   ifdef  __sparc     // Since we're talking Solaris 10 and up, only 64 bit is supported.
#      define LL_BIG_ENDIAN 1
#      define LL_SOLARIS_ALIGNED_CPU 1     //  used to designate issues where SPARC alignment is addressed
#      define LL_SOLARIS_NON_MESA_GL 1      //  The SPARC GL does not provide a MESA-based GL API
#   endif
#   include <sys/isa_defs.h> // ensure we know which end is up
#endif // LL_SOLARIS

#if (defined(LL_WINDOWS) || (defined(LL_LINUX) && (__BYTE_ORDER == __LITTLE_ENDIAN)) || (defined(LL_DARWIN) && defined(__LITTLE_ENDIAN__)) || (defined(LL_SOLARIS) && defined(__i386)))
#define LL_LITTLE_ENDIAN 1
#else
#define LL_BIG_ENDIAN 1
#endif

// Per-compiler switches
#ifdef __GNUC__
#define LL_FORCE_INLINE inline __attribute__((always_inline))
#else
#define LL_FORCE_INLINE __forceinline
#endif

// Figure out differences between compilers
#if defined(__GNUC__)
	#define GCC_VERSION (__GNUC__ * 10000 \
						+ __GNUC_MINOR__ * 100 \
						+ __GNUC_PATCHLEVEL__)
	#ifndef LL_GNUC
		#define LL_GNUC 1
	#endif
#elif defined(__MSVC_VER__) || defined(_MSC_VER)
	#ifndef LL_MSVC
		#define LL_MSVC 1
	#endif
	#if _MSC_VER < 1400
		#define LL_MSVC7 //Visual C++ 2003 or earlier
	#endif
#endif

// Deal with minor differences on Unixy OSes.
#if LL_DARWIN || LL_LINUX
	// Different name, same functionality.
	#define stricmp strcasecmp
	#define strnicmp strncasecmp

	// Not sure why this is different, but...
	#ifndef MAX_PATH
		#define MAX_PATH PATH_MAX
	#endif	//	not MAX_PATH

#endif


// Static linking with apr on windows needs to be declared.
#if LL_WINDOWS && !LL_COMMON_LINK_SHARED
#ifndef APR_DECLARE_STATIC
#define APR_DECLARE_STATIC // For APR on Windows
#endif
#ifndef APU_DECLARE_STATIC
#define APU_DECLARE_STATIC // For APR util on Windows
#endif
#endif

#if defined(LL_WINDOWS)
#define BOOST_REGEX_NO_LIB 1
#define CURL_STATICLIB 1
#define XML_STATIC
#endif	//	LL_WINDOWS


// Deal with VC6 problems
#if LL_MSVC
#pragma warning( 3	     : 4701 )	// "local variable used without being initialized"  Treat this as level 3, not level 4.
#pragma warning( 3	     : 4702 )	// "unreachable code"  Treat this as level 3, not level 4.
#pragma warning( 3	     : 4189 )	// "local variable initialized but not referenced"  Treat this as level 3, not level 4.
//#pragma warning( 3	: 4018 )	// "signed/unsigned mismatch"  Treat this as level 3, not level 4.
#pragma warning( 3      :  4263 )	// 'function' : member function does not override any base class virtual member function
#pragma warning( 3      :  4264 )	// "'virtual_function' : no override available for virtual member function from base 'class'; function is hidden"
#pragma warning( 3       : 4265 )	// "class has virtual functions, but destructor is not virtual"
#pragma warning( 3      :  4266 )	// 'function' : no override available for virtual member function from base 'type'; function is hidden
#pragma warning( disable : 4284 )	// silly MS warning deep inside their <map> include file
#pragma warning( disable : 4503 )	// 'decorated name length exceeded, name was truncated'. Does not seem to affect compilation.
#pragma warning( disable : 4800 )	// 'BOOL' : forcing value to bool 'true' or 'false' (performance warning)
#pragma warning( disable : 4996 )	// warning: deprecated

// level 4 warnings that we need to disable:
#pragma warning (disable : 4100) // unreferenced formal parameter
#pragma warning (disable : 4127) // conditional expression is constant (e.g. while(1) )
#pragma warning (disable : 4244) // possible loss of data on conversions
#pragma warning (disable : 4396) // the inline specifier cannot be used when a friend declaration refers to a specialization of a function template
#pragma warning (disable : 4512) // assignment operator could not be generated
#pragma warning (disable : 4706) // assignment within conditional (even if((x = y)) )

#pragma warning (disable : 4251) // member needs to have dll-interface to be used by clients of class
#pragma warning (disable : 4275) // non dll-interface class used as base for dll-interface class
#endif	//	LL_MSVC

#if LL_WINDOWS
#define LL_DLLEXPORT __declspec(dllexport)
#define LL_DLLIMPORT __declspec(dllimport)
#elif LL_LINUX
#define LL_DLLEXPORT __attribute__ ((visibility("default")))
#define LL_DLLIMPORT
#else
#define LL_DLLEXPORT
#define LL_DLLIMPORT
#endif // LL_WINDOWS

#if LL_COMMON_LINK_SHARED
// CMake automagically defines llcommon_EXPORTS only when building llcommon
// sources, and only when llcommon is a shared library (i.e. when
// LL_COMMON_LINK_SHARED). We must still test LL_COMMON_LINK_SHARED because
// otherwise we can't distinguish between (non-llcommon source) and (llcommon
// not shared).
# if defined(llcommon_EXPORTS)
#   define LL_COMMON_API LL_DLLEXPORT
# else //llcommon_EXPORTS
#   define LL_COMMON_API LL_DLLIMPORT
# endif //llcommon_EXPORTS
#else // LL_COMMON_LINK_SHARED
# define LL_COMMON_API
#endif // LL_COMMON_LINK_SHARED

#endif	//	not LL_LINDEN_PREPROCESSOR_H
>>>>>>> d885db79
<|MERGE_RESOLUTION|>--- conflicted
+++ resolved
@@ -1,311 +1,168 @@
-<<<<<<< HEAD
-/** 
- * @file llpreprocessor.h
- * @brief This file should be included in all Linden Lab files and
- * should only contain special preprocessor directives
- *
- * $LicenseInfo:firstyear=2001&license=viewergpl$
- * 
- * Copyright (c) 2001-2009, Linden Research, Inc.
- * 
- * Second Life Viewer Source Code
- * The source code in this file ("Source Code") is provided by Linden Lab
- * to you under the terms of the GNU General Public License, version 2.0
- * ("GPL"), unless you have obtained a separate licensing agreement
- * ("Other License"), formally executed by you and Linden Lab.  Terms of
- * the GPL can be found in doc/GPL-license.txt in this distribution, or
- * online at http://secondlifegrid.net/programs/open_source/licensing/gplv2
- * 
- * There are special exceptions to the terms and conditions of the GPL as
- * it is applied to this Source Code. View the full text of the exception
- * in the file doc/FLOSS-exception.txt in this software distribution, or
- * online at
- * http://secondlifegrid.net/programs/open_source/licensing/flossexception
- * 
- * By copying, modifying or distributing this software, you acknowledge
- * that you have read and understood your obligations described above,
- * and agree to abide by those obligations.
- * 
- * ALL LINDEN LAB SOURCE CODE IS PROVIDED "AS IS." LINDEN LAB MAKES NO
- * WARRANTIES, EXPRESS, IMPLIED OR OTHERWISE, REGARDING ITS ACCURACY,
- * COMPLETENESS OR PERFORMANCE.
- * $/LicenseInfo$
- */
-
-#ifndef LLPREPROCESSOR_H
-#define LLPREPROCESSOR_H
-
-// Figure out endianness of platform
-#ifdef LL_LINUX
-#define __ENABLE_WSTRING
-#include <endian.h>
-#endif	//	LL_LINUX
-
-#if LL_SOLARIS
-#   ifdef  __sparc     // Since we're talking Solaris 10 and up, only 64 bit is supported.
-#      define LL_BIG_ENDIAN 1
-#      define LL_SOLARIS_ALIGNED_CPU 1     //  used to designate issues where SPARC alignment is addressed
-#      define LL_SOLARIS_NON_MESA_GL 1      //  The SPARC GL does not provide a MESA-based GL API
-#   endif
-#   include <sys/isa_defs.h> // ensure we know which end is up
-#endif // LL_SOLARIS
-
-#if (defined(LL_WINDOWS) || (defined(LL_LINUX) && (__BYTE_ORDER == __LITTLE_ENDIAN)) || (defined(LL_DARWIN) && defined(__LITTLE_ENDIAN__)) || (defined(LL_SOLARIS) && defined(__i386)))
-#define LL_LITTLE_ENDIAN 1
-#else
-#define LL_BIG_ENDIAN 1
-#endif
-
-// Per-compiler switches
-#ifdef __GNUC__
-#define LL_FORCE_INLINE inline __attribute__((always_inline))
-#else
-#define LL_FORCE_INLINE __forceinline
-#endif
-
-// Figure out differences between compilers
-#if defined(__GNUC__)
-	#define GCC_VERSION (__GNUC__ * 10000 \
-						+ __GNUC_MINOR__ * 100 \
-						+ __GNUC_PATCHLEVEL__)
-	#ifndef LL_GNUC
-		#define LL_GNUC 1
-	#endif
-#elif defined(__MSVC_VER__) || defined(_MSC_VER)
-	#ifndef LL_MSVC
-		#define LL_MSVC 1
-	#endif
-	#if _MSC_VER < 1400
-		#define LL_MSVC7 //Visual C++ 2003 or earlier
-	#endif
-#endif
-
-// Deal with minor differences on Unixy OSes.
-#if LL_DARWIN || LL_LINUX
-	// Different name, same functionality.
-	#define stricmp strcasecmp
-	#define strnicmp strncasecmp
-
-	// Not sure why this is different, but...
-	#ifndef MAX_PATH
-		#define MAX_PATH PATH_MAX
-	#endif	//	not MAX_PATH
-
-#endif
-
-
-// Deal with the differeneces on Windows
-#if LL_MSVC
-namespace snprintf_hack
-{
-	int snprintf(char *str, size_t size, const char *format, ...);
-}
-
-// #define snprintf safe_snprintf		/* Flawfinder: ignore */
-using snprintf_hack::snprintf;
-#endif	// LL_MSVC
-
-// Static linking with apr on windows needs to be declared.
-#ifdef LL_WINDOWS
-#ifndef APR_DECLARE_STATIC
-#define APR_DECLARE_STATIC // For APR on Windows
-#endif
-#ifndef APU_DECLARE_STATIC
-#define APU_DECLARE_STATIC // For APR util on Windows
-#endif
-#endif
-
-#if defined(LL_WINDOWS)
-#define BOOST_REGEX_NO_LIB 1
-#define CURL_STATICLIB 1
-#ifndef XML_STATIC
-#define XML_STATIC
-#endif
-#endif	//	LL_WINDOWS
-
-
-// Deal with VC6 problems
-#if LL_MSVC
-#pragma warning( 3	     : 4701 )	// "local variable used without being initialized"  Treat this as level 3, not level 4.
-#pragma warning( 3	     : 4702 )	// "unreachable code"  Treat this as level 3, not level 4.
-#pragma warning( 3	     : 4189 )	// "local variable initialized but not referenced"  Treat this as level 3, not level 4.
-//#pragma warning( 3	: 4018 )	// "signed/unsigned mismatch"  Treat this as level 3, not level 4.
-#pragma warning( 3      :  4263 )	// 'function' : member function does not override any base class virtual member function
-#pragma warning( 3      :  4264 )	// "'virtual_function' : no override available for virtual member function from base 'class'; function is hidden"
-#pragma warning( 3       : 4265 )	// "class has virtual functions, but destructor is not virtual"
-#pragma warning( 3      :  4266 )	// 'function' : no override available for virtual member function from base 'type'; function is hidden
-#pragma warning( disable : 4284 )	// silly MS warning deep inside their <map> include file
-#pragma warning( disable : 4503 )	// 'decorated name length exceeded, name was truncated'. Does not seem to affect compilation.
-#pragma warning( disable : 4800 )	// 'BOOL' : forcing value to bool 'true' or 'false' (performance warning)
-#pragma warning( disable : 4996 )	// warning: deprecated
-#endif	//	LL_MSVC
-
-#endif	//	not LL_LINDEN_PREPROCESSOR_H
-=======
-/** 
- * @file llpreprocessor.h
- * @brief This file should be included in all Linden Lab files and
- * should only contain special preprocessor directives
- *
- * $LicenseInfo:firstyear=2001&license=viewergpl$
- * 
- * Copyright (c) 2001-2009, Linden Research, Inc.
- * 
- * Second Life Viewer Source Code
- * The source code in this file ("Source Code") is provided by Linden Lab
- * to you under the terms of the GNU General Public License, version 2.0
- * ("GPL"), unless you have obtained a separate licensing agreement
- * ("Other License"), formally executed by you and Linden Lab.  Terms of
- * the GPL can be found in doc/GPL-license.txt in this distribution, or
- * online at http://secondlifegrid.net/programs/open_source/licensing/gplv2
- * 
- * There are special exceptions to the terms and conditions of the GPL as
- * it is applied to this Source Code. View the full text of the exception
- * in the file doc/FLOSS-exception.txt in this software distribution, or
- * online at
- * http://secondlifegrid.net/programs/open_source/licensing/flossexception
- * 
- * By copying, modifying or distributing this software, you acknowledge
- * that you have read and understood your obligations described above,
- * and agree to abide by those obligations.
- * 
- * ALL LINDEN LAB SOURCE CODE IS PROVIDED "AS IS." LINDEN LAB MAKES NO
- * WARRANTIES, EXPRESS, IMPLIED OR OTHERWISE, REGARDING ITS ACCURACY,
- * COMPLETENESS OR PERFORMANCE.
- * $/LicenseInfo$
- */
-
-#ifndef LLPREPROCESSOR_H
-#define LLPREPROCESSOR_H
-
-// Figure out endianness of platform
-#ifdef LL_LINUX
-#define __ENABLE_WSTRING
-#include <endian.h>
-#endif	//	LL_LINUX
-
-#if LL_SOLARIS
-#   ifdef  __sparc     // Since we're talking Solaris 10 and up, only 64 bit is supported.
-#      define LL_BIG_ENDIAN 1
-#      define LL_SOLARIS_ALIGNED_CPU 1     //  used to designate issues where SPARC alignment is addressed
-#      define LL_SOLARIS_NON_MESA_GL 1      //  The SPARC GL does not provide a MESA-based GL API
-#   endif
-#   include <sys/isa_defs.h> // ensure we know which end is up
-#endif // LL_SOLARIS
-
-#if (defined(LL_WINDOWS) || (defined(LL_LINUX) && (__BYTE_ORDER == __LITTLE_ENDIAN)) || (defined(LL_DARWIN) && defined(__LITTLE_ENDIAN__)) || (defined(LL_SOLARIS) && defined(__i386)))
-#define LL_LITTLE_ENDIAN 1
-#else
-#define LL_BIG_ENDIAN 1
-#endif
-
-// Per-compiler switches
-#ifdef __GNUC__
-#define LL_FORCE_INLINE inline __attribute__((always_inline))
-#else
-#define LL_FORCE_INLINE __forceinline
-#endif
-
-// Figure out differences between compilers
-#if defined(__GNUC__)
-	#define GCC_VERSION (__GNUC__ * 10000 \
-						+ __GNUC_MINOR__ * 100 \
-						+ __GNUC_PATCHLEVEL__)
-	#ifndef LL_GNUC
-		#define LL_GNUC 1
-	#endif
-#elif defined(__MSVC_VER__) || defined(_MSC_VER)
-	#ifndef LL_MSVC
-		#define LL_MSVC 1
-	#endif
-	#if _MSC_VER < 1400
-		#define LL_MSVC7 //Visual C++ 2003 or earlier
-	#endif
-#endif
-
-// Deal with minor differences on Unixy OSes.
-#if LL_DARWIN || LL_LINUX
-	// Different name, same functionality.
-	#define stricmp strcasecmp
-	#define strnicmp strncasecmp
-
-	// Not sure why this is different, but...
-	#ifndef MAX_PATH
-		#define MAX_PATH PATH_MAX
-	#endif	//	not MAX_PATH
-
-#endif
-
-
-// Static linking with apr on windows needs to be declared.
-#if LL_WINDOWS && !LL_COMMON_LINK_SHARED
-#ifndef APR_DECLARE_STATIC
-#define APR_DECLARE_STATIC // For APR on Windows
-#endif
-#ifndef APU_DECLARE_STATIC
-#define APU_DECLARE_STATIC // For APR util on Windows
-#endif
-#endif
-
-#if defined(LL_WINDOWS)
-#define BOOST_REGEX_NO_LIB 1
-#define CURL_STATICLIB 1
-#define XML_STATIC
-#endif	//	LL_WINDOWS
-
-
-// Deal with VC6 problems
-#if LL_MSVC
-#pragma warning( 3	     : 4701 )	// "local variable used without being initialized"  Treat this as level 3, not level 4.
-#pragma warning( 3	     : 4702 )	// "unreachable code"  Treat this as level 3, not level 4.
-#pragma warning( 3	     : 4189 )	// "local variable initialized but not referenced"  Treat this as level 3, not level 4.
-//#pragma warning( 3	: 4018 )	// "signed/unsigned mismatch"  Treat this as level 3, not level 4.
-#pragma warning( 3      :  4263 )	// 'function' : member function does not override any base class virtual member function
-#pragma warning( 3      :  4264 )	// "'virtual_function' : no override available for virtual member function from base 'class'; function is hidden"
-#pragma warning( 3       : 4265 )	// "class has virtual functions, but destructor is not virtual"
-#pragma warning( 3      :  4266 )	// 'function' : no override available for virtual member function from base 'type'; function is hidden
-#pragma warning( disable : 4284 )	// silly MS warning deep inside their <map> include file
-#pragma warning( disable : 4503 )	// 'decorated name length exceeded, name was truncated'. Does not seem to affect compilation.
-#pragma warning( disable : 4800 )	// 'BOOL' : forcing value to bool 'true' or 'false' (performance warning)
-#pragma warning( disable : 4996 )	// warning: deprecated
-
-// level 4 warnings that we need to disable:
-#pragma warning (disable : 4100) // unreferenced formal parameter
-#pragma warning (disable : 4127) // conditional expression is constant (e.g. while(1) )
-#pragma warning (disable : 4244) // possible loss of data on conversions
-#pragma warning (disable : 4396) // the inline specifier cannot be used when a friend declaration refers to a specialization of a function template
-#pragma warning (disable : 4512) // assignment operator could not be generated
-#pragma warning (disable : 4706) // assignment within conditional (even if((x = y)) )
-
-#pragma warning (disable : 4251) // member needs to have dll-interface to be used by clients of class
-#pragma warning (disable : 4275) // non dll-interface class used as base for dll-interface class
-#endif	//	LL_MSVC
-
-#if LL_WINDOWS
-#define LL_DLLEXPORT __declspec(dllexport)
-#define LL_DLLIMPORT __declspec(dllimport)
-#elif LL_LINUX
-#define LL_DLLEXPORT __attribute__ ((visibility("default")))
-#define LL_DLLIMPORT
-#else
-#define LL_DLLEXPORT
-#define LL_DLLIMPORT
-#endif // LL_WINDOWS
-
-#if LL_COMMON_LINK_SHARED
-// CMake automagically defines llcommon_EXPORTS only when building llcommon
-// sources, and only when llcommon is a shared library (i.e. when
-// LL_COMMON_LINK_SHARED). We must still test LL_COMMON_LINK_SHARED because
-// otherwise we can't distinguish between (non-llcommon source) and (llcommon
-// not shared).
-# if defined(llcommon_EXPORTS)
-#   define LL_COMMON_API LL_DLLEXPORT
-# else //llcommon_EXPORTS
-#   define LL_COMMON_API LL_DLLIMPORT
-# endif //llcommon_EXPORTS
-#else // LL_COMMON_LINK_SHARED
-# define LL_COMMON_API
-#endif // LL_COMMON_LINK_SHARED
-
-#endif	//	not LL_LINDEN_PREPROCESSOR_H
->>>>>>> d885db79
+/** 
+ * @file llpreprocessor.h
+ * @brief This file should be included in all Linden Lab files and
+ * should only contain special preprocessor directives
+ *
+ * $LicenseInfo:firstyear=2001&license=viewergpl$
+ * 
+ * Copyright (c) 2001-2009, Linden Research, Inc.
+ * 
+ * Second Life Viewer Source Code
+ * The source code in this file ("Source Code") is provided by Linden Lab
+ * to you under the terms of the GNU General Public License, version 2.0
+ * ("GPL"), unless you have obtained a separate licensing agreement
+ * ("Other License"), formally executed by you and Linden Lab.  Terms of
+ * the GPL can be found in doc/GPL-license.txt in this distribution, or
+ * online at http://secondlifegrid.net/programs/open_source/licensing/gplv2
+ * 
+ * There are special exceptions to the terms and conditions of the GPL as
+ * it is applied to this Source Code. View the full text of the exception
+ * in the file doc/FLOSS-exception.txt in this software distribution, or
+ * online at
+ * http://secondlifegrid.net/programs/open_source/licensing/flossexception
+ * 
+ * By copying, modifying or distributing this software, you acknowledge
+ * that you have read and understood your obligations described above,
+ * and agree to abide by those obligations.
+ * 
+ * ALL LINDEN LAB SOURCE CODE IS PROVIDED "AS IS." LINDEN LAB MAKES NO
+ * WARRANTIES, EXPRESS, IMPLIED OR OTHERWISE, REGARDING ITS ACCURACY,
+ * COMPLETENESS OR PERFORMANCE.
+ * $/LicenseInfo$
+ */
+
+#ifndef LLPREPROCESSOR_H
+#define LLPREPROCESSOR_H
+
+// Figure out endianness of platform
+#ifdef LL_LINUX
+#define __ENABLE_WSTRING
+#include <endian.h>
+#endif	//	LL_LINUX
+
+#if LL_SOLARIS
+#   ifdef  __sparc     // Since we're talking Solaris 10 and up, only 64 bit is supported.
+#      define LL_BIG_ENDIAN 1
+#      define LL_SOLARIS_ALIGNED_CPU 1     //  used to designate issues where SPARC alignment is addressed
+#      define LL_SOLARIS_NON_MESA_GL 1      //  The SPARC GL does not provide a MESA-based GL API
+#   endif
+#   include <sys/isa_defs.h> // ensure we know which end is up
+#endif // LL_SOLARIS
+
+#if (defined(LL_WINDOWS) || (defined(LL_LINUX) && (__BYTE_ORDER == __LITTLE_ENDIAN)) || (defined(LL_DARWIN) && defined(__LITTLE_ENDIAN__)) || (defined(LL_SOLARIS) && defined(__i386)))
+#define LL_LITTLE_ENDIAN 1
+#else
+#define LL_BIG_ENDIAN 1
+#endif
+
+// Per-compiler switches
+#ifdef __GNUC__
+#define LL_FORCE_INLINE inline __attribute__((always_inline))
+#else
+#define LL_FORCE_INLINE __forceinline
+#endif
+
+// Figure out differences between compilers
+#if defined(__GNUC__)
+	#define GCC_VERSION (__GNUC__ * 10000 \
+						+ __GNUC_MINOR__ * 100 \
+						+ __GNUC_PATCHLEVEL__)
+	#ifndef LL_GNUC
+		#define LL_GNUC 1
+	#endif
+#elif defined(__MSVC_VER__) || defined(_MSC_VER)
+	#ifndef LL_MSVC
+		#define LL_MSVC 1
+	#endif
+	#if _MSC_VER < 1400
+		#define LL_MSVC7 //Visual C++ 2003 or earlier
+	#endif
+#endif
+
+// Deal with minor differences on Unixy OSes.
+#if LL_DARWIN || LL_LINUX
+	// Different name, same functionality.
+	#define stricmp strcasecmp
+	#define strnicmp strncasecmp
+
+	// Not sure why this is different, but...
+	#ifndef MAX_PATH
+		#define MAX_PATH PATH_MAX
+	#endif	//	not MAX_PATH
+
+#endif
+
+
+// Static linking with apr on windows needs to be declared.
+#if LL_WINDOWS && !LL_COMMON_LINK_SHARED
+#ifndef APR_DECLARE_STATIC
+#define APR_DECLARE_STATIC // For APR on Windows
+#endif
+#ifndef APU_DECLARE_STATIC
+#define APU_DECLARE_STATIC // For APR util on Windows
+#endif
+#endif
+
+#if defined(LL_WINDOWS)
+#define BOOST_REGEX_NO_LIB 1
+#define CURL_STATICLIB 1
+#ifndef XML_STATIC
+#define XML_STATIC
+#endif
+#endif	//	LL_WINDOWS
+
+
+// Deal with VC6 problems
+#if LL_MSVC
+#pragma warning( 3	     : 4701 )	// "local variable used without being initialized"  Treat this as level 3, not level 4.
+#pragma warning( 3	     : 4702 )	// "unreachable code"  Treat this as level 3, not level 4.
+#pragma warning( 3	     : 4189 )	// "local variable initialized but not referenced"  Treat this as level 3, not level 4.
+//#pragma warning( 3	: 4018 )	// "signed/unsigned mismatch"  Treat this as level 3, not level 4.
+#pragma warning( 3      :  4263 )	// 'function' : member function does not override any base class virtual member function
+#pragma warning( 3      :  4264 )	// "'virtual_function' : no override available for virtual member function from base 'class'; function is hidden"
+#pragma warning( 3       : 4265 )	// "class has virtual functions, but destructor is not virtual"
+#pragma warning( 3      :  4266 )	// 'function' : no override available for virtual member function from base 'type'; function is hidden
+#pragma warning( disable : 4284 )	// silly MS warning deep inside their <map> include file
+#pragma warning( disable : 4503 )	// 'decorated name length exceeded, name was truncated'. Does not seem to affect compilation.
+#pragma warning( disable : 4800 )	// 'BOOL' : forcing value to bool 'true' or 'false' (performance warning)
+#pragma warning( disable : 4996 )	// warning: deprecated
+
+// level 4 warnings that we need to disable:
+#pragma warning (disable : 4100) // unreferenced formal parameter
+#pragma warning (disable : 4127) // conditional expression is constant (e.g. while(1) )
+#pragma warning (disable : 4244) // possible loss of data on conversions
+#pragma warning (disable : 4396) // the inline specifier cannot be used when a friend declaration refers to a specialization of a function template
+#pragma warning (disable : 4512) // assignment operator could not be generated
+#pragma warning (disable : 4706) // assignment within conditional (even if((x = y)) )
+
+#pragma warning (disable : 4251) // member needs to have dll-interface to be used by clients of class
+#pragma warning (disable : 4275) // non dll-interface class used as base for dll-interface class
+#endif	//	LL_MSVC
+
+#if LL_WINDOWS
+#define LL_DLLEXPORT __declspec(dllexport)
+#define LL_DLLIMPORT __declspec(dllimport)
+#elif LL_LINUX
+#define LL_DLLEXPORT __attribute__ ((visibility("default")))
+#define LL_DLLIMPORT
+#else
+#define LL_DLLEXPORT
+#define LL_DLLIMPORT
+#endif // LL_WINDOWS
+
+#if LL_COMMON_LINK_SHARED
+// CMake automagically defines llcommon_EXPORTS only when building llcommon
+// sources, and only when llcommon is a shared library (i.e. when
+// LL_COMMON_LINK_SHARED). We must still test LL_COMMON_LINK_SHARED because
+// otherwise we can't distinguish between (non-llcommon source) and (llcommon
+// not shared).
+# if defined(llcommon_EXPORTS)
+#   define LL_COMMON_API LL_DLLEXPORT
+# else //llcommon_EXPORTS
+#   define LL_COMMON_API LL_DLLIMPORT
+# endif //llcommon_EXPORTS
+#else // LL_COMMON_LINK_SHARED
+# define LL_COMMON_API
+#endif // LL_COMMON_LINK_SHARED
+
+#endif	//	not LL_LINDEN_PREPROCESSOR_H