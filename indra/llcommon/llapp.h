/** 
 * @file llapp.h
 * @brief Declaration of the LLApp class.
 *
 * $LicenseInfo:firstyear=2003&license=viewerlgpl$
 * Second Life Viewer Source Code
 * Copyright (C) 2010, Linden Research, Inc.
 * 
 * This library is free software; you can redistribute it and/or
 * modify it under the terms of the GNU Lesser General Public
 * License as published by the Free Software Foundation;
 * version 2.1 of the License only.
 * 
 * This library is distributed in the hope that it will be useful,
 * but WITHOUT ANY WARRANTY; without even the implied warranty of
 * MERCHANTABILITY or FITNESS FOR A PARTICULAR PURPOSE.  See the GNU
 * Lesser General Public License for more details.
 * 
 * You should have received a copy of the GNU Lesser General Public
 * License along with this library; if not, write to the Free Software
 * Foundation, Inc., 51 Franklin Street, Fifth Floor, Boston, MA  02110-1301  USA
 * 
 * Linden Research, Inc., 945 Battery Street, San Francisco, CA  94111  USA
 * $/LicenseInfo$
 */

#ifndef LL_LLAPP_H
#define LL_LLAPP_H

#include <map>
#include "llrun.h"
#include "llsd.h"
<<<<<<< HEAD
#include "lloptioninterface.h"
=======

>>>>>>> e5bbdafd
// Forward declarations
template <typename Type> class LLAtomic32;
typedef LLAtomic32<U32> LLAtomicU32;
class LLErrorThread;
class LLLiveFile;
#if LL_LINUX
#include <signal.h>
#endif

typedef void (*LLAppErrorHandler)();

#if !LL_WINDOWS
extern S32 LL_SMACKDOWN_SIGNAL;
extern S32 LL_HEARTBEAT_SIGNAL;

// Clear all of the signal handlers (which we want to do for the child process when we fork
void clear_signals();

#endif

namespace google_breakpad {
	class ExceptionHandler; // See exception_handler.h
}

class LL_COMMON_API LLApp
{
	friend class LLErrorThread;
public:
	typedef enum e_app_status
	{
		APP_STATUS_RUNNING,		// The application is currently running - the default status
		APP_STATUS_QUITTING,	// The application is currently quitting - threads should listen for this and clean up
		APP_STATUS_STOPPED,		// The application is no longer running - tells the error thread it can exit
		APP_STATUS_ERROR		// The application had a fatal error occur - tells the error thread to run
	} EAppStatus;


	LLApp();
	virtual ~LLApp();

protected:
	LLApp(LLErrorThread* error_thread);
	void commonCtor();
public:
	
	/** 
	 * @brief Return the static app instance if one was created.
	 */
	static LLApp* instance();

	/** @name Runtime options */
	//@{
	/** 
	 * @brief Enumeration to specify option priorities in highest to
	 * lowest order.
	 */
	enum OptionPriority
	{
		PRIORITY_RUNTIME_OVERRIDE,
		PRIORITY_COMMAND_LINE,
		PRIORITY_SPECIFIC_CONFIGURATION,
		PRIORITY_GENERAL_CONFIGURATION,
		PRIORITY_DEFAULT,
		PRIORITY_COUNT
	};

	/**
	 * @brief Get the application option at the highest priority.
	 *
	 * If the return value is undefined, the option does not exist.
	 * @param name The name of the option.
	 * @return Returns the option data.
	 */
	LLSD getOption(const std::string& name) const;

	/** 
	 * @brief Parse command line options and insert them into
	 * application command line options.
	 *
	 * The name inserted into the option will have leading option
	 * identifiers (a minus or double minus) stripped. All options
	 * with values will be stored as a string, while all options
	 * without values will be stored as true.
	 * @param argc The argc passed into main().
	 * @param argv The argv passed into main().
	 * @return Returns true if the parse succeeded.
	 */
	bool parseCommandOptions(int argc, char** argv);

	/**
	 * @brief Keep track of live files automatically.
	 *
	 * *TODO: it currently uses the <code>addToEventTimer()</code> API
	 * instead of the runner. I should probalby use the runner.
	 *
	 * *NOTE: DO NOT add the livefile instance to any kind of check loop.
	 *
	 * @param livefile A valid instance of an LLLiveFile. This LLApp
	 * instance will delete the livefile instance.
	 */
	void manageLiveFile(LLLiveFile* livefile);

	/**
	 * @brief Set the options at the specified priority.
	 *
	 * This function completely replaces the options at the priority
	 * level with the data specified. This function will make sure
	 * level and data might be valid before doing the replace.
	 * @param level The priority level of the data.
	 * @param data The data to set.
	 * @return Returns true if the option was set.
	 */
	bool setOptionData(OptionPriority level, LLSD data);

	/**
	 * @brief Get the option data at the specified priority.
	 *
	 * This method is probably not so useful except when merging
	 * information.
	 * @param level The priority level of the data.
	 * @return Returns The data (if any) at the level priority.
	 */
	LLSD getOptionData(OptionPriority level);
	//@}



	//
	// Main application logic
	//
	virtual bool init() = 0;			// Override to do application initialization

	//
	// cleanup()
	//
	// It's currently assumed that the cleanup() method will only get
	// called from the main thread or the error handling thread, as it will
	// likely do thread shutdown, among other things.
	//
	virtual bool cleanup() = 0;			// Override to do application cleanup

	//
	// mainLoop()
	//
	// Runs the application main loop.  It's assumed that when you exit
	// this method, the application is in one of the cleanup states, either QUITTING or ERROR
	//
	virtual bool mainLoop() = 0; // Override for the application main loop.  Needs to at least gracefully notice the QUITTING state and exit.

	//
	// Crash logging
	//
	void disableCrashlogger();				// Let the OS handle the crashes
	static bool isCrashloggerDisabled();	// Get the here above set value

	//
	// Application status
	//
	static void setQuitting();	// Set status to QUITTING, the app is now shutting down
	static void setStopped();	// Set status to STOPPED, the app is done running and should exit
	static void setError();		// Set status to ERROR, the error handler should run
	static bool isStopped();
	static bool isRunning();
	static bool isQuitting();
	static bool isError();
	static bool isExiting(); // Either quitting or error (app is exiting, cleanly or not)
	static int getPid();

	/** @name Error handling methods */
	//@{
	/**
	 * @brief Do our generic platform-specific error-handling setup --
	 * signals on unix, structured exceptions on windows.
	 * 
	 * DO call this method if your app will either spawn children or be
	 * spawned by a launcher.
	 * Call just after app object construction.
	 * (Otherwise your app will crash when getting signals,
	 * and will not core dump.)
	 *
	 * DO NOT call this method if your application has specialized
	 * error handling code.
	 */
	void setupErrorHandling();

	void setErrorHandler(LLAppErrorHandler handler);
	static void runErrorHandler(); // run shortly after we detect an error, ran in the relatively robust context of the LLErrorThread - preferred.
	//@}
	
	// the maximum length of the minidump filename returned by getMiniDumpFilename()
	static const U32 MAX_MINDUMP_PATH_LENGTH = 256;

	// change the directory where Breakpad minidump files are written to
	void setMiniDumpDir(const std::string &path);
    void setDebugFileNames(const std::string &path);

	// Return the Google Breakpad minidump filename after a crash.
	char *getMiniDumpFilename() { return mMinidumpPath; }
    std::string* getStaticDebugFile() { return &mStaticDebugFileName; }
    std::string* getDynamicDebugFile() { return &mDynamicDebugFileName; }

	// Write out a Google Breakpad minidump file.
	void writeMiniDump();


	/**
	  * @brief Get a reference to the application runner
	  *
	  * Please use the runner with caution. Since the Runner usage
	  * pattern is not yet clear, this method just gives access to it
	  * to add and remove runnables.
	  * @return Returns the application runner. Do not save the
	  * pointer past the caller's stack frame.
	  */
	LLRunner& getRunner() { return mRunner; }

public:
	typedef std::map<std::string, std::string> string_map;
	string_map mOptionMap;	// Contains all command-line options and arguments in a map

protected:

	static void setStatus(EAppStatus status);		// Use this to change the application status.
	static EAppStatus sStatus; // Reflects current application status
	static BOOL sErrorThreadRunning; // Set while the error thread is running
	static BOOL sDisableCrashlogger; // Let the OS handle crashes for us.
	std::wstring mCrashReportPipeStr;  //Name of pipe to use for crash reporting.

    std::string mDumpPath;  //output path for google breakpad.  Dependency workaround.

	/**
	  * @brief This method is called once a frame to do once a frame tasks.
	  */
	void stepFrame();

private:
	void startErrorThread();
	
	// Contains the filename of the minidump file after a crash.
	char mMinidumpPath[MAX_MINDUMP_PATH_LENGTH];
    
    std::string mStaticDebugFileName;
    std::string mDynamicDebugFileName;

	// *NOTE: On Windows, we need a routine to reset the structured
	// exception handler when some evil driver has taken it over for
	// their own purposes
	typedef int(*signal_handler_func)(int signum);
	static LLAppErrorHandler sErrorHandler;

	// Default application threads
	LLErrorThread* mThreadErrorp;		// Waits for app to go to status ERROR, then runs the error callback

	// This is the application level runnable scheduler.
	LLRunner mRunner;

	/** @name Runtime option implementation */
	//@{

	// The application options.
	LLSD mOptions;

	// The live files for this application
	std::vector<LLLiveFile*> mLiveFiles;
	//@}

private:
	// the static application instance if it was created.
	static LLApp* sApplication;
	
	google_breakpad::ExceptionHandler * mExceptionHandler;


#if !LL_WINDOWS
	friend void default_unix_signal_handler(int signum, siginfo_t *info, void *);
#endif

public:
	static BOOL sLogInSignal;
};

#endif // LL_LLAPP_H<|MERGE_RESOLUTION|>--- conflicted
+++ resolved
@@ -30,11 +30,6 @@
 #include <map>
 #include "llrun.h"
 #include "llsd.h"
-<<<<<<< HEAD
-#include "lloptioninterface.h"
-=======
-
->>>>>>> e5bbdafd
 // Forward declarations
 template <typename Type> class LLAtomic32;
 typedef LLAtomic32<U32> LLAtomicU32;
