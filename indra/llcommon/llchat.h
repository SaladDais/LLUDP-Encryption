--- conflicted
+++ resolved
@@ -51,11 +51,8 @@
 	CHAT_TYPE_DEBUG_MSG = 6,
 	CHAT_TYPE_REGION = 7,
 	CHAT_TYPE_OWNER = 8,
-<<<<<<< HEAD
-	CHAT_TYPE_IM = 9	// Ansariel: Special type for IMs in nearby chat
-=======
-	CHAT_TYPE_DIRECT = 9		// From llRegionSayTo()
->>>>>>> 812ad1b6
+	CHAT_TYPE_DIRECT = 9,		// From llRegionSayTo()
+	CHAT_TYPE_IM = 10			// Ansariel: Special type for IMs in nearby chat
 } EChatType;
 
 typedef enum e_chat_audible_level
