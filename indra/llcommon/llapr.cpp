/** 
 * @file llapr.cpp
 * @author Phoenix
 * @date 2004-11-28
 * @brief Helper functions for using the apache portable runtime library.
 *
 * $LicenseInfo:firstyear=2004&license=viewerlgpl$
 * Second Life Viewer Source Code
 * Copyright (C) 2010, Linden Research, Inc.
 * 
 * This library is free software; you can redistribute it and/or
 * modify it under the terms of the GNU Lesser General Public
 * License as published by the Free Software Foundation;
 * version 2.1 of the License only.
 * 
 * This library is distributed in the hope that it will be useful,
 * but WITHOUT ANY WARRANTY; without even the implied warranty of
 * MERCHANTABILITY or FITNESS FOR A PARTICULAR PURPOSE.  See the GNU
 * Lesser General Public License for more details.
 * 
 * You should have received a copy of the GNU Lesser General Public
 * License along with this library; if not, write to the Free Software
 * Foundation, Inc., 51 Franklin Street, Fifth Floor, Boston, MA  02110-1301  USA
 * 
 * Linden Research, Inc., 945 Battery Street, San Francisco, CA  94111  USA
 * $/LicenseInfo$
 */

#include "linden_common.h"
#include "llapr.h"
#include "apr_dso.h"
#include "llthreadlocalstorage.h"

apr_pool_t *gAPRPoolp = NULL; // Global APR memory pool
LLVolatileAPRPool *LLAPRFile::sAPRFilePoolp = NULL ; //global volatile APR memory pool.
apr_thread_mutex_t *gLogMutexp = NULL;
apr_thread_mutex_t *gCallStacksLogMutexp = NULL;

const S32 FULL_VOLATILE_APR_POOL = 1024 ; //number of references to LLVolatileAPRPool

bool gAPRInitialized = false;

void ll_init_apr()
{
	// Initialize APR and create the global pool
	apr_initialize();
	
	if (!gAPRPoolp)
	{
		apr_pool_create(&gAPRPoolp, NULL);
		
		// Initialize the logging mutex
		apr_thread_mutex_create(&gLogMutexp, APR_THREAD_MUTEX_UNNESTED, gAPRPoolp);
		apr_thread_mutex_create(&gCallStacksLogMutexp, APR_THREAD_MUTEX_UNNESTED, gAPRPoolp);
	}

	if(!LLAPRFile::sAPRFilePoolp)
	{
		LLAPRFile::sAPRFilePoolp = new LLVolatileAPRPool(FALSE) ;
	}

	LLThreadLocalPointerBase::initAllThreadLocalStorage();
	gAPRInitialized = true;
}


bool ll_apr_is_initialized()
{
	return gAPRInitialized;
}

void ll_cleanup_apr()
{
	gAPRInitialized = false;

	LL_INFOS("APR") << "Cleaning up APR" << LL_ENDL;

	if (gLogMutexp)
	{
		// Clean up the logging mutex

		// All other threads NEED to be done before we clean up APR, so this is okay.
		apr_thread_mutex_destroy(gLogMutexp);
		gLogMutexp = NULL;
	}
	if (gCallStacksLogMutexp)
	{
		// Clean up the logging mutex

		// All other threads NEED to be done before we clean up APR, so this is okay.
		apr_thread_mutex_destroy(gCallStacksLogMutexp);
		gCallStacksLogMutexp = NULL;
	}

	LLThreadLocalPointerBase::destroyAllThreadLocalStorage();

	if (gAPRPoolp)
	{
		apr_pool_destroy(gAPRPoolp);
		gAPRPoolp = NULL;
	}
	if (LLAPRFile::sAPRFilePoolp)
	{
		delete LLAPRFile::sAPRFilePoolp ;
		LLAPRFile::sAPRFilePoolp = NULL ;
	}
	apr_terminate();
}

//
//
//LLAPRPool
//
LLAPRPool::LLAPRPool(apr_pool_t *parent, apr_size_t size, BOOL releasePoolFlag) 	
	: mParent(parent),
	mReleasePoolFlag(releasePoolFlag),
	mMaxSize(size),
	mPool(NULL)
{	
	createAPRPool() ;
}

LLAPRPool::~LLAPRPool() 
{
	releaseAPRPool() ;
}

void LLAPRPool::createAPRPool()
{
	if(mPool)
	{
		return ;
	}

	mStatus = apr_pool_create(&mPool, mParent);
	ll_apr_warn_status(mStatus) ;

	if(mMaxSize > 0) //size is the number of blocks (which is usually 4K), NOT bytes.
	{
		apr_allocator_t *allocator = apr_pool_allocator_get(mPool); 
		if (allocator) 
		{ 
			apr_allocator_max_free_set(allocator, mMaxSize) ;
		}
	}
}

void LLAPRPool::releaseAPRPool()
{
	if(!mPool)
	{
		return ;
	}

	if(!mParent || mReleasePoolFlag)
	{
		apr_pool_destroy(mPool) ;
		mPool = NULL ;
	}
}

//virtual
apr_pool_t* LLAPRPool::getAPRPool() 
{	
	return mPool ; 
}

LLVolatileAPRPool::LLVolatileAPRPool(BOOL is_local, apr_pool_t *parent, apr_size_t size, BOOL releasePoolFlag) 
				  : LLAPRPool(parent, size, releasePoolFlag),
				  mNumActiveRef(0),
				  mNumTotalRef(0),
				  mMutexPool(NULL),
				  mMutexp(NULL)
{
	//create mutex
	if(!is_local) //not a local apr_pool, that is: shared by multiple threads.
	{
		apr_pool_create(&mMutexPool, NULL); // Create a pool for mutex
		apr_thread_mutex_create(&mMutexp, APR_THREAD_MUTEX_UNNESTED, mMutexPool);
	}
}

LLVolatileAPRPool::~LLVolatileAPRPool()
{
	//delete mutex
	if(mMutexp)
	{
		apr_thread_mutex_destroy(mMutexp);
		apr_pool_destroy(mMutexPool);
	}
}

//
//define this virtual function to avoid any mistakenly calling LLAPRPool::getAPRPool().
//
//virtual 
apr_pool_t* LLVolatileAPRPool::getAPRPool() 
{
	return LLVolatileAPRPool::getVolatileAPRPool() ;
}

apr_pool_t* LLVolatileAPRPool::getVolatileAPRPool() 
{	
	LLScopedLock lock(mMutexp) ;

	mNumTotalRef++ ;
	mNumActiveRef++ ;

	if(!mPool)
	{
		createAPRPool() ;
	}
	
	return mPool ;
}

void LLVolatileAPRPool::clearVolatileAPRPool() 
{
	LLScopedLock lock(mMutexp) ;

	if(mNumActiveRef > 0)
	{
		mNumActiveRef--;
		if(mNumActiveRef < 1)
		{
			if(isFull()) 
			{
				mNumTotalRef = 0 ;

				//destroy the apr_pool.
				releaseAPRPool() ;
			}
			else 
			{
				//This does not actually free the memory, 
				//it just allows the pool to re-use this memory for the next allocation. 
				apr_pool_clear(mPool) ;
			}
		}
	}
	else
	{
		llassert_always(mNumActiveRef > 0) ;
	}

	llassert(mNumTotalRef <= (FULL_VOLATILE_APR_POOL << 2)) ;
}

BOOL LLVolatileAPRPool::isFull()
{
	return mNumTotalRef > FULL_VOLATILE_APR_POOL ;
}
//---------------------------------------------------------------------
//
// LLScopedLock
//
LLScopedLock::LLScopedLock(apr_thread_mutex_t* mutex) : mMutex(mutex)
{
	if(mutex)
	{
		if(ll_apr_warn_status(apr_thread_mutex_lock(mMutex)))
		{
			mLocked = false;
		}
		else
		{
			mLocked = true;
		}
	}
	else
	{
		mLocked = false;
	}
}

LLScopedLock::~LLScopedLock()
{
	unlock();
}

void LLScopedLock::unlock()
{
	if(mLocked)
	{
		if(!ll_apr_warn_status(apr_thread_mutex_unlock(mMutex)))
		{
			mLocked = false;
		}
	}
}

//---------------------------------------------------------------------

bool _ll_apr_warn_status(apr_status_t status, const char* file, int line)
{
	if(APR_SUCCESS == status) return false;
#if !LL_LINUX
	char buf[MAX_STRING];	/* Flawfinder: ignore */
	apr_strerror(status, buf, sizeof(buf));
<<<<<<< HEAD
	LL_WARNS("APR") << "APR: " << file << ":" << line << " " << buf << LL_ENDL;
=======
	LL_WARNS("APR") << "APR: " << buf << LL_ENDL;
#endif
>>>>>>> ecd93e56
	return true;
}

void _ll_apr_assert_status(apr_status_t status, const char* file, int line)
{
	llassert(! _ll_apr_warn_status(status, file, line));
}

//---------------------------------------------------------------------
//
// LLAPRFile functions
//
LLAPRFile::LLAPRFile()
	: mFile(NULL),
	  mCurrentFilePoolp(NULL)
{
}

LLAPRFile::LLAPRFile(const std::string& filename, apr_int32_t flags, LLVolatileAPRPool* pool)
	: mFile(NULL),
	  mCurrentFilePoolp(NULL)
{
	open(filename, flags, pool);
}

LLAPRFile::~LLAPRFile()
{
	close() ;
}

apr_status_t LLAPRFile::close() 
{
	apr_status_t ret = APR_SUCCESS ;
	if(mFile)
	{
		ret = apr_file_close(mFile);
		mFile = NULL ;
	}

	if(mCurrentFilePoolp)
	{
		mCurrentFilePoolp->clearVolatileAPRPool() ;
		mCurrentFilePoolp = NULL ;
	}

	return ret ;
}

apr_status_t LLAPRFile::open(const std::string& filename, apr_int32_t flags, LLVolatileAPRPool* pool, S32* sizep)
{
	apr_status_t s ;

	//check if already open some file
	llassert_always(!mFile) ;
	llassert_always(!mCurrentFilePoolp) ;
	
	apr_pool_t* apr_pool = pool ? pool->getVolatileAPRPool() : NULL ;
	s = apr_file_open(&mFile, filename.c_str(), flags, APR_OS_DEFAULT, getAPRFilePool(apr_pool));

	if (s != APR_SUCCESS || !mFile)
	{
		mFile = NULL ;
		
		if (sizep)
		{
			*sizep = 0;
		}
	}
	else if (sizep)
	{
		S32 file_size = 0;
		apr_off_t offset = 0;
		if (apr_file_seek(mFile, APR_END, &offset) == APR_SUCCESS)
		{
			llassert_always(offset <= 0x7fffffff);
			file_size = (S32)offset;
			offset = 0;
			apr_file_seek(mFile, APR_SET, &offset);
		}
		*sizep = file_size;
	}

	if(!mCurrentFilePoolp)
	{
		mCurrentFilePoolp = pool ;

		if(!mFile)
		{
			close() ;
		}
	}

	return s ;
}

//use gAPRPoolp.
apr_status_t LLAPRFile::open(const std::string& filename, apr_int32_t flags, BOOL use_global_pool)
{
	apr_status_t s;

	//check if already open some file
	llassert_always(!mFile) ;
	llassert_always(!mCurrentFilePoolp) ;
	llassert_always(use_global_pool) ; //be aware of using gAPRPoolp.
	
	s = apr_file_open(&mFile, filename.c_str(), flags, APR_OS_DEFAULT, gAPRPoolp);
	if (s != APR_SUCCESS || !mFile)
	{
		mFile = NULL ;
		close() ;
		return s;
	}

	return s;
}

apr_pool_t* LLAPRFile::getAPRFilePool(apr_pool_t* pool)
{	
	if(!pool)
	{
		mCurrentFilePoolp = sAPRFilePoolp ;
		return mCurrentFilePoolp->getVolatileAPRPool() ;
	}

	return pool ;
}

// File I/O
S32 LLAPRFile::read(void *buf, S32 nbytes)
{
	if(!mFile) 
	{
		LL_WARNS() << "apr mFile is removed by somebody else. Can not read." << LL_ENDL ;
		return 0;
	}
	
	apr_size_t sz = nbytes;
	apr_status_t s = apr_file_read(mFile, buf, &sz);
	if (s != APR_SUCCESS)
	{
		ll_apr_warn_status(s);
		return 0;
	}
	else
	{
		llassert_always(sz <= 0x7fffffff);
		return (S32)sz;
	}
}

S32 LLAPRFile::write(const void *buf, S32 nbytes)
{
	if(!mFile) 
	{
		LL_WARNS() << "apr mFile is removed by somebody else. Can not write." << LL_ENDL ;
		return 0;
	}
	
	apr_size_t sz = nbytes;
	apr_status_t s = apr_file_write(mFile, buf, &sz);
	if (s != APR_SUCCESS)
	{
		ll_apr_warn_status(s);
		return 0;
	}
	else
	{
		llassert_always(sz <= 0x7fffffff);
		return (S32)sz;
	}
}

S32 LLAPRFile::seek(apr_seek_where_t where, S32 offset)
{
	return LLAPRFile::seek(mFile, where, offset) ;
}

//
//*******************************************************************************************************************************
//static components of LLAPRFile
//

//static
apr_status_t LLAPRFile::close(apr_file_t* file_handle, LLVolatileAPRPool* pool) 
{
	apr_status_t ret = APR_SUCCESS ;
	if(file_handle)
	{
		ret = apr_file_close(file_handle);
		file_handle = NULL ;
	}

	if(pool)
	{
		pool->clearVolatileAPRPool() ;
	}

	return ret ;
}

//static
apr_file_t* LLAPRFile::open(const std::string& filename, LLVolatileAPRPool* pool, apr_int32_t flags)
{
	apr_status_t s;
	apr_file_t* file_handle ;

	pool = pool ? pool : LLAPRFile::sAPRFilePoolp ;

	s = apr_file_open(&file_handle, filename.c_str(), flags, APR_OS_DEFAULT, pool->getVolatileAPRPool());
	if (s != APR_SUCCESS || !file_handle)
	{
		ll_apr_warn_status(s);
		LL_WARNS("APR") << " Attempting to open filename: " << filename << LL_ENDL;
		file_handle = NULL ;
		close(file_handle, pool) ;
		return NULL;
	}

	return file_handle ;
}

//static
S32 LLAPRFile::seek(apr_file_t* file_handle, apr_seek_where_t where, S32 offset)
{
	if(!file_handle)
	{
		return -1 ;
	}

	apr_status_t s;
	apr_off_t apr_offset;
	if (offset >= 0)
	{
		apr_offset = (apr_off_t)offset;
		s = apr_file_seek(file_handle, where, &apr_offset);
	}
	else
	{
		apr_offset = 0;
		s = apr_file_seek(file_handle, APR_END, &apr_offset);
	}
	if (s != APR_SUCCESS)
	{
		ll_apr_warn_status(s);
		return -1;
	}
	else
	{
		llassert_always(apr_offset <= 0x7fffffff);
		return (S32)apr_offset;
	}
}

//static
S32 LLAPRFile::readEx(const std::string& filename, void *buf, S32 offset, S32 nbytes, LLVolatileAPRPool* pool)
{
	//*****************************************
	apr_file_t* file_handle = open(filename, pool, APR_READ|APR_BINARY); 
	//*****************************************	
	if (!file_handle)
	{
		return 0;
	}

	llassert(offset >= 0);

	if (offset > 0)
		offset = LLAPRFile::seek(file_handle, APR_SET, offset);
	
	apr_size_t bytes_read;
	if (offset < 0)
	{
		bytes_read = 0;
	}
	else
	{
		bytes_read = nbytes ;		
		apr_status_t s = apr_file_read(file_handle, buf, &bytes_read);
		if (s != APR_SUCCESS)
		{
			LL_WARNS("APR") << " Attempting to read filename: " << filename << LL_ENDL;
			ll_apr_warn_status(s);
			bytes_read = 0;
		}
		else
		{
			llassert_always(bytes_read <= 0x7fffffff);		
		}
	}
	
	//*****************************************
	close(file_handle, pool) ; 
	//*****************************************
	return (S32)bytes_read;
}

//static
S32 LLAPRFile::writeEx(const std::string& filename, void *buf, S32 offset, S32 nbytes, LLVolatileAPRPool* pool)
{
	apr_int32_t flags = APR_CREATE|APR_WRITE|APR_BINARY;
	if (offset < 0)
	{
		flags |= APR_APPEND;
		offset = 0;
	}
	
	//*****************************************
	apr_file_t* file_handle = open(filename, pool, flags);
	//*****************************************
	if (!file_handle)
	{
		return 0;
	}

	if (offset > 0)
	{
		offset = LLAPRFile::seek(file_handle, APR_SET, offset);
	}
	
	apr_size_t bytes_written;
	if (offset < 0)
	{
		bytes_written = 0;
	}
	else
	{
		bytes_written = nbytes ;		
		apr_status_t s = apr_file_write(file_handle, buf, &bytes_written);
		if (s != APR_SUCCESS)
		{
			LL_WARNS("APR") << " Attempting to write filename: " << filename << LL_ENDL;
			ll_apr_warn_status(s);
			bytes_written = 0;
		}
		else
		{
			llassert_always(bytes_written <= 0x7fffffff);
		}
	}

	//*****************************************
	LLAPRFile::close(file_handle, pool);
	//*****************************************

	return (S32)bytes_written;
}

//static
bool LLAPRFile::remove(const std::string& filename, LLVolatileAPRPool* pool)
{
	apr_status_t s;

	pool = pool ? pool : LLAPRFile::sAPRFilePoolp ;
	s = apr_file_remove(filename.c_str(), pool->getVolatileAPRPool());
	pool->clearVolatileAPRPool() ;

	if (s != APR_SUCCESS)
	{
		ll_apr_warn_status(s);
		LL_WARNS("APR") << " Attempting to remove filename: " << filename << LL_ENDL;
		return false;
	}
	return true;
}

//static
bool LLAPRFile::rename(const std::string& filename, const std::string& newname, LLVolatileAPRPool* pool)
{
	apr_status_t s;

	pool = pool ? pool : LLAPRFile::sAPRFilePoolp ;
	s = apr_file_rename(filename.c_str(), newname.c_str(), pool->getVolatileAPRPool());
	pool->clearVolatileAPRPool() ;
	
	if (s != APR_SUCCESS)
	{
		ll_apr_warn_status(s);
		LL_WARNS("APR") << " Attempting to rename filename: " << filename << LL_ENDL;
		return false;
	}
	return true;
}

//static
bool LLAPRFile::isExist(const std::string& filename, LLVolatileAPRPool* pool, apr_int32_t flags)
{
	apr_file_t* apr_file;
	apr_status_t s;

	pool = pool ? pool : LLAPRFile::sAPRFilePoolp ;
	s = apr_file_open(&apr_file, filename.c_str(), flags, APR_OS_DEFAULT, pool->getVolatileAPRPool());	

	if (s != APR_SUCCESS || !apr_file)
	{
		pool->clearVolatileAPRPool() ;
		return false;
	}
	else
	{
		apr_file_close(apr_file) ;
		pool->clearVolatileAPRPool() ;
		return true;
	}
}

//static
S32 LLAPRFile::size(const std::string& filename, LLVolatileAPRPool* pool)
{
	apr_file_t* apr_file;
	apr_finfo_t info;
	apr_status_t s;
	
	pool = pool ? pool : LLAPRFile::sAPRFilePoolp ;
	s = apr_file_open(&apr_file, filename.c_str(), APR_READ, APR_OS_DEFAULT, pool->getVolatileAPRPool());
	
	if (s != APR_SUCCESS || !apr_file)
	{		
		pool->clearVolatileAPRPool() ;
		
		return 0;
	}
	else
	{
		apr_status_t s = apr_file_info_get(&info, APR_FINFO_SIZE, apr_file);		

		apr_file_close(apr_file) ;
		pool->clearVolatileAPRPool() ;
		
		if (s == APR_SUCCESS)
		{
			return (S32)info.size;
		}
		else
		{
			return 0;
		}
	}
}

//static
bool LLAPRFile::makeDir(const std::string& dirname, LLVolatileAPRPool* pool)
{
	apr_status_t s;

	pool = pool ? pool : LLAPRFile::sAPRFilePoolp ;
	s = apr_dir_make(dirname.c_str(), APR_FPROT_OS_DEFAULT, pool->getVolatileAPRPool());
	pool->clearVolatileAPRPool() ;
		
	if (s != APR_SUCCESS)
	{
		ll_apr_warn_status(s);
		LL_WARNS("APR") << " Attempting to make directory: " << dirname << LL_ENDL;
		return false;
	}
	return true;
}

//static
bool LLAPRFile::removeDir(const std::string& dirname, LLVolatileAPRPool* pool)
{
	apr_status_t s;

	pool = pool ? pool : LLAPRFile::sAPRFilePoolp ;
	s = apr_file_remove(dirname.c_str(), pool->getVolatileAPRPool());
	pool->clearVolatileAPRPool() ;
	
	if (s != APR_SUCCESS)
	{
		ll_apr_warn_status(s);
		LL_WARNS("APR") << " Attempting to remove directory: " << dirname << LL_ENDL;
		return false;
	}
	return true;
}
//
//end of static components of LLAPRFile
//*******************************************************************************************************************************
//<|MERGE_RESOLUTION|>--- conflicted
+++ resolved
@@ -297,12 +297,8 @@
 #if !LL_LINUX
 	char buf[MAX_STRING];	/* Flawfinder: ignore */
 	apr_strerror(status, buf, sizeof(buf));
-<<<<<<< HEAD
 	LL_WARNS("APR") << "APR: " << file << ":" << line << " " << buf << LL_ENDL;
-=======
-	LL_WARNS("APR") << "APR: " << buf << LL_ENDL;
 #endif
->>>>>>> ecd93e56
 	return true;
 }
 
