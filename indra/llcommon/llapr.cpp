--- conflicted
+++ resolved
@@ -45,14 +45,14 @@
 	apr_initialize();
 	
 	if (!gAPRPoolp)
+	{
 		apr_pool_create(&gAPRPoolp, NULL);
-<<<<<<< HEAD
-=======
-	}
->>>>>>> fa15830e
+	}
 
 	if(!LLAPRFile::sAPRFilePoolp)
+	{
 		LLAPRFile::sAPRFilePoolp = new LLVolatileAPRPool(FALSE) ;
+	}
 
 	LLThreadLocalPointerBase::initAllThreadLocalStorage();
 	gAPRInitialized = true;
@@ -70,12 +70,6 @@
 
 	LL_INFOS("APR") << "Cleaning up APR" << LL_ENDL;
 
-<<<<<<< HEAD
-	// Clean up the logging mutex
-	// All other threads NEED to be done before we clean up APR, so this is okay.
-
-=======
->>>>>>> fa15830e
 	LLThreadLocalPointerBase::destroyAllThreadLocalStorage();
 
 	if (gAPRPoolp)
@@ -167,24 +161,14 @@
 	// </FS:ND>
 
 	{
-<<<<<<< HEAD
-		apr_pool_create(&mMutexPool, NULL); // Create a pool for mutex
-		mMutexp = new std::mutex();
-=======
 		mMutexp.reset(new std::mutex());
->>>>>>> fa15830e
 	}
 }
 
 LLVolatileAPRPool::~LLVolatileAPRPool()
 {
-<<<<<<< HEAD
-	delete mMutexp;
-	mMutexp = nullptr;
-=======
 	//delete mutex
     mMutexp.reset();
->>>>>>> fa15830e
 }
 
 //
@@ -247,39 +231,6 @@
 {
 	return mNumTotalRef > FULL_VOLATILE_APR_POOL ;
 }
-<<<<<<< HEAD
-//---------------------------------------------------------------------
-//
-// LLScopedLock
-//
-LLScopedLock::LLScopedLock(std::mutex* mutex) : mMutex(mutex)
-{
-	if(mutex)
-	{
-		mutex->lock();
-		mLocked = true;
-	}
-	else
-	{
-		mLocked = false;
-	}
-}
-
-LLScopedLock::~LLScopedLock()
-{
-	unlock();
-}
-
-void LLScopedLock::unlock()
-{
-	if(mLocked)
-	{
-		mMutex->unlock();
-		mLocked = false;
-	}
-}
-=======
->>>>>>> fa15830e
 
 //---------------------------------------------------------------------
 
