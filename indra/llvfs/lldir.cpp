--- conflicted
+++ resolved
@@ -864,18 +864,16 @@
 	}
 }
 
-<<<<<<< HEAD
 // <FS:CR> Seperate user directories per grid on OS build
 #ifdef OPENSIM
 void LLDir::setPerAccountChatLogsDir(const std::string &username, const std::string &gridname)
 #else
-=======
+
 void LLDir::updatePerAccountChatLogsDir()
 {
 	mPerAccountChatLogsDir = add(getChatLogsDir(), mUserName);
 }
 
->>>>>>> fe8b4bf1
 void LLDir::setPerAccountChatLogsDir(const std::string &username)
 #endif // OPENSIM
 // <//FS:CR>
@@ -888,7 +886,6 @@
 		std::string userlower(username);
 		LLStringUtil::toLower(userlower);
 		LLStringUtil::replaceChar(userlower, ' ', '_');
-<<<<<<< HEAD
 // <FS:CR> Seperate user directories per grid on OS build
 #ifdef OPENSIM
 		std::string gridlower(gridname);
@@ -896,7 +893,8 @@
 		LLStringUtil::replaceChar(gridlower, ' ', '_');
 #endif // OPENSIM
 // </FS:CR>
-		mPerAccountChatLogsDir = add(getChatLogsDir(), userlower);
+		mUserName = userlower;
+		updatePerAccountChatLogsDir();
 // <FS:CR> Seperate user directories per grid on OS build
 #ifdef OPENSIM
 		if (!gridname.empty() && gridlower != "second_life")
@@ -906,11 +904,6 @@
 #endif // OPENSIM
 // </FS:CR>
 				
-=======
-
-		mUserName = userlower;
-		updatePerAccountChatLogsDir();
->>>>>>> fe8b4bf1
 	}
 	else
 	{
@@ -949,7 +942,8 @@
 	mSkinDir = getSkinBaseDir();
 	append(mSkinDir, skin_folder);
 	// Next level of generality is a skin installed with the viewer.
-	addSearchSkinDir(mSkinDir);
+	addSearchSkinDir(mSkinDir);		mUserName = userlower;
+		updatePerAccountChatLogsDir();
 
 // [SL:KB] - Patch: Viewer-Skins | Checked: 2012-12-26 (Catznip-3.4)
 	if (!theme_folder.empty())
