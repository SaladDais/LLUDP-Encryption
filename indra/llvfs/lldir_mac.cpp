--- conflicted
+++ resolved
@@ -94,11 +94,7 @@
 		// MBW -- This keeps the mac application from finding other things.
 		// If this is really for skins, it should JUST apply to skins.
         
-<<<<<<< HEAD
-		size_t build_dir_pos = mExecutableDir.rfind("/build-darwin-");
-=======
 		std::string::size_type build_dir_pos = mExecutableDir.rfind("/build-darwin-");
->>>>>>> f40bd0fa
 		if (build_dir_pos != std::string::npos)
 		{
 			// ...we're in a dev checkout
