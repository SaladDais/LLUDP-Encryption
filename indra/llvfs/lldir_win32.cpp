/** 
 * @file lldir_win32.cpp
 * @brief Implementation of directory utilities for windows
 *
 * $LicenseInfo:firstyear=2002&license=viewerlgpl$
 * Second Life Viewer Source Code
 * Copyright (C) 2010, Linden Research, Inc.
 * 
 * This library is free software; you can redistribute it and/or
 * modify it under the terms of the GNU Lesser General Public
 * License as published by the Free Software Foundation;
 * version 2.1 of the License only.
 * 
 * This library is distributed in the hope that it will be useful,
 * but WITHOUT ANY WARRANTY; without even the implied warranty of
 * MERCHANTABILITY or FITNESS FOR A PARTICULAR PURPOSE.  See the GNU
 * Lesser General Public License for more details.
 * 
 * You should have received a copy of the GNU Lesser General Public
 * License along with this library; if not, write to the Free Software
 * Foundation, Inc., 51 Franklin Street, Fifth Floor, Boston, MA  02110-1301  USA
 * 
 * Linden Research, Inc., 945 Battery Street, San Francisco, CA  94111  USA
 * $/LicenseInfo$
 */

#if LL_WINDOWS

#include "linden_common.h"

#include "lldir_win32.h"
#include "llerror.h"
#include "llrand.h"		// for gLindenLabRandomNumber
#include <shlobj.h>
#include <fstream>

#include <direct.h>
#include <errno.h>
#include <sys/types.h>
#include <sys/stat.h>

// Utility stuff to get versions of the sh
#define PACKVERSION(major,minor) MAKELONG(minor,major)
DWORD GetDllVersion(LPCTSTR lpszDllName);

LLDir_Win32::LLDir_Win32()
{
	// set this first: used by append() and add() methods
	mDirDelimiter = "\\";

	// Application Data is where user settings go. We rely on $APPDATA being
	// correct; in fact the VMP makes a point of setting it properly, since
	// Windows itself botches the job for non-ASCII usernames (MAINT-8087).
	mOSUserDir = ll_safe_string(getenv("APPDATA"));

	// We want cache files to go on the local disk, even if the
	// user is on a network with a "roaming profile".
	//
	// On Vista this is:
	//   C:\Users\James\AppData\Local
	//
	// We used to store the cache in AppData\Roaming, and the installer
	// cleans up that version on upgrade.  JC
	mOSCacheDir = ll_safe_string(getenv("LOCALAPPDATA"));

	WCHAR w_str[MAX_PATH];
	if (GetTempPath(MAX_PATH, w_str))
	{
		if (wcslen(w_str))	/* Flawfinder: ignore */ 
		{
			w_str[wcslen(w_str)-1] = '\0'; /* Flawfinder: ignore */ // remove trailing slash
		}
		mTempDir = utf16str_to_utf8str(llutf16string(w_str));

		if (mOSUserDir.empty())
		{
			mOSUserDir = mTempDir;
		}

		if (mOSCacheDir.empty())
		{
			mOSCacheDir = mTempDir;
		}
	}
	else
	{
		mTempDir = mOSUserDir;
	}

/*==========================================================================*|
	// Now that we've got mOSUserDir, one way or another, let's see how we did
	// with our environment variables.
	{
		auto report = [this](std::ostream& out){
			out << "mOSUserDir  = '" << mOSUserDir  << "'\n"
				<< "mOSCacheDir = '" << mOSCacheDir << "'\n"
				<< "mTempDir    = '" << mTempDir    << "'" << std::endl;
		};
		int res = LLFile::mkdir(mOSUserDir);
		if (res == -1)
		{
			// If we couldn't even create the directory, just blurt to stderr
			report(std::cerr);
		}
		else
		{
			// successfully created logdir, plunk a log file there
			std::string logfilename(add(mOSUserDir, "lldir.log"));
			std::ofstream logfile(logfilename.c_str());
			if (! logfile.is_open())
			{
				report(std::cerr);
			}
			else
			{
				report(logfile);
			}
		}
	}
|*==========================================================================*/

//	fprintf(stderr, "mTempDir = <%s>",mTempDir);

#if 1
	// Don't use the real app path for now, as we'll have to add parsing to detect if
	// we're in a developer tree, which has a different structure from the installed product.

	S32 size = GetModuleFileName(NULL, w_str, MAX_PATH);
	if (size)
	{
		w_str[size] = '\0';
		mExecutablePathAndName = utf16str_to_utf8str(llutf16string(w_str));
		S32 path_end = mExecutablePathAndName.find_last_of('\\');
		if (path_end != std::string::npos)
		{
			mExecutableDir = mExecutablePathAndName.substr(0, path_end);
			mExecutableFilename = mExecutablePathAndName.substr(path_end+1, std::string::npos);
		}
		else
		{
			mExecutableFilename = mExecutablePathAndName;
		}
		GetCurrentDirectory(MAX_PATH, w_str);
		mWorkingDir = utf16str_to_utf8str(llutf16string(w_str));

	}
	else
	{
		LL_WARNS("AppInit") << "Couldn't get APP path, assuming current directory!\n" << LL_ENDL;
		GetCurrentDirectory(MAX_PATH, w_str);
		mExecutableDir = utf16str_to_utf8str(llutf16string(w_str));
		// Assume it's the current directory
	}
#else
	GetCurrentDirectory(MAX_PATH, w_str);
	mExecutableDir = utf16str_to_utf8str(llutf16string(w_str));
#endif

	
	mAppRODataDir = mWorkingDir;	

<<<<<<< HEAD
	if(! LLFile::isdir(mAppRODataDir + mDirDelimiter + "skins") || ! LLFile::isdir(mAppRODataDir + mDirDelimiter + "app_settings"))
=======

//	if (mExecutableDir.find("indra") == std::string::npos)
	
	// *NOTE:Mani - It is a mistake to put viewer specific code in
	// the LLDir implementation. The references to 'skins' and 
	// 'llplugin' need to go somewhere else.
	// alas... this also gets called during static initialization 
	// time due to the construction of gDirUtil in lldir.cpp.
	if(! LLFile::isdir(add(mAppRODataDir, "skins")))
>>>>>>> 2af6a857
	{
		// What? No skins or app_settings in the working dir?
		// Try the executable's directory.
		mAppRODataDir = mExecutableDir;
	}

//	LL_INFOS() << "mAppRODataDir = " << mAppRODataDir << LL_ENDL;

	mSkinBaseDir = add(mAppRODataDir, "skins");

	// Build the default cache directory
	mDefaultCacheDir = buildSLOSCacheDir();
	
	// Make sure it exists
	int res = LLFile::mkdir(mDefaultCacheDir);
	if (res == -1)
	{
		LL_WARNS() << "Couldn't create LL_PATH_CACHE dir " << mDefaultCacheDir << LL_ENDL;
	}

	mLLPluginDir = add(mExecutableDir, "llplugin");
}

LLDir_Win32::~LLDir_Win32()
{
}

// Implementation

void LLDir_Win32::initAppDirs(const std::string &app_name,
							  const std::string& app_read_only_data_dir)
{
	// Allow override so test apps can read newview directory
	if (!app_read_only_data_dir.empty())
	{
		mAppRODataDir = app_read_only_data_dir;
		mSkinBaseDir = add(mAppRODataDir, "skins");
	}
	mAppName = app_name;
	mOSUserAppDir = add(mOSUserDir, app_name);

	int res = LLFile::mkdir(mOSUserAppDir);
	if (res == -1)
	{
		LL_WARNS() << "Couldn't create app user dir " << mOSUserAppDir << LL_ENDL;
		LL_WARNS() << "Default to base dir" << mOSUserDir << LL_ENDL;
		mOSUserAppDir = mOSUserDir;
	}
	//dumpCurrentDirectories();

	res = LLFile::mkdir(getExpandedFilename(LL_PATH_LOGS,""));
	if (res == -1)
	{
		LL_WARNS() << "Couldn't create LL_PATH_LOGS dir " << getExpandedFilename(LL_PATH_LOGS,"") << LL_ENDL;
	}

	res = LLFile::mkdir(getExpandedFilename(LL_PATH_USER_SETTINGS,""));
	if (res == -1)
	{
		LL_WARNS() << "Couldn't create LL_PATH_USER_SETTINGS dir " << getExpandedFilename(LL_PATH_USER_SETTINGS,"") << LL_ENDL;
	}

	res = LLFile::mkdir(getExpandedFilename(LL_PATH_CACHE,""));
	if (res == -1)
	{
		LL_WARNS() << "Couldn't create LL_PATH_CACHE dir " << getExpandedFilename(LL_PATH_CACHE,"") << LL_ENDL;
	}

	mCAFile = getExpandedFilename(LL_PATH_APP_SETTINGS, "CA.pem");
}

U32 LLDir_Win32::countFilesInDir(const std::string &dirname, const std::string &mask)
{
	HANDLE count_search_h;
	U32 file_count;

	file_count = 0;

	WIN32_FIND_DATA FileData;

	llutf16string pathname = utf8str_to_utf16str(dirname);
	pathname += utf8str_to_utf16str(mask);
	
	if ((count_search_h = FindFirstFile(pathname.c_str(), &FileData)) != INVALID_HANDLE_VALUE)   
	{
		file_count++;

		while (FindNextFile(count_search_h, &FileData))
		{
			file_count++;
		}
		   
		FindClose(count_search_h);
	}

	return (file_count);
}


// get the next file in the directory
// AO: Used by LGG selection beams
BOOL LLDir_Win32::getNextFileInDir(const std::string &dirname, const std::string &mask, std::string &fname)
{
    BOOL fileFound = FALSE;
	fname = "";

	WIN32_FIND_DATAW FileData;
    llutf16string pathname = utf8str_to_utf16str(dirname) + utf8str_to_utf16str(mask);

	if (pathname != mCurrentDir)
	{
		// different dir specified, close old search
		if (mCurrentDir[0])
		{
			FindClose(mDirSearch_h);
		}
		mCurrentDir = pathname;

		// and open new one
		// Check error opening Directory structure
		if ((mDirSearch_h = FindFirstFile(pathname.c_str(), &FileData)) != INVALID_HANDLE_VALUE)   
		{
           fileFound = TRUE;
		}
	}

    // Loop to skip over the current (.) and parent (..) directory entries
    // (apparently returned in Win7 but not XP)
    do
    {
       if (   fileFound
           && (  (lstrcmp(FileData.cFileName, (LPCTSTR)TEXT(".")) == 0)
               ||(lstrcmp(FileData.cFileName, (LPCTSTR)TEXT("..")) == 0)
               )
           )
       {
          fileFound = FALSE;
       }
    } while (   mDirSearch_h != INVALID_HANDLE_VALUE
             && !fileFound
             && (fileFound = FindNextFile(mDirSearch_h, &FileData)
                 )
             );

    if (!fileFound && GetLastError() == ERROR_NO_MORE_FILES)
    {
       // No more files, so reset to beginning of directory
       FindClose(mDirSearch_h);
       mCurrentDir[0] = '\000';
    }

    if (fileFound)
    {
        // convert from TCHAR to char
        fname = utf16str_to_utf8str(FileData.cFileName);
	}
    
	return fileFound;
}

std::string LLDir_Win32::getCurPath()
{
	WCHAR w_str[MAX_PATH];
	GetCurrentDirectory(MAX_PATH, w_str);

	return utf16str_to_utf8str(llutf16string(w_str));
}


bool LLDir_Win32::fileExists(const std::string &filename) const
{
	llstat stat_data;
	// Check the age of the file
	// Now, we see if the files we've gathered are recent...
	int res = LLFile::stat(filename, &stat_data);
	if (!res)
	{
		return TRUE;
	}
	else
	{
		return FALSE;
	}
}


/*virtual*/ std::string LLDir_Win32::getLLPluginLauncher()
{
	return gDirUtilp->getExecutableDir() + gDirUtilp->getDirDelimiter() +
		"SLPlugin.exe";
}

/*virtual*/ std::string LLDir_Win32::getLLPluginFilename(std::string base_name)
{
	return gDirUtilp->getLLPluginDir() + gDirUtilp->getDirDelimiter() +
		base_name + ".dll";
}


#if 0
// Utility function to get version number of a DLL

#define PACKVERSION(major,minor) MAKELONG(minor,major)

DWORD GetDllVersion(LPCTSTR lpszDllName)
{

    HINSTANCE hinstDll;
    DWORD dwVersion = 0;

    hinstDll = LoadLibrary(lpszDllName);	/* Flawfinder: ignore */ 
	
    if(hinstDll)
    {
        DLLGETVERSIONPROC pDllGetVersion;

        pDllGetVersion = (DLLGETVERSIONPROC) GetProcAddress(hinstDll, "DllGetVersion");

/*Because some DLLs might not implement this function, you
  must test for it explicitly. Depending on the particular 
  DLL, the lack of a DllGetVersion function can be a useful
  indicator of the version.
*/
        if(pDllGetVersion)
        {
            DLLVERSIONINFO dvi;
            HRESULT hr;

            ZeroMemory(&dvi, sizeof(dvi));
            dvi.cbSize = sizeof(dvi);

            hr = (*pDllGetVersion)(&dvi);

            if(SUCCEEDED(hr))
            {
                dwVersion = PACKVERSION(dvi.dwMajorVersion, dvi.dwMinorVersion);
            }
        }
        
        FreeLibrary(hinstDll);
    }
    return dwVersion;
}
#endif

#endif

<|MERGE_RESOLUTION|>--- conflicted
+++ resolved
@@ -159,9 +159,6 @@
 	
 	mAppRODataDir = mWorkingDir;	
 
-<<<<<<< HEAD
-	if(! LLFile::isdir(mAppRODataDir + mDirDelimiter + "skins") || ! LLFile::isdir(mAppRODataDir + mDirDelimiter + "app_settings"))
-=======
 
 //	if (mExecutableDir.find("indra") == std::string::npos)
 	
@@ -170,8 +167,7 @@
 	// 'llplugin' need to go somewhere else.
 	// alas... this also gets called during static initialization 
 	// time due to the construction of gDirUtil in lldir.cpp.
-	if(! LLFile::isdir(add(mAppRODataDir, "skins")))
->>>>>>> 2af6a857
+	if(! LLFile::isdir(add(mAppRODataDir, "skins")) || ! LLFile::isdir(add(mAppRODataDir, "app_settings")))
 	{
 		// What? No skins or app_settings in the working dir?
 		// Try the executable's directory.
