/** 
 * @file lldir_win32.cpp
 * @brief Implementation of directory utilities for windows
 *
 * $LicenseInfo:firstyear=2002&license=viewerlgpl$
 * Second Life Viewer Source Code
 * Copyright (C) 2010, Linden Research, Inc.
 * 
 * This library is free software; you can redistribute it and/or
 * modify it under the terms of the GNU Lesser General Public
 * License as published by the Free Software Foundation;
 * version 2.1 of the License only.
 * 
 * This library is distributed in the hope that it will be useful,
 * but WITHOUT ANY WARRANTY; without even the implied warranty of
 * MERCHANTABILITY or FITNESS FOR A PARTICULAR PURPOSE.  See the GNU
 * Lesser General Public License for more details.
 * 
 * You should have received a copy of the GNU Lesser General Public
 * License along with this library; if not, write to the Free Software
 * Foundation, Inc., 51 Franklin Street, Fifth Floor, Boston, MA  02110-1301  USA
 * 
 * Linden Research, Inc., 945 Battery Street, San Francisco, CA  94111  USA
 * $/LicenseInfo$
 */

#if LL_WINDOWS

#include "linden_common.h"

#include "lldir_win32.h"
#include "llerror.h"
#include "llrand.h"		// for gLindenLabRandomNumber
#include <shlobj.h>
// <FS:Ansariel> Remove VMP
#include <Knownfolders.h>
#include <iostream>
#include <map>
#include <Objbase.h>                // CoTaskMemFree()
// </FS:Ansariel> Remove VMP
#include <fstream>

#include <direct.h>
#include <errno.h>
#include <sys/types.h>
#include <sys/stat.h>

// Utility stuff to get versions of the sh
#define PACKVERSION(major,minor) MAKELONG(minor,major)
DWORD GetDllVersion(LPCTSTR lpszDllName);

// <FS:Ansariel> Remove VMP
namespace {

std::string getKnownFolderPath(const std::string& desc, REFKNOWNFOLDERID folderid)
{
    // https://msdn.microsoft.com/en-us/library/windows/desktop/bb762188(v=vs.85).aspx
    PWSTR wstrptr = 0;
    HRESULT result = SHGetKnownFolderPath(
        folderid,
        KF_FLAG_DEFAULT,            // no flags
        NULL,                       // current user, no impersonation
        &wstrptr);
    if (result == S_OK)
    {
        std::string utf8 = utf16str_to_utf8str(llutf16string(wstrptr));
        // have to free the returned pointer after copying its data
        CoTaskMemFree(wstrptr);
        return utf8;
    }

    // gack, no logging yet!
    // at least say something to a developer trying to debug this...
    static std::map<HRESULT, const char*> codes
    {
        { E_FAIL, "E_FAIL; known folder does not have a path?" },
        { E_INVALIDARG, "E_INVALIDARG; not present on system?" }
    };
    auto found = codes.find(result);
    const char* text = (found == codes.end())? "unknown" : found->second;
    std::cout << "*** SHGetKnownFolderPath(" << desc << ") failed with "
              << result << " (" << text << ")\n";
    return {};
}

} // anonymous namespace
// </FS:Ansariel> Remove VMP

LLDir_Win32::LLDir_Win32()
{
	// set this first: used by append() and add() methods
	mDirDelimiter = "\\";

	// Application Data is where user settings go. We rely on $APPDATA being
	// correct; in fact the VMP makes a point of setting it properly, since
	// Windows itself botches the job for non-ASCII usernames (MAINT-8087).
	// <FS:Ansariel> Remove VMP
	//mOSUserDir = ll_safe_string(getenv("APPDATA"));
	mOSUserDir = getKnownFolderPath("RoamingAppData", FOLDERID_RoamingAppData);
	// </FS:Ansariel> Remove VMP

	// We want cache files to go on the local disk, even if the
	// user is on a network with a "roaming profile".
	//
	// On Vista this is:
	//   C:\Users\James\AppData\Local
	//
	// We used to store the cache in AppData\Roaming, and the installer
	// cleans up that version on upgrade.  JC
	// <FS:Ansariel> Remove VMP
	//mOSCacheDir = ll_safe_string(getenv("LOCALAPPDATA"));
	mOSCacheDir = getKnownFolderPath("LocalAppData", FOLDERID_LocalAppData);
	// </FS:Ansariel> Remove VMP

	WCHAR w_str[MAX_PATH];
	if (GetTempPath(MAX_PATH, w_str))
	{
		if (wcslen(w_str))	/* Flawfinder: ignore */ 
		{
			w_str[wcslen(w_str)-1] = '\0'; /* Flawfinder: ignore */ // remove trailing slash
		}
		mTempDir = utf16str_to_utf8str(llutf16string(w_str));

		if (mOSUserDir.empty())
		{
			mOSUserDir = mTempDir;
		}

		if (mOSCacheDir.empty())
		{
			mOSCacheDir = mTempDir;
		}
	}
	else
	{
		mTempDir = mOSUserDir;
	}

/*==========================================================================*|
	// Now that we've got mOSUserDir, one way or another, let's see how we did
	// with our environment variables.
	{
		auto report = [this](std::ostream& out){
			out << "mOSUserDir  = '" << mOSUserDir  << "'\n"
				<< "mOSCacheDir = '" << mOSCacheDir << "'\n"
				<< "mTempDir    = '" << mTempDir    << "'" << std::endl;
		};
		int res = LLFile::mkdir(mOSUserDir);
		if (res == -1)
		{
			// If we couldn't even create the directory, just blurt to stderr
			report(std::cerr);
		}
		else
		{
			// successfully created logdir, plunk a log file there
			std::string logfilename(add(mOSUserDir, "lldir.log"));
			std::ofstream logfile(logfilename.c_str());
			if (! logfile.is_open())
			{
				report(std::cerr);
			}
			else
			{
				report(logfile);
			}
		}
	}
|*==========================================================================*/

//	fprintf(stderr, "mTempDir = <%s>",mTempDir);

#if 1
	// Don't use the real app path for now, as we'll have to add parsing to detect if
	// we're in a developer tree, which has a different structure from the installed product.

	S32 size = GetModuleFileName(NULL, w_str, MAX_PATH);
	if (size)
	{
		w_str[size] = '\0';
		mExecutablePathAndName = utf16str_to_utf8str(llutf16string(w_str));
		S32 path_end = mExecutablePathAndName.find_last_of('\\');
		if (path_end != std::string::npos)
		{
			mExecutableDir = mExecutablePathAndName.substr(0, path_end);
			mExecutableFilename = mExecutablePathAndName.substr(path_end+1, std::string::npos);
		}
		else
		{
			mExecutableFilename = mExecutablePathAndName;
		}
		GetCurrentDirectory(MAX_PATH, w_str);
		mWorkingDir = utf16str_to_utf8str(llutf16string(w_str));

	}
	else
	{
		LL_WARNS("AppInit") << "Couldn't get APP path, assuming current directory!\n" << LL_ENDL;
		GetCurrentDirectory(MAX_PATH, w_str);
		mExecutableDir = utf16str_to_utf8str(llutf16string(w_str));
		// Assume it's the current directory
	}
#else
	GetCurrentDirectory(MAX_PATH, w_str);
	mExecutableDir = utf16str_to_utf8str(llutf16string(w_str));
#endif

	
	mAppRODataDir = mWorkingDir;	


//	if (mExecutableDir.find("indra") == std::string::npos)
	
	// *NOTE:Mani - It is a mistake to put viewer specific code in
	// the LLDir implementation. The references to 'skins' and 
	// 'llplugin' need to go somewhere else.
	// alas... this also gets called during static initialization 
	// time due to the construction of gDirUtil in lldir.cpp.
	if(! LLFile::isdir(add(mAppRODataDir, "skins")) || ! LLFile::isdir(add(mAppRODataDir, "app_settings")))
	{
		// What? No skins or app_settings in the working dir?
		// Try the executable's directory.
		mAppRODataDir = mExecutableDir;
	}

//	LL_INFOS() << "mAppRODataDir = " << mAppRODataDir << LL_ENDL;

	mSkinBaseDir = add(mAppRODataDir, "skins");

	// Build the default cache directory
	mDefaultCacheDir = buildSLOSCacheDir();
	
	// Make sure it exists
	int res = LLFile::mkdir(mDefaultCacheDir);
	if (res == -1)
	{
		LL_WARNS() << "Couldn't create LL_PATH_CACHE dir " << mDefaultCacheDir << LL_ENDL;
	}

	mLLPluginDir = add(mExecutableDir, "llplugin");
}

LLDir_Win32::~LLDir_Win32()
{
}

// Implementation

void LLDir_Win32::initAppDirs(const std::string &app_name,
							  const std::string& app_read_only_data_dir)
{
	// Allow override so test apps can read newview directory
	if (!app_read_only_data_dir.empty())
	{
		mAppRODataDir = app_read_only_data_dir;
		mSkinBaseDir = add(mAppRODataDir, "skins");
	}
	mAppName = app_name;
	mOSUserAppDir = add(mOSUserDir, app_name);

	int res = LLFile::mkdir(mOSUserAppDir);
	if (res == -1)
	{
		LL_WARNS() << "Couldn't create app user dir " << mOSUserAppDir << LL_ENDL;
		LL_WARNS() << "Default to base dir" << mOSUserDir << LL_ENDL;
		mOSUserAppDir = mOSUserDir;
	}
	//dumpCurrentDirectories();

	res = LLFile::mkdir(getExpandedFilename(LL_PATH_LOGS,""));
	if (res == -1)
	{
		LL_WARNS() << "Couldn't create LL_PATH_LOGS dir " << getExpandedFilename(LL_PATH_LOGS,"") << LL_ENDL;
	}

	res = LLFile::mkdir(getExpandedFilename(LL_PATH_USER_SETTINGS,""));
	if (res == -1)
	{
		LL_WARNS() << "Couldn't create LL_PATH_USER_SETTINGS dir " << getExpandedFilename(LL_PATH_USER_SETTINGS,"") << LL_ENDL;
	}

	res = LLFile::mkdir(getExpandedFilename(LL_PATH_CACHE,""));
	if (res == -1)
	{
		LL_WARNS() << "Couldn't create LL_PATH_CACHE dir " << getExpandedFilename(LL_PATH_CACHE,"") << LL_ENDL;
	}

<<<<<<< HEAD
	mCAFile = gDirUtilp->getExpandedFilename( LL_PATH_EXECUTABLE, "ca-bundle.crt" );
=======
	mCAFile = getExpandedFilename( LL_PATH_EXECUTABLE, "ca-bundle.crt" );
>>>>>>> 722547cd
}

U32 LLDir_Win32::countFilesInDir(const std::string &dirname, const std::string &mask)
{
	HANDLE count_search_h;
	U32 file_count;

	file_count = 0;

	WIN32_FIND_DATA FileData;

	llutf16string pathname = utf8str_to_utf16str(dirname);
	pathname += utf8str_to_utf16str(mask);
	
	if ((count_search_h = FindFirstFile(pathname.c_str(), &FileData)) != INVALID_HANDLE_VALUE)   
	{
		file_count++;

		while (FindNextFile(count_search_h, &FileData))
		{
			file_count++;
		}
		   
		FindClose(count_search_h);
	}

	return (file_count);
}


// get the next file in the directory
// AO: Used by LGG selection beams
BOOL LLDir_Win32::getNextFileInDir(const std::string &dirname, const std::string &mask, std::string &fname)
{
    BOOL fileFound = FALSE;
	fname = "";

	WIN32_FIND_DATAW FileData;
    llutf16string pathname = utf8str_to_utf16str(dirname) + utf8str_to_utf16str(mask);

	if (pathname != mCurrentDir)
	{
		// different dir specified, close old search
		if (mCurrentDir[0])
		{
			FindClose(mDirSearch_h);
		}
		mCurrentDir = pathname;

		// and open new one
		// Check error opening Directory structure
		if ((mDirSearch_h = FindFirstFile(pathname.c_str(), &FileData)) != INVALID_HANDLE_VALUE)   
		{
           fileFound = TRUE;
		}
	}

    // Loop to skip over the current (.) and parent (..) directory entries
    // (apparently returned in Win7 but not XP)
    do
    {
       if (   fileFound
           && (  (lstrcmp(FileData.cFileName, (LPCTSTR)TEXT(".")) == 0)
               ||(lstrcmp(FileData.cFileName, (LPCTSTR)TEXT("..")) == 0)
               )
           )
       {
          fileFound = FALSE;
       }
    } while (   mDirSearch_h != INVALID_HANDLE_VALUE
             && !fileFound
             && (fileFound = FindNextFile(mDirSearch_h, &FileData)
                 )
             );

    if (!fileFound && GetLastError() == ERROR_NO_MORE_FILES)
    {
       // No more files, so reset to beginning of directory
       FindClose(mDirSearch_h);
       mCurrentDir[0] = '\000';
    }

    if (fileFound)
    {
        // convert from TCHAR to char
        fname = utf16str_to_utf8str(FileData.cFileName);
	}
    
	return fileFound;
}

std::string LLDir_Win32::getCurPath()
{
	WCHAR w_str[MAX_PATH];
	GetCurrentDirectory(MAX_PATH, w_str);

	return utf16str_to_utf8str(llutf16string(w_str));
}


bool LLDir_Win32::fileExists(const std::string &filename) const
{
	llstat stat_data;
	// Check the age of the file
	// Now, we see if the files we've gathered are recent...
	int res = LLFile::stat(filename, &stat_data);
	if (!res)
	{
		return TRUE;
	}
	else
	{
		return FALSE;
	}
}


/*virtual*/ std::string LLDir_Win32::getLLPluginLauncher()
{
	return gDirUtilp->getExecutableDir() + gDirUtilp->getDirDelimiter() +
		"SLPlugin.exe";
}

/*virtual*/ std::string LLDir_Win32::getLLPluginFilename(std::string base_name)
{
	return gDirUtilp->getLLPluginDir() + gDirUtilp->getDirDelimiter() +
		base_name + ".dll";
}


#if 0
// Utility function to get version number of a DLL

#define PACKVERSION(major,minor) MAKELONG(minor,major)

DWORD GetDllVersion(LPCTSTR lpszDllName)
{

    HINSTANCE hinstDll;
    DWORD dwVersion = 0;

    hinstDll = LoadLibrary(lpszDllName);	/* Flawfinder: ignore */ 
	
    if(hinstDll)
    {
        DLLGETVERSIONPROC pDllGetVersion;

        pDllGetVersion = (DLLGETVERSIONPROC) GetProcAddress(hinstDll, "DllGetVersion");

/*Because some DLLs might not implement this function, you
  must test for it explicitly. Depending on the particular 
  DLL, the lack of a DllGetVersion function can be a useful
  indicator of the version.
*/
        if(pDllGetVersion)
        {
            DLLVERSIONINFO dvi;
            HRESULT hr;

            ZeroMemory(&dvi, sizeof(dvi));
            dvi.cbSize = sizeof(dvi);

            hr = (*pDllGetVersion)(&dvi);

            if(SUCCEEDED(hr))
            {
                dwVersion = PACKVERSION(dvi.dwMajorVersion, dvi.dwMinorVersion);
            }
        }
        
        FreeLibrary(hinstDll);
    }
    return dwVersion;
}
#endif

#endif

<|MERGE_RESOLUTION|>--- conflicted
+++ resolved
@@ -285,11 +285,7 @@
 		LL_WARNS() << "Couldn't create LL_PATH_CACHE dir " << getExpandedFilename(LL_PATH_CACHE,"") << LL_ENDL;
 	}
 
-<<<<<<< HEAD
-	mCAFile = gDirUtilp->getExpandedFilename( LL_PATH_EXECUTABLE, "ca-bundle.crt" );
-=======
 	mCAFile = getExpandedFilename( LL_PATH_EXECUTABLE, "ca-bundle.crt" );
->>>>>>> 722547cd
 }
 
 U32 LLDir_Win32::countFilesInDir(const std::string &dirname, const std::string &mask)
