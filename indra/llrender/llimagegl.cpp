/** 
 * @file llimagegl.cpp
 * @brief Generic GL image handler
 *
 * $LicenseInfo:firstyear=2001&license=viewerlgpl$
 * Second Life Viewer Source Code
 * Copyright (C) 2010, Linden Research, Inc.
 * 
 * This library is free software; you can redistribute it and/or
 * modify it under the terms of the GNU Lesser General Public
 * License as published by the Free Software Foundation;
 * version 2.1 of the License only.
 * 
 * This library is distributed in the hope that it will be useful,
 * but WITHOUT ANY WARRANTY; without even the implied warranty of
 * MERCHANTABILITY or FITNESS FOR A PARTICULAR PURPOSE.  See the GNU
 * Lesser General Public License for more details.
 * 
 * You should have received a copy of the GNU Lesser General Public
 * License along with this library; if not, write to the Free Software
 * Foundation, Inc., 51 Franklin Street, Fifth Floor, Boston, MA  02110-1301  USA
 * 
 * Linden Research, Inc., 945 Battery Street, San Francisco, CA  94111  USA
 * $/LicenseInfo$
 */


// TODO: create 2 classes for images w/ and w/o discard levels?

#include "linden_common.h"

#include "llimagegl.h"

#include "llerror.h"
#include "llfasttimer.h"
#include "llimage.h"

#include "llmath.h"
#include "llgl.h"
#include "llglslshader.h"
#include "llrender.h"

//----------------------------------------------------------------------------
const F32 MIN_TEXTURE_LIFETIME = 10.f;

//which power of 2 is i?
//assumes i is a power of 2 > 0
U32 wpo2(U32 i);

//statics

U32 LLImageGL::sUniqueCount				= 0;
U32 LLImageGL::sBindCount				= 0;
// <FS:Ansariel> Texture memory management
//S32Bytes LLImageGL::sGlobalTextureMemory(0);
//S32Bytes LLImageGL::sBoundTextureMemory(0);
//S32Bytes LLImageGL::sCurBoundTextureMemory(0);
S64Bytes LLImageGL::sGlobalTextureMemory(0);
S64Bytes LLImageGL::sBoundTextureMemory(0);
S64Bytes LLImageGL::sCurBoundTextureMemory(0);
// </FS:Ansariel>
S32 LLImageGL::sCount					= 0;

BOOL LLImageGL::sGlobalUseAnisotropic	= FALSE;
F32 LLImageGL::sLastFrameTime			= 0.f;
BOOL LLImageGL::sAllowReadBackRaw       = FALSE ;
LLImageGL* LLImageGL::sDefaultGLTexture = NULL ;
bool LLImageGL::sCompressTextures = false;

std::set<LLImageGL*> LLImageGL::sImageList;

//****************************************************************************************************
//The below for texture auditing use only
//****************************************************************************************************
//-----------------------
//debug use
S32 LLImageGL::sCurTexSizeBar = -1 ;
S32 LLImageGL::sCurTexPickSize = -1 ;
S32 LLImageGL::sMaxCategories = 1 ;

//optimization for when we don't need to calculate mIsMask
BOOL LLImageGL::sSkipAnalyzeAlpha;

//------------------------
//****************************************************************************************************
//End for texture auditing use only
//****************************************************************************************************

//**************************************************************************************
//below are functions for debug use
//do not delete them even though they are not currently being used.
void check_all_images()
{
	for (std::set<LLImageGL*>::iterator iter = LLImageGL::sImageList.begin();
		 iter != LLImageGL::sImageList.end(); iter++)
	{
		LLImageGL* glimage = *iter;
		if (glimage->getTexName() && glimage->isGLTextureCreated())
		{
			gGL.getTexUnit(0)->bind(glimage) ;
			glimage->checkTexSize() ;
			gGL.getTexUnit(0)->unbind(glimage->getTarget()) ;
		}
	}
}

void LLImageGL::checkTexSize(bool forced) const
{
	if ((forced || gDebugGL) && mTarget == GL_TEXTURE_2D)
	{
		{
			//check viewport
			GLint vp[4] ;
			glGetIntegerv(GL_VIEWPORT, vp) ;
			llcallstacks << "viewport: " << vp[0] << " : " << vp[1] << " : " << vp[2] << " : " << vp[3] << llcallstacksendl ;
		}

		GLint texname;
		glGetIntegerv(GL_TEXTURE_BINDING_2D, &texname);
		BOOL error = FALSE;
		if (texname != mTexName)
		{
			LL_INFOS() << "Bound: " << texname << " Should bind: " << mTexName << " Default: " << LLImageGL::sDefaultGLTexture->getTexName() << LL_ENDL;

			error = TRUE;
			if (gDebugSession)
			{
				gFailLog << "Invalid texture bound!" << std::endl;
			}
			else
			{
				LL_ERRS() << "Invalid texture bound!" << LL_ENDL;
			}
		}
		stop_glerror() ;
		LLGLint x = 0, y = 0 ;
		glGetTexLevelParameteriv(mTarget, 0, GL_TEXTURE_WIDTH, (GLint*)&x);
		glGetTexLevelParameteriv(mTarget, 0, GL_TEXTURE_HEIGHT, (GLint*)&y) ;
		stop_glerror() ;
		llcallstacks << "w: " << x << " h: " << y << llcallstacksendl ;

		if(!x || !y)
		{
			return ;
		}
		if(x != (mWidth >> mCurrentDiscardLevel) || y != (mHeight >> mCurrentDiscardLevel))
		{
			error = TRUE;
			if (gDebugSession)
			{
				gFailLog << "wrong texture size and discard level!" << 
					mWidth << " Height: " << mHeight << " Current Level: " << (S32)mCurrentDiscardLevel << std::endl;
			}
			else
			{
				LL_ERRS() << "wrong texture size and discard level: width: " << 
					mWidth << " Height: " << mHeight << " Current Level: " << (S32)mCurrentDiscardLevel << LL_ENDL ;
			}
		}

		if (error)
		{
			ll_fail("LLImageGL::checkTexSize failed.");
		}
	}
}
//end of debug functions
//**************************************************************************************

//----------------------------------------------------------------------------
BOOL is_little_endian()
{
	S32 a = 0x12345678;
    U8 *c = (U8*)(&a);
    
	return (*c == 0x78) ;
}
//static 
void LLImageGL::initClass(S32 num_catagories, BOOL skip_analyze_alpha /* = false */)
{
	sSkipAnalyzeAlpha = skip_analyze_alpha;
}

//static 
void LLImageGL::cleanupClass() 
{	
}

//static
S32 LLImageGL::dataFormatBits(S32 dataformat)
{
	switch (dataformat)
	{
	  case GL_COMPRESSED_RGBA_S3TC_DXT1_EXT:	return 4;
	  case GL_COMPRESSED_RGBA_S3TC_DXT3_EXT:	return 8;
	  case GL_COMPRESSED_RGBA_S3TC_DXT5_EXT:	return 8;
	  case GL_LUMINANCE:						return 8;
	  case GL_ALPHA:							return 8;
	  case GL_COLOR_INDEX:						return 8;
	  case GL_LUMINANCE_ALPHA:					return 16;
	  case GL_RGB:								return 24;
	  case GL_RGB8:								return 24;
	  case GL_RGBA:								return 32;
	  case GL_BGRA:								return 32;		// Used for QuickTime media textures on the Mac
	  default:
		LL_ERRS() << "LLImageGL::Unknown format: " << dataformat << LL_ENDL;
		return 0;
	}
}

//static
S32 LLImageGL::dataFormatBytes(S32 dataformat, S32 width, S32 height)
{
	if (dataformat >= GL_COMPRESSED_RGB_S3TC_DXT1_EXT &&
		dataformat <= GL_COMPRESSED_RGBA_S3TC_DXT5_EXT)
	{
		if (width < 4) width = 4;
		if (height < 4) height = 4;
	}
	S32 bytes ((width*height*dataFormatBits(dataformat)+7)>>3);
	S32 aligned = (bytes+3)&~3;
	return aligned;
}

//static
S32 LLImageGL::dataFormatComponents(S32 dataformat)
{
	switch (dataformat)
	{
	  case GL_COMPRESSED_RGBA_S3TC_DXT1_EXT:	return 3;
	  case GL_COMPRESSED_RGBA_S3TC_DXT3_EXT:	return 4;
	  case GL_COMPRESSED_RGBA_S3TC_DXT5_EXT:	return 4;
	  case GL_LUMINANCE:						return 1;
	  case GL_ALPHA:							return 1;
	  case GL_COLOR_INDEX:						return 1;
	  case GL_LUMINANCE_ALPHA:					return 2;
	  case GL_RGB:								return 3;
	  case GL_RGBA:								return 4;
	  case GL_BGRA:								return 4;		// Used for QuickTime media textures on the Mac
	  default:
		LL_ERRS() << "LLImageGL::Unknown format: " << dataformat << LL_ENDL;
		return 0;
	}
}

//----------------------------------------------------------------------------

static LLTrace::BlockTimerStatHandle FTM_IMAGE_UPDATE_STATS("Image Stats");
// static
void LLImageGL::updateStats(F32 current_time)
{
	LL_RECORD_BLOCK_TIME(FTM_IMAGE_UPDATE_STATS);
	sLastFrameTime = current_time;
	sBoundTextureMemory = sCurBoundTextureMemory;
	sCurBoundTextureMemory = S32Bytes(0);
}

//static
// <FS:Ansariel> Texture memory management
//S32 LLImageGL::updateBoundTexMem(const S32Bytes mem, const S32 ncomponents, S32 category)
S64 LLImageGL::updateBoundTexMem(const S32Bytes mem, const S32 ncomponents, S32 category)
// </FS:Ansariel>
{
	LLImageGL::sCurBoundTextureMemory += mem ;
	return LLImageGL::sCurBoundTextureMemory.value();
}

//----------------------------------------------------------------------------

//static 
void LLImageGL::destroyGL(BOOL save_state)
{
	for (S32 stage = 0; stage < gGLManager.mNumTextureUnits; stage++)
	{
		gGL.getTexUnit(stage)->unbind(LLTexUnit::TT_TEXTURE);
	}
	
	sAllowReadBackRaw = true ;
	for (std::set<LLImageGL*>::iterator iter = sImageList.begin();
		 iter != sImageList.end(); iter++)
	{
		LLImageGL* glimage = *iter;
		if (glimage->mTexName)
		{
			if (save_state && glimage->isGLTextureCreated() && glimage->mComponents)
			{
				glimage->mSaveData = new LLImageRaw;
				glimage->claimMem(glimage->mSaveData);
				if(!glimage->readBackRaw(glimage->mCurrentDiscardLevel, glimage->mSaveData, false)) //necessary, keep it.
				{
					glimage->disclaimMem(glimage->mSaveData);
					glimage->mSaveData = NULL ;
				}
			}

			glimage->destroyGLTexture();
			stop_glerror();
		}
	}
	sAllowReadBackRaw = false ;
}

//static 
void LLImageGL::restoreGL()
{
	for (std::set<LLImageGL*>::iterator iter = sImageList.begin();
		 iter != sImageList.end(); iter++)
	{
		LLImageGL* glimage = *iter;
		if(glimage->getTexName())
		{
			LL_ERRS() << "tex name is not 0." << LL_ENDL ;
		}
		if (glimage->mSaveData.notNull())
		{
			if (glimage->getComponents() && glimage->mSaveData->getComponents())
			{
				glimage->createGLTexture(glimage->mCurrentDiscardLevel, glimage->mSaveData, 0, TRUE, glimage->getCategory());
				stop_glerror();
			}
			glimage->mSaveData = NULL; // deletes data
		}
	}
}

//static 
void LLImageGL::dirtyTexOptions()
{
	for (std::set<LLImageGL*>::iterator iter = sImageList.begin();
		 iter != sImageList.end(); iter++)
	{
		LLImageGL* glimage = *iter;
		glimage->mTexOptionsDirty = true;
		stop_glerror();
	}
	
}
//----------------------------------------------------------------------------

//for server side use only.
//static 
BOOL LLImageGL::create(LLPointer<LLImageGL>& dest, BOOL usemipmaps)
{
	dest = new LLImageGL(usemipmaps);
	return TRUE;
}

//for server side use only.
BOOL LLImageGL::create(LLPointer<LLImageGL>& dest, U32 width, U32 height, U8 components, BOOL usemipmaps)
{
	dest = new LLImageGL(width, height, components, usemipmaps);
	return TRUE;
}

//for server side use only.
BOOL LLImageGL::create(LLPointer<LLImageGL>& dest, const LLImageRaw* imageraw, BOOL usemipmaps)
{
	dest = new LLImageGL(imageraw, usemipmaps);
	return TRUE;
}

//----------------------------------------------------------------------------

LLImageGL::LLImageGL(BOOL usemipmaps)
:	LLTrace::MemTrackable<LLImageGL>("LLImageGL"),
	mSaveData(0)
{
	init(usemipmaps);
	setSize(0, 0, 0);
	sImageList.insert(this);
	sCount++;
}

LLImageGL::LLImageGL(U32 width, U32 height, U8 components, BOOL usemipmaps)
:	LLTrace::MemTrackable<LLImageGL>("LLImageGL"),
	mSaveData(0)
{
	llassert( components <= 4 );
	init(usemipmaps);
	setSize(width, height, components);
	sImageList.insert(this);
	sCount++;
}

LLImageGL::LLImageGL(const LLImageRaw* imageraw, BOOL usemipmaps)
:	LLTrace::MemTrackable<LLImageGL>("LLImageGL"),
	mSaveData(0)
{
	init(usemipmaps);
	setSize(0, 0, 0);
	sImageList.insert(this);
	sCount++;

	createGLTexture(0, imageraw); 
}

LLImageGL::~LLImageGL()
{
	LLImageGL::cleanup();
	sImageList.erase(this);
	freePickMask();
	sCount--;
}

void LLImageGL::init(BOOL usemipmaps)
{
	// keep these members in the same order as declared in llimagehl.h
	// so that it is obvious by visual inspection if we forgot to
	// init a field.

	mTextureMemory = (S32Bytes)0;
	mLastBindTime = 0.f;

	mPickMask = NULL;
	mPickMaskWidth = 0;
	mPickMaskHeight = 0;
	mUseMipMaps = usemipmaps;
	mHasExplicitFormat = FALSE;
	mAutoGenMips = FALSE;

	mIsMask = FALSE;
	mNeedsAlphaAndPickMask = TRUE ;
	mAlphaStride = 0 ;
	mAlphaOffset = 0 ;

	mGLTextureCreated = FALSE ;
	mTexName = 0;
	mWidth = 0;
	mHeight	= 0;
	mCurrentDiscardLevel = -1;	

	mDiscardLevelInAtlas = -1 ;
	mTexelsInAtlas = 0 ;
	mTexelsInGLTexture = 0 ;

	mAllowCompression = true;
	
	mTarget = GL_TEXTURE_2D;
	mBindTarget = LLTexUnit::TT_TEXTURE;
	mHasMipMaps = false;
	mMipLevels = -1;

	mIsResident = 0;

	mComponents = 0;
	mMaxDiscardLevel = MAX_DISCARD_LEVEL;

	mTexOptionsDirty = true;
	mAddressMode = LLTexUnit::TAM_WRAP;
	mFilterOption = LLTexUnit::TFO_ANISOTROPIC;
	
	mFormatInternal = -1;
	mFormatPrimary = (LLGLenum) 0;
	mFormatType = GL_UNSIGNED_BYTE;
	mFormatSwapBytes = FALSE;

#ifdef DEBUG_MISS
	mMissed	= FALSE;
#endif

	mCategory = -1;
}

void LLImageGL::cleanup()
{
	if (!gGLManager.mIsDisabled)
	{
		destroyGLTexture();
	}
	freePickMask();

	mSaveData = NULL; // deletes data
}

//----------------------------------------------------------------------------

//this function is used to check the size of a texture image.
//so dim should be a positive number
static bool check_power_of_two(S32 dim)
{
	if(dim < 0)
	{
		return false ;
	}
	if(!dim)//0 is a power-of-two number
	{
		return true ;
	}
	return !(dim & (dim - 1)) ;
}

//static
bool LLImageGL::checkSize(S32 width, S32 height)
{
	return check_power_of_two(width) && check_power_of_two(height);
}

bool LLImageGL::setSize(S32 width, S32 height, S32 ncomponents, S32 discard_level)
{
	if (width != mWidth || height != mHeight || ncomponents != mComponents)
	{
		// Check if dimensions are a power of two!
		if (!checkSize(width,height))
		{
<<<<<<< HEAD
			// <FS:CR> FIRE-8063: Don't error out if texture has non power of two dimensions, just warn us
			//LL_ERRS() << llformat("Texture has non power of two dimension: %dx%d",width,height) << LL_ENDL;
			LL_WARNS() << llformat("Texture has non power of two dimension: %dx%d",width,height) << LL_ENDL;
			// </FS:CR>
=======
			LL_WARNS() << llformat("Texture has non power of two dimension: %dx%d",width,height) << LL_ENDL;
			return false;
>>>>>>> 5dd97bc2
		}
		
		if (mTexName)
		{
// 			LL_WARNS() << "Setting Size of LLImageGL with existing mTexName = " << mTexName << LL_ENDL;
			destroyGLTexture();
		}

		// pickmask validity depends on old image size, delete it
		freePickMask();

		mWidth = width;
		mHeight = height;
		mComponents = ncomponents;
		if (ncomponents > 0)
		{
			mMaxDiscardLevel = 0;
			while (width > 1 && height > 1 && mMaxDiscardLevel < MAX_DISCARD_LEVEL)
			{
				mMaxDiscardLevel++;
				width >>= 1;
				height >>= 1;
			}

			if(discard_level > 0)
			{
				mMaxDiscardLevel = llmax(mMaxDiscardLevel, (S8)discard_level);
			}
		}
		else
		{
			mMaxDiscardLevel = MAX_DISCARD_LEVEL;
		}
	}

	return true;
}

//----------------------------------------------------------------------------

// virtual
void LLImageGL::dump()
{
	LL_INFOS() << "mMaxDiscardLevel " << S32(mMaxDiscardLevel)
			<< " mLastBindTime " << mLastBindTime
			<< " mTarget " << S32(mTarget)
			<< " mBindTarget " << S32(mBindTarget)
			<< " mUseMipMaps " << S32(mUseMipMaps)
			<< " mHasMipMaps " << S32(mHasMipMaps)
			<< " mCurrentDiscardLevel " << S32(mCurrentDiscardLevel)
			<< " mFormatInternal " << S32(mFormatInternal)
			<< " mFormatPrimary " << S32(mFormatPrimary)
			<< " mFormatType " << S32(mFormatType)
			<< " mFormatSwapBytes " << S32(mFormatSwapBytes)
			<< " mHasExplicitFormat " << S32(mHasExplicitFormat)
#if DEBUG_MISS
			<< " mMissed " << mMissed
#endif
			<< LL_ENDL;

	LL_INFOS() << " mTextureMemory " << mTextureMemory
			<< " mTexNames " << mTexName
			<< " mIsResident " << S32(mIsResident)
			<< LL_ENDL;
}

//----------------------------------------------------------------------------
void LLImageGL::forceUpdateBindStats(void) const
{
	mLastBindTime = sLastFrameTime;
}

BOOL LLImageGL::updateBindStats(S32Bytes tex_mem) const
{	
	if (mTexName != 0)
	{
#ifdef DEBUG_MISS
		mMissed = ! getIsResident(TRUE);
#endif
		sBindCount++;
		if (mLastBindTime != sLastFrameTime)
		{
			// we haven't accounted for this texture yet this frame
			sUniqueCount++;
			updateBoundTexMem(tex_mem, mComponents, mCategory);
			mLastBindTime = sLastFrameTime;

			return TRUE ;
		}
	}
	return FALSE ;
}

F32 LLImageGL::getTimePassedSinceLastBound()
{
	return sLastFrameTime - mLastBindTime ;
}

void LLImageGL::setExplicitFormat( LLGLint internal_format, LLGLenum primary_format, LLGLenum type_format, BOOL swap_bytes )
{
	// Note: must be called before createTexture()
	// Note: it's up to the caller to ensure that the format matches the number of components.
	mHasExplicitFormat = TRUE;
	mFormatInternal = internal_format;
	mFormatPrimary = primary_format;
	if(type_format == 0)
		mFormatType = GL_UNSIGNED_BYTE;
	else
		mFormatType = type_format;
	mFormatSwapBytes = swap_bytes;

	calcAlphaChannelOffsetAndStride() ;
}

//----------------------------------------------------------------------------

void LLImageGL::setImage(const LLImageRaw* imageraw)
{
	llassert((imageraw->getWidth() == getWidth(mCurrentDiscardLevel)) &&
			 (imageraw->getHeight() == getHeight(mCurrentDiscardLevel)) &&
			 (imageraw->getComponents() == getComponents()));
	const U8* rawdata = imageraw->getData();
	setImage(rawdata, FALSE);
}

static LLTrace::BlockTimerStatHandle FTM_SET_IMAGE("setImage");
void LLImageGL::setImage(const U8* data_in, BOOL data_hasmips)
{
	LL_RECORD_BLOCK_TIME(FTM_SET_IMAGE);
	bool is_compressed = false;
	if (mFormatPrimary >= GL_COMPRESSED_RGBA_S3TC_DXT1_EXT && mFormatPrimary <= GL_COMPRESSED_RGBA_S3TC_DXT5_EXT)
	{
		is_compressed = true;
	}
	
	
	
	if (mUseMipMaps)
	{
		//set has mip maps to true before binding image so tex parameters get set properly
		gGL.getTexUnit(0)->unbind(mBindTarget);
		mHasMipMaps = true;
		mTexOptionsDirty = true;
		setFilteringOption(LLTexUnit::TFO_ANISOTROPIC);
	}
	else
	{
		mHasMipMaps = false;
	}
	
	llverify(gGL.getTexUnit(0)->bind(this));
	
	
	if (mUseMipMaps)
	{
		if (data_hasmips)
		{
			// NOTE: data_in points to largest image; smaller images
			// are stored BEFORE the largest image
			for (S32 d=mCurrentDiscardLevel; d<=mMaxDiscardLevel; d++)
			{
				
				S32 w = getWidth(d);
				S32 h = getHeight(d);
				S32 gl_level = d-mCurrentDiscardLevel;

				mMipLevels = llmax(mMipLevels, gl_level);

				if (d > mCurrentDiscardLevel)
				{
					data_in -= dataFormatBytes(mFormatPrimary, w, h); // see above comment
				}
				if (is_compressed)
				{
 					S32 tex_size = dataFormatBytes(mFormatPrimary, w, h);
					glCompressedTexImage2DARB(mTarget, gl_level, mFormatPrimary, w, h, 0, tex_size, (GLvoid *)data_in);
					stop_glerror();
				}
				else
				{
// 					LL_RECORD_BLOCK_TIME(FTM_TEMP4);

					if(mFormatSwapBytes)
					{
						glPixelStorei(GL_UNPACK_SWAP_BYTES, 1);
						stop_glerror();
					}
						
					LLImageGL::setManualImage(mTarget, gl_level, mFormatInternal, w, h, mFormatPrimary, GL_UNSIGNED_BYTE, (GLvoid*)data_in, mAllowCompression);
					if (gl_level == 0)
					{
						analyzeAlpha(data_in, w, h);
					}
					updatePickMask(w, h, data_in);

					if(mFormatSwapBytes)
					{
						glPixelStorei(GL_UNPACK_SWAP_BYTES, 0);
						stop_glerror();
					}
						
					stop_glerror();
				}
				stop_glerror();
			}			
		}
		else if (!is_compressed)
		{
			if (mAutoGenMips)
			{
				stop_glerror();
				{
// 					LL_RECORD_BLOCK_TIME(FTM_TEMP4);

					if(mFormatSwapBytes)
					{
						glPixelStorei(GL_UNPACK_SWAP_BYTES, 1);
						stop_glerror();
					}

					S32 w = getWidth(mCurrentDiscardLevel);
					S32 h = getHeight(mCurrentDiscardLevel);

					mMipLevels = wpo2(llmax(w, h));

					//use legacy mipmap generation mode (note: making this condional can cause rendering issues)
					// -- but making it not conditional triggers deprecation warnings when core profile is enabled
					//		(some rendering issues while core profile is enabled are acceptable at this point in time)
					if (!LLRender::sGLCoreProfile)
					{
						glTexParameteri(mTarget, GL_GENERATE_MIPMAP, GL_TRUE);
					}

					LLImageGL::setManualImage(mTarget, 0, mFormatInternal,
								 w, h, 
								 mFormatPrimary, mFormatType,
								 data_in, mAllowCompression);
					analyzeAlpha(data_in, w, h);
					stop_glerror();

					updatePickMask(w, h, data_in);

					if(mFormatSwapBytes)
					{
						glPixelStorei(GL_UNPACK_SWAP_BYTES, 0);
						stop_glerror();
					}

					if (LLRender::sGLCoreProfile)
					{
						glGenerateMipmap(mTarget);
					}	
					stop_glerror();
				}
			}
			else
			{
				// Create mips by hand
				// ~4x faster than gluBuild2DMipmaps
				S32 width = getWidth(mCurrentDiscardLevel);
				S32 height = getHeight(mCurrentDiscardLevel);
				S32 nummips = mMaxDiscardLevel - mCurrentDiscardLevel + 1;
				S32 w = width, h = height;


				const U8* new_data = 0;
				(void)new_data;

				const U8* prev_mip_data = 0;
				const U8* cur_mip_data = 0;
#ifdef SHOW_ASSERT
				S32 cur_mip_size = 0;
#endif
				mMipLevels = nummips;

				for (int m=0; m<nummips; m++)
				{
					if (m==0)
					{
						cur_mip_data = data_in;
#ifdef SHOW_ASSERT
						cur_mip_size = width * height * mComponents; 
#endif
					}
					else
					{
						S32 bytes = w * h * mComponents;
#ifdef SHOW_ASSERT
						llassert(prev_mip_data);
						llassert(cur_mip_size == bytes*4);
#endif
						U8* new_data = new U8[bytes];

#ifdef SHOW_ASSERT
						llassert(prev_mip_data);
						llassert(cur_mip_size == bytes*4);
						llassert_always(new_data);
#endif

						LLImageBase::generateMip(prev_mip_data, new_data, w, h, mComponents);
						cur_mip_data = new_data;
#ifdef SHOW_ASSERT
						cur_mip_size = bytes; 
#endif

					}
					llassert(w > 0 && h > 0 && cur_mip_data);
					(void)cur_mip_data;
					{
// 						LL_RECORD_BLOCK_TIME(FTM_TEMP4);
						if(mFormatSwapBytes)
						{
							glPixelStorei(GL_UNPACK_SWAP_BYTES, 1);
							stop_glerror();
						}

						LLImageGL::setManualImage(mTarget, m, mFormatInternal, w, h, mFormatPrimary, mFormatType, cur_mip_data, mAllowCompression);
						if (m == 0)
						{
							analyzeAlpha(data_in, w, h);
						}
						stop_glerror();
						if (m == 0)
						{
							updatePickMask(w, h, cur_mip_data);
						}

						if(mFormatSwapBytes)
						{
							glPixelStorei(GL_UNPACK_SWAP_BYTES, 0);
							stop_glerror();
						}
					}
					if (prev_mip_data && prev_mip_data != data_in)
					{
						delete[] prev_mip_data;
					}
					prev_mip_data = cur_mip_data;
					w >>= 1;
					h >>= 1;
				}
				if (prev_mip_data && prev_mip_data != data_in)
				{
					delete[] prev_mip_data;
					prev_mip_data = NULL;
				}
			}
		}
		else
		{
			LL_ERRS() << "Compressed Image has mipmaps but data does not (can not auto generate compressed mips)" << LL_ENDL;
		}
	}
	else
	{
		mMipLevels = 0;
		S32 w = getWidth();
		S32 h = getHeight();
		if (is_compressed)
		{
			S32 tex_size = dataFormatBytes(mFormatPrimary, w, h);
			glCompressedTexImage2DARB(mTarget, 0, mFormatPrimary, w, h, 0, tex_size, (GLvoid *)data_in);
			stop_glerror();
		}
		else
		{
			if(mFormatSwapBytes)
			{
				glPixelStorei(GL_UNPACK_SWAP_BYTES, 1);
				stop_glerror();
			}

			LLImageGL::setManualImage(mTarget, 0, mFormatInternal, w, h,
						 mFormatPrimary, mFormatType, (GLvoid *)data_in, mAllowCompression);
			analyzeAlpha(data_in, w, h);
			
			updatePickMask(w, h, data_in);

			stop_glerror();

			if(mFormatSwapBytes)
			{
				glPixelStorei(GL_UNPACK_SWAP_BYTES, 0);
				stop_glerror();
			}

		}
	}
	stop_glerror();
	mGLTextureCreated = true;
}

BOOL LLImageGL::preAddToAtlas(S32 discard_level, const LLImageRaw* raw_image)
{
	//not compatible with core GL profile
	llassert(!LLRender::sGLCoreProfile);

	if (gGLManager.mIsDisabled)
	{
		LL_WARNS() << "Trying to create a texture while GL is disabled!" << LL_ENDL;
		return FALSE;
	}
	llassert(gGLManager.mInited);
	stop_glerror();

	if (discard_level < 0)
	{
		llassert(mCurrentDiscardLevel >= 0);
		discard_level = mCurrentDiscardLevel;
	}
	
	// Actual image width/height = raw image width/height * 2^discard_level
	S32 w = raw_image->getWidth() << discard_level;
	S32 h = raw_image->getHeight() << discard_level;

	// setSize may call destroyGLTexture if the size does not match
	if (!setSize(w, h, raw_image->getComponents(), discard_level))
	{
		LL_WARNS() << "Trying to create a texture with incorrect dimensions!" << LL_ENDL;
		return FALSE;
	}

	if( !mHasExplicitFormat )
	{
		switch (mComponents)
		{
			case 1:
			// Use luminance alpha (for fonts)
			mFormatInternal = GL_LUMINANCE8;
			mFormatPrimary = GL_LUMINANCE;
			mFormatType = GL_UNSIGNED_BYTE;
			break;
			case 2:
			// Use luminance alpha (for fonts)
			mFormatInternal = GL_LUMINANCE8_ALPHA8;
			mFormatPrimary = GL_LUMINANCE_ALPHA;
			mFormatType = GL_UNSIGNED_BYTE;
			break;
			case 3:
			mFormatInternal = GL_RGB8;
			mFormatPrimary = GL_RGB;
			mFormatType = GL_UNSIGNED_BYTE;
			break;
			case 4:
			mFormatInternal = GL_RGBA8;
			mFormatPrimary = GL_RGBA;
			mFormatType = GL_UNSIGNED_BYTE;
			break;
			default:
			LL_ERRS() << "Bad number of components for texture: " << (U32)getComponents() << LL_ENDL;
		}
	}

	mCurrentDiscardLevel = discard_level;	
	mDiscardLevelInAtlas = discard_level;
	mTexelsInAtlas = raw_image->getWidth() * raw_image->getHeight() ;
	mLastBindTime = sLastFrameTime;
	mGLTextureCreated = false ;
	
	glPixelStorei(GL_UNPACK_ROW_LENGTH, raw_image->getWidth());
	stop_glerror();

	if(mFormatSwapBytes)
	{
		glPixelStorei(GL_UNPACK_SWAP_BYTES, 1);
		stop_glerror();
	}

	return TRUE ;
}

void LLImageGL::postAddToAtlas()
{
	if(mFormatSwapBytes)
	{
		glPixelStorei(GL_UNPACK_SWAP_BYTES, 0);
		stop_glerror();
	}

	glPixelStorei(GL_UNPACK_ROW_LENGTH, 0);
	gGL.getTexUnit(0)->setTextureFilteringOption(mFilterOption);	
	stop_glerror();	
}

BOOL LLImageGL::setSubImage(const U8* datap, S32 data_width, S32 data_height, S32 x_pos, S32 y_pos, S32 width, S32 height, BOOL force_fast_update)
{
	if (!width || !height)
	{
		return TRUE;
	}
	if (mTexName == 0)
	{
		// *TODO: Re-enable warning?  Ran into thread locking issues? DK 2011-02-18
		//LL_WARNS() << "Setting subimage on image without GL texture" << LL_ENDL;
		return FALSE;
	}
	if (datap == NULL)
	{
		// *TODO: Re-enable warning?  Ran into thread locking issues? DK 2011-02-18
		//LL_WARNS() << "Setting subimage on image with NULL datap" << LL_ENDL;
		return FALSE;
	}
	
	// HACK: allow the caller to explicitly force the fast path (i.e. using glTexSubImage2D here instead of calling setImage) even when updating the full texture.
	if (!force_fast_update && x_pos == 0 && y_pos == 0 && width == getWidth() && height == getHeight() && data_width == width && data_height == height)
	{
		setImage(datap, FALSE);
	}
	else
	{
		if (mUseMipMaps)
		{
			dump();
			LL_ERRS() << "setSubImage called with mipmapped image (not supported)" << LL_ENDL;
		}
		llassert_always(mCurrentDiscardLevel == 0);
		llassert_always(x_pos >= 0 && y_pos >= 0);
		
		if (((x_pos + width) > getWidth()) || 
			(y_pos + height) > getHeight())
		{
			dump();
			LL_ERRS() << "Subimage not wholly in target image!" 
				   << " x_pos " << x_pos
				   << " y_pos " << y_pos
				   << " width " << width
				   << " height " << height
				   << " getWidth() " << getWidth()
				   << " getHeight() " << getHeight()
				   << LL_ENDL;
		}

		if ((x_pos + width) > data_width || 
			(y_pos + height) > data_height)
		{
			dump();
			LL_ERRS() << "Subimage not wholly in source image!" 
				   << " x_pos " << x_pos
				   << " y_pos " << y_pos
				   << " width " << width
				   << " height " << height
				   << " source_width " << data_width
				   << " source_height " << data_height
				   << LL_ENDL;
		}


		glPixelStorei(GL_UNPACK_ROW_LENGTH, data_width);
		stop_glerror();

		if(mFormatSwapBytes)
		{
			glPixelStorei(GL_UNPACK_SWAP_BYTES, 1);
			stop_glerror();
		}

		datap += (y_pos * data_width + x_pos) * getComponents();
		// Update the GL texture
		BOOL res = gGL.getTexUnit(0)->bindManual(mBindTarget, mTexName);
		if (!res) LL_ERRS() << "LLImageGL::setSubImage(): bindTexture failed" << LL_ENDL;
		stop_glerror();

		glTexSubImage2D(mTarget, 0, x_pos, y_pos, 
						width, height, mFormatPrimary, mFormatType, datap);
		gGL.getTexUnit(0)->disable();
		stop_glerror();

		if(mFormatSwapBytes)
		{
			glPixelStorei(GL_UNPACK_SWAP_BYTES, 0);
			stop_glerror();
		}

		glPixelStorei(GL_UNPACK_ROW_LENGTH, 0);
		stop_glerror();
		mGLTextureCreated = true;
	}
	return TRUE;
}

BOOL LLImageGL::setSubImage(const LLImageRaw* imageraw, S32 x_pos, S32 y_pos, S32 width, S32 height, BOOL force_fast_update)
{
	return setSubImage(imageraw->getData(), imageraw->getWidth(), imageraw->getHeight(), x_pos, y_pos, width, height, force_fast_update);
}

// Copy sub image from frame buffer
BOOL LLImageGL::setSubImageFromFrameBuffer(S32 fb_x, S32 fb_y, S32 x_pos, S32 y_pos, S32 width, S32 height)
{
	if (gGL.getTexUnit(0)->bind(this, false, true))
	{
		glCopyTexSubImage2D(GL_TEXTURE_2D, 0, fb_x, fb_y, x_pos, y_pos, width, height);
		mGLTextureCreated = true;
		stop_glerror();
		return TRUE;
	}
	else
	{
		return FALSE;
	}
}

// static
static LLTrace::BlockTimerStatHandle FTM_GENERATE_TEXTURES("generate textures");
void LLImageGL::generateTextures(S32 numTextures, U32 *textures)
{
	LL_RECORD_BLOCK_TIME(FTM_GENERATE_TEXTURES);
	glGenTextures(numTextures, textures);
}

// static
void LLImageGL::deleteTextures(S32 numTextures, U32 *textures)
{
	if (gGLManager.mInited)
	{
		glDeleteTextures(numTextures, textures);
	}
}

// static
static LLTrace::BlockTimerStatHandle FTM_SET_MANUAL_IMAGE("setManualImage");
void LLImageGL::setManualImage(U32 target, S32 miplevel, S32 intformat, S32 width, S32 height, U32 pixformat, U32 pixtype, const void *pixels, bool allow_compression)
{
	LL_RECORD_BLOCK_TIME(FTM_SET_MANUAL_IMAGE);
	bool use_scratch = false;
	U32* scratch = NULL;
	if (LLRender::sGLCoreProfile)
	{
		if (pixformat == GL_ALPHA && pixtype == GL_UNSIGNED_BYTE) 
		{ //GL_ALPHA is deprecated, convert to RGBA
			use_scratch = true;
			scratch = new U32[width*height];

			U32 pixel_count = (U32) (width*height);
			for (U32 i = 0; i < pixel_count; i++)
			{
				U8* pix = (U8*) &scratch[i];
				pix[0] = pix[1] = pix[2] = 0;
				pix[3] = ((U8*) pixels)[i];
			}				
			
			pixformat = GL_RGBA;
			intformat = GL_RGBA8;
		}

		if (pixformat == GL_LUMINANCE_ALPHA && pixtype == GL_UNSIGNED_BYTE) 
		{ //GL_LUMINANCE_ALPHA is deprecated, convert to RGBA
			use_scratch = true;
			scratch = new U32[width*height];

			U32 pixel_count = (U32) (width*height);
			for (U32 i = 0; i < pixel_count; i++)
			{
				U8 lum = ((U8*) pixels)[i*2+0];
				U8 alpha = ((U8*) pixels)[i*2+1];

				U8* pix = (U8*) &scratch[i];
				pix[0] = pix[1] = pix[2] = lum;
				pix[3] = alpha;
			}				
			
			pixformat = GL_RGBA;
			intformat = GL_RGBA8;
		}

		if (pixformat == GL_LUMINANCE && pixtype == GL_UNSIGNED_BYTE) 
		{ //GL_LUMINANCE_ALPHA is deprecated, convert to RGB
			use_scratch = true;
			scratch = new U32[width*height];

			U32 pixel_count = (U32) (width*height);
			for (U32 i = 0; i < pixel_count; i++)
			{
				U8 lum = ((U8*) pixels)[i];
				
				U8* pix = (U8*) &scratch[i];
				pix[0] = pix[1] = pix[2] = lum;
				pix[3] = 255;
			}				
			
			pixformat = GL_RGBA;
			intformat = GL_RGB8;
		}
	}

	if (LLImageGL::sCompressTextures && allow_compression)
	{
		switch (intformat)
		{
			case GL_RGB: 
			case GL_RGB8:
				intformat = GL_COMPRESSED_RGB; 
				break;
			case GL_RGBA:
			case GL_RGBA8:
				intformat = GL_COMPRESSED_RGBA; 
				break;
			case GL_LUMINANCE:
			case GL_LUMINANCE8:
				intformat = GL_COMPRESSED_LUMINANCE;
				break;
			case GL_LUMINANCE_ALPHA:
			case GL_LUMINANCE8_ALPHA8:
				intformat = GL_COMPRESSED_LUMINANCE_ALPHA;
				break;
			case GL_ALPHA:
			case GL_ALPHA8:
				intformat = GL_COMPRESSED_ALPHA;
				break;
			default:
				LL_WARNS() << "Could not compress format: " << std::hex << intformat << LL_ENDL;
				break;
		}
	}

	stop_glerror();
	glTexImage2D(target, miplevel, intformat, width, height, 0, pixformat, pixtype, use_scratch ? scratch : pixels);
	stop_glerror();

	if (use_scratch)
	{
		delete [] scratch;
	}
}

//create an empty GL texture: just create a texture name
//the texture is assiciate with some image by calling glTexImage outside LLImageGL
static LLTrace::BlockTimerStatHandle FTM_CREATE_GL_TEXTURE1("createGLTexture()");
BOOL LLImageGL::createGLTexture()
{
	LL_RECORD_BLOCK_TIME(FTM_CREATE_GL_TEXTURE1);
	if (gGLManager.mIsDisabled)
	{
		LL_WARNS() << "Trying to create a texture while GL is disabled!" << LL_ENDL;
		return FALSE;
	}
	
	mGLTextureCreated = false ; //do not save this texture when gl is destroyed.

	llassert(gGLManager.mInited);
	stop_glerror();

	if(mTexName)
	{
		LLImageGL::deleteTextures(1, (reinterpret_cast<GLuint*>(&mTexName))) ;
	}
	

	LLImageGL::generateTextures(1, &mTexName);
	stop_glerror();
	if (!mTexName)
	{
		LL_ERRS() << "LLImageGL::createGLTexture failed to make an empty texture" << LL_ENDL;
	}

	return TRUE ;
}

static LLTrace::BlockTimerStatHandle FTM_CREATE_GL_TEXTURE2("createGLTexture(raw)");
BOOL LLImageGL::createGLTexture(S32 discard_level, const LLImageRaw* imageraw, S32 usename/*=0*/, BOOL to_create, S32 category)
{
	LL_RECORD_BLOCK_TIME(FTM_CREATE_GL_TEXTURE2);
	if (gGLManager.mIsDisabled)
	{
		LL_WARNS() << "Trying to create a texture while GL is disabled!" << LL_ENDL;
		return FALSE;
	}

	mGLTextureCreated = false ;
	llassert(gGLManager.mInited);
	stop_glerror();

	if (discard_level < 0)
	{
		llassert(mCurrentDiscardLevel >= 0);
		discard_level = mCurrentDiscardLevel;
	}
	
	// Actual image width/height = raw image width/height * 2^discard_level
	S32 raw_w = imageraw->getWidth() ;
	S32 raw_h = imageraw->getHeight() ;
	S32 w = raw_w << discard_level;
	S32 h = raw_h << discard_level;

	// setSize may call destroyGLTexture if the size does not match
	if (!setSize(w, h, imageraw->getComponents(), discard_level))
	{
		LL_WARNS() << "Trying to create a texture with incorrect dimensions!" << LL_ENDL;
		return FALSE;
	}

	if( !mHasExplicitFormat )
	{
		switch (mComponents)
		{
			case 1:
			// Use luminance alpha (for fonts)
			mFormatInternal = GL_LUMINANCE8;
			mFormatPrimary = GL_LUMINANCE;
			mFormatType = GL_UNSIGNED_BYTE;
			break;
			case 2:
			// Use luminance alpha (for fonts)
			mFormatInternal = GL_LUMINANCE8_ALPHA8;
			mFormatPrimary = GL_LUMINANCE_ALPHA;
			mFormatType = GL_UNSIGNED_BYTE;
			break;
			case 3:
			mFormatInternal = GL_RGB8;
			mFormatPrimary = GL_RGB;
			mFormatType = GL_UNSIGNED_BYTE;
			break;
			case 4:
			mFormatInternal = GL_RGBA8;
			mFormatPrimary = GL_RGBA;
			mFormatType = GL_UNSIGNED_BYTE;
			break;
			default:
			LL_ERRS() << "Bad number of components for texture: " << (U32)getComponents() << LL_ENDL;
		}

		calcAlphaChannelOffsetAndStride() ;
	}

	if(!to_create) //not create a gl texture
	{
		destroyGLTexture();
		mCurrentDiscardLevel = discard_level;	
		mLastBindTime = sLastFrameTime;
		return TRUE ;
	}

	setCategory(category);
 	const U8* rawdata = imageraw->getData();
	return createGLTexture(discard_level, rawdata, FALSE, usename);
}

static LLTrace::BlockTimerStatHandle FTM_CREATE_GL_TEXTURE3("createGLTexture3(data)");
BOOL LLImageGL::createGLTexture(S32 discard_level, const U8* data_in, BOOL data_hasmips, S32 usename)
{
	LL_RECORD_BLOCK_TIME(FTM_CREATE_GL_TEXTURE3);
	llassert(data_in);
	stop_glerror();

	if (discard_level < 0)
	{
		llassert(mCurrentDiscardLevel >= 0);
		discard_level = mCurrentDiscardLevel;
	}
	discard_level = llclamp(discard_level, 0, (S32)mMaxDiscardLevel);

	if (mTexName != 0 && discard_level == mCurrentDiscardLevel)
	{
		// This will only be true if the size has not changed
		setImage(data_in, data_hasmips);
		return TRUE;
	}
	
	U32 old_name = mTexName;
// 	S32 old_discard = mCurrentDiscardLevel;
	
	if (usename != 0)
	{
		mTexName = usename;
	}
	else
	{
		LLImageGL::generateTextures(1, &mTexName);
		stop_glerror();
		{
			llverify(gGL.getTexUnit(0)->bind(this));
			stop_glerror();
			glTexParameteri(LLTexUnit::getInternalType(mBindTarget), GL_TEXTURE_BASE_LEVEL, 0);
			stop_glerror();
			glTexParameteri(LLTexUnit::getInternalType(mBindTarget), GL_TEXTURE_MAX_LEVEL,  mMaxDiscardLevel-discard_level);
			stop_glerror();
		}
	}
	if (!mTexName)
	{
		LL_ERRS() << "LLImageGL::createGLTexture failed to make texture" << LL_ENDL;
	}

	if (mUseMipMaps)
	{
		mAutoGenMips = gGLManager.mHasMipMapGeneration;
#if LL_DARWIN
		// On the Mac GF2 and GF4MX drivers, auto mipmap generation doesn't work right with alpha-only textures.
		if(gGLManager.mIsGF2or4MX && (mFormatInternal == GL_ALPHA8) && (mFormatPrimary == GL_ALPHA))
		{
			mAutoGenMips = FALSE;
		}
#endif
	}

	mCurrentDiscardLevel = discard_level;	

	setImage(data_in, data_hasmips);

	// Set texture options to our defaults.
	gGL.getTexUnit(0)->setHasMipMaps(mHasMipMaps);
	gGL.getTexUnit(0)->setTextureAddressMode(mAddressMode);
	gGL.getTexUnit(0)->setTextureFilteringOption(mFilterOption);

	// things will break if we don't unbind after creation
	gGL.getTexUnit(0)->unbind(mBindTarget);
	stop_glerror();

	if (old_name != 0)
	{
		sGlobalTextureMemory -= mTextureMemory;

		LLImageGL::deleteTextures(1, &old_name);

		stop_glerror();
	}

	disclaimMem(mTextureMemory);
	mTextureMemory = (S32Bytes)getMipBytes(discard_level);
	claimMem(mTextureMemory);
	sGlobalTextureMemory += mTextureMemory;
	mTexelsInGLTexture = getWidth() * getHeight() ;

	// mark this as bound at this point, so we don't throw it out immediately
	mLastBindTime = sLastFrameTime;
	return TRUE;
}

BOOL LLImageGL::readBackRaw(S32 discard_level, LLImageRaw* imageraw, bool compressed_ok) const
{
	llassert_always(sAllowReadBackRaw) ;
	//LL_ERRS() << "should not call this function!" << LL_ENDL ;
	
	if (discard_level < 0)
	{
		discard_level = mCurrentDiscardLevel;
	}
	
	if (mTexName == 0 || discard_level < mCurrentDiscardLevel || discard_level > mMaxDiscardLevel )
	{
		return FALSE;
	}

	S32 gl_discard = discard_level - mCurrentDiscardLevel;

	//explicitly unbind texture 
	gGL.getTexUnit(0)->unbind(mBindTarget);
	llverify(gGL.getTexUnit(0)->bindManual(mBindTarget, mTexName));	

	//debug code, leave it there commented.
	//checkTexSize() ;

	LLGLint glwidth = 0;
	glGetTexLevelParameteriv(mTarget, gl_discard, GL_TEXTURE_WIDTH, (GLint*)&glwidth);
	if (glwidth == 0)
	{
		// No mip data smaller than current discard level
		return FALSE;
	}
	
	S32 width = getWidth(discard_level);
	S32 height = getHeight(discard_level);
	S32 ncomponents = getComponents();
	if (ncomponents == 0)
	{
		return FALSE;
	}
	if(width < glwidth)
	{
		LL_WARNS() << "texture size is smaller than it should be." << LL_ENDL ;
		LL_WARNS() << "width: " << width << " glwidth: " << glwidth << " mWidth: " << mWidth << 
			" mCurrentDiscardLevel: " << (S32)mCurrentDiscardLevel << " discard_level: " << (S32)discard_level << LL_ENDL ;
		return FALSE ;
	}

	if (width <= 0 || width > 2048 || height <= 0 || height > 2048 || ncomponents < 1 || ncomponents > 4)
	{
		LL_ERRS() << llformat("LLImageGL::readBackRaw: bogus params: %d x %d x %d",width,height,ncomponents) << LL_ENDL;
	}
	
	LLGLint is_compressed = 0;
	if (compressed_ok)
	{
		glGetTexLevelParameteriv(mTarget, is_compressed, GL_TEXTURE_COMPRESSED, (GLint*)&is_compressed);
	}
	
	//-----------------------------------------------------------------------------------------------
	GLenum error ;
	while((error = glGetError()) != GL_NO_ERROR)
	{
		LL_WARNS() << "GL Error happens before reading back texture. Error code: " << error << LL_ENDL ;
	}
	//-----------------------------------------------------------------------------------------------

	if (is_compressed)
	{
		LLGLint glbytes;
		glGetTexLevelParameteriv(mTarget, gl_discard, GL_TEXTURE_COMPRESSED_IMAGE_SIZE, (GLint*)&glbytes);
		if(!imageraw->allocateDataSize(width, height, ncomponents, glbytes))
		{
			LL_WARNS() << "Memory allocation failed for reading back texture. Size is: " << glbytes << LL_ENDL ;
			LL_WARNS() << "width: " << width << "height: " << height << "components: " << ncomponents << LL_ENDL ;
			return FALSE ;
		}

		glGetCompressedTexImageARB(mTarget, gl_discard, (GLvoid*)(imageraw->getData()));		
		//stop_glerror();
	}
	else
	{
		if(!imageraw->allocateDataSize(width, height, ncomponents))
		{
			LL_WARNS() << "Memory allocation failed for reading back texture." << LL_ENDL ;
			LL_WARNS() << "width: " << width << "height: " << height << "components: " << ncomponents << LL_ENDL ;
			return FALSE ;
		}
		
		glGetTexImage(GL_TEXTURE_2D, gl_discard, mFormatPrimary, mFormatType, (GLvoid*)(imageraw->getData()));		
		//stop_glerror();
	}
		
	//-----------------------------------------------------------------------------------------------
	if((error = glGetError()) != GL_NO_ERROR)
	{
		LL_WARNS() << "GL Error happens after reading back texture. Error code: " << error << LL_ENDL ;
		imageraw->deleteData() ;

		while((error = glGetError()) != GL_NO_ERROR)
		{
			LL_WARNS() << "GL Error happens after reading back texture. Error code: " << error << LL_ENDL ;
		}

		return FALSE ;
	}
	//-----------------------------------------------------------------------------------------------

	return TRUE ;
}

void LLImageGL::deleteDeadTextures()
{
	bool reset = false;

	if (reset)
	{
		gGL.getTexUnit(0)->activate();
	}
}
		
void LLImageGL::destroyGLTexture()
{
	if (mTexName != 0)
	{
		if(mTextureMemory != S32Bytes(0))
		{
			sGlobalTextureMemory -= mTextureMemory;
			disclaimMem(mTextureMemory);
			mTextureMemory = (S32Bytes)0;
		}
		
		LLImageGL::deleteTextures(1, &mTexName);			
		mCurrentDiscardLevel = -1 ; //invalidate mCurrentDiscardLevel.
		mTexName = 0;		
		mGLTextureCreated = FALSE ;
	}	
}

//force to invalidate the gl texture, most likely a sculpty texture
void LLImageGL::forceToInvalidateGLTexture()
{
	if (mTexName != 0)
	{
		destroyGLTexture();
	}
	else
	{
		mCurrentDiscardLevel = -1 ; //invalidate mCurrentDiscardLevel.
	}
}

//----------------------------------------------------------------------------

void LLImageGL::setAddressMode(LLTexUnit::eTextureAddressMode mode)
{
	if (mAddressMode != mode)
	{
		mTexOptionsDirty = true;
		mAddressMode = mode;
	}

	if (gGL.getTexUnit(gGL.getCurrentTexUnitIndex())->getCurrTexture() == mTexName)
	{
		gGL.getTexUnit(gGL.getCurrentTexUnitIndex())->setTextureAddressMode(mode);
		mTexOptionsDirty = false;
	}
}

void LLImageGL::setFilteringOption(LLTexUnit::eTextureFilterOptions option)
{
	if (mFilterOption != option)
	{
		mTexOptionsDirty = true;
		mFilterOption = option;
	}

	if (mTexName != 0 && gGL.getTexUnit(gGL.getCurrentTexUnitIndex())->getCurrTexture() == mTexName)
	{
		gGL.getTexUnit(gGL.getCurrentTexUnitIndex())->setTextureFilteringOption(option);
		mTexOptionsDirty = false;
		stop_glerror();
	}
}

BOOL LLImageGL::getIsResident(BOOL test_now)
{
	if (test_now)
	{
		if (mTexName != 0)
		{
			glAreTexturesResident(1, (GLuint*)&mTexName, &mIsResident);
		}
		else
		{
			mIsResident = FALSE;
		}
	}

	return mIsResident;
}

S32 LLImageGL::getHeight(S32 discard_level) const
{
	if (discard_level < 0)
	{
		discard_level = mCurrentDiscardLevel;
	}
	S32 height = mHeight >> discard_level;
	if (height < 1) height = 1;
	return height;
}

S32 LLImageGL::getWidth(S32 discard_level) const
{
	if (discard_level < 0)
	{
		discard_level = mCurrentDiscardLevel;
	}
	S32 width = mWidth >> discard_level;
	if (width < 1) width = 1;
	return width;
}

S32 LLImageGL::getBytes(S32 discard_level) const
{
	if (discard_level < 0)
	{
		discard_level = mCurrentDiscardLevel;
	}
	S32 w = mWidth>>discard_level;
	S32 h = mHeight>>discard_level;
	if (w == 0) w = 1;
	if (h == 0) h = 1;
	return dataFormatBytes(mFormatPrimary, w, h);
}

S32 LLImageGL::getMipBytes(S32 discard_level) const
{
	if (discard_level < 0)
	{
		discard_level = mCurrentDiscardLevel;
	}
	S32 w = mWidth>>discard_level;
	S32 h = mHeight>>discard_level;
	S32 res = dataFormatBytes(mFormatPrimary, w, h);
	if (mUseMipMaps)
	{
		while (w > 1 && h > 1)
		{
			w >>= 1; if (w == 0) w = 1;
			h >>= 1; if (h == 0) h = 1;
			res += dataFormatBytes(mFormatPrimary, w, h);
		}
	}
	return res;
}

BOOL LLImageGL::isJustBound() const
{
	return (BOOL)(sLastFrameTime - mLastBindTime < 0.5f);
}

BOOL LLImageGL::getBoundRecently() const
{
	return (BOOL)(sLastFrameTime - mLastBindTime < MIN_TEXTURE_LIFETIME);
}

BOOL LLImageGL::getIsAlphaMask() const
{
	llassert_always(!sSkipAnalyzeAlpha);
	return mIsMask;
}

void LLImageGL::setTarget(const LLGLenum target, const LLTexUnit::eTextureType bind_target)
{
	mTarget = target;
	mBindTarget = bind_target;
}

const S8 INVALID_OFFSET = -99 ;
void LLImageGL::setNeedsAlphaAndPickMask(BOOL need_mask) 
{
	if(mNeedsAlphaAndPickMask != need_mask)
	{
		mNeedsAlphaAndPickMask = need_mask;

		if(mNeedsAlphaAndPickMask)
		{
			mAlphaOffset = 0 ;
		}
		else //do not need alpha mask
		{
			mAlphaOffset = INVALID_OFFSET ;
			mIsMask = FALSE;
		}
	}
}

void LLImageGL::calcAlphaChannelOffsetAndStride()
{
	if(mAlphaOffset == INVALID_OFFSET)//do not need alpha mask
	{
		return ;
	}

	mAlphaStride = -1 ;
	switch (mFormatPrimary)
	{
	case GL_LUMINANCE:
	case GL_ALPHA:
		mAlphaStride = 1;
		break;
	case GL_LUMINANCE_ALPHA:
		mAlphaStride = 2;
		break;
	case GL_RGB:
		mNeedsAlphaAndPickMask = FALSE ;
		mIsMask = FALSE;
		return ; //no alpha channel.
	case GL_RGBA:
		mAlphaStride = 4;
		break;
	case GL_BGRA_EXT:
		mAlphaStride = 4;
		break;
	default:
		break;
	}

	mAlphaOffset = -1 ;
	if (mFormatType == GL_UNSIGNED_BYTE)
	{
		mAlphaOffset = mAlphaStride - 1 ;
	}
	else if(is_little_endian())
	{
		if (mFormatType == GL_UNSIGNED_INT_8_8_8_8)
		{
			mAlphaOffset = 0 ;
		}
		else if (mFormatType == GL_UNSIGNED_INT_8_8_8_8_REV)
		{
			mAlphaOffset = 3 ;
		}
	}
	else //big endian
	{
		if (mFormatType == GL_UNSIGNED_INT_8_8_8_8)
		{
			mAlphaOffset = 3 ;
		}
		else if (mFormatType == GL_UNSIGNED_INT_8_8_8_8_REV)
		{
			mAlphaOffset = 0 ;
		}
	}

	if( mAlphaStride < 1 || //unsupported format
		mAlphaOffset < 0 || //unsupported type
		(mFormatPrimary == GL_BGRA_EXT && mFormatType != GL_UNSIGNED_BYTE)) //unknown situation
	{
		LL_WARNS() << "Cannot analyze alpha for image with format type " << std::hex << mFormatType << std::dec << LL_ENDL;

		mNeedsAlphaAndPickMask = FALSE ;
		mIsMask = FALSE;
	}
}

void LLImageGL::analyzeAlpha(const void* data_in, U32 w, U32 h)
{
	if(sSkipAnalyzeAlpha || !mNeedsAlphaAndPickMask)
	{
		return ;
	}

	U32 length = w * h;
	U32 alphatotal = 0;
	
	U32 sample[16];
	memset(sample, 0, sizeof(U32)*16);

	// generate histogram of quantized alpha.
	// also add-in the histogram of a 2x2 box-sampled version.  The idea is
	// this will mid-skew the data (and thus increase the chances of not
	// being used as a mask) from high-frequency alpha maps which
	// suffer the worst from aliasing when used as alpha masks.
	if (w >= 2 && h >= 2)
	{
		llassert(w%2 == 0);
		llassert(h%2 == 0);
		const GLubyte* rowstart = ((const GLubyte*) data_in) + mAlphaOffset;
		for (U32 y = 0; y < h; y+=2)
		{
			const GLubyte* current = rowstart;
			for (U32 x = 0; x < w; x+=2)
			{
				const U32 s1 = current[0];
				alphatotal += s1;
				const U32 s2 = current[w * mAlphaStride];
				alphatotal += s2;
				current += mAlphaStride;
				const U32 s3 = current[0];
				alphatotal += s3;
				const U32 s4 = current[w * mAlphaStride];
				alphatotal += s4;
				current += mAlphaStride;

				++sample[s1/16];
				++sample[s2/16];
				++sample[s3/16];
				++sample[s4/16];

				const U32 asum = (s1+s2+s3+s4);
				alphatotal += asum;
				sample[asum/(16*4)] += 4;
			}
			
			
			rowstart += 2 * w * mAlphaStride;
		}
		length *= 2; // we sampled everything twice, essentially
	}
	else
	{
		const GLubyte* current = ((const GLubyte*) data_in) + mAlphaOffset;
		for (U32 i = 0; i < length; i++)
		{
			const U32 s1 = *current;
			alphatotal += s1;
			++sample[s1/16];
			current += mAlphaStride;
		}
	}
	
	// if more than 1/16th of alpha samples are mid-range, this
	// shouldn't be treated as a 1-bit mask

	// also, if all of the alpha samples are clumped on one half
	// of the range (but not at an absolute extreme), then consider
	// this to be an intentional effect and don't treat as a mask.

	U32 midrangetotal = 0;
	for (U32 i = 2; i < 13; i++)
	{
		midrangetotal += sample[i];
	}
	U32 lowerhalftotal = 0;
	for (U32 i = 0; i < 8; i++)
	{
		lowerhalftotal += sample[i];
	}
	U32 upperhalftotal = 0;
	for (U32 i = 8; i < 16; i++)
	{
		upperhalftotal += sample[i];
	}

	if (midrangetotal > length/48 || // lots of midrange, or
	    (lowerhalftotal == length && alphatotal != 0) || // all close to transparent but not all totally transparent, or
	    (upperhalftotal == length && alphatotal != 255*length)) // all close to opaque but not all totally opaque
	{
		mIsMask = FALSE; // not suitable for masking
	}
	else
	{
		mIsMask = TRUE;
	}
}

//----------------------------------------------------------------------------
U32 LLImageGL::createPickMask(S32 pWidth, S32 pHeight)
{
	U32 pick_width = pWidth/2 + 1;
	U32 pick_height = pHeight/2 + 1;

	U32 size = pick_width * pick_height;
	size = (size + 7) / 8; // pixelcount-to-bits
	mPickMask = new U8[size];
	claimMem(size);
	mPickMaskWidth = pick_width - 1;
	mPickMaskHeight = pick_height - 1;

	memset(mPickMask, 0, sizeof(U8) * size);

	return size;
}

//----------------------------------------------------------------------------
void LLImageGL::freePickMask()
{
	// pickmask validity depends on old image size, delete it
	if (mPickMask != NULL)
	{
		disclaimMem((mPickMaskWidth * mPickMaskHeight + 7) / 8);
		delete [] mPickMask;
	}
	mPickMask = NULL;
	mPickMaskWidth = mPickMaskHeight = 0;
}

//----------------------------------------------------------------------------
void LLImageGL::updatePickMask(S32 width, S32 height, const U8* data_in)
{
	if(!mNeedsAlphaAndPickMask)
	{
		return ;
	}

	freePickMask();

	if (mFormatType != GL_UNSIGNED_BYTE ||
	    mFormatPrimary != GL_RGBA)
	{
		//cannot generate a pick mask for this texture
		return;
	}

#ifdef SHOW_ASSERT
	const U32 pickSize = createPickMask(width, height);
#else // SHOW_ASSERT
	createPickMask(width, height);
#endif // SHOW_ASSERT

	U32 pick_bit = 0;
	
	for (S32 y = 0; y < height; y += 2)
	{
		for (S32 x = 0; x < width; x += 2)
		{
			U8 alpha = data_in[(y*width+x)*4+3];

			if (alpha > 32)
			{
				U32 pick_idx = pick_bit/8;
				U32 pick_offset = pick_bit%8;
				llassert(pick_idx < pickSize);

				mPickMask[pick_idx] |= 1 << pick_offset;
			}
			
			++pick_bit;
		}
	}
}

BOOL LLImageGL::getMask(const LLVector2 &tc)
{
	BOOL res = TRUE;

	if (mPickMask)
	{
		F32 u,v;
		if (LL_LIKELY(tc.isFinite()))
		{
			u = tc.mV[0] - floorf(tc.mV[0]);
			v = tc.mV[1] - floorf(tc.mV[1]);
		}
		else
		{
			LL_WARNS_ONCE("render") << "Ugh, non-finite u/v in mask pick" << LL_ENDL;
			u = v = 0.f;
			// removing assert per EXT-4388
			// llassert(false);
		}

		if (LL_UNLIKELY(u < 0.f || u > 1.f ||
				v < 0.f || v > 1.f))
		{
			LL_WARNS_ONCE("render") << "Ugh, u/v out of range in image mask pick" << LL_ENDL;
			u = v = 0.f;
			// removing assert per EXT-4388
			// llassert(false);
		}

		S32 x = llfloor(u * mPickMaskWidth);
		S32 y = llfloor(v * mPickMaskHeight);

		if (LL_UNLIKELY(x > mPickMaskWidth))
		{
			LL_WARNS_ONCE("render") << "Ooh, width overrun on pick mask read, that coulda been bad." << LL_ENDL;
			x = llmax((U16)0, mPickMaskWidth);
		}
		if (LL_UNLIKELY(y > mPickMaskHeight))
		{
			LL_WARNS_ONCE("render") << "Ooh, height overrun on pick mask read, that woulda been bad." << LL_ENDL;
			y = llmax((U16)0, mPickMaskHeight);
		}

		S32 idx = y*mPickMaskWidth+x;
		S32 offset = idx%8;

		res = mPickMask[idx/8] & (1 << offset) ? TRUE : FALSE;
	}
	
	return res;
}

void LLImageGL::setCurTexSizebar(S32 index, BOOL set_pick_size)
{
	sCurTexSizeBar = index ;

	if(set_pick_size)
	{
		sCurTexPickSize = (1 << index) ;
	}
	else
	{
		sCurTexPickSize = -1 ;
	}
}
void LLImageGL::resetCurTexSizebar()
{
	sCurTexSizeBar = -1 ;
	sCurTexPickSize = -1 ;
}
//----------------------------------------------------------------------------

//----------------------------------------------------------------------------


// Manual Mip Generation
/*
		S32 width = getWidth(discard_level);
		S32 height = getHeight(discard_level);
		S32 w = width, h = height;
		S32 nummips = 1;
		while (w > 4 && h > 4)
		{
			w >>= 1; h >>= 1;
			nummips++;
		}
		stop_glerror();
		w = width, h = height;
		const U8* prev_mip_data = 0;
		const U8* cur_mip_data = 0;
		for (int m=0; m<nummips; m++)
		{
			if (m==0)
			{
				cur_mip_data = rawdata;
			}
			else
			{
				S32 bytes = w * h * mComponents;
				U8* new_data = new U8[bytes];
				LLImageBase::generateMip(prev_mip_data, new_data, w, h, mComponents);
				cur_mip_data = new_data;
			}
			llassert(w > 0 && h > 0 && cur_mip_data);
			U8 test = cur_mip_data[w*h*mComponents-1];
			{
				LLImageGL::setManualImage(mTarget, m, mFormatInternal, w, h, mFormatPrimary, mFormatType, cur_mip_data);
				stop_glerror();
			}
			if (prev_mip_data && prev_mip_data != rawdata)
			{
				delete prev_mip_data;
			}
			prev_mip_data = cur_mip_data;
			w >>= 1;
			h >>= 1;
		}
		if (prev_mip_data && prev_mip_data != rawdata)
		{
			delete prev_mip_data;
		}
		glTexParameteri(GL_TEXTURE_2D, GL_TEXTURE_BASE_LEVEL, 0);
		glTexParameteri(GL_TEXTURE_2D, GL_TEXTURE_MAX_LEVEL,  nummips);
*/  <|MERGE_RESOLUTION|>--- conflicted
+++ resolved
@@ -502,15 +502,8 @@
 		// Check if dimensions are a power of two!
 		if (!checkSize(width,height))
 		{
-<<<<<<< HEAD
-			// <FS:CR> FIRE-8063: Don't error out if texture has non power of two dimensions, just warn us
-			//LL_ERRS() << llformat("Texture has non power of two dimension: %dx%d",width,height) << LL_ENDL;
-			LL_WARNS() << llformat("Texture has non power of two dimension: %dx%d",width,height) << LL_ENDL;
-			// </FS:CR>
-=======
 			LL_WARNS() << llformat("Texture has non power of two dimension: %dx%d",width,height) << LL_ENDL;
 			return false;
->>>>>>> 5dd97bc2
 		}
 		
 		if (mTexName)
