--- conflicted
+++ resolved
@@ -758,10 +758,6 @@
 #ifdef SHOW_ASSERT
 				S32 cur_mip_size = 0;
 #endif
-<<<<<<< HEAD
-=======
-				
->>>>>>> 1beb15c9
 				mMipLevels = nummips;
 
 				for (int m=0; m<nummips; m++)
@@ -776,13 +772,8 @@
 					else
 					{
 						S32 bytes = w * h * mComponents;
-<<<<<<< HEAD
-=======
 #ifdef SHOW_ASSERT
-						llassert(prev_mip_data);
-						llassert(cur_mip_size == bytes*4);
 #endif
->>>>>>> 1beb15c9
 						U8* new_data = new U8[bytes];
 
 #ifdef SHOW_ASSERT
@@ -796,10 +787,7 @@
 #ifdef SHOW_ASSERT
 						cur_mip_size = bytes; 
 #endif
-<<<<<<< HEAD
-
-=======
->>>>>>> 1beb15c9
+
 					}
 					llassert(w > 0 && h > 0 && cur_mip_data);
 					(void)cur_mip_data;
