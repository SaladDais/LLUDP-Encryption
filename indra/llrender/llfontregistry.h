--- conflicted
+++ resolved
@@ -67,12 +67,7 @@
 public:
 	// create_gl_textures - set to false for test apps with no OpenGL window,
 	// such as llui_libtest
-<<<<<<< HEAD
-	LLFontRegistry(const string_vec_t& xui_paths,
-		bool create_gl_textures, F32 size_mod);
-=======
-	LLFontRegistry(bool create_gl_textures);
->>>>>>> 2206653f
+	LLFontRegistry(bool create_gl_textures, F32 size_mod);
 	~LLFontRegistry();
 
 	// Load standard font info from XML file(s).
