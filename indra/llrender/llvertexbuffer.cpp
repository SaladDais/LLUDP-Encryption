/** 
 * @file llvertexbuffer.cpp
 * @brief LLVertexBuffer implementation
 *
 * $LicenseInfo:firstyear=2003&license=viewerlgpl$
 * Second Life Viewer Source Code
 * Copyright (C) 2010, Linden Research, Inc.
 * 
 * This library is free software; you can redistribute it and/or
 * modify it under the terms of the GNU Lesser General Public
 * License as published by the Free Software Foundation;
 * version 2.1 of the License only.
 * 
 * This library is distributed in the hope that it will be useful,
 * but WITHOUT ANY WARRANTY; without even the implied warranty of
 * MERCHANTABILITY or FITNESS FOR A PARTICULAR PURPOSE.  See the GNU
 * Lesser General Public License for more details.
 * 
 * You should have received a copy of the GNU Lesser General Public
 * License along with this library; if not, write to the Free Software
 * Foundation, Inc., 51 Franklin Street, Fifth Floor, Boston, MA  02110-1301  USA
 * 
 * Linden Research, Inc., 945 Battery Street, San Francisco, CA  94111  USA
 * $/LicenseInfo$
 */

#include "linden_common.h"

#include <boost/static_assert.hpp>
#include "llsys.h"
#include "llvertexbuffer.h"
// #include "llrender.h"
#include "llglheaders.h"
#include "llmemtype.h"
#include "llrender.h"
#include "llvector4a.h"
#include "llshadermgr.h"
#include "llglslshader.h"
#include "llmemory.h"

#if LL_DARWIN
#define LL_VBO_POOLING 1
#else
#endif
//Next Highest Power Of Two
//helper function, returns first number > v that is a power of 2, or v if v is already a power of 2
U32 nhpo2(U32 v)
{
	U32 r = 1;
	while (r < v) {
		r *= 2;
	}
	return r;
}

//which power of 2 is i?
//assumes i is a power of 2 > 0
U32 wpo2(U32 i)
{
	llassert(i > 0);
	llassert(nhpo2(i) == i);

	U32 r = 0;

	while (i >>= 1) ++r;

	return r;
}


const U32 LL_VBO_BLOCK_SIZE = 2048;
const U32 LL_VBO_POOL_MAX_SEED_SIZE = 256*1024;

U32 vbo_block_size(U32 size)
{ //what block size will fit size?
	U32 mod = size % LL_VBO_BLOCK_SIZE;
	return mod == 0 ? size : size + (LL_VBO_BLOCK_SIZE-mod);
}

U32 vbo_block_index(U32 size)
{
	return vbo_block_size(size)/LL_VBO_BLOCK_SIZE;
}

const U32 LL_VBO_POOL_SEED_COUNT = vbo_block_index(LL_VBO_POOL_MAX_SEED_SIZE);


//============================================================================

//static
LLVBOPool LLVertexBuffer::sStreamVBOPool(GL_STREAM_DRAW_ARB, GL_ARRAY_BUFFER_ARB);
LLVBOPool LLVertexBuffer::sDynamicVBOPool(GL_DYNAMIC_DRAW_ARB, GL_ARRAY_BUFFER_ARB);
LLVBOPool LLVertexBuffer::sStreamIBOPool(GL_STREAM_DRAW_ARB, GL_ELEMENT_ARRAY_BUFFER_ARB);
LLVBOPool LLVertexBuffer::sDynamicIBOPool(GL_DYNAMIC_DRAW_ARB, GL_ELEMENT_ARRAY_BUFFER_ARB);

U32 LLVBOPool::sBytesPooled = 0;
U32 LLVBOPool::sIndexBytesPooled = 0;
U32 LLVBOPool::sCurGLName = 1;

std::list<U32> LLVertexBuffer::sAvailableVAOName;
U32 LLVertexBuffer::sCurVAOName = 1;

U32 LLVertexBuffer::sAllocatedIndexBytes = 0;
U32 LLVertexBuffer::sIndexCount = 0;

LLPrivateMemoryPool* LLVertexBuffer::sPrivatePoolp = NULL;
U32 LLVertexBuffer::sBindCount = 0;
U32 LLVertexBuffer::sSetCount = 0;
S32 LLVertexBuffer::sCount = 0;
S32 LLVertexBuffer::sGLCount = 0;
S32 LLVertexBuffer::sMappedCount = 0;
bool LLVertexBuffer::sDisableVBOMapping = false;
bool LLVertexBuffer::sEnableVBOs = true;
U32 LLVertexBuffer::sGLRenderBuffer = 0;
U32 LLVertexBuffer::sGLRenderArray = 0;
U32 LLVertexBuffer::sGLRenderIndices = 0;
U32 LLVertexBuffer::sLastMask = 0;
bool LLVertexBuffer::sVBOActive = false;
bool LLVertexBuffer::sIBOActive = false;
U32 LLVertexBuffer::sAllocatedBytes = 0;
U32 LLVertexBuffer::sVertexCount = 0;
bool LLVertexBuffer::sMapped = false;
bool LLVertexBuffer::sUseStreamDraw = true;
bool LLVertexBuffer::sUseVAO = false;
bool LLVertexBuffer::sPreferStreamDraw = false;


U32 LLVBOPool::genBuffer()
{
	U32 ret = 0;

	if (mGLNamePool.empty())
	{
		ret = sCurGLName++;
	}
	else
	{
		ret = mGLNamePool.front();
		mGLNamePool.pop_front();
	}

	return ret;
}

void LLVBOPool::deleteBuffer(U32 name)
{
	if (gGLManager.mInited)
	{
		LLVertexBuffer::unbind();

		glBindBufferARB(mType, name);
		glBufferDataARB(mType, 0, NULL, mUsage);

		llassert(std::find(mGLNamePool.begin(), mGLNamePool.end(), name) == mGLNamePool.end());

		mGLNamePool.push_back(name);

		glBindBufferARB(mType, 0);
	}
}


LLVBOPool::LLVBOPool(U32 vboUsage, U32 vboType)
: mUsage(vboUsage), mType(vboType)
{
	mMissCount.resize(LL_VBO_POOL_SEED_COUNT);
	std::fill(mMissCount.begin(), mMissCount.end(), 0);
}

volatile U8* LLVBOPool::allocate(U32& name, U32 size, bool for_seed)
{
	llassert(vbo_block_size(size) == size);
	
	volatile U8* ret = NULL;

	U32 i = vbo_block_index(size);

	if (mFreeList.size() <= i)
	{
		mFreeList.resize(i+1);
	}

	if (mFreeList[i].empty() || for_seed)
	{
		//make a new buffer
		name = genBuffer();
		
		glBindBufferARB(mType, name);

		if (!for_seed && i < LL_VBO_POOL_SEED_COUNT)
		{ //record this miss
			mMissCount[i]++;	
		}

		if (mType == GL_ARRAY_BUFFER_ARB)
		{
			LLVertexBuffer::sAllocatedBytes += size;
		}
		else
		{
			LLVertexBuffer::sAllocatedIndexBytes += size;
		}

		if (LLVertexBuffer::sDisableVBOMapping || mUsage != GL_DYNAMIC_DRAW_ARB)
		{
			glBufferDataARB(mType, size, 0, mUsage);
			ret = (U8*) ll_aligned_malloc_16(size);
		}
		else
		{ //always use a true hint of static draw when allocating non-client-backed buffers
			glBufferDataARB(mType, size, 0, GL_STATIC_DRAW_ARB);
		}

		glBindBufferARB(mType, 0);

		if (for_seed)
		{ //put into pool for future use
			llassert(mFreeList.size() > i);

			Record rec;
			rec.mGLName = name;
			rec.mClientData = ret;
	
			if (mType == GL_ARRAY_BUFFER_ARB)
			{
				sBytesPooled += size;
			}
			else
			{
				sIndexBytesPooled += size;
			}
			mFreeList[i].push_back(rec);
		}
	}
	else
	{
		name = mFreeList[i].front().mGLName;
		ret = mFreeList[i].front().mClientData;

		if (mType == GL_ARRAY_BUFFER_ARB)
		{
			sBytesPooled -= size;
		}
		else
		{
			sIndexBytesPooled -= size;
		}

		mFreeList[i].pop_front();
	}

	return ret;
}

void LLVBOPool::release(U32 name, volatile U8* buffer, U32 size)
{
	llassert(vbo_block_size(size) == size);

	deleteBuffer(name);
	ll_aligned_free_16((U8*) buffer);

	if (mType == GL_ARRAY_BUFFER_ARB)
	{
		LLVertexBuffer::sAllocatedBytes -= size;
	}
	else
	{
		LLVertexBuffer::sAllocatedIndexBytes -= size;
	}
}

void LLVBOPool::seedPool()
{
	U32 dummy_name = 0;

	if (mFreeList.size() < LL_VBO_POOL_SEED_COUNT)
	{
		mFreeList.resize(LL_VBO_POOL_SEED_COUNT);
	}

	for (U32 i = 0; i < LL_VBO_POOL_SEED_COUNT; i++)
	{
		if (mMissCount[i] > mFreeList[i].size())
		{ 
			U32 size = i*LL_VBO_BLOCK_SIZE;
		
			S32 count = mMissCount[i] - mFreeList[i].size();
			for (U32 j = 0; j < count; ++j)
			{
				allocate(dummy_name, size, true);
			}
		}
	}
}


<<<<<<< HEAD


=======
>>>>>>> 29cdf94e
void LLVBOPool::cleanup()
{
	U32 size = LL_VBO_BLOCK_SIZE;

	for (U32 i = 0; i < mFreeList.size(); ++i)
	{
		record_list_t& l = mFreeList[i];

		while (!l.empty())
		{
			Record& r = l.front();

			deleteBuffer(r.mGLName);
			
			if (r.mClientData)
			{
				ll_aligned_free_16((void*) r.mClientData);
			}

			l.pop_front();

			if (mType == GL_ARRAY_BUFFER_ARB)
			{
				sBytesPooled -= size;
				LLVertexBuffer::sAllocatedBytes -= size;
			}
			else
			{
				sIndexBytesPooled -= size;
				LLVertexBuffer::sAllocatedIndexBytes -= size;
			}
		}

		size += LL_VBO_BLOCK_SIZE;
	}

	//reset miss counts
	std::fill(mMissCount.begin(), mMissCount.end(), 0);
}


//NOTE: each component must be AT LEAST 4 bytes in size to avoid a performance penalty on AMD hardware
S32 LLVertexBuffer::sTypeSize[LLVertexBuffer::TYPE_MAX] =
{
	sizeof(LLVector4), // TYPE_VERTEX,
	sizeof(LLVector4), // TYPE_NORMAL,
	sizeof(LLVector2), // TYPE_TEXCOORD0,
	sizeof(LLVector2), // TYPE_TEXCOORD1,
	sizeof(LLVector2), // TYPE_TEXCOORD2,
	sizeof(LLVector2), // TYPE_TEXCOORD3,
	sizeof(LLColor4U), // TYPE_COLOR,
	sizeof(LLColor4U), // TYPE_EMISSIVE, only alpha is used currently
	sizeof(LLVector4), // TYPE_BINORMAL,
	sizeof(F32),	   // TYPE_WEIGHT,
	sizeof(LLVector4), // TYPE_WEIGHT4,
	sizeof(LLVector4), // TYPE_CLOTHWEIGHT,
	sizeof(LLVector4), // TYPE_TEXTURE_INDEX (actually exists as position.w), no extra data, but stride is 16 bytes
};

U32 LLVertexBuffer::sGLMode[LLRender::NUM_MODES] = 
{
	GL_TRIANGLES,
	GL_TRIANGLE_STRIP,
	GL_TRIANGLE_FAN,
	GL_POINTS,
	GL_LINES,
	GL_LINE_STRIP,
	GL_QUADS,
	GL_LINE_LOOP,
};

//static
U32 LLVertexBuffer::getVAOName()
{
	U32 ret = 0;

	if (!sAvailableVAOName.empty())
	{
		ret = sAvailableVAOName.front();
		sAvailableVAOName.pop_front();
	}
	else
	{
#ifdef GL_ARB_vertex_array_object
		glGenVertexArrays(1, &ret);
#endif
	}

	return ret;		
}

//static
void LLVertexBuffer::releaseVAOName(U32 name)
{
	sAvailableVAOName.push_back(name);
}


//static
void LLVertexBuffer::seedPools()
{
	sStreamVBOPool.seedPool();
	sDynamicVBOPool.seedPool();
	sStreamIBOPool.seedPool();
	sDynamicIBOPool.seedPool();
}

//static
void LLVertexBuffer::setupClientArrays(U32 data_mask)
{
	if (sLastMask != data_mask)
	{
		bool error = false;

		if (gGLManager.mGLSLVersionMajor < 2 && gGLManager.mGLSLVersionMinor < 30)
		{
			//make sure texture index is disabled
			data_mask = data_mask & ~MAP_TEXTURE_INDEX;
		}

		if (LLGLSLShader::sNoFixedFunction)
		{
			for (U32 i = 0; i < TYPE_MAX; ++i)
			{
				S32 loc = i;
										
				U32 mask = 1 << i;

				if (sLastMask & (1 << i))
				{ //was enabled
					if (!(data_mask & mask))
					{ //needs to be disabled
						glDisableVertexAttribArrayARB(loc);
					}
				}
				else 
				{	//was disabled
					if (data_mask & mask)
					{ //needs to be enabled
						glEnableVertexAttribArrayARB(loc);
					}
				}
			}
		}
		else
		{

			GLenum array[] =
			{
				GL_VERTEX_ARRAY,
				GL_NORMAL_ARRAY,
				GL_TEXTURE_COORD_ARRAY,
				GL_COLOR_ARRAY,
			};

			GLenum mask[] = 
			{
				MAP_VERTEX,
				MAP_NORMAL,
				MAP_TEXCOORD0,
				MAP_COLOR
			};



			for (U32 i = 0; i < 4; ++i)
			{
				if (sLastMask & mask[i])
				{ //was enabled
					if (!(data_mask & mask[i]))
					{ //needs to be disabled
						glDisableClientState(array[i]);
					}
					else if (gDebugGL)
					{ //needs to be enabled, make sure it was (DEBUG)
						if (!glIsEnabled(array[i]))
						{
							if (gDebugSession)
							{
								error = true;
								gFailLog << "Bad client state! " << array[i] << " disabled." << std::endl;
							}
							else
							{
								llerrs << "Bad client state! " << array[i] << " disabled." << llendl;
							}
						}
					}
				}
				else 
				{	//was disabled
					if (data_mask & mask[i])
					{ //needs to be enabled
						glEnableClientState(array[i]);
					}
					else if (gDebugGL && glIsEnabled(array[i]))
					{ //needs to be disabled, make sure it was (DEBUG TEMPORARY)
						if (gDebugSession)
						{
							error = true;
							gFailLog << "Bad client state! " << array[i] << " enabled." << std::endl;
						}
						else
						{
							llerrs << "Bad client state! " << array[i] << " enabled." << llendl;
						}
					}
				}
			}
		
			U32 map_tc[] = 
			{
				MAP_TEXCOORD1,
				MAP_TEXCOORD2,
				MAP_TEXCOORD3
			};

			for (U32 i = 0; i < 3; i++)
			{
				if (sLastMask & map_tc[i])
				{
					if (!(data_mask & map_tc[i]))
					{ //disable
						glClientActiveTextureARB(GL_TEXTURE1_ARB+i);
						glDisableClientState(GL_TEXTURE_COORD_ARRAY);
						glClientActiveTextureARB(GL_TEXTURE0_ARB);
					}
				}
				else if (data_mask & map_tc[i])
				{
					glClientActiveTextureARB(GL_TEXTURE1_ARB+i);
					glEnableClientState(GL_TEXTURE_COORD_ARRAY);
					glClientActiveTextureARB(GL_TEXTURE0_ARB);
				}
			}

			if (sLastMask & MAP_BINORMAL)
			{
				if (!(data_mask & MAP_BINORMAL))
				{
					glClientActiveTextureARB(GL_TEXTURE2_ARB);
					glDisableClientState(GL_TEXTURE_COORD_ARRAY);
					glClientActiveTextureARB(GL_TEXTURE0_ARB);
				}
			}
			else if (data_mask & MAP_BINORMAL)
			{
				glClientActiveTextureARB(GL_TEXTURE2_ARB);
				glEnableClientState(GL_TEXTURE_COORD_ARRAY);
				glClientActiveTextureARB(GL_TEXTURE0_ARB);
			}
		}
				
		sLastMask = data_mask;
	}
}

//static
void LLVertexBuffer::drawArrays(U32 mode, const std::vector<LLVector3>& pos, const std::vector<LLVector3>& norm)
{
	llassert(!LLGLSLShader::sNoFixedFunction || LLGLSLShader::sCurBoundShaderPtr != NULL);
	gGL.syncMatrices();

	U32 count = pos.size();
	llassert_always(norm.size() >= pos.size());
	llassert_always(count > 0);

	unbind();
	
	setupClientArrays(MAP_VERTEX | MAP_NORMAL);

	LLGLSLShader* shader = LLGLSLShader::sCurBoundShaderPtr;

	if (shader)
	{
		S32 loc = LLVertexBuffer::TYPE_VERTEX;
		if (loc > -1)
		{
			glVertexAttribPointerARB(loc, 3, GL_FLOAT, GL_FALSE, 0, pos[0].mV);
		}
		loc = LLVertexBuffer::TYPE_NORMAL;
		if (loc > -1)
		{
			glVertexAttribPointerARB(loc, 3, GL_FLOAT, GL_FALSE, 0, norm[0].mV);
		}
	}
	else
	{
		glVertexPointer(3, GL_FLOAT, 0, pos[0].mV);
		glNormalPointer(GL_FLOAT, 0, norm[0].mV);
	}

	glDrawArrays(sGLMode[mode], 0, count);
}

//static
void LLVertexBuffer::drawElements(U32 mode, const LLVector4a* pos, const LLVector2* tc, S32 num_indices, const U16* indicesp)
{
	llassert(!LLGLSLShader::sNoFixedFunction || LLGLSLShader::sCurBoundShaderPtr != NULL);

	gGL.syncMatrices();

	U32 mask = LLVertexBuffer::MAP_VERTEX;
	if (tc)
	{
		mask = mask | LLVertexBuffer::MAP_TEXCOORD0;
	}

	unbind();
	
	setupClientArrays(mask);

	if (LLGLSLShader::sNoFixedFunction)
	{
		S32 loc = LLVertexBuffer::TYPE_VERTEX;
		glVertexAttribPointerARB(loc, 3, GL_FLOAT, GL_FALSE, 16, pos);

		if (tc)
		{
			loc = LLVertexBuffer::TYPE_TEXCOORD0;
			glVertexAttribPointerARB(loc, 2, GL_FLOAT, GL_FALSE, 0, tc);
		}
	}
	else
	{
		glTexCoordPointer(2, GL_FLOAT, 0, tc);
		glVertexPointer(3, GL_FLOAT, 16, pos);
	}

	glDrawElements(sGLMode[mode], num_indices, GL_UNSIGNED_SHORT, indicesp);
}

void LLVertexBuffer::validateRange(U32 start, U32 end, U32 count, U32 indices_offset) const
{
	if (start >= (U32) mNumVerts ||
	    end >= (U32) mNumVerts)
	{
		llerrs << "Bad vertex buffer draw range: [" << start << ", " << end << "] vs " << mNumVerts << llendl;
	}

	llassert(mNumIndices >= 0);

	if (indices_offset >= (U32) mNumIndices ||
	    indices_offset + count > (U32) mNumIndices)
	{
		llerrs << "Bad index buffer draw range: [" << indices_offset << ", " << indices_offset+count << "]" << llendl;
	}

	if (gDebugGL && !useVBOs())
	{
		U16* idx = ((U16*) getIndicesPointer())+indices_offset;
		for (U32 i = 0; i < count; ++i)
		{
			if (idx[i] < start || idx[i] > end)
			{
				llerrs << "Index out of range: " << idx[i] << " not in [" << start << ", " << end << "]" << llendl;
			}
		}

		LLGLSLShader* shader = LLGLSLShader::sCurBoundShaderPtr;

		if (shader && shader->mFeatures.mIndexedTextureChannels > 1)
		{
			LLStrider<LLVector4a> v;
			//hack to get non-const reference
			LLVertexBuffer* vb = (LLVertexBuffer*) this;
			vb->getVertexStrider(v);

			for (U32 i = start; i < end; i++)
			{
				S32 idx = (S32) (v[i][3]+0.25f);
				if (idx < 0 || idx >= shader->mFeatures.mIndexedTextureChannels)
				{
					llerrs << "Bad texture index found in vertex data stream." << llendl;
				}
			}
		}
	}
}

void LLVertexBuffer::drawRange(U32 mode, U32 start, U32 end, U32 count, U32 indices_offset) const
{
	validateRange(start, end, count, indices_offset);
	mMappable = false;
	gGL.syncMatrices();

	llassert(mNumVerts >= 0);
	llassert(!LLGLSLShader::sNoFixedFunction || LLGLSLShader::sCurBoundShaderPtr != NULL);

	if (mGLArray)
	{
		if (mGLArray != sGLRenderArray)
		{
			llerrs << "Wrong vertex array bound." << llendl;
		}
	}
	else
	{
		if (mGLIndices != sGLRenderIndices)
		{
			llerrs << "Wrong index buffer bound." << llendl;
		}

		if (mGLBuffer != sGLRenderBuffer)
		{
			llerrs << "Wrong vertex buffer bound." << llendl;
		}
	}

	if (gDebugGL && !mGLArray && useVBOs())
	{
		GLint elem = 0;
		glGetIntegerv(GL_ELEMENT_ARRAY_BUFFER_BINDING_ARB, &elem);

		if (elem != mGLIndices)
		{
			llerrs << "Wrong index buffer bound!" << llendl;
		}
	}

	if (mode >= LLRender::NUM_MODES)
	{
		llerrs << "Invalid draw mode: " << mode << llendl;
		return;
	}

	U16* idx = ((U16*) getIndicesPointer())+indices_offset;

	stop_glerror();
	glDrawRangeElements(sGLMode[mode], start, end, count, GL_UNSIGNED_SHORT, 
		idx);
	stop_glerror();
	placeFence();
}

void LLVertexBuffer::draw(U32 mode, U32 count, U32 indices_offset) const
{
	llassert(!LLGLSLShader::sNoFixedFunction || LLGLSLShader::sCurBoundShaderPtr != NULL);
	mMappable = false;
	gGL.syncMatrices();

	llassert(mNumIndices >= 0);
	if (indices_offset >= (U32) mNumIndices ||
	    indices_offset + count > (U32) mNumIndices)
	{
		llerrs << "Bad index buffer draw range: [" << indices_offset << ", " << indices_offset+count << "]" << llendl;
	}

	if (mGLArray)
	{
		if (mGLArray != sGLRenderArray)
		{
			llerrs << "Wrong vertex array bound." << llendl;
		}
	}
	else
	{
		if (mGLIndices != sGLRenderIndices)
		{
			llerrs << "Wrong index buffer bound." << llendl;
		}

		if (mGLBuffer != sGLRenderBuffer)
		{
			llerrs << "Wrong vertex buffer bound." << llendl;
		}
	}

	if (mode >= LLRender::NUM_MODES)
	{
		llerrs << "Invalid draw mode: " << mode << llendl;
		return;
	}

	stop_glerror();
	glDrawElements(sGLMode[mode], count, GL_UNSIGNED_SHORT,
		((U16*) getIndicesPointer()) + indices_offset);
	stop_glerror();
	placeFence();
}

void LLVertexBuffer::drawArrays(U32 mode, U32 first, U32 count) const
{
	llassert(!LLGLSLShader::sNoFixedFunction || LLGLSLShader::sCurBoundShaderPtr != NULL);
	mMappable = false;
	gGL.syncMatrices();
	
	llassert(mNumVerts >= 0);
	if (first >= (U32) mNumVerts ||
	    first + count > (U32) mNumVerts)
	{
		llerrs << "Bad vertex buffer draw range: [" << first << ", " << first+count << "]" << llendl;
	}

	if (mGLArray)
	{
		if (mGLArray != sGLRenderArray)
		{
			llerrs << "Wrong vertex array bound." << llendl;
		}
	}
	else
	{
		if (mGLBuffer != sGLRenderBuffer || useVBOs() != sVBOActive)
		{
			llerrs << "Wrong vertex buffer bound." << llendl;
		}
	}

	if (mode >= LLRender::NUM_MODES)
	{
		llerrs << "Invalid draw mode: " << mode << llendl;
		return;
	}

	stop_glerror();
	glDrawArrays(sGLMode[mode], first, count);
	stop_glerror();
	placeFence();
}

//static
void LLVertexBuffer::initClass(bool use_vbo, bool no_vbo_mapping)
{
	sEnableVBOs = use_vbo && gGLManager.mHasVertexBufferObject;
	sDisableVBOMapping = sEnableVBOs && no_vbo_mapping;

	if (!sPrivatePoolp)
	{ 
		sPrivatePoolp = LLPrivateMemoryPoolManager::getInstance()->newPool(LLPrivateMemoryPool::STATIC);
	}
}

//static 
void LLVertexBuffer::unbind()
{
	if (sGLRenderArray)
	{
#if GL_ARB_vertex_array_object
		glBindVertexArray(0);
#endif
		sGLRenderArray = 0;
		sGLRenderIndices = 0;
		sIBOActive = false;
	}

	if (sVBOActive)
	{
		glBindBufferARB(GL_ARRAY_BUFFER_ARB, 0);
		sVBOActive = false;
	}
	if (sIBOActive)
	{
		glBindBufferARB(GL_ELEMENT_ARRAY_BUFFER_ARB, 0);
		sIBOActive = false;
	}

	sGLRenderBuffer = 0;
	sGLRenderIndices = 0;

	setupClientArrays(0);
}

//static
void LLVertexBuffer::cleanupClass()
{
	LLMemType mt2(LLMemType::MTYPE_VERTEX_CLEANUP_CLASS);
	unbind();
	
	sStreamIBOPool.cleanup();
	sDynamicIBOPool.cleanup();
	sStreamVBOPool.cleanup();
	sDynamicVBOPool.cleanup();

	if(sPrivatePoolp)
	{
		LLPrivateMemoryPoolManager::getInstance()->deletePool(sPrivatePoolp);
		sPrivatePoolp = NULL;
	}
}

//----------------------------------------------------------------------------

S32 LLVertexBuffer::determineUsage(S32 usage)
{
	S32 ret_usage = usage;

	if (!sEnableVBOs)
	{
		ret_usage = 0;
	}
	
	if (ret_usage == GL_STREAM_DRAW_ARB && !sUseStreamDraw)
	{
		ret_usage = 0;
	}
	
	if (ret_usage == GL_DYNAMIC_DRAW_ARB && sPreferStreamDraw)
	{
		ret_usage = GL_STREAM_DRAW_ARB;
	}
	
	if (ret_usage == 0 && LLRender::sGLCoreProfile)
	{ //MUST use VBOs for all rendering
		ret_usage = GL_STREAM_DRAW_ARB;
	}
	
	if (ret_usage && ret_usage != GL_STREAM_DRAW_ARB)
	{ //only stream_draw and dynamic_draw are supported when using VBOs, dynamic draw is the default
		if (sDisableVBOMapping)
		{ //always use stream draw if VBO mapping is disabled
			ret_usage = GL_STREAM_DRAW_ARB;
		}
		else
		{
			ret_usage = GL_DYNAMIC_DRAW_ARB;
		}
	}
	
	return ret_usage;
}

LLVertexBuffer::LLVertexBuffer(U32 typemask, S32 usage) :
	LLRefCount(),

	mNumVerts(0),
	mNumIndices(0),
	mAlignedOffset(0),
	mAlignedIndexOffset(0),
	mSize(0),
	mIndicesSize(0),
	mTypeMask(typemask),
	mUsage(LLVertexBuffer::determineUsage(usage)),
	mGLBuffer(0),
	mGLIndices(0),
	mGLArray(0),
	mMappedData(NULL),
	mMappedIndexData(NULL),
	mMappedDataUsingVBOs(false),
	mMappedIndexDataUsingVBOs(false),
	mVertexLocked(false),
	mIndexLocked(false),
	mFinal(false),
	mEmpty(true),
	mMappable(false),
	mFence(NULL)
{
	LLMemType mt2(LLMemType::MTYPE_VERTEX_CONSTRUCTOR);

	mMappable = (mUsage == GL_DYNAMIC_DRAW_ARB && !sDisableVBOMapping);

	//zero out offsets
	for (U32 i = 0; i < TYPE_MAX; i++)
	{
		mOffsets[i] = 0;
	}

	sCount++;
}

//static
S32 LLVertexBuffer::calcOffsets(const U32& typemask, S32* offsets, S32 num_vertices)
{
	S32 offset = 0;
	for (S32 i=0; i<TYPE_TEXTURE_INDEX; i++)
	{
		U32 mask = 1<<i;
		if (typemask & mask)
		{
			if (offsets && LLVertexBuffer::sTypeSize[i])
			{
				offsets[i] = offset;
				offset += LLVertexBuffer::sTypeSize[i]*num_vertices;
				offset = (offset + 0xF) & ~0xF;
			}
		}
	}

	offsets[TYPE_TEXTURE_INDEX] = offsets[TYPE_VERTEX] + 12;
	
	return offset+16;
}

//static 
S32 LLVertexBuffer::calcVertexSize(const U32& typemask)
{
	S32 size = 0;
	for (S32 i = 0; i < TYPE_TEXTURE_INDEX; i++)
	{
		U32 mask = 1<<i;
		if (typemask & mask)
		{
			size += LLVertexBuffer::sTypeSize[i];
		}
	}

	return size;
}

S32 LLVertexBuffer::getSize() const
{
	return mSize;
}

// protected, use unref()
//virtual
LLVertexBuffer::~LLVertexBuffer()
{
	LLMemType mt2(LLMemType::MTYPE_VERTEX_DESTRUCTOR);
	destroyGLBuffer();
	destroyGLIndices();

	if (mGLArray)
	{
#if GL_ARB_vertex_array_object
		releaseVAOName(mGLArray);
#endif
	}

	sCount--;

	if (mFence)
	{
		delete mFence;
	}
	
	mFence = NULL;

	sVertexCount -= mNumVerts;
	sIndexCount -= mNumIndices;

	llassert_always(!mMappedData && !mMappedIndexData);
};

void LLVertexBuffer::placeFence() const
{
	/*if (!mFence && useVBOs())
	{
		if (gGLManager.mHasSync)
		{
			mFence = new LLGLSyncFence();
		}
	}

	if (mFence)
	{
		mFence->placeFence();
	}*/
}

void LLVertexBuffer::waitFence() const
{
	/*if (mFence)
	{
		mFence->wait();
	}*/
}

//----------------------------------------------------------------------------

void LLVertexBuffer::genBuffer(U32 size)
{
	mSize = vbo_block_size(size);

	if (mUsage == GL_STREAM_DRAW_ARB)
	{
		mMappedData = sStreamVBOPool.allocate(mGLBuffer, mSize);
	}
	else
	{
		mMappedData = sDynamicVBOPool.allocate(mGLBuffer, mSize);
	}
	
	sGLCount++;
}

void LLVertexBuffer::genIndices(U32 size)
{
	mIndicesSize = vbo_block_size(size);

	if (mUsage == GL_STREAM_DRAW_ARB)
	{
		mMappedIndexData = sStreamIBOPool.allocate(mGLIndices, mIndicesSize);
	}
	else
	{
		mMappedIndexData = sDynamicIBOPool.allocate(mGLIndices, mIndicesSize);
	}
	
	sGLCount++;
}

void LLVertexBuffer::releaseBuffer()
{
	if (mUsage == GL_STREAM_DRAW_ARB)
	{
		sStreamVBOPool.release(mGLBuffer, mMappedData, mSize);
	}
	else
	{
		sDynamicVBOPool.release(mGLBuffer, mMappedData, mSize);
	}
	
	mGLBuffer = 0;
	mMappedData = NULL;

	sGLCount--;
}

void LLVertexBuffer::releaseIndices()
{
	if (mUsage == GL_STREAM_DRAW_ARB)
	{
		sStreamIBOPool.release(mGLIndices, mMappedIndexData, mIndicesSize);
	}
	else
	{
		sDynamicIBOPool.release(mGLIndices, mMappedIndexData, mIndicesSize);
	}

	mGLIndices = 0;
	mMappedIndexData = NULL;
	
	sGLCount--;
}

void LLVertexBuffer::createGLBuffer(U32 size)
{
	LLMemType mt2(LLMemType::MTYPE_VERTEX_CREATE_VERTICES);
	
	if (mGLBuffer)
	{
		destroyGLBuffer();
	}

	if (size == 0)
	{
		return;
	}

	mEmpty = true;

	mMappedDataUsingVBOs = useVBOs();
	
	if (mMappedDataUsingVBOs)
	{
		genBuffer(size);
	}
	else
	{
		static int gl_buffer_idx = 0;
		mGLBuffer = ++gl_buffer_idx;
		mMappedData = (U8*)ALLOCATE_MEM(sPrivatePoolp, size);
		mSize = size;
	}
}

void LLVertexBuffer::createGLIndices(U32 size)
{
	LLMemType mt2(LLMemType::MTYPE_VERTEX_CREATE_INDICES);
	
	if (mGLIndices)
	{
		destroyGLIndices();
	}
	
	if (size == 0)
	{
		return;
	}

	mEmpty = true;

	//pad by 16 bytes for aligned copies
	size += 16;

	mMappedIndexDataUsingVBOs = useVBOs();

	if (mMappedIndexDataUsingVBOs)
	{
		//pad by another 16 bytes for VBO pointer adjustment
		size += 16;
		genIndices(size);
	}
	else
	{
		mMappedIndexData = (U8*)ALLOCATE_MEM(sPrivatePoolp, size);
		static int gl_buffer_idx = 0;
		mGLIndices = ++gl_buffer_idx;
		mIndicesSize = size;
	}
}

void LLVertexBuffer::destroyGLBuffer()
{
	LLMemType mt2(LLMemType::MTYPE_VERTEX_DESTROY_BUFFER);
	if (mGLBuffer)
	{
		if (mMappedDataUsingVBOs)
		{
			releaseBuffer();
		}
		else
		{
			FREE_MEM(sPrivatePoolp, (void*) mMappedData);
			mMappedData = NULL;
			mEmpty = true;
		}
	}
	
	mGLBuffer = 0;
	//unbind();
}

void LLVertexBuffer::destroyGLIndices()
{
	LLMemType mt2(LLMemType::MTYPE_VERTEX_DESTROY_INDICES);
	if (mGLIndices)
	{
		if (mMappedIndexDataUsingVBOs)
		{
			releaseIndices();
		}
		else
		{
			FREE_MEM(sPrivatePoolp, (void*) mMappedIndexData);
			mMappedIndexData = NULL;
			mEmpty = true;
		}
	}

	mGLIndices = 0;
	//unbind();
}

void LLVertexBuffer::updateNumVerts(S32 nverts)
{
	LLMemType mt2(LLMemType::MTYPE_VERTEX_UPDATE_VERTS);

	llassert(nverts >= 0);

	if (nverts > 65536)
	{
		llwarns << "Vertex buffer overflow!" << llendl;
		nverts = 65536;
	}

	U32 needed_size = calcOffsets(mTypeMask, mOffsets, nverts);

	if (needed_size > mSize || needed_size <= mSize/2)
	{
		createGLBuffer(needed_size);
	}

	sVertexCount -= mNumVerts;
	mNumVerts = nverts;
	sVertexCount += mNumVerts;
}

void LLVertexBuffer::updateNumIndices(S32 nindices)
{
	LLMemType mt2(LLMemType::MTYPE_VERTEX_UPDATE_INDICES);

	llassert(nindices >= 0);

	U32 needed_size = sizeof(U16) * nindices;

	if (needed_size > mIndicesSize || needed_size <= mIndicesSize/2)
	{
		createGLIndices(needed_size);
	}

	sIndexCount -= mNumIndices;
	mNumIndices = nindices;
	sIndexCount += mNumIndices;
}

void LLVertexBuffer::allocateBuffer(S32 nverts, S32 nindices, bool create)
{
	LLMemType mt2(LLMemType::MTYPE_VERTEX_ALLOCATE_BUFFER);
	
	stop_glerror();

	if (nverts < 0 || nindices < 0 ||
		nverts > 65536)
	{
		llerrs << "Bad vertex buffer allocation: " << nverts << " : " << nindices << llendl;
	}

	updateNumVerts(nverts);
	updateNumIndices(nindices);
	
	if (create && (nverts || nindices))
	{
		//actually allocate space for the vertex buffer if using VBO mapping
		flush();

		if (gGLManager.mHasVertexArrayObject && useVBOs() && (LLRender::sGLCoreProfile || sUseVAO))
		{
#if GL_ARB_vertex_array_object
			mGLArray = getVAOName();
#endif
			setupVertexArray();
		}
	}
}

static LLFastTimer::DeclareTimer FTM_SETUP_VERTEX_ARRAY("Setup VAO");

void LLVertexBuffer::setupVertexArray()
{
	if (!mGLArray)
	{
		return;
	}

	LLFastTimer t(FTM_SETUP_VERTEX_ARRAY);
#if GL_ARB_vertex_array_object
	glBindVertexArray(mGLArray);
#endif
	sGLRenderArray = mGLArray;

	U32 attrib_size[] = 
	{
		3, //TYPE_VERTEX,
		3, //TYPE_NORMAL,
		2, //TYPE_TEXCOORD0,
		2, //TYPE_TEXCOORD1,
		2, //TYPE_TEXCOORD2,
		2, //TYPE_TEXCOORD3,
		4, //TYPE_COLOR,
		4, //TYPE_EMISSIVE,
		3, //TYPE_BINORMAL,
		1, //TYPE_WEIGHT,
		4, //TYPE_WEIGHT4,
		4, //TYPE_CLOTHWEIGHT,
		1, //TYPE_TEXTURE_INDEX
	};

	U32 attrib_type[] =
	{
		GL_FLOAT, //TYPE_VERTEX,
		GL_FLOAT, //TYPE_NORMAL,
		GL_FLOAT, //TYPE_TEXCOORD0,
		GL_FLOAT, //TYPE_TEXCOORD1,
		GL_FLOAT, //TYPE_TEXCOORD2,
		GL_FLOAT, //TYPE_TEXCOORD3,
		GL_UNSIGNED_BYTE, //TYPE_COLOR,
		GL_UNSIGNED_BYTE, //TYPE_EMISSIVE,
		GL_FLOAT,   //TYPE_BINORMAL,
		GL_FLOAT, //TYPE_WEIGHT,
		GL_FLOAT, //TYPE_WEIGHT4,
		GL_FLOAT, //TYPE_CLOTHWEIGHT,
		GL_UNSIGNED_INT, //TYPE_TEXTURE_INDEX
	};

	bool attrib_integer[] = 
	{
		false, //TYPE_VERTEX,
		false, //TYPE_NORMAL,
		false, //TYPE_TEXCOORD0,
		false, //TYPE_TEXCOORD1,
		false, //TYPE_TEXCOORD2,
		false, //TYPE_TEXCOORD3,
		false, //TYPE_COLOR,
		false, //TYPE_EMISSIVE,
		false, //TYPE_BINORMAL,
		false, //TYPE_WEIGHT,
		false, //TYPE_WEIGHT4,
		false, //TYPE_CLOTHWEIGHT,
		true, //TYPE_TEXTURE_INDEX
	};

	U32 attrib_normalized[] =
	{
		GL_FALSE, //TYPE_VERTEX,
		GL_FALSE, //TYPE_NORMAL,
		GL_FALSE, //TYPE_TEXCOORD0,
		GL_FALSE, //TYPE_TEXCOORD1,
		GL_FALSE, //TYPE_TEXCOORD2,
		GL_FALSE, //TYPE_TEXCOORD3,
		GL_TRUE, //TYPE_COLOR,
		GL_TRUE, //TYPE_EMISSIVE,
		GL_FALSE,   //TYPE_BINORMAL,
		GL_FALSE, //TYPE_WEIGHT,
		GL_FALSE, //TYPE_WEIGHT4,
		GL_FALSE, //TYPE_CLOTHWEIGHT,
		GL_FALSE, //TYPE_TEXTURE_INDEX
	};

	bindGLBuffer(true);
	bindGLIndices(true);

	for (U32 i = 0; i < TYPE_MAX; ++i)
	{
		if (mTypeMask & (1 << i))
		{
			glEnableVertexAttribArrayARB(i);

			if (attrib_integer[i])
			{
#if !LL_DARWIN
				//glVertexattribIPointer requires GLSL 1.30 or later
				if (gGLManager.mGLSLVersionMajor > 1 || gGLManager.mGLSLVersionMinor >= 30)
				{
					glVertexAttribIPointer(i, attrib_size[i], attrib_type[i], sTypeSize[i], (void*) mOffsets[i]); 
				}
#endif
			}
			else
			{
				glVertexAttribPointerARB(i, attrib_size[i], attrib_type[i], attrib_normalized[i], sTypeSize[i], (void*) mOffsets[i]); 
			}
		}
		else
		{
			glDisableVertexAttribArrayARB(i);
		}
	}

	//draw a dummy triangle to set index array pointer
	//glDrawElements(GL_TRIANGLES, 0, GL_UNSIGNED_SHORT, NULL);

	unbind();
}

void LLVertexBuffer::resizeBuffer(S32 newnverts, S32 newnindices)
{
	llassert(newnverts >= 0);
	llassert(newnindices >= 0);

	LLMemType mt2(LLMemType::MTYPE_VERTEX_RESIZE_BUFFER);
	
	updateNumVerts(newnverts);		
	updateNumIndices(newnindices);
	
	if (useVBOs())
	{
		flush();

		if (mGLArray)
		{ //if size changed, offsets changed
			setupVertexArray();
		}
	}
}

bool LLVertexBuffer::useVBOs() const
{
	//it's generally ineffective to use VBO for things that are streaming on apple
	return (mUsage != 0);
}

//----------------------------------------------------------------------------

bool expand_region(LLVertexBuffer::MappedRegion& region, S32 index, S32 count)
{
	S32 end = index+count;
	S32 region_end = region.mIndex+region.mCount;
	
	if (end < region.mIndex ||
		index > region_end)
	{ //gap exists, do not merge
		return false;
	}

	S32 new_end = llmax(end, region_end);
	S32 new_index = llmin(index, region.mIndex);
	region.mIndex = new_index;
	region.mCount = new_end-new_index;
	return true;
}

static LLFastTimer::DeclareTimer FTM_VBO_MAP_BUFFER_RANGE("VBO Map Range");
static LLFastTimer::DeclareTimer FTM_VBO_MAP_BUFFER("VBO Map");

// Map for data access
volatile U8* LLVertexBuffer::mapVertexBuffer(S32 type, S32 index, S32 count, bool map_range)
{
	bindGLBuffer(true);
	LLMemType mt2(LLMemType::MTYPE_VERTEX_MAP_BUFFER);
	if (mFinal)
	{
		llerrs << "LLVertexBuffer::mapVeretxBuffer() called on a finalized buffer." << llendl;
	}
	if (!useVBOs() && !mMappedData && !mMappedIndexData)
	{
		llerrs << "LLVertexBuffer::mapVertexBuffer() called on unallocated buffer." << llendl;
	}
		
	if (useVBOs())
	{
		if (!mMappable || gGLManager.mHasMapBufferRange || gGLManager.mHasFlushBufferRange)
		{
			if (count == -1)
			{
				count = mNumVerts-index;
			}

			bool mapped = false;
			//see if range is already mapped
			for (U32 i = 0; i < mMappedVertexRegions.size(); ++i)
			{
				MappedRegion& region = mMappedVertexRegions[i];
				if (region.mType == type)
				{
					if (expand_region(region, index, count))
					{
						mapped = true;
						break;
					}
				}
			}

			if (!mapped)
			{
				//not already mapped, map new region
				MappedRegion region(type, mMappable && map_range ? -1 : index, count);
				mMappedVertexRegions.push_back(region);
			}
		}

		if (mVertexLocked && map_range)
		{
			llerrs << "Attempted to map a specific range of a buffer that was already mapped." << llendl;
		}

		if (!mVertexLocked)
		{
			LLMemType mt_v(LLMemType::MTYPE_VERTEX_MAP_BUFFER_VERTICES);
			mVertexLocked = true;
			sMappedCount++;
			stop_glerror();	

			if(!mMappable)
			{
				map_range = false;
			}
			else
			{
				volatile U8* src = NULL;
				waitFence();
				if (gGLManager.mHasMapBufferRange)
				{
					if (map_range)
					{
#ifdef GL_ARB_map_buffer_range
						LLFastTimer t(FTM_VBO_MAP_BUFFER_RANGE);
						S32 offset = mOffsets[type] + sTypeSize[type]*index;
						S32 length = (sTypeSize[type]*count+0xF) & ~0xF;
						src = (U8*) glMapBufferRange(GL_ARRAY_BUFFER_ARB, offset, length, 
							GL_MAP_WRITE_BIT | 
							GL_MAP_FLUSH_EXPLICIT_BIT | 
							GL_MAP_INVALIDATE_RANGE_BIT);
#endif
					}
					else
					{
#ifdef GL_ARB_map_buffer_range

						if (gDebugGL)
						{
							GLint size = 0;
							glGetBufferParameterivARB(GL_ARRAY_BUFFER_ARB, GL_BUFFER_SIZE_ARB, &size);

							if (size < mSize)
							{
								llerrs << "Invalid buffer size." << llendl;
							}
						}

						LLFastTimer t(FTM_VBO_MAP_BUFFER);
						src = (U8*) glMapBufferRange(GL_ARRAY_BUFFER_ARB, 0, mSize, 
							GL_MAP_WRITE_BIT | 
							GL_MAP_FLUSH_EXPLICIT_BIT);
#endif
					}
				}
				else if (gGLManager.mHasFlushBufferRange)
				{
					if (map_range)
					{
						glBufferParameteriAPPLE(GL_ARRAY_BUFFER_ARB, GL_BUFFER_SERIALIZED_MODIFY_APPLE, GL_FALSE);
						glBufferParameteriAPPLE(GL_ARRAY_BUFFER_ARB, GL_BUFFER_FLUSHING_UNMAP_APPLE, GL_FALSE);
						src = (U8*) glMapBufferARB(GL_ARRAY_BUFFER_ARB, GL_WRITE_ONLY_ARB);
					}
					else
					{
						src = (U8*) glMapBufferARB(GL_ARRAY_BUFFER_ARB, GL_WRITE_ONLY_ARB);
					}
				}
				else
				{
					map_range = false;
					src = (U8*) glMapBufferARB(GL_ARRAY_BUFFER_ARB, GL_WRITE_ONLY_ARB);
				}

				llassert(src != NULL);

				mMappedData = LL_NEXT_ALIGNED_ADDRESS<volatile U8>(src);
				mAlignedOffset = mMappedData - src;
			
				stop_glerror();
			}
				
			if (!mMappedData)
			{
				log_glerror();

				//check the availability of memory
				LLMemory::logMemoryInfo(true);
			
				if(mMappable)
				{			
					//--------------------
					//print out more debug info before crash
					llinfos << "vertex buffer size: (num verts : num indices) = " << getNumVerts() << " : " << getNumIndices() << llendl;
					GLint size;
					glGetBufferParameterivARB(GL_ARRAY_BUFFER_ARB, GL_BUFFER_SIZE_ARB, &size);
					llinfos << "GL_ARRAY_BUFFER_ARB size is " << size << llendl;
					//--------------------

					GLint buff;
					glGetIntegerv(GL_ARRAY_BUFFER_BINDING_ARB, &buff);
					if ((GLuint)buff != mGLBuffer)
					{
						llerrs << "Invalid GL vertex buffer bound: " << buff << llendl;
					}

							
					llerrs << "glMapBuffer returned NULL (no vertex data)" << llendl;
				}
				else
				{
					llerrs << "memory allocation for vertex data failed." << llendl;
				}
			}
		}
	}
	else
	{
		map_range = false;
	}
	
	if (map_range && gGLManager.mHasMapBufferRange && mMappable)
	{
		return mMappedData;
	}
	else
	{
		return mMappedData+mOffsets[type]+sTypeSize[type]*index;
	}
}


static LLFastTimer::DeclareTimer FTM_VBO_MAP_INDEX_RANGE("IBO Map Range");
static LLFastTimer::DeclareTimer FTM_VBO_MAP_INDEX("IBO Map");

volatile U8* LLVertexBuffer::mapIndexBuffer(S32 index, S32 count, bool map_range)
{
	LLMemType mt2(LLMemType::MTYPE_VERTEX_MAP_BUFFER);
	bindGLIndices(true);
	if (mFinal)
	{
		llerrs << "LLVertexBuffer::mapIndexBuffer() called on a finalized buffer." << llendl;
	}
	if (!useVBOs() && !mMappedData && !mMappedIndexData)
	{
		llerrs << "LLVertexBuffer::mapIndexBuffer() called on unallocated buffer." << llendl;
	}

	if (useVBOs())
	{
		if (!mMappable || gGLManager.mHasMapBufferRange || gGLManager.mHasFlushBufferRange)
		{
			if (count == -1)
			{
				count = mNumIndices-index;
			}

			bool mapped = false;
			//see if range is already mapped
			for (U32 i = 0; i < mMappedIndexRegions.size(); ++i)
			{
				MappedRegion& region = mMappedIndexRegions[i];
				if (expand_region(region, index, count))
				{
					mapped = true;
					break;
				}
			}

			if (!mapped)
			{
				//not already mapped, map new region
				MappedRegion region(TYPE_INDEX, mMappable && map_range ? -1 : index, count);
				mMappedIndexRegions.push_back(region);
			}
		}

		if (mIndexLocked && map_range)
		{
			llerrs << "Attempted to map a specific range of a buffer that was already mapped." << llendl;
		}

		if (!mIndexLocked)
		{
			LLMemType mt_v(LLMemType::MTYPE_VERTEX_MAP_BUFFER_INDICES);

			mIndexLocked = true;
			sMappedCount++;
			stop_glerror();	

			if (gDebugGL && useVBOs())
			{
				GLint elem = 0;
				glGetIntegerv(GL_ELEMENT_ARRAY_BUFFER_BINDING_ARB, &elem);

				if (elem != mGLIndices)
				{
					llerrs << "Wrong index buffer bound!" << llendl;
				}
			}

			if(!mMappable)
			{
				map_range = false;
			}
			else
			{
				volatile U8* src = NULL;
				waitFence();
				if (gGLManager.mHasMapBufferRange)
				{
					if (map_range)
					{
#ifdef GL_ARB_map_buffer_range
						LLFastTimer t(FTM_VBO_MAP_INDEX_RANGE);
						S32 offset = sizeof(U16)*index;
						S32 length = sizeof(U16)*count;
						src = (U8*) glMapBufferRange(GL_ELEMENT_ARRAY_BUFFER_ARB, offset, length, 
							GL_MAP_WRITE_BIT | 
							GL_MAP_FLUSH_EXPLICIT_BIT | 
							GL_MAP_INVALIDATE_RANGE_BIT);
#endif
					}
					else
					{
#ifdef GL_ARB_map_buffer_range
						LLFastTimer t(FTM_VBO_MAP_INDEX);
						src = (U8*) glMapBufferRange(GL_ELEMENT_ARRAY_BUFFER_ARB, 0, sizeof(U16)*mNumIndices, 
							GL_MAP_WRITE_BIT | 
							GL_MAP_FLUSH_EXPLICIT_BIT);
#endif
					}
				}
				else if (gGLManager.mHasFlushBufferRange)
				{
					if (map_range)
					{
						glBufferParameteriAPPLE(GL_ELEMENT_ARRAY_BUFFER_ARB, GL_BUFFER_SERIALIZED_MODIFY_APPLE, GL_FALSE);
						glBufferParameteriAPPLE(GL_ELEMENT_ARRAY_BUFFER_ARB, GL_BUFFER_FLUSHING_UNMAP_APPLE, GL_FALSE);
						src = (U8*) glMapBufferARB(GL_ELEMENT_ARRAY_BUFFER_ARB, GL_WRITE_ONLY_ARB);
					}
					else
					{
						src = (U8*) glMapBufferARB(GL_ELEMENT_ARRAY_BUFFER_ARB, GL_WRITE_ONLY_ARB);
					}
				}
				else
				{
					LLFastTimer t(FTM_VBO_MAP_INDEX);
					map_range = false;
					src = (U8*) glMapBufferARB(GL_ELEMENT_ARRAY_BUFFER_ARB, GL_WRITE_ONLY_ARB);
				}

				llassert(src != NULL);


				mMappedIndexData = src; //LL_NEXT_ALIGNED_ADDRESS<U8>(src);
				mAlignedIndexOffset = mMappedIndexData - src;
				stop_glerror();
			}
		}

		if (!mMappedIndexData)
		{
			log_glerror();
			LLMemory::logMemoryInfo(true);

			if(mMappable)
			{
				GLint buff;
				glGetIntegerv(GL_ELEMENT_ARRAY_BUFFER_BINDING_ARB, &buff);
				if ((GLuint)buff != mGLIndices)
				{
					llerrs << "Invalid GL index buffer bound: " << buff << llendl;
				}

				llerrs << "glMapBuffer returned NULL (no index data)" << llendl;
			}
			else
			{
				llerrs << "memory allocation for Index data failed. " << llendl;
			}
		}
	}
	else
	{
		map_range = false;
	}

	if (map_range && gGLManager.mHasMapBufferRange && mMappable)
	{
		return mMappedIndexData;
	}
	else
	{
		return mMappedIndexData + sizeof(U16)*index;
	}
}

static LLFastTimer::DeclareTimer FTM_VBO_UNMAP("VBO Unmap");
static LLFastTimer::DeclareTimer FTM_VBO_FLUSH_RANGE("Flush VBO Range");


static LLFastTimer::DeclareTimer FTM_IBO_UNMAP("IBO Unmap");
static LLFastTimer::DeclareTimer FTM_IBO_FLUSH_RANGE("Flush IBO Range");

void LLVertexBuffer::unmapBuffer()
{
	LLMemType mt2(LLMemType::MTYPE_VERTEX_UNMAP_BUFFER);
	if (!useVBOs())
	{
		return; //nothing to unmap
	}

	bool updated_all = false;

	if (mMappedData && mVertexLocked)
	{
		LLFastTimer t(FTM_VBO_UNMAP);
		bindGLBuffer(true);
		updated_all = mIndexLocked; //both vertex and index buffers done updating

		if(!mMappable)
		{
			if (!mMappedVertexRegions.empty())
			{
				stop_glerror();
				for (U32 i = 0; i < mMappedVertexRegions.size(); ++i)
				{
					const MappedRegion& region = mMappedVertexRegions[i];
					S32 offset = region.mIndex >= 0 ? mOffsets[region.mType]+sTypeSize[region.mType]*region.mIndex : 0;
					S32 length = sTypeSize[region.mType]*region.mCount;
					glBufferSubDataARB(GL_ARRAY_BUFFER_ARB, offset, length, (U8*) mMappedData+offset);
					stop_glerror();
				}

				mMappedVertexRegions.clear();
			}
			else
			{
				stop_glerror();
				glBufferSubDataARB(GL_ARRAY_BUFFER_ARB, 0, getSize(), (U8*) mMappedData);
				stop_glerror();
			}
		}
		else
		{
			if (gGLManager.mHasMapBufferRange || gGLManager.mHasFlushBufferRange)
			{
				if (!mMappedVertexRegions.empty())
				{
					stop_glerror();
					for (U32 i = 0; i < mMappedVertexRegions.size(); ++i)
					{
						const MappedRegion& region = mMappedVertexRegions[i];
						S32 offset = region.mIndex >= 0 ? mOffsets[region.mType]+sTypeSize[region.mType]*region.mIndex : 0;
						S32 length = sTypeSize[region.mType]*region.mCount;
						if (gGLManager.mHasMapBufferRange)
						{
							LLFastTimer t(FTM_VBO_FLUSH_RANGE);
#ifdef GL_ARB_map_buffer_range
							glFlushMappedBufferRange(GL_ARRAY_BUFFER_ARB, offset, length);
#endif
						}
						else if (gGLManager.mHasFlushBufferRange)
						{
							glFlushMappedBufferRangeAPPLE(GL_ARRAY_BUFFER_ARB, offset, length);
						}
						stop_glerror();
					}

					mMappedVertexRegions.clear();
				}
			}
			stop_glerror();
			glUnmapBufferARB(GL_ARRAY_BUFFER_ARB);
			stop_glerror();

			mMappedData = NULL;
		}

		mVertexLocked = false;
		sMappedCount--;
	}
	
	if (mMappedIndexData && mIndexLocked)
	{
		LLFastTimer t(FTM_IBO_UNMAP);
		bindGLIndices();
		if(!mMappable)
		{
			if (!mMappedIndexRegions.empty())
			{
				for (U32 i = 0; i < mMappedIndexRegions.size(); ++i)
				{
					const MappedRegion& region = mMappedIndexRegions[i];
					S32 offset = region.mIndex >= 0 ? sizeof(U16)*region.mIndex : 0;
					S32 length = sizeof(U16)*region.mCount;
					glBufferSubDataARB(GL_ELEMENT_ARRAY_BUFFER_ARB, offset, length, (U8*) mMappedIndexData+offset);
					stop_glerror();
				}

				mMappedIndexRegions.clear();
			}
			else
			{
				stop_glerror();
				glBufferSubDataARB(GL_ELEMENT_ARRAY_BUFFER_ARB, 0, getIndicesSize(), (U8*) mMappedIndexData);
				stop_glerror();
			}
		}
		else
		{
			if (gGLManager.mHasMapBufferRange || gGLManager.mHasFlushBufferRange)
			{
				if (!mMappedIndexRegions.empty())
				{
					for (U32 i = 0; i < mMappedIndexRegions.size(); ++i)
					{
						const MappedRegion& region = mMappedIndexRegions[i];
						S32 offset = region.mIndex >= 0 ? sizeof(U16)*region.mIndex : 0;
						S32 length = sizeof(U16)*region.mCount;
						if (gGLManager.mHasMapBufferRange)
						{
							LLFastTimer t(FTM_IBO_FLUSH_RANGE);
#ifdef GL_ARB_map_buffer_range
							glFlushMappedBufferRange(GL_ELEMENT_ARRAY_BUFFER_ARB, offset, length);
#endif
						}
						else if (gGLManager.mHasFlushBufferRange)
						{
#ifdef GL_APPLE_flush_buffer_range
							glFlushMappedBufferRangeAPPLE(GL_ELEMENT_ARRAY_BUFFER_ARB, offset, length);
#endif
						}
						stop_glerror();
					}

					mMappedIndexRegions.clear();
				}
			}
			stop_glerror();
			glUnmapBufferARB(GL_ELEMENT_ARRAY_BUFFER_ARB);
			stop_glerror();

			mMappedIndexData = NULL;
		}

		mIndexLocked = false;
		sMappedCount--;
	}

	if(updated_all)
	{
		mEmpty = false;
	}
}

//----------------------------------------------------------------------------

template <class T,S32 type> struct VertexBufferStrider
{
	typedef LLStrider<T> strider_t;
	static bool get(LLVertexBuffer& vbo, 
					strider_t& strider, 
					S32 index, S32 count, bool map_range)
	{
		if (type == LLVertexBuffer::TYPE_INDEX)
		{
			volatile U8* ptr = vbo.mapIndexBuffer(index, count, map_range);

			if (ptr == NULL)
			{
				llwarns << "mapIndexBuffer failed!" << llendl;
				return false;
			}

			strider = (T*)ptr;
			strider.setStride(0);
			return true;
		}
		else if (vbo.hasDataType(type))
		{
			S32 stride = LLVertexBuffer::sTypeSize[type];

			volatile U8* ptr = vbo.mapVertexBuffer(type, index, count, map_range);

			if (ptr == NULL)
			{
				llwarns << "mapVertexBuffer failed!" << llendl;
				return false;
			}

			strider = (T*)ptr;
			strider.setStride(stride);
			return true;
		}
		else
		{
			llerrs << "VertexBufferStrider could not find valid vertex data." << llendl;
		}
		return false;
	}
};

bool LLVertexBuffer::getVertexStrider(LLStrider<LLVector3>& strider, S32 index, S32 count, bool map_range)
{
	return VertexBufferStrider<LLVector3,TYPE_VERTEX>::get(*this, strider, index, count, map_range);
}
bool LLVertexBuffer::getVertexStrider(LLStrider<LLVector4a>& strider, S32 index, S32 count, bool map_range)
{
	return VertexBufferStrider<LLVector4a,TYPE_VERTEX>::get(*this, strider, index, count, map_range);
}
bool LLVertexBuffer::getIndexStrider(LLStrider<U16>& strider, S32 index, S32 count, bool map_range)
{
	return VertexBufferStrider<U16,TYPE_INDEX>::get(*this, strider, index, count, map_range);
}
bool LLVertexBuffer::getTexCoord0Strider(LLStrider<LLVector2>& strider, S32 index, S32 count, bool map_range)
{
	return VertexBufferStrider<LLVector2,TYPE_TEXCOORD0>::get(*this, strider, index, count, map_range);
}
bool LLVertexBuffer::getTexCoord1Strider(LLStrider<LLVector2>& strider, S32 index, S32 count, bool map_range)
{
	return VertexBufferStrider<LLVector2,TYPE_TEXCOORD1>::get(*this, strider, index, count, map_range);
}

bool LLVertexBuffer::getNormalStrider(LLStrider<LLVector3>& strider, S32 index, S32 count, bool map_range)
{
	return VertexBufferStrider<LLVector3,TYPE_NORMAL>::get(*this, strider, index, count, map_range);
}
bool LLVertexBuffer::getBinormalStrider(LLStrider<LLVector3>& strider, S32 index, S32 count, bool map_range)
{
	return VertexBufferStrider<LLVector3,TYPE_BINORMAL>::get(*this, strider, index, count, map_range);
}
bool LLVertexBuffer::getColorStrider(LLStrider<LLColor4U>& strider, S32 index, S32 count, bool map_range)
{
	return VertexBufferStrider<LLColor4U,TYPE_COLOR>::get(*this, strider, index, count, map_range);
}
bool LLVertexBuffer::getEmissiveStrider(LLStrider<LLColor4U>& strider, S32 index, S32 count, bool map_range)
{
	return VertexBufferStrider<LLColor4U,TYPE_EMISSIVE>::get(*this, strider, index, count, map_range);
}
bool LLVertexBuffer::getWeightStrider(LLStrider<F32>& strider, S32 index, S32 count, bool map_range)
{
	return VertexBufferStrider<F32,TYPE_WEIGHT>::get(*this, strider, index, count, map_range);
}

bool LLVertexBuffer::getWeight4Strider(LLStrider<LLVector4>& strider, S32 index, S32 count, bool map_range)
{
	return VertexBufferStrider<LLVector4,TYPE_WEIGHT4>::get(*this, strider, index, count, map_range);
}

bool LLVertexBuffer::getClothWeightStrider(LLStrider<LLVector4>& strider, S32 index, S32 count, bool map_range)
{
	return VertexBufferStrider<LLVector4,TYPE_CLOTHWEIGHT>::get(*this, strider, index, count, map_range);
}

//----------------------------------------------------------------------------

static LLFastTimer::DeclareTimer FTM_BIND_GL_ARRAY("Bind Array");
bool LLVertexBuffer::bindGLArray()
{
	if (mGLArray && sGLRenderArray != mGLArray)
	{
		{
			LLFastTimer t(FTM_BIND_GL_ARRAY);
#if GL_ARB_vertex_array_object
			glBindVertexArray(mGLArray);
#endif
			sGLRenderArray = mGLArray;
		}

		//really shouldn't be necessary, but some drivers don't properly restore the
		//state of GL_ELEMENT_ARRAY_BUFFER_BINDING
		bindGLIndices();
		
		return true;
	}
		
	return false;
}

static LLFastTimer::DeclareTimer FTM_BIND_GL_BUFFER("Bind Buffer");

bool LLVertexBuffer::bindGLBuffer(bool force_bind)
{
	bindGLArray();

	bool ret = false;

	if (useVBOs() && (force_bind || (mGLBuffer && (mGLBuffer != sGLRenderBuffer || !sVBOActive))))
	{
		LLFastTimer t(FTM_BIND_GL_BUFFER);
		/*if (sMapped)
		{
			llerrs << "VBO bound while another VBO mapped!" << llendl;
		}*/
		glBindBufferARB(GL_ARRAY_BUFFER_ARB, mGLBuffer);
		sGLRenderBuffer = mGLBuffer;
		sBindCount++;
		sVBOActive = true;

		if (mGLArray)
		{
			llassert(sGLRenderArray == mGLArray);
			//mCachedRenderBuffer = mGLBuffer;
		}

		ret = true;
	}

	return ret;
}

static LLFastTimer::DeclareTimer FTM_BIND_GL_INDICES("Bind Indices");

bool LLVertexBuffer::bindGLIndices(bool force_bind)
{
	bindGLArray();

	bool ret = false;
	if (useVBOs() && (force_bind || (mGLIndices && (mGLIndices != sGLRenderIndices || !sIBOActive))))
	{
		LLFastTimer t(FTM_BIND_GL_INDICES);
		/*if (sMapped)
		{
			llerrs << "VBO bound while another VBO mapped!" << llendl;
		}*/
		glBindBufferARB(GL_ELEMENT_ARRAY_BUFFER_ARB, mGLIndices);
		sGLRenderIndices = mGLIndices;
		stop_glerror();
		sBindCount++;
		sIBOActive = true;
		ret = true;
	}

	return ret;
}

void LLVertexBuffer::flush()
{
	if (useVBOs())
	{
		unmapBuffer();
	}
}

// bind for transform feedback (quick 'n dirty)
void LLVertexBuffer::bindForFeedback(U32 channel, U32 type, U32 index, U32 count)
{
#ifdef GL_TRANSFORM_FEEDBACK_BUFFER
	U32 offset = mOffsets[type] + sTypeSize[type]*index;
	U32 size= (sTypeSize[type]*count);
	glBindBufferRange(GL_TRANSFORM_FEEDBACK_BUFFER, channel, mGLBuffer, offset, size);
#endif
}

// Set for rendering
void LLVertexBuffer::setBuffer(U32 data_mask)
{
	flush();

	LLMemType mt2(LLMemType::MTYPE_VERTEX_SET_BUFFER);
	//set up pointers if the data mask is different ...
	bool setup = (sLastMask != data_mask);

	if (gDebugGL && data_mask != 0)
	{ //make sure data requirements are fulfilled
		LLGLSLShader* shader = LLGLSLShader::sCurBoundShaderPtr;
		if (shader)
		{
			U32 required_mask = 0;
			for (U32 i = 0; i < LLVertexBuffer::TYPE_TEXTURE_INDEX; ++i)
			{
				if (shader->getAttribLocation(i) > -1)
				{
					U32 required = 1 << i;
					if ((data_mask & required) == 0)
					{
						llwarns << "Missing attribute: " << LLShaderMgr::instance()->mReservedAttribs[i] << llendl;
					}

					required_mask |= required;
				}
			}

			if ((data_mask & required_mask) != required_mask)
			{
				llerrs << "Shader consumption mismatches data provision." << llendl;
			}
		}
	}

	if (useVBOs())
	{
		if (mGLArray)
		{
			bindGLArray();
			setup = false; //do NOT perform pointer setup if using VAO
		}
		else
		{
			const bool bindBuffer = bindGLBuffer();
			const bool bindIndices = bindGLIndices();
			
			setup = setup || bindBuffer || bindIndices;
		}

		bool error = false;
		if (gDebugGL && !mGLArray)
		{
			GLint buff;
			glGetIntegerv(GL_ARRAY_BUFFER_BINDING_ARB, &buff);
			if ((GLuint)buff != mGLBuffer)
			{
				if (gDebugSession)
				{
					error = true;
					gFailLog << "Invalid GL vertex buffer bound: " << buff << std::endl;
				}
				else
				{
					llerrs << "Invalid GL vertex buffer bound: " << buff << llendl;
				}
			}

			if (mGLIndices)
			{
				glGetIntegerv(GL_ELEMENT_ARRAY_BUFFER_BINDING_ARB, &buff);
				if ((GLuint)buff != mGLIndices)
				{
					if (gDebugSession)
					{
						error = true;
						gFailLog << "Invalid GL index buffer bound: " << buff <<  std::endl;
					}
					else
					{
						llerrs << "Invalid GL index buffer bound: " << buff << llendl;
					}
				}
			}
		}

		
	}
	else
	{	
		if (sGLRenderArray)
		{
#if GL_ARB_vertex_array_object
			glBindVertexArray(0);
#endif
			sGLRenderArray = 0;
			sGLRenderIndices = 0;
			sIBOActive = false;
		}

		if (mGLBuffer)
		{
			if (sVBOActive)
			{
				glBindBufferARB(GL_ARRAY_BUFFER_ARB, 0);
				sBindCount++;
				sVBOActive = false;
				setup = true; // ... or a VBO is deactivated
			}
			if (sGLRenderBuffer != mGLBuffer)
			{
				sGLRenderBuffer = mGLBuffer;
				setup = true; // ... or a client memory pointer changed
			}
		}
		if (mGLIndices)
		{
			if (sIBOActive)
			{
				glBindBufferARB(GL_ELEMENT_ARRAY_BUFFER_ARB, 0);
				sBindCount++;
				sIBOActive = false;
			}
			
			sGLRenderIndices = mGLIndices;
		}
	}

	if (!mGLArray)
	{
		setupClientArrays(data_mask);
	}
			
	if (mGLBuffer)
	{
		if (data_mask && setup)
		{
			setupVertexBuffer(data_mask); // subclass specific setup (virtual function)
			sSetCount++;
		}
	}
}

// virtual (default)
void LLVertexBuffer::setupVertexBuffer(U32 data_mask)
{
	LLMemType mt2(LLMemType::MTYPE_VERTEX_SETUP_VERTEX_BUFFER);
	stop_glerror();
	volatile U8* base = useVBOs() ? (U8*) mAlignedOffset : mMappedData;

	if (gDebugGL && ((data_mask & mTypeMask) != data_mask))
	{
		llerrs << "LLVertexBuffer::setupVertexBuffer missing required components for supplied data mask." << llendl;
	}

	if (LLGLSLShader::sNoFixedFunction)
	{
		if (data_mask & MAP_NORMAL)
		{
			S32 loc = TYPE_NORMAL;
			void* ptr = (void*)(base + mOffsets[TYPE_NORMAL]);
			glVertexAttribPointerARB(loc, 3, GL_FLOAT, GL_FALSE, LLVertexBuffer::sTypeSize[TYPE_NORMAL], ptr);
		}
		if (data_mask & MAP_TEXCOORD3)
		{
			S32 loc = TYPE_TEXCOORD3;
			void* ptr = (void*)(base + mOffsets[TYPE_TEXCOORD3]);
			glVertexAttribPointerARB(loc,2,GL_FLOAT, GL_FALSE, LLVertexBuffer::sTypeSize[TYPE_TEXCOORD3], ptr);
		}
		if (data_mask & MAP_TEXCOORD2)
		{
			S32 loc = TYPE_TEXCOORD2;
			void* ptr = (void*)(base + mOffsets[TYPE_TEXCOORD2]);
			glVertexAttribPointerARB(loc,2,GL_FLOAT, GL_FALSE, LLVertexBuffer::sTypeSize[TYPE_TEXCOORD2], ptr);
		}
		if (data_mask & MAP_TEXCOORD1)
		{
			S32 loc = TYPE_TEXCOORD1;
			void* ptr = (void*)(base + mOffsets[TYPE_TEXCOORD1]);
			glVertexAttribPointerARB(loc,2,GL_FLOAT, GL_FALSE, LLVertexBuffer::sTypeSize[TYPE_TEXCOORD1], ptr);
		}
		if (data_mask & MAP_BINORMAL)
		{
			S32 loc = TYPE_BINORMAL;
			void* ptr = (void*)(base + mOffsets[TYPE_BINORMAL]);
			glVertexAttribPointerARB(loc, 3,GL_FLOAT, GL_FALSE, LLVertexBuffer::sTypeSize[TYPE_BINORMAL], ptr);
		}
		if (data_mask & MAP_TEXCOORD0)
		{
			S32 loc = TYPE_TEXCOORD0;
			void* ptr = (void*)(base + mOffsets[TYPE_TEXCOORD0]);
			glVertexAttribPointerARB(loc,2,GL_FLOAT, GL_FALSE, LLVertexBuffer::sTypeSize[TYPE_TEXCOORD0], ptr);
		}
		if (data_mask & MAP_COLOR)
		{
			S32 loc = TYPE_COLOR;
			void* ptr = (void*)(base + mOffsets[TYPE_COLOR]);
			glVertexAttribPointerARB(loc, 4, GL_UNSIGNED_BYTE, GL_TRUE, LLVertexBuffer::sTypeSize[TYPE_COLOR], ptr);
		}
		if (data_mask & MAP_EMISSIVE)
		{
			S32 loc = TYPE_EMISSIVE;
			void* ptr = (void*)(base + mOffsets[TYPE_EMISSIVE]);
			glVertexAttribPointerARB(loc, 4, GL_UNSIGNED_BYTE, GL_TRUE, LLVertexBuffer::sTypeSize[TYPE_EMISSIVE], ptr);
		}
		if (data_mask & MAP_WEIGHT)
		{
			S32 loc = TYPE_WEIGHT;
			void* ptr = (void*)(base + mOffsets[TYPE_WEIGHT]);
			glVertexAttribPointerARB(loc, 1, GL_FLOAT, GL_FALSE, LLVertexBuffer::sTypeSize[TYPE_WEIGHT], ptr);
		}
		if (data_mask & MAP_WEIGHT4)
		{
			S32 loc = TYPE_WEIGHT4;
			void* ptr = (void*)(base+mOffsets[TYPE_WEIGHT4]);
			glVertexAttribPointerARB(loc, 4, GL_FLOAT, GL_FALSE, LLVertexBuffer::sTypeSize[TYPE_WEIGHT4], ptr);
		}
		if (data_mask & MAP_CLOTHWEIGHT)
		{
			S32 loc = TYPE_CLOTHWEIGHT;
			void* ptr = (void*)(base + mOffsets[TYPE_CLOTHWEIGHT]);
			glVertexAttribPointerARB(loc, 4, GL_FLOAT, GL_TRUE,  LLVertexBuffer::sTypeSize[TYPE_CLOTHWEIGHT], ptr);
		}
		if (data_mask & MAP_TEXTURE_INDEX && 
				(gGLManager.mGLSLVersionMajor >= 2 || gGLManager.mGLSLVersionMinor >= 30)) //indexed texture rendering requires GLSL 1.30 or later
		{
#if !LL_DARWIN
			S32 loc = TYPE_TEXTURE_INDEX;
			void *ptr = (void*) (base + mOffsets[TYPE_VERTEX] + 12);
			glVertexAttribIPointer(loc, 1, GL_UNSIGNED_INT, LLVertexBuffer::sTypeSize[TYPE_VERTEX], ptr);
#endif
		}
		if (data_mask & MAP_VERTEX)
		{
			S32 loc = TYPE_VERTEX;
			void* ptr = (void*)(base + mOffsets[TYPE_VERTEX]);
			glVertexAttribPointerARB(loc, 3,GL_FLOAT, GL_FALSE, LLVertexBuffer::sTypeSize[TYPE_VERTEX], ptr);
		}	
	}	
	else
	{
		if (data_mask & MAP_NORMAL)
		{
			glNormalPointer(GL_FLOAT, LLVertexBuffer::sTypeSize[TYPE_NORMAL], (void*)(base + mOffsets[TYPE_NORMAL]));
		}
		if (data_mask & MAP_TEXCOORD3)
		{
			glClientActiveTextureARB(GL_TEXTURE3_ARB);
			glTexCoordPointer(2,GL_FLOAT, LLVertexBuffer::sTypeSize[TYPE_TEXCOORD3], (void*)(base + mOffsets[TYPE_TEXCOORD3]));
			glClientActiveTextureARB(GL_TEXTURE0_ARB);
		}
		if (data_mask & MAP_TEXCOORD2)
		{
			glClientActiveTextureARB(GL_TEXTURE2_ARB);
			glTexCoordPointer(2,GL_FLOAT, LLVertexBuffer::sTypeSize[TYPE_TEXCOORD2], (void*)(base + mOffsets[TYPE_TEXCOORD2]));
			glClientActiveTextureARB(GL_TEXTURE0_ARB);
		}
		if (data_mask & MAP_TEXCOORD1)
		{
			glClientActiveTextureARB(GL_TEXTURE1_ARB);
			glTexCoordPointer(2,GL_FLOAT, LLVertexBuffer::sTypeSize[TYPE_TEXCOORD1], (void*)(base + mOffsets[TYPE_TEXCOORD1]));
			glClientActiveTextureARB(GL_TEXTURE0_ARB);
		}
		if (data_mask & MAP_BINORMAL)
		{
			glClientActiveTextureARB(GL_TEXTURE2_ARB);
			glTexCoordPointer(3,GL_FLOAT, LLVertexBuffer::sTypeSize[TYPE_BINORMAL], (void*)(base + mOffsets[TYPE_BINORMAL]));
			glClientActiveTextureARB(GL_TEXTURE0_ARB);
		}
		if (data_mask & MAP_TEXCOORD0)
		{
			glTexCoordPointer(2,GL_FLOAT, LLVertexBuffer::sTypeSize[TYPE_TEXCOORD0], (void*)(base + mOffsets[TYPE_TEXCOORD0]));
		}
		if (data_mask & MAP_COLOR)
		{
			glColorPointer(4, GL_UNSIGNED_BYTE, LLVertexBuffer::sTypeSize[TYPE_COLOR], (void*)(base + mOffsets[TYPE_COLOR]));
		}
		if (data_mask & MAP_VERTEX)
		{
			glVertexPointer(3,GL_FLOAT, LLVertexBuffer::sTypeSize[TYPE_VERTEX], (void*)(base + 0));
		}	
	}

	llglassertok();
}

LLVertexBuffer::MappedRegion::MappedRegion(S32 type, S32 index, S32 count)
: mType(type), mIndex(index), mCount(count)
{ 
	llassert(mType == LLVertexBuffer::TYPE_INDEX || 
			mType < LLVertexBuffer::TYPE_TEXTURE_INDEX);
}	

<|MERGE_RESOLUTION|>--- conflicted
+++ resolved
@@ -38,10 +38,6 @@
 #include "llglslshader.h"
 #include "llmemory.h"
 
-#if LL_DARWIN
-#define LL_VBO_POOLING 1
-#else
-#endif
 //Next Highest Power Of Two
 //helper function, returns first number > v that is a power of 2, or v if v is already a power of 2
 U32 nhpo2(U32 v)
@@ -294,11 +290,7 @@
 }
 
 
-<<<<<<< HEAD
-
-
-=======
->>>>>>> 29cdf94e
+
 void LLVBOPool::cleanup()
 {
 	U32 size = LL_VBO_BLOCK_SIZE;
