/** 
 * @file llvertexbuffer.cpp
 * @brief LLVertexBuffer implementation
 *
 * $LicenseInfo:firstyear=2003&license=viewerlgpl$
 * Second Life Viewer Source Code
 * Copyright (C) 2010, Linden Research, Inc.
 * 
 * This library is free software; you can redistribute it and/or
 * modify it under the terms of the GNU Lesser General Public
 * License as published by the Free Software Foundation;
 * version 2.1 of the License only.
 * 
 * This library is distributed in the hope that it will be useful,
 * but WITHOUT ANY WARRANTY; without even the implied warranty of
 * MERCHANTABILITY or FITNESS FOR A PARTICULAR PURPOSE.  See the GNU
 * Lesser General Public License for more details.
 * 
 * You should have received a copy of the GNU Lesser General Public
 * License along with this library; if not, write to the Free Software
 * Foundation, Inc., 51 Franklin Street, Fifth Floor, Boston, MA  02110-1301  USA
 * 
 * Linden Research, Inc., 945 Battery Street, San Francisco, CA  94111  USA
 * $/LicenseInfo$
 */

#include "linden_common.h"

#include <boost/static_assert.hpp>
#include "llsys.h"
#include "llvertexbuffer.h"
// #include "llrender.h"
#include "llglheaders.h"
#include "llrender.h"
#include "llvector4a.h"
#include "llshadermgr.h"
#include "llglslshader.h"
#include "llmemory.h"

//Next Highest Power Of Two
//helper function, returns first number > v that is a power of 2, or v if v is already a power of 2
U32 nhpo2(U32 v)
{
	U32 r = 1;
	while (r < v) {
		r *= 2;
	}
	return r;
}

//which power of 2 is i?
//assumes i is a power of 2 > 0
U32 wpo2(U32 i)
{
	llassert(i > 0);
	llassert(nhpo2(i) == i);

	U32 r = 0;

	while (i >>= 1) ++r;

	return r;
}


const U32 LL_VBO_BLOCK_SIZE = 2048;
const U32 LL_VBO_POOL_MAX_SEED_SIZE = 256*1024;

U32 vbo_block_size(U32 size)
{ //what block size will fit size?
	U32 mod = size % LL_VBO_BLOCK_SIZE;
	return mod == 0 ? size : size + (LL_VBO_BLOCK_SIZE-mod);
}

U32 vbo_block_index(U32 size)
{
	return vbo_block_size(size)/LL_VBO_BLOCK_SIZE;
}

const U32 LL_VBO_POOL_SEED_COUNT = vbo_block_index(LL_VBO_POOL_MAX_SEED_SIZE);


//============================================================================

//static
LLVBOPool LLVertexBuffer::sStreamVBOPool(GL_STREAM_DRAW_ARB, GL_ARRAY_BUFFER_ARB);
LLVBOPool LLVertexBuffer::sDynamicVBOPool(GL_DYNAMIC_DRAW_ARB, GL_ARRAY_BUFFER_ARB);
LLVBOPool LLVertexBuffer::sDynamicCopyVBOPool(GL_DYNAMIC_COPY_ARB, GL_ARRAY_BUFFER_ARB);
LLVBOPool LLVertexBuffer::sStreamIBOPool(GL_STREAM_DRAW_ARB, GL_ELEMENT_ARRAY_BUFFER_ARB);
LLVBOPool LLVertexBuffer::sDynamicIBOPool(GL_DYNAMIC_DRAW_ARB, GL_ELEMENT_ARRAY_BUFFER_ARB);

U32 LLVBOPool::sBytesPooled = 0;
U32 LLVBOPool::sIndexBytesPooled = 0;

std::list<U32> LLVertexBuffer::sAvailableVAOName;
U32 LLVertexBuffer::sCurVAOName = 1;

U32 LLVertexBuffer::sAllocatedIndexBytes = 0;
U32 LLVertexBuffer::sIndexCount = 0;

LLPrivateMemoryPool* LLVertexBuffer::sPrivatePoolp = NULL;
U32 LLVertexBuffer::sBindCount = 0;
U32 LLVertexBuffer::sSetCount = 0;
S32 LLVertexBuffer::sCount = 0;
S32 LLVertexBuffer::sGLCount = 0;
S32 LLVertexBuffer::sMappedCount = 0;
bool LLVertexBuffer::sDisableVBOMapping = false;
bool LLVertexBuffer::sEnableVBOs = true;
U32 LLVertexBuffer::sGLRenderBuffer = 0;
U32 LLVertexBuffer::sGLRenderArray = 0;
U32 LLVertexBuffer::sGLRenderIndices = 0;
U32 LLVertexBuffer::sLastMask = 0;
bool LLVertexBuffer::sVBOActive = false;
bool LLVertexBuffer::sIBOActive = false;
U32 LLVertexBuffer::sAllocatedBytes = 0;
U32 LLVertexBuffer::sVertexCount = 0;
bool LLVertexBuffer::sMapped = false;
bool LLVertexBuffer::sUseStreamDraw = true;
bool LLVertexBuffer::sUseVAO = false;
bool LLVertexBuffer::sPreferStreamDraw = false;


U32 LLVBOPool::genBuffer()
{
<<<<<<< HEAD
	// <FS:ND> user-defined names was deprecated with OpenGL 3.1

	// U32 ret = 0;
	// 
	// if (mGLNamePool.empty())
	// {
	// 	ret = sCurGLName++;
	// }
	// else
	// {
	// 	ret = mGLNamePool.front();
	// 	mGLNamePool.pop_front();
	// }
	// 
	// return ret;
	GLuint ret(0);
	glGenBuffersARB( 1, &ret );
=======
	U32 ret = 0;

	glGenBuffersARB(1, &ret);
	
>>>>>>> ea1e1b09
	return ret;

	// </FS:ND>
}

void LLVBOPool::deleteBuffer(U32 name)
{
	if (gGLManager.mInited)
	{
		LLVertexBuffer::unbind();

		glBindBufferARB(mType, name);
		glBufferDataARB(mType, 0, NULL, mUsage);
<<<<<<< HEAD

		// <FS:ND> user-defined names was deprecated with OpenGL 3.1

		// llassert(std::find(mGLNamePool.begin(), mGLNamePool.end(), name) == mGLNamePool.end());

		// mGLNamePool.push_back(name);

		GLuint nBuffer( name );
		glDeleteBuffersARB( 1, &nBuffer );

		// </FS:ND>

=======
>>>>>>> ea1e1b09
		glBindBufferARB(mType, 0);

		glDeleteBuffersARB(1, &name);
	}
}


LLVBOPool::LLVBOPool(U32 vboUsage, U32 vboType)
: mUsage(vboUsage), mType(vboType)
{
	// mMissCount.resize(LL_VBO_POOL_SEED_COUNT);
	// std::fill(mMissCount.begin(), mMissCount.end(), 0);
}

volatile U8* LLVBOPool::allocate(U32& name, U32 size, bool for_seed)
{
	llassert(vbo_block_size(size) == size);
	
	volatile U8* ret = NULL;

	// <FS:ND> We're not using the free list

	// U32 i = vbo_block_index(size);
	// 
	// if (mFreeList.size() <= i)
	// {
	// 	mFreeList.resize(i+1);
	// }
	// 
	// if (mFreeList[i].empty() || for_seed)
	// {
	// 	//make a new buffer
	// 	name = genBuffer();
	// 	
	// 	glBindBufferARB(mType, name);
	// 
	// 	if (!for_seed && i < LL_VBO_POOL_SEED_COUNT)
	// 	{ //record this miss
	// 		mMissCount[i]++;	
	// 	}
	// 
	// 	if (mType == GL_ARRAY_BUFFER_ARB)
	// 	{
	// 		LLVertexBuffer::sAllocatedBytes += size;
	// 	}
	// 	else
	// 	{
	// 		LLVertexBuffer::sAllocatedIndexBytes += size;
	// 	}
	// 
	// 	if (LLVertexBuffer::sDisableVBOMapping || mUsage != GL_DYNAMIC_DRAW_ARB)
	// 	{
	// 		glBufferDataARB(mType, size, 0, mUsage);
	// 		ret = (U8*) ll_aligned_malloc_16(size);
	// 	}
	// 	else
	// 	{ //always use a true hint of static draw when allocating non-client-backed buffers
	// 		glBufferDataARB(mType, size, 0, GL_STATIC_DRAW_ARB);
	// 	}
	// 
	// 	glBindBufferARB(mType, 0);
	// 
	// 	if (for_seed)
	// 	{ //put into pool for future use
	// 		llassert(mFreeList.size() > i);
	// 
	// 		Record rec;
	// 		rec.mGLName = name;
	// 		rec.mClientData = ret;
	// 
	// 		if (mType == GL_ARRAY_BUFFER_ARB)
	// 		{
	// 			sBytesPooled += size;
	// 		}
	// 		else
	// 		{
	// 			sIndexBytesPooled += size;
	// 		}
	// 		mFreeList[i].push_back(rec);
	// 	}
	// }
	// else
	// {
	// 	name = mFreeList[i].front().mGLName;
	// 	ret = mFreeList[i].front().mClientData;
	// 
	// 	if (mType == GL_ARRAY_BUFFER_ARB)
	// 	{
	// 		sBytesPooled -= size;
	// 	}
	// 	else
	// 	{
	// 		sIndexBytesPooled -= size;
	// 	}
	// 
	// 	mFreeList[i].pop_front();
	// }


	name = genBuffer();
		
	glBindBufferARB(mType, name);
	
	if (mType == GL_ARRAY_BUFFER_ARB)
		LLVertexBuffer::sAllocatedBytes += size;
	else
		LLVertexBuffer::sAllocatedIndexBytes += size;

	if (LLVertexBuffer::sDisableVBOMapping || mUsage != GL_DYNAMIC_DRAW_ARB)
	{
		glBufferDataARB(mType, size, 0, mUsage);
		if (mUsage != GL_DYNAMIC_COPY_ARB)
		{ //data will be provided by application
			ret = (U8*) ll_aligned_malloc(size, 64);
		}
	}
	else
	{
		//always use a true hint of static draw when allocating non-client-backed buffers
		glBufferDataARB(mType, size, 0, GL_STATIC_DRAW_ARB);
	}

	glBindBufferARB(mType, 0);

	// </FS:ND>

	return ret;
}

void LLVBOPool::release(U32 name, volatile U8* buffer, U32 size)
{
	llassert(vbo_block_size(size) == size);

	deleteBuffer(name);
	ll_aligned_free((U8*) buffer);

	if (mType == GL_ARRAY_BUFFER_ARB)
	{
		LLVertexBuffer::sAllocatedBytes -= size;
	}
	else
	{
		LLVertexBuffer::sAllocatedIndexBytes -= size;
	}
}

void LLVBOPool::seedPool()
{
	// <FS:ND> We're not using the freelist

	// U32 dummy_name = 0;
	// 
	// if (mFreeList.size() < LL_VBO_POOL_SEED_COUNT)
	// {
	// 	mFreeList.resize(LL_VBO_POOL_SEED_COUNT);
	// }
	// 
	// for (U32 i = 0; i < LL_VBO_POOL_SEED_COUNT; i++)
	// {
	// 	if (mMissCount[i] > mFreeList[i].size())
	// 	{ 
	// 		U32 size = i*LL_VBO_BLOCK_SIZE;
	// 	
	// 		S32 count = mMissCount[i] - mFreeList[i].size();
	// 		for (U32 j = 0; j < count; ++j)
	// 		{
	// 			allocate(dummy_name, size, true);
	// 		}
	// 	}
	// }

	// </FS:ND>
}





void LLVBOPool::cleanup()
{
	// U32 size = LL_VBO_BLOCK_SIZE;
	// 
	// for (U32 i = 0; i < mFreeList.size(); ++i)
	// {
	// 	record_list_t& l = mFreeList[i];
	// 
	// 	while (!l.empty())
	// 	{
	// 		Record& r = l.front();
	// 
	// 		deleteBuffer(r.mGLName);
	// 		
	// 		if (r.mClientData)
	// 		{
	// 			ll_aligned_free((void*) r.mClientData);
	// 		}
	// 
	// 		l.pop_front();
	// 
	// 		if (mType == GL_ARRAY_BUFFER_ARB)
	// 		{
	// 			sBytesPooled -= size;
	// 			LLVertexBuffer::sAllocatedBytes -= size;
	// 		}
	// 		else
	// 		{
	// 			sIndexBytesPooled -= size;
	// 			LLVertexBuffer::sAllocatedIndexBytes -= size;
	// 		}
	// 	}
	// 
	// 	size += LL_VBO_BLOCK_SIZE;
	// }
	// 
	// //reset miss counts
	// std::fill(mMissCount.begin(), mMissCount.end(), 0);
}


//NOTE: each component must be AT LEAST 4 bytes in size to avoid a performance penalty on AMD hardware
S32 LLVertexBuffer::sTypeSize[LLVertexBuffer::TYPE_MAX] =
{
	sizeof(LLVector4), // TYPE_VERTEX,
	sizeof(LLVector4), // TYPE_NORMAL,
	sizeof(LLVector2), // TYPE_TEXCOORD0,
	sizeof(LLVector2), // TYPE_TEXCOORD1,
	sizeof(LLVector2), // TYPE_TEXCOORD2,
	sizeof(LLVector2), // TYPE_TEXCOORD3,
	sizeof(LLColor4U), // TYPE_COLOR,
	sizeof(LLColor4U), // TYPE_EMISSIVE, only alpha is used currently
	sizeof(LLVector4), // TYPE_TANGENT,
	sizeof(F32),	   // TYPE_WEIGHT,
	sizeof(LLVector4), // TYPE_WEIGHT4,
	sizeof(LLVector4), // TYPE_CLOTHWEIGHT,
	sizeof(LLVector4), // TYPE_TEXTURE_INDEX (actually exists as position.w), no extra data, but stride is 16 bytes
};

static std::string vb_type_name[] =
{
	"TYPE_VERTEX",
	"TYPE_NORMAL",
	"TYPE_TEXCOORD0",
	"TYPE_TEXCOORD1",
	"TYPE_TEXCOORD2",
	"TYPE_TEXCOORD3",
	"TYPE_COLOR",
	"TYPE_EMISSIVE",
	"TYPE_TANGENT",
	"TYPE_WEIGHT",
	"TYPE_WEIGHT4",
	"TYPE_CLOTHWEIGHT",
	"TYPE_TEXTURE_INDEX",
	"TYPE_MAX",
	"TYPE_INDEX",	
};

U32 LLVertexBuffer::sGLMode[LLRender::NUM_MODES] = 
{
	GL_TRIANGLES,
	GL_TRIANGLE_STRIP,
	GL_TRIANGLE_FAN,
	GL_POINTS,
	GL_LINES,
	GL_LINE_STRIP,
	GL_QUADS,
	GL_LINE_LOOP,
};

//static
U32 LLVertexBuffer::getVAOName()
{
	U32 ret = 0;

	if (!sAvailableVAOName.empty())
	{
		ret = sAvailableVAOName.front();
		sAvailableVAOName.pop_front();
	}
	else
	{
#ifdef GL_ARB_vertex_array_object
		glGenVertexArrays(1, &ret);
#endif
	}

	return ret;		
}

//static
void LLVertexBuffer::releaseVAOName(U32 name)
{
	sAvailableVAOName.push_back(name);
}


//static
void LLVertexBuffer::seedPools()
{
	sStreamVBOPool.seedPool();
	sDynamicVBOPool.seedPool();
	sDynamicCopyVBOPool.seedPool();
	sStreamIBOPool.seedPool();
	sDynamicIBOPool.seedPool();
}

//static
void LLVertexBuffer::setupClientArrays(U32 data_mask)
{
	if (sLastMask != data_mask)
	{

		if (gGLManager.mGLSLVersionMajor < 2 && gGLManager.mGLSLVersionMinor < 30)
		{
			//make sure texture index is disabled
			data_mask = data_mask & ~MAP_TEXTURE_INDEX;
		}

		if (LLGLSLShader::sNoFixedFunction)
		{
			for (U32 i = 0; i < TYPE_MAX; ++i)
			{
				S32 loc = i;
										
				U32 mask = 1 << i;

				if (sLastMask & (1 << i))
				{ //was enabled
					if (!(data_mask & mask))
					{ //needs to be disabled
						glDisableVertexAttribArrayARB(loc);
					}
				}
				else 
				{	//was disabled
					if (data_mask & mask)
					{ //needs to be enabled
						glEnableVertexAttribArrayARB(loc);
					}
				}
			}
		}
		else
		{

			GLenum array[] =
			{
				GL_VERTEX_ARRAY,
				GL_NORMAL_ARRAY,
				GL_TEXTURE_COORD_ARRAY,
				GL_COLOR_ARRAY,
			};

			GLenum mask[] = 
			{
				MAP_VERTEX,
				MAP_NORMAL,
				MAP_TEXCOORD0,
				MAP_COLOR
			};



			for (U32 i = 0; i < 4; ++i)
			{
				if (sLastMask & mask[i])
				{ //was enabled
					if (!(data_mask & mask[i]))
					{ //needs to be disabled
						glDisableClientState(array[i]);
					}
					else if (gDebugGL)
					{ //needs to be enabled, make sure it was (DEBUG)
						if (!glIsEnabled(array[i]))
						{
							if (gDebugSession)
							{
								gFailLog << "Bad client state! " << array[i] << " disabled." << std::endl;
							}
							else
							{
								llerrs << "Bad client state! " << array[i] << " disabled." << llendl;
							}
						}
					}
				}
				else 
				{	//was disabled
					if (data_mask & mask[i])
					{ //needs to be enabled
						glEnableClientState(array[i]);
					}
					else if (gDebugGL && glIsEnabled(array[i]))
					{ //needs to be disabled, make sure it was (DEBUG TEMPORARY)
						if (gDebugSession)
						{
							gFailLog << "Bad client state! " << array[i] << " enabled." << std::endl;
						}
						else
						{
							llerrs << "Bad client state! " << array[i] << " enabled." << llendl;
						}
					}
				}
			}
		
			U32 map_tc[] = 
			{
				MAP_TEXCOORD1,
				MAP_TEXCOORD2,
				MAP_TEXCOORD3
			};

			for (U32 i = 0; i < 3; i++)
			{
				if (sLastMask & map_tc[i])
				{
					if (!(data_mask & map_tc[i]))
					{ //disable
						glClientActiveTextureARB(GL_TEXTURE1_ARB+i);
						glDisableClientState(GL_TEXTURE_COORD_ARRAY);
						glClientActiveTextureARB(GL_TEXTURE0_ARB);
					}
				}
				else if (data_mask & map_tc[i])
				{
					glClientActiveTextureARB(GL_TEXTURE1_ARB+i);
					glEnableClientState(GL_TEXTURE_COORD_ARRAY);
					glClientActiveTextureARB(GL_TEXTURE0_ARB);
				}
			}

			if (sLastMask & MAP_TANGENT)
			{
				if (!(data_mask & MAP_TANGENT))
				{
					glClientActiveTextureARB(GL_TEXTURE2_ARB);
					glDisableClientState(GL_TEXTURE_COORD_ARRAY);
					glClientActiveTextureARB(GL_TEXTURE0_ARB);
				}
			}
			else if (data_mask & MAP_TANGENT)
			{
				glClientActiveTextureARB(GL_TEXTURE2_ARB);
				glEnableClientState(GL_TEXTURE_COORD_ARRAY);
				glClientActiveTextureARB(GL_TEXTURE0_ARB);
			}
		}
				
		sLastMask = data_mask;
	}
}

//static
static LLFastTimer::DeclareTimer FTM_VB_DRAW_ARRAYS("drawArrays");
void LLVertexBuffer::drawArrays(U32 mode, const std::vector<LLVector3>& pos, const std::vector<LLVector3>& norm)
{
	// <FS:ND/> Fast timers can have measurable impact in frequent places. A better all around solution would be to disable all fast timers until the fast timer view is open. But we're not there yet.
	// LLFastTimer t(FTM_VB_DRAW_ARRAYS);

	llassert(!LLGLSLShader::sNoFixedFunction || LLGLSLShader::sCurBoundShaderPtr != NULL);
	gGL.syncMatrices();

	U32 count = pos.size();
	
	llassert(norm.size() >= pos.size());
	llassert(count > 0);

	if( count == 0 )
	{
		llwarns << "Called drawArrays with 0 vertices" << llendl;
		return;
	}

	if( norm.size() < pos.size() )
	{
		llwarns << "Called drawArrays with #" << norm.size() << " normals and #" << pos.size() << " vertices" << llendl;
		return;
	}

	unbind();
	
	setupClientArrays(MAP_VERTEX | MAP_NORMAL);

	LLGLSLShader* shader = LLGLSLShader::sCurBoundShaderPtr;

	if (shader)
	{
		S32 loc = LLVertexBuffer::TYPE_VERTEX;
		if (loc > -1)
		{
			glVertexAttribPointerARB(loc, 3, GL_FLOAT, GL_FALSE, 0, pos[0].mV);
		}
		loc = LLVertexBuffer::TYPE_NORMAL;
		if (loc > -1)
		{
			glVertexAttribPointerARB(loc, 3, GL_FLOAT, GL_FALSE, 0, norm[0].mV);
		}
	}
	else
	{
		glVertexPointer(3, GL_FLOAT, 0, pos[0].mV);
		glNormalPointer(GL_FLOAT, 0, norm[0].mV);
	}
	LLGLSLShader::startProfile();
	glDrawArrays(sGLMode[mode], 0, count);
	LLGLSLShader::stopProfile(count, mode);
}

//static
void LLVertexBuffer::drawElements(U32 mode, const LLVector4a* pos, const LLVector2* tc, S32 num_indices, const U16* indicesp)
{
	llassert(!LLGLSLShader::sNoFixedFunction || LLGLSLShader::sCurBoundShaderPtr != NULL);

	gGL.syncMatrices();

	U32 mask = LLVertexBuffer::MAP_VERTEX;
	if (tc)
	{
		mask = mask | LLVertexBuffer::MAP_TEXCOORD0;
	}

	unbind();
	
	setupClientArrays(mask);

	if (LLGLSLShader::sNoFixedFunction)
	{
		S32 loc = LLVertexBuffer::TYPE_VERTEX;
		glVertexAttribPointerARB(loc, 3, GL_FLOAT, GL_FALSE, 16, pos);

		if (tc)
		{
			loc = LLVertexBuffer::TYPE_TEXCOORD0;
			glVertexAttribPointerARB(loc, 2, GL_FLOAT, GL_FALSE, 0, tc);
		}
	}
	else
	{
		glTexCoordPointer(2, GL_FLOAT, 0, tc);
		glVertexPointer(3, GL_FLOAT, 16, pos);
	}

	LLGLSLShader::startProfile();
	glDrawElements(sGLMode[mode], num_indices, GL_UNSIGNED_SHORT, indicesp);
	LLGLSLShader::stopProfile(num_indices, mode);
}

void LLVertexBuffer::validateRange(U32 start, U32 end, U32 count, U32 indices_offset) const
{
	if (start >= (U32) mNumVerts ||
	    end >= (U32) mNumVerts)
	{
		llerrs << "Bad vertex buffer draw range: [" << start << ", " << end << "] vs " << mNumVerts << llendl;
	}

	llassert(mNumIndices >= 0);

	if (indices_offset >= (U32) mNumIndices ||
	    indices_offset + count > (U32) mNumIndices)
	{
		llerrs << "Bad index buffer draw range: [" << indices_offset << ", " << indices_offset+count << "]" << llendl;
	}

	if (gDebugGL && !useVBOs())
	{
		U16* idx = ((U16*) getIndicesPointer())+indices_offset;
		for (U32 i = 0; i < count; ++i)
		{
			if (idx[i] < start || idx[i] > end)
			{
				llerrs << "Index out of range: " << idx[i] << " not in [" << start << ", " << end << "]" << llendl;
			}
		}

		LLGLSLShader* shader = LLGLSLShader::sCurBoundShaderPtr;

		if (shader && shader->mFeatures.mIndexedTextureChannels > 1)
		{
			LLStrider<LLVector4a> v;
			//hack to get non-const reference
			LLVertexBuffer* vb = (LLVertexBuffer*) this;
			vb->getVertexStrider(v);

			for (U32 i = start; i < end; i++)
			{
				S32 idx = (S32) (v[i][3]+0.25f);
				if (idx < 0 || idx >= shader->mFeatures.mIndexedTextureChannels)
				{
					llerrs << "Bad texture index found in vertex data stream." << llendl;
				}
			}
		}
	}
}

void LLVertexBuffer::drawRange(U32 mode, U32 start, U32 end, U32 count, U32 indices_offset) const
{
	validateRange(start, end, count, indices_offset);
	mMappable = false;
	gGL.syncMatrices();

	llassert(mNumVerts >= 0);
	llassert(!LLGLSLShader::sNoFixedFunction || LLGLSLShader::sCurBoundShaderPtr != NULL);

	if (mGLArray)
	{
		if (mGLArray != sGLRenderArray)
		{
			llerrs << "Wrong vertex array bound." << llendl;
		}
	}
	else
	{
		if (mGLIndices != sGLRenderIndices)
		{
			llerrs << "Wrong index buffer bound." << llendl;
		}

		if (mGLBuffer != sGLRenderBuffer)
		{
			llerrs << "Wrong vertex buffer bound." << llendl;
		}
	}

	if (gDebugGL && !mGLArray && useVBOs())
	{
		GLint elem = 0;
		glGetIntegerv(GL_ELEMENT_ARRAY_BUFFER_BINDING_ARB, &elem);

		if (elem != mGLIndices)
		{
			llerrs << "Wrong index buffer bound!" << llendl;
		}
	}

	if (mode >= LLRender::NUM_MODES)
	{
		llerrs << "Invalid draw mode: " << mode << llendl;
		return;
	}

	U16* idx = ((U16*) getIndicesPointer())+indices_offset;

	stop_glerror();
	LLGLSLShader::startProfile();
	glDrawRangeElements(sGLMode[mode], start, end, count, GL_UNSIGNED_SHORT, 
		idx);
	LLGLSLShader::stopProfile(count, mode);
	stop_glerror();

	

	placeFence();
}

void LLVertexBuffer::draw(U32 mode, U32 count, U32 indices_offset) const
{
	llassert(!LLGLSLShader::sNoFixedFunction || LLGLSLShader::sCurBoundShaderPtr != NULL);
	mMappable = false;
	gGL.syncMatrices();

	llassert(mNumIndices >= 0);
	if (indices_offset >= (U32) mNumIndices ||
	    indices_offset + count > (U32) mNumIndices)
	{
		llerrs << "Bad index buffer draw range: [" << indices_offset << ", " << indices_offset+count << "]" << llendl;
	}

	if (mGLArray)
	{
		if (mGLArray != sGLRenderArray)
		{
			llerrs << "Wrong vertex array bound." << llendl;
		}
	}
	else
	{
		if (mGLIndices != sGLRenderIndices)
		{
			llerrs << "Wrong index buffer bound." << llendl;
		}

		if (mGLBuffer != sGLRenderBuffer)
		{
			llerrs << "Wrong vertex buffer bound." << llendl;
		}
	}

	if (mode >= LLRender::NUM_MODES)
	{
		llerrs << "Invalid draw mode: " << mode << llendl;
		return;
	}

	stop_glerror();
	LLGLSLShader::startProfile();
	glDrawElements(sGLMode[mode], count, GL_UNSIGNED_SHORT,
		((U16*) getIndicesPointer()) + indices_offset);
	LLGLSLShader::stopProfile(count, mode);
	stop_glerror();
	placeFence();
}

static LLFastTimer::DeclareTimer FTM_GL_DRAW_ARRAYS("GL draw arrays");
void LLVertexBuffer::drawArrays(U32 mode, U32 first, U32 count) const
{
	llassert(!LLGLSLShader::sNoFixedFunction || LLGLSLShader::sCurBoundShaderPtr != NULL);
	mMappable = false;
	gGL.syncMatrices();
	
	llassert(mNumVerts >= 0);
	if (first >= (U32) mNumVerts ||
	    first + count > (U32) mNumVerts)
	{
		llerrs << "Bad vertex buffer draw range: [" << first << ", " << first+count << "]" << llendl;
	}

	if (mGLArray)
	{
		if (mGLArray != sGLRenderArray)
		{
			llerrs << "Wrong vertex array bound." << llendl;
		}
	}
	else
	{
		if (mGLBuffer != sGLRenderBuffer || useVBOs() != sVBOActive)
		{
			llerrs << "Wrong vertex buffer bound." << llendl;
		}
	}

	if (mode >= LLRender::NUM_MODES)
	{
		llerrs << "Invalid draw mode: " << mode << llendl;
		return;
	}

	{
		// <FS:ND/> Fast timers can have measurable impact in frequent places. A better all around solution would be to disable all fast timers until the fast timer view is open. But we're not there yet.
		// LLFastTimer t2(FTM_GL_DRAW_ARRAYS);
	stop_glerror();
	LLGLSLShader::startProfile();
	glDrawArrays(sGLMode[mode], first, count);
	LLGLSLShader::stopProfile(count, mode);
        }

	stop_glerror();
	placeFence();
}

//static
void LLVertexBuffer::initClass(bool use_vbo, bool no_vbo_mapping)
{
	sEnableVBOs = use_vbo && gGLManager.mHasVertexBufferObject;
	sDisableVBOMapping = sEnableVBOs && no_vbo_mapping;

	if (!sPrivatePoolp)
	{ 
		sPrivatePoolp = LLPrivateMemoryPoolManager::getInstance()->newPool(LLPrivateMemoryPool::STATIC);
	}
}

//static 
void LLVertexBuffer::unbind()
{
	if (sGLRenderArray)
	{
#if GL_ARB_vertex_array_object
		glBindVertexArray(0);
#endif
		sGLRenderArray = 0;
		sGLRenderIndices = 0;
		sIBOActive = false;
	}

	if (sVBOActive)
	{
		glBindBufferARB(GL_ARRAY_BUFFER_ARB, 0);
		sVBOActive = false;
	}
	if (sIBOActive)
	{
		glBindBufferARB(GL_ELEMENT_ARRAY_BUFFER_ARB, 0);
		sIBOActive = false;
	}

	sGLRenderBuffer = 0;
	sGLRenderIndices = 0;

	setupClientArrays(0);
}

//static
void LLVertexBuffer::cleanupClass()
{
	unbind();
	
	sStreamIBOPool.cleanup();
	sDynamicIBOPool.cleanup();
	sStreamVBOPool.cleanup();
	sDynamicVBOPool.cleanup();
	sDynamicCopyVBOPool.cleanup();

	if(sPrivatePoolp)
	{
		LLPrivateMemoryPoolManager::getInstance()->deletePool(sPrivatePoolp);
		sPrivatePoolp = NULL;
	}
}

//----------------------------------------------------------------------------

S32 LLVertexBuffer::determineUsage(S32 usage)
{
	S32 ret_usage = usage;

	if (!sEnableVBOs)
	{
		ret_usage = 0;
	}
	
	if (ret_usage == GL_STREAM_DRAW_ARB && !sUseStreamDraw)
	{
		ret_usage = 0;
	}
	
	if (ret_usage == GL_DYNAMIC_DRAW_ARB && sPreferStreamDraw)
	{
		ret_usage = GL_STREAM_DRAW_ARB;
	}
	
	if (ret_usage == 0 && LLRender::sGLCoreProfile)
	{ //MUST use VBOs for all rendering
		ret_usage = GL_STREAM_DRAW_ARB;
	}
	
	if (ret_usage && ret_usage != GL_STREAM_DRAW_ARB)
	{ //only stream_draw and dynamic_draw are supported when using VBOs, dynamic draw is the default
		if (ret_usage != GL_DYNAMIC_COPY_ARB)
		{
		if (sDisableVBOMapping)
		{ //always use stream draw if VBO mapping is disabled
			ret_usage = GL_STREAM_DRAW_ARB;
		}
		else
		{
			ret_usage = GL_DYNAMIC_DRAW_ARB;
		}
	}
	}
	
	return ret_usage;
}

LLVertexBuffer::LLVertexBuffer(U32 typemask, S32 usage) :
	LLRefCount(),

	mNumVerts(0),
	mNumIndices(0),
	mAlignedOffset(0),
	mAlignedIndexOffset(0),
	mSize(0),
	mIndicesSize(0),
	mTypeMask(typemask),
	mUsage(LLVertexBuffer::determineUsage(usage)),
	mGLBuffer(0),
	mGLIndices(0),
	mGLArray(0),
	mMappedData(NULL),
	mMappedIndexData(NULL),
	mMappedDataUsingVBOs(false),
	mMappedIndexDataUsingVBOs(false),
	mVertexLocked(false),
	mIndexLocked(false),
	mFinal(false),
	mEmpty(true),
	mMappable(false),
	mFence(NULL)
{
	mMappable = (mUsage == GL_DYNAMIC_DRAW_ARB && !sDisableVBOMapping);

	//zero out offsets
	for (U32 i = 0; i < TYPE_MAX; i++)
	{
		mOffsets[i] = 0;
	}

	sCount++;
}

//static
S32 LLVertexBuffer::calcOffsets(const U32& typemask, S32* offsets, S32 num_vertices)
{
	S32 offset = 0;
	for (S32 i=0; i<TYPE_TEXTURE_INDEX; i++)
	{
		U32 mask = 1<<i;
		if (typemask & mask)
		{
			if (offsets && LLVertexBuffer::sTypeSize[i])
			{
				offsets[i] = offset;
				offset += LLVertexBuffer::sTypeSize[i]*num_vertices;
				offset = (offset + 0xF) & ~0xF;
			}
		}
	}

	offsets[TYPE_TEXTURE_INDEX] = offsets[TYPE_VERTEX] + 12;
	
	return offset+16;
}

//static 
S32 LLVertexBuffer::calcVertexSize(const U32& typemask)
{
	S32 size = 0;
	for (S32 i = 0; i < TYPE_TEXTURE_INDEX; i++)
	{
		U32 mask = 1<<i;
		if (typemask & mask)
		{
			size += LLVertexBuffer::sTypeSize[i];
		}
	}

	return size;
}

S32 LLVertexBuffer::getSize() const
{
	return mSize;
}

// protected, use unref()
//virtual
LLVertexBuffer::~LLVertexBuffer()
{
	destroyGLBuffer();
	destroyGLIndices();

	if (mGLArray)
	{
#if GL_ARB_vertex_array_object
		releaseVAOName(mGLArray);
#endif
	}

	sCount--;

	if (mFence)
	{
		delete mFence;
	}
	
	mFence = NULL;

	sVertexCount -= mNumVerts;
	sIndexCount -= mNumIndices;

	llassert_always(!mMappedData && !mMappedIndexData);
};

void LLVertexBuffer::placeFence() const
{
	/*if (!mFence && useVBOs())
	{
		if (gGLManager.mHasSync)
		{
			mFence = new LLGLSyncFence();
		}
	}

	if (mFence)
	{
		mFence->placeFence();
	}*/
}

void LLVertexBuffer::waitFence() const
{
	/*if (mFence)
	{
		mFence->wait();
	}*/
}

//----------------------------------------------------------------------------

void LLVertexBuffer::genBuffer(U32 size)
{
	mSize = vbo_block_size(size);

	if (mUsage == GL_STREAM_DRAW_ARB)
	{
		mMappedData = sStreamVBOPool.allocate(mGLBuffer, mSize);
	}
	else if (mUsage == GL_DYNAMIC_DRAW_ARB)
	{
		mMappedData = sDynamicVBOPool.allocate(mGLBuffer, mSize);
	}
	else
	{
		mMappedData = sDynamicCopyVBOPool.allocate(mGLBuffer, mSize);
	}
	
	
	sGLCount++;
}

void LLVertexBuffer::genIndices(U32 size)
{
	mIndicesSize = vbo_block_size(size);

	if (mUsage == GL_STREAM_DRAW_ARB)
	{
		mMappedIndexData = sStreamIBOPool.allocate(mGLIndices, mIndicesSize);
	}
	else
	{
		mMappedIndexData = sDynamicIBOPool.allocate(mGLIndices, mIndicesSize);
	}
	
	sGLCount++;
}

void LLVertexBuffer::releaseBuffer()
{
	if (mUsage == GL_STREAM_DRAW_ARB)
	{
		sStreamVBOPool.release(mGLBuffer, mMappedData, mSize);
	}
	else
	{
		sDynamicVBOPool.release(mGLBuffer, mMappedData, mSize);
	}
	
	mGLBuffer = 0;
	mMappedData = NULL;

	sGLCount--;
}

void LLVertexBuffer::releaseIndices()
{
	if (mUsage == GL_STREAM_DRAW_ARB)
	{
		sStreamIBOPool.release(mGLIndices, mMappedIndexData, mIndicesSize);
	}
	else
	{
		sDynamicIBOPool.release(mGLIndices, mMappedIndexData, mIndicesSize);
	}

	mGLIndices = 0;
	mMappedIndexData = NULL;
	
	sGLCount--;
}

void LLVertexBuffer::createGLBuffer(U32 size)
{
	if (mGLBuffer)
	{
		destroyGLBuffer();
	}

	if (size == 0)
	{
		return;
	}

	mEmpty = true;

	mMappedDataUsingVBOs = useVBOs();
	
	if (mMappedDataUsingVBOs)
	{
		genBuffer(size);
	}
	else
	{
		static int gl_buffer_idx = 0;
		mGLBuffer = ++gl_buffer_idx;
		mMappedData = (U8*)ALLOCATE_MEM(sPrivatePoolp, size);
		mSize = size;
	}
}

void LLVertexBuffer::createGLIndices(U32 size)
{
	if (mGLIndices)
	{
		destroyGLIndices();
	}
	
	if (size == 0)
	{
		return;
	}

	mEmpty = true;

	//pad by 16 bytes for aligned copies
	size += 16;

	mMappedIndexDataUsingVBOs = useVBOs();

	if (mMappedIndexDataUsingVBOs)
	{
		//pad by another 16 bytes for VBO pointer adjustment
		size += 16;
		genIndices(size);
	}
	else
	{
		mMappedIndexData = (U8*)ALLOCATE_MEM(sPrivatePoolp, size);
		static int gl_buffer_idx = 0;
		mGLIndices = ++gl_buffer_idx;
		mIndicesSize = size;
	}
}

void LLVertexBuffer::destroyGLBuffer()
{
	if (mGLBuffer)
	{
		if (mMappedDataUsingVBOs)
		{
			releaseBuffer();
		}
		else
		{
			FREE_MEM(sPrivatePoolp, (void*) mMappedData);
			mMappedData = NULL;
			mEmpty = true;
		}
	}
	
	mGLBuffer = 0;
	//unbind();
}

void LLVertexBuffer::destroyGLIndices()
{
	if (mGLIndices)
	{
		if (mMappedIndexDataUsingVBOs)
		{
			releaseIndices();
		}
		else
		{
			FREE_MEM(sPrivatePoolp, (void*) mMappedIndexData);
			mMappedIndexData = NULL;
			mEmpty = true;
		}
	}

	mGLIndices = 0;
	//unbind();
}

void LLVertexBuffer::updateNumVerts(S32 nverts)
{
	llassert(nverts >= 0);

	if (nverts > 65536)
	{
		// <FS:ND> FIRE-5077; Just print an info if there are more than 0xFFFF, for now just so there is a message in the logs where in older version #vertices would have been capped.

		// llwarns << "Vertex buffer overflow!" << llendl;
		// nverts = 65536;
		llinfos << "More vertices than 65536 (#" << nverts << ")" <<llendl;

		// </FS:ND>
	}

	U32 needed_size = calcOffsets(mTypeMask, mOffsets, nverts);

	if (needed_size > mSize || needed_size <= mSize/2)
	{
		createGLBuffer(needed_size);
	}

	sVertexCount -= mNumVerts;
	mNumVerts = nverts;
	sVertexCount += mNumVerts;
}

void LLVertexBuffer::updateNumIndices(S32 nindices)
{
	llassert(nindices >= 0);

	U32 needed_size = sizeof(U16) * nindices;

	if (needed_size > mIndicesSize || needed_size <= mIndicesSize/2)
	{
		createGLIndices(needed_size);
	}

	sIndexCount -= mNumIndices;
	mNumIndices = nindices;
	sIndexCount += mNumIndices;
}

void LLVertexBuffer::allocateBuffer(S32 nverts, S32 nindices, bool create)
{
	stop_glerror();

	// <FS:ND> FIRE-5077; Just print an info if there are more than 0xFFFF, for now just so there is a message in the logs where in older version #vertices would have been capped.

	// if (nverts < 0 || nindices < 0 ||
	// 	nverts > 65536)
	// {
	// 	llerrs << "Bad vertex buffer allocation: " << nverts << " : " << nindices << llendl;
	// }

	if( nverts < 0 || nindices < 0 )
		llerrs << "Bad vertex buffer allocation: " << nverts << " : " << nindices << llendl;

	if( nverts > 0xFFFF )
		llinfos << "More vertices than 65535 (#" << nverts << ")" <<llendl;
	
	// </FS:ND>

	updateNumVerts(nverts);
	updateNumIndices(nindices);
	
	if (create && (nverts || nindices))
	{
		//actually allocate space for the vertex buffer if using VBO mapping
		flush();

		if (gGLManager.mHasVertexArrayObject && useVBOs() && sUseVAO)
		{
#if GL_ARB_vertex_array_object
			mGLArray = getVAOName();
#endif
			setupVertexArray();
		}
	}
}

static LLFastTimer::DeclareTimer FTM_SETUP_VERTEX_ARRAY("Setup VAO");

void LLVertexBuffer::setupVertexArray()
{
	if (!mGLArray)
	{
		return;
	}

	// <FS:ND/> Fast timers can have measurable impact in frequent places. A better all around solution would be to disable all fast timers until the fast timer view is open. But we're not there yet.
	// LLFastTimer t(FTM_SETUP_VERTEX_ARRAY);
#if GL_ARB_vertex_array_object
	glBindVertexArray(mGLArray);
#endif
	sGLRenderArray = mGLArray;

	U32 attrib_size[] = 
	{
		3, //TYPE_VERTEX,
		3, //TYPE_NORMAL,
		2, //TYPE_TEXCOORD0,
		2, //TYPE_TEXCOORD1,
		2, //TYPE_TEXCOORD2,
		2, //TYPE_TEXCOORD3,
		4, //TYPE_COLOR,
		4, //TYPE_EMISSIVE,
		4, //TYPE_TANGENT,
		1, //TYPE_WEIGHT,
		4, //TYPE_WEIGHT4,
		4, //TYPE_CLOTHWEIGHT,
		1, //TYPE_TEXTURE_INDEX
	};

	U32 attrib_type[] =
	{
		GL_FLOAT, //TYPE_VERTEX,
		GL_FLOAT, //TYPE_NORMAL,
		GL_FLOAT, //TYPE_TEXCOORD0,
		GL_FLOAT, //TYPE_TEXCOORD1,
		GL_FLOAT, //TYPE_TEXCOORD2,
		GL_FLOAT, //TYPE_TEXCOORD3,
		GL_UNSIGNED_BYTE, //TYPE_COLOR,
		GL_UNSIGNED_BYTE, //TYPE_EMISSIVE,
		GL_FLOAT,   //TYPE_TANGENT,
		GL_FLOAT, //TYPE_WEIGHT,
		GL_FLOAT, //TYPE_WEIGHT4,
		GL_FLOAT, //TYPE_CLOTHWEIGHT,
		GL_UNSIGNED_INT, //TYPE_TEXTURE_INDEX
	};

	bool attrib_integer[] = 
	{
		false, //TYPE_VERTEX,
		false, //TYPE_NORMAL,
		false, //TYPE_TEXCOORD0,
		false, //TYPE_TEXCOORD1,
		false, //TYPE_TEXCOORD2,
		false, //TYPE_TEXCOORD3,
		false, //TYPE_COLOR,
		false, //TYPE_EMISSIVE,
		false, //TYPE_TANGENT,
		false, //TYPE_WEIGHT,
		false, //TYPE_WEIGHT4,
		false, //TYPE_CLOTHWEIGHT,
		true, //TYPE_TEXTURE_INDEX
	};

	U32 attrib_normalized[] =
	{
		GL_FALSE, //TYPE_VERTEX,
		GL_FALSE, //TYPE_NORMAL,
		GL_FALSE, //TYPE_TEXCOORD0,
		GL_FALSE, //TYPE_TEXCOORD1,
		GL_FALSE, //TYPE_TEXCOORD2,
		GL_FALSE, //TYPE_TEXCOORD3,
		GL_TRUE, //TYPE_COLOR,
		GL_TRUE, //TYPE_EMISSIVE,
		GL_FALSE,   //TYPE_TANGENT,
		GL_FALSE, //TYPE_WEIGHT,
		GL_FALSE, //TYPE_WEIGHT4,
		GL_FALSE, //TYPE_CLOTHWEIGHT,
		GL_FALSE, //TYPE_TEXTURE_INDEX
	};

	bindGLBuffer(true);
	bindGLIndices(true);

	for (U32 i = 0; i < TYPE_MAX; ++i)
	{
		if (mTypeMask & (1 << i))
		{
			glEnableVertexAttribArrayARB(i);

			if (attrib_integer[i])
			{
#if !LL_DARWIN
				//glVertexattribIPointer requires GLSL 1.30 or later
				if (gGLManager.mGLSLVersionMajor > 1 || gGLManager.mGLSLVersionMinor >= 30)
				{
					glVertexAttribIPointer(i, attrib_size[i], attrib_type[i], sTypeSize[i], (void*) (ptrdiff_t)mOffsets[i]); 
				}
#endif
			}
			else
			{
				glVertexAttribPointerARB(i, attrib_size[i], attrib_type[i], attrib_normalized[i], sTypeSize[i], (void*) (ptrdiff_t)mOffsets[i]); 
			}
		}
		else
		{
			glDisableVertexAttribArrayARB(i);
		}
	}

	//draw a dummy triangle to set index array pointer
	//glDrawElements(GL_TRIANGLES, 0, GL_UNSIGNED_SHORT, NULL);

	unbind();
}

void LLVertexBuffer::resizeBuffer(S32 newnverts, S32 newnindices)
{
	llassert(newnverts >= 0);
	llassert(newnindices >= 0);

	updateNumVerts(newnverts);		
	updateNumIndices(newnindices);
	
	if (useVBOs())
	{
		flush();

		if (mGLArray)
		{ //if size changed, offsets changed
			setupVertexArray();
		}
	}
}

bool LLVertexBuffer::useVBOs() const
{
	//it's generally ineffective to use VBO for things that are streaming on apple
	return (mUsage != 0);
}

//----------------------------------------------------------------------------

bool expand_region(LLVertexBuffer::MappedRegion& region, S32 index, S32 count)
{
	S32 end = index+count;
	S32 region_end = region.mIndex+region.mCount;
	
	if (end < region.mIndex ||
		index > region_end)
	{ //gap exists, do not merge
		return false;
	}

	S32 new_end = llmax(end, region_end);
	S32 new_index = llmin(index, region.mIndex);
	region.mIndex = new_index;
	region.mCount = new_end-new_index;
	return true;
}

static LLFastTimer::DeclareTimer FTM_VBO_MAP_BUFFER_RANGE("VBO Map Range");
static LLFastTimer::DeclareTimer FTM_VBO_MAP_BUFFER("VBO Map");

// Map for data access
volatile U8* LLVertexBuffer::mapVertexBuffer(S32 type, S32 index, S32 count, bool map_range)
{
	bindGLBuffer(true);
	if (mFinal)
	{
		llerrs << "LLVertexBuffer::mapVeretxBuffer() called on a finalized buffer." << llendl;
	}
	if (!useVBOs() && !mMappedData && !mMappedIndexData)
	{
		llerrs << "LLVertexBuffer::mapVertexBuffer() called on unallocated buffer." << llendl;
	}
		
	if (useVBOs())
	{
		if (!mMappable || gGLManager.mHasMapBufferRange || gGLManager.mHasFlushBufferRange)
		{
			if (count == -1)
			{
				count = mNumVerts-index;
			}

			bool mapped = false;
			//see if range is already mapped
			for (U32 i = 0; i < mMappedVertexRegions.size(); ++i)
			{
				MappedRegion& region = mMappedVertexRegions[i];
				if (region.mType == type)
				{
					if (expand_region(region, index, count))
					{
						mapped = true;
						break;
					}
				}
			}

			if (!mapped)
			{
				//not already mapped, map new region
				MappedRegion region(type, mMappable && map_range ? -1 : index, count);
				mMappedVertexRegions.push_back(region);
			}
		}

		if (mVertexLocked && map_range)
		{
			llerrs << "Attempted to map a specific range of a buffer that was already mapped." << llendl;
		}

		if (!mVertexLocked)
		{
			mVertexLocked = true;
			sMappedCount++;
			stop_glerror();	

			if(!mMappable)
			{
				map_range = false;
			}
			else
			{
				volatile U8* src = NULL;
				waitFence();
				if (gGLManager.mHasMapBufferRange)
				{
					if (map_range)
					{
#ifdef GL_ARB_map_buffer_range
						// <FS:ND/> Fast timers can have measurable impact in frequent places. A better all around solution would be to disable all fast timers until the fast timer view is open. But we're not there yet.
						// LLFastTimer t(FTM_VBO_MAP_BUFFER_RANGE);
						S32 offset = mOffsets[type] + sTypeSize[type]*index;
						S32 length = (sTypeSize[type]*count+0xF) & ~0xF;
						src = (U8*) glMapBufferRange(GL_ARRAY_BUFFER_ARB, offset, length, 
							GL_MAP_WRITE_BIT | 
							GL_MAP_FLUSH_EXPLICIT_BIT | 
							GL_MAP_INVALIDATE_RANGE_BIT);
#endif
					}
					else
					{
#ifdef GL_ARB_map_buffer_range

						if (gDebugGL)
						{
							GLint size = 0;
							glGetBufferParameterivARB(GL_ARRAY_BUFFER_ARB, GL_BUFFER_SIZE_ARB, &size);

							if (size < mSize)
							{
								llerrs << "Invalid buffer size." << llendl;
							}
						}

						// <FS:ND/> Fast timers can have measurable impact in frequent places. A better all around solution would be to disable all fast timers until the fast timer view is open. But we're not there yet.
						// LLFastTimer t(FTM_VBO_MAP_BUFFER);
						src = (U8*) glMapBufferRange(GL_ARRAY_BUFFER_ARB, 0, mSize, 
							GL_MAP_WRITE_BIT | 
							GL_MAP_FLUSH_EXPLICIT_BIT);
#endif
					}
				}
				else if (gGLManager.mHasFlushBufferRange)
				{
					if (map_range)
					{
#ifndef LL_MESA_HEADLESS
						glBufferParameteriAPPLE(GL_ARRAY_BUFFER_ARB, GL_BUFFER_SERIALIZED_MODIFY_APPLE, GL_FALSE);
						glBufferParameteriAPPLE(GL_ARRAY_BUFFER_ARB, GL_BUFFER_FLUSHING_UNMAP_APPLE, GL_FALSE);
#endif
						src = (U8*) glMapBufferARB(GL_ARRAY_BUFFER_ARB, GL_WRITE_ONLY_ARB);
					}
					else
					{
						src = (U8*) glMapBufferARB(GL_ARRAY_BUFFER_ARB, GL_WRITE_ONLY_ARB);
					}
				}
				else
				{
					map_range = false;
					src = (U8*) glMapBufferARB(GL_ARRAY_BUFFER_ARB, GL_WRITE_ONLY_ARB);
				}

				llassert(src != NULL);

				mMappedData = LL_NEXT_ALIGNED_ADDRESS<volatile U8>(src);
				mAlignedOffset = mMappedData - src;
			
				stop_glerror();
			}
				
			if (!mMappedData)
			{
				log_glerror();

				//check the availability of memory
				LLMemory::logMemoryInfo(true);
			
				if(mMappable)
				{			
					//--------------------
					//print out more debug info before crash
					llinfos << "vertex buffer size: (num verts : num indices) = " << getNumVerts() << " : " << getNumIndices() << llendl;
					GLint size;
					glGetBufferParameterivARB(GL_ARRAY_BUFFER_ARB, GL_BUFFER_SIZE_ARB, &size);
					llinfos << "GL_ARRAY_BUFFER_ARB size is " << size << llendl;
					//--------------------

					GLint buff;
					glGetIntegerv(GL_ARRAY_BUFFER_BINDING_ARB, &buff);
					if ((GLuint)buff != mGLBuffer)
					{
						llerrs << "Invalid GL vertex buffer bound: " << buff << llendl;
					}

							
					llerrs << "glMapBuffer returned NULL (no vertex data)" << llendl;
				}
				else
				{
					llerrs << "memory allocation for vertex data failed." << llendl;
				}
			}
		}
	}
	else
	{
		map_range = false;
	}
	
	if (map_range && gGLManager.mHasMapBufferRange && mMappable)
	{
		return mMappedData;
	}
	else
	{
		return mMappedData+mOffsets[type]+sTypeSize[type]*index;
	}
}


static LLFastTimer::DeclareTimer FTM_VBO_MAP_INDEX_RANGE("IBO Map Range");
static LLFastTimer::DeclareTimer FTM_VBO_MAP_INDEX("IBO Map");

volatile U8* LLVertexBuffer::mapIndexBuffer(S32 index, S32 count, bool map_range)
{
	bindGLIndices(true);
	if (mFinal)
	{
		llerrs << "LLVertexBuffer::mapIndexBuffer() called on a finalized buffer." << llendl;
	}
	if (!useVBOs() && !mMappedData && !mMappedIndexData)
	{
		llerrs << "LLVertexBuffer::mapIndexBuffer() called on unallocated buffer." << llendl;
	}

	if (useVBOs())
	{
		if (!mMappable || gGLManager.mHasMapBufferRange || gGLManager.mHasFlushBufferRange)
		{
			if (count == -1)
			{
				count = mNumIndices-index;
			}

			bool mapped = false;
			//see if range is already mapped
			for (U32 i = 0; i < mMappedIndexRegions.size(); ++i)
			{
				MappedRegion& region = mMappedIndexRegions[i];
				if (expand_region(region, index, count))
				{
					mapped = true;
					break;
				}
			}

			if (!mapped)
			{
				//not already mapped, map new region
				MappedRegion region(TYPE_INDEX, mMappable && map_range ? -1 : index, count);
				mMappedIndexRegions.push_back(region);
			}
		}

		if (mIndexLocked && map_range)
		{
			llerrs << "Attempted to map a specific range of a buffer that was already mapped." << llendl;
		}

		if (!mIndexLocked)
		{
			mIndexLocked = true;
			sMappedCount++;
			stop_glerror();	

			if (gDebugGL && useVBOs())
			{
				GLint elem = 0;
				glGetIntegerv(GL_ELEMENT_ARRAY_BUFFER_BINDING_ARB, &elem);

				if (elem != mGLIndices)
				{
					llerrs << "Wrong index buffer bound!" << llendl;
				}
			}

			if(!mMappable)
			{
				map_range = false;
			}
			else
			{
				volatile U8* src = NULL;
				waitFence();
				if (gGLManager.mHasMapBufferRange)
				{
					if (map_range)
					{
#ifdef GL_ARB_map_buffer_range
						// <FS:ND/> Fast timers can have measurable impact in frequent places. A better all around solution would be to disable all fast timers until the fast timer view is open. But we're not there yet.
						// LLFastTimer t(FTM_VBO_MAP_INDEX_RANGE);
						S32 offset = sizeof(U16)*index;
						S32 length = sizeof(U16)*count;
						src = (U8*) glMapBufferRange(GL_ELEMENT_ARRAY_BUFFER_ARB, offset, length, 
							GL_MAP_WRITE_BIT | 
							GL_MAP_FLUSH_EXPLICIT_BIT | 
							GL_MAP_INVALIDATE_RANGE_BIT);
#endif
					}
					else
					{
#ifdef GL_ARB_map_buffer_range
						// <FS:ND/> Fast timers can have measurable impact in frequent places. A better all around solution would be to disable all fast timers until the fast timer view is open. But we're not there yet.
						// LLFastTimer t(FTM_VBO_MAP_INDEX);
						src = (U8*) glMapBufferRange(GL_ELEMENT_ARRAY_BUFFER_ARB, 0, sizeof(U16)*mNumIndices, 
							GL_MAP_WRITE_BIT | 
							GL_MAP_FLUSH_EXPLICIT_BIT);
#endif
					}
				}
				else if (gGLManager.mHasFlushBufferRange)
				{
					if (map_range)
					{
#ifndef LL_MESA_HEADLESS
						glBufferParameteriAPPLE(GL_ELEMENT_ARRAY_BUFFER_ARB, GL_BUFFER_SERIALIZED_MODIFY_APPLE, GL_FALSE);
						glBufferParameteriAPPLE(GL_ELEMENT_ARRAY_BUFFER_ARB, GL_BUFFER_FLUSHING_UNMAP_APPLE, GL_FALSE);
#endif
						src = (U8*) glMapBufferARB(GL_ELEMENT_ARRAY_BUFFER_ARB, GL_WRITE_ONLY_ARB);
					}
					else
					{
						src = (U8*) glMapBufferARB(GL_ELEMENT_ARRAY_BUFFER_ARB, GL_WRITE_ONLY_ARB);
					}
				}
				else
				{
					// <FS:ND/> Fast timers can have measurable impact in frequent places. A better all around solution would be to disable all fast timers until the fast timer view is open. But we're not there yet.
					// LLFastTimer t(FTM_VBO_MAP_INDEX);
					map_range = false;
					src = (U8*) glMapBufferARB(GL_ELEMENT_ARRAY_BUFFER_ARB, GL_WRITE_ONLY_ARB);
				}

				llassert(src != NULL);


				mMappedIndexData = src; //LL_NEXT_ALIGNED_ADDRESS<U8>(src);
				mAlignedIndexOffset = mMappedIndexData - src;
				stop_glerror();
			}
		}

		if (!mMappedIndexData)
		{
			log_glerror();
			LLMemory::logMemoryInfo(true);

			if(mMappable)
			{
				GLint buff;
				glGetIntegerv(GL_ELEMENT_ARRAY_BUFFER_BINDING_ARB, &buff);
				if ((GLuint)buff != mGLIndices)
				{
					llerrs << "Invalid GL index buffer bound: " << buff << llendl;
				}

				llerrs << "glMapBuffer returned NULL (no index data)" << llendl;
			}
			else
			{
				llerrs << "memory allocation for Index data failed. " << llendl;
			}
		}
	}
	else
	{
		map_range = false;
	}

	if (map_range && gGLManager.mHasMapBufferRange && mMappable)
	{
		return mMappedIndexData;
	}
	else
	{
		return mMappedIndexData + sizeof(U16)*index;
	}
}

static LLFastTimer::DeclareTimer FTM_VBO_UNMAP("VBO Unmap");
static LLFastTimer::DeclareTimer FTM_VBO_FLUSH_RANGE("Flush VBO Range");


static LLFastTimer::DeclareTimer FTM_IBO_UNMAP("IBO Unmap");
static LLFastTimer::DeclareTimer FTM_IBO_FLUSH_RANGE("Flush IBO Range");

void LLVertexBuffer::unmapBuffer()
{
	if (!useVBOs())
	{
		return; //nothing to unmap
	}

	bool updated_all = false;

	if (mMappedData && mVertexLocked)
	{
		// <FS:ND/> Fast timers can have measurable impact in frequent places. A better all around solution would be to disable all fast timers until the fast timer view is open. But we're not there yet.
		// LLFastTimer t(FTM_VBO_UNMAP);
		bindGLBuffer(true);
		updated_all = mIndexLocked; //both vertex and index buffers done updating

		if(!mMappable)
		{
			if (!mMappedVertexRegions.empty())
			{
				stop_glerror();
				for (U32 i = 0; i < mMappedVertexRegions.size(); ++i)
				{
					const MappedRegion& region = mMappedVertexRegions[i];
					S32 offset = region.mIndex >= 0 ? mOffsets[region.mType]+sTypeSize[region.mType]*region.mIndex : 0;
					S32 length = sTypeSize[region.mType]*region.mCount;
					glBufferSubDataARB(GL_ARRAY_BUFFER_ARB, offset, length, (U8*) mMappedData+offset);
					stop_glerror();
				}

				mMappedVertexRegions.clear();
			}
			else
			{
				stop_glerror();
				glBufferSubDataARB(GL_ARRAY_BUFFER_ARB, 0, getSize(), (U8*) mMappedData);
				stop_glerror();
			}
		}
		else
		{
			if (gGLManager.mHasMapBufferRange || gGLManager.mHasFlushBufferRange)
			{
				if (!mMappedVertexRegions.empty())
				{
					stop_glerror();
					for (U32 i = 0; i < mMappedVertexRegions.size(); ++i)
					{
						const MappedRegion& region = mMappedVertexRegions[i];
						S32 offset = region.mIndex >= 0 ? mOffsets[region.mType]+sTypeSize[region.mType]*region.mIndex : 0;
						S32 length = sTypeSize[region.mType]*region.mCount;
						if (gGLManager.mHasMapBufferRange)
						{
							// <FS:ND/> Fast timers can have measurable impact in frequent places. A better all around solution would be to disable all fast timers until the fast timer view is open. But we're not there yet.
							// LLFastTimer t(FTM_VBO_FLUSH_RANGE);
#ifdef GL_ARB_map_buffer_range
							glFlushMappedBufferRange(GL_ARRAY_BUFFER_ARB, offset, length);
#endif
						}
						else if (gGLManager.mHasFlushBufferRange)
						{
#ifndef LL_MESA_HEADLESS
							glFlushMappedBufferRangeAPPLE(GL_ARRAY_BUFFER_ARB, offset, length);
#endif
						}
						stop_glerror();
					}

					mMappedVertexRegions.clear();
				}
			}
			stop_glerror();
			glUnmapBufferARB(GL_ARRAY_BUFFER_ARB);
			stop_glerror();

			mMappedData = NULL;
		}

		mVertexLocked = false;
		sMappedCount--;
	}
	
	if (mMappedIndexData && mIndexLocked)
	{
		// <FS:ND/> Fast timers can have measurable impact in frequent places. A better all around solution would be to disable all fast timers until the fast timer view is open. But we're not there yet.
		// LLFastTimer t(FTM_IBO_UNMAP);
		bindGLIndices();
		if(!mMappable)
		{
			if (!mMappedIndexRegions.empty())
			{
				for (U32 i = 0; i < mMappedIndexRegions.size(); ++i)
				{
					const MappedRegion& region = mMappedIndexRegions[i];
					S32 offset = region.mIndex >= 0 ? sizeof(U16)*region.mIndex : 0;
					S32 length = sizeof(U16)*region.mCount;
					glBufferSubDataARB(GL_ELEMENT_ARRAY_BUFFER_ARB, offset, length, (U8*) mMappedIndexData+offset);
					stop_glerror();
				}

				mMappedIndexRegions.clear();
			}
			else
			{
				stop_glerror();
				glBufferSubDataARB(GL_ELEMENT_ARRAY_BUFFER_ARB, 0, getIndicesSize(), (U8*) mMappedIndexData);
				stop_glerror();
			}
		}
		else
		{
			if (gGLManager.mHasMapBufferRange || gGLManager.mHasFlushBufferRange)
			{
				if (!mMappedIndexRegions.empty())
				{
					for (U32 i = 0; i < mMappedIndexRegions.size(); ++i)
					{
						const MappedRegion& region = mMappedIndexRegions[i];
						S32 offset = region.mIndex >= 0 ? sizeof(U16)*region.mIndex : 0;
						S32 length = sizeof(U16)*region.mCount;
						if (gGLManager.mHasMapBufferRange)
						{
							// <FS:ND/> Fast timers can have measurable impact in frequent places. A better all around solution would be to disable all fast timers until the fast timer view is open. But we're not there yet.
							// LLFastTimer t(FTM_IBO_FLUSH_RANGE);
#ifdef GL_ARB_map_buffer_range
							glFlushMappedBufferRange(GL_ELEMENT_ARRAY_BUFFER_ARB, offset, length);
#endif
						}
						else if (gGLManager.mHasFlushBufferRange)
						{
#ifdef GL_APPLE_flush_buffer_range
#ifndef LL_MESA_HEADLESS
							glFlushMappedBufferRangeAPPLE(GL_ELEMENT_ARRAY_BUFFER_ARB, offset, length);
#endif
#endif
						}
						stop_glerror();
					}

					mMappedIndexRegions.clear();
				}
			}
			stop_glerror();
			glUnmapBufferARB(GL_ELEMENT_ARRAY_BUFFER_ARB);
			stop_glerror();

			mMappedIndexData = NULL;
		}

		mIndexLocked = false;
		sMappedCount--;
	}

	if(updated_all)
	{
		mEmpty = false;
	}
}

//----------------------------------------------------------------------------

template <class T,S32 type> struct VertexBufferStrider
{
	typedef LLStrider<T> strider_t;
	static bool get(LLVertexBuffer& vbo, 
					strider_t& strider, 
					S32 index, S32 count, bool map_range)
	{
		if (type == LLVertexBuffer::TYPE_INDEX)
		{
			volatile U8* ptr = vbo.mapIndexBuffer(index, count, map_range);

			if (ptr == NULL)
			{
				llwarns << "mapIndexBuffer failed!" << llendl;
				return false;
			}

			strider = (T*)ptr;
			strider.setStride(0);

			#ifdef OPENSIM // <FS:ND> protect against buffer overflows
			if( count == -1 )
				count = vbo.getNumIndices()-index;
			strider.setCount( count );
			#endif // <FS:ND>

			return true;
		}
		else if (vbo.hasDataType(type))
		{
			S32 stride = LLVertexBuffer::sTypeSize[type];

			volatile U8* ptr = vbo.mapVertexBuffer(type, index, count, map_range);

			if (ptr == NULL)
			{
				llwarns << "mapVertexBuffer failed!" << llendl;
				return false;
			}

			strider = (T*)ptr;
			strider.setStride(stride);

			#ifdef OPENSIM // <FS:ND> protect against buffer overflows
			if( count == -1 )
				count = vbo.getNumVerts()-index;
			strider.setCount( count );
			#endif // <FS:ND>

			return true;
		}
		else
		{
			llerrs << "VertexBufferStrider could not find valid vertex data." << llendl;
		}
		return false;
	}
};

bool LLVertexBuffer::getVertexStrider(LLStrider<LLVector3>& strider, S32 index, S32 count, bool map_range)
{
	return VertexBufferStrider<LLVector3,TYPE_VERTEX>::get(*this, strider, index, count, map_range);
}
bool LLVertexBuffer::getVertexStrider(LLStrider<LLVector4a>& strider, S32 index, S32 count, bool map_range)
{
	return VertexBufferStrider<LLVector4a,TYPE_VERTEX>::get(*this, strider, index, count, map_range);
}
bool LLVertexBuffer::getIndexStrider(LLStrider<U16>& strider, S32 index, S32 count, bool map_range)
{
	return VertexBufferStrider<U16,TYPE_INDEX>::get(*this, strider, index, count, map_range);
}
bool LLVertexBuffer::getTexCoord0Strider(LLStrider<LLVector2>& strider, S32 index, S32 count, bool map_range)
{
	return VertexBufferStrider<LLVector2,TYPE_TEXCOORD0>::get(*this, strider, index, count, map_range);
}
bool LLVertexBuffer::getTexCoord1Strider(LLStrider<LLVector2>& strider, S32 index, S32 count, bool map_range)
{
	return VertexBufferStrider<LLVector2,TYPE_TEXCOORD1>::get(*this, strider, index, count, map_range);
}
bool LLVertexBuffer::getTexCoord2Strider(LLStrider<LLVector2>& strider, S32 index, S32 count, bool map_range)
{
	return VertexBufferStrider<LLVector2,TYPE_TEXCOORD2>::get(*this, strider, index, count, map_range);
}
bool LLVertexBuffer::getNormalStrider(LLStrider<LLVector3>& strider, S32 index, S32 count, bool map_range)
{
	return VertexBufferStrider<LLVector3,TYPE_NORMAL>::get(*this, strider, index, count, map_range);
}
bool LLVertexBuffer::getTangentStrider(LLStrider<LLVector3>& strider, S32 index, S32 count, bool map_range)
{
	return VertexBufferStrider<LLVector3,TYPE_TANGENT>::get(*this, strider, index, count, map_range);
}
bool LLVertexBuffer::getTangentStrider(LLStrider<LLVector4a>& strider, S32 index, S32 count, bool map_range)
{
	return VertexBufferStrider<LLVector4a,TYPE_TANGENT>::get(*this, strider, index, count, map_range);
}
bool LLVertexBuffer::getColorStrider(LLStrider<LLColor4U>& strider, S32 index, S32 count, bool map_range)
{
	return VertexBufferStrider<LLColor4U,TYPE_COLOR>::get(*this, strider, index, count, map_range);
}
bool LLVertexBuffer::getEmissiveStrider(LLStrider<LLColor4U>& strider, S32 index, S32 count, bool map_range)
{
	return VertexBufferStrider<LLColor4U,TYPE_EMISSIVE>::get(*this, strider, index, count, map_range);
}
bool LLVertexBuffer::getWeightStrider(LLStrider<F32>& strider, S32 index, S32 count, bool map_range)
{
	return VertexBufferStrider<F32,TYPE_WEIGHT>::get(*this, strider, index, count, map_range);
}

bool LLVertexBuffer::getWeight4Strider(LLStrider<LLVector4>& strider, S32 index, S32 count, bool map_range)
{
	return VertexBufferStrider<LLVector4,TYPE_WEIGHT4>::get(*this, strider, index, count, map_range);
}

bool LLVertexBuffer::getClothWeightStrider(LLStrider<LLVector4>& strider, S32 index, S32 count, bool map_range)
{
	return VertexBufferStrider<LLVector4,TYPE_CLOTHWEIGHT>::get(*this, strider, index, count, map_range);
}

//----------------------------------------------------------------------------

static LLFastTimer::DeclareTimer FTM_BIND_GL_ARRAY("Bind Array");
bool LLVertexBuffer::bindGLArray()
{
	if (mGLArray && sGLRenderArray != mGLArray)
	{
		{
			// <FS:ND/> Fast timers can have measurable impact in frequent places. A better all around solution would be to disable all fast timers until the fast timer view is open. But we're not there yet.
			// LLFastTimer t(FTM_BIND_GL_ARRAY);
#if GL_ARB_vertex_array_object
			glBindVertexArray(mGLArray);
#endif
			sGLRenderArray = mGLArray;
		}

		//really shouldn't be necessary, but some drivers don't properly restore the
		//state of GL_ELEMENT_ARRAY_BUFFER_BINDING
		bindGLIndices();
		
		return true;
	}
		
	return false;
}

static LLFastTimer::DeclareTimer FTM_BIND_GL_BUFFER("Bind Buffer");

bool LLVertexBuffer::bindGLBuffer(bool force_bind)
{
	bindGLArray();

	bool ret = false;

	if (useVBOs() && (force_bind || (mGLBuffer && (mGLBuffer != sGLRenderBuffer || !sVBOActive))))
	{
		//LLFastTimer t(FTM_BIND_GL_BUFFER); <-- this timer is showing up as a hotspot (irony)
		
		glBindBufferARB(GL_ARRAY_BUFFER_ARB, mGLBuffer);
		sGLRenderBuffer = mGLBuffer;
		sBindCount++;
		sVBOActive = true;

		llassert(!mGLArray || sGLRenderArray == mGLArray);

		ret = true;
	}

	return ret;
}

static LLFastTimer::DeclareTimer FTM_BIND_GL_INDICES("Bind Indices");

bool LLVertexBuffer::bindGLIndices(bool force_bind)
{
	bindGLArray();

	bool ret = false;
	if (useVBOs() && (force_bind || (mGLIndices && (mGLIndices != sGLRenderIndices || !sIBOActive))))
	{
		// <FS:ND/> Fast timers can have measurable impact in frequent places. A better all around solution would be to disable all fast timers until the fast timer view is open. But we're not there yet.
		// LLFastTimer t(FTM_BIND_GL_INDICES);
		/*if (sMapped)
		{
			llerrs << "VBO bound while another VBO mapped!" << llendl;
		}*/
		glBindBufferARB(GL_ELEMENT_ARRAY_BUFFER_ARB, mGLIndices);
		sGLRenderIndices = mGLIndices;
		stop_glerror();
		sBindCount++;
		sIBOActive = true;
		ret = true;
	}

	return ret;
}

void LLVertexBuffer::flush()
{
	if (useVBOs())
	{
		unmapBuffer();
	}
}

// bind for transform feedback (quick 'n dirty)
void LLVertexBuffer::bindForFeedback(U32 channel, U32 type, U32 index, U32 count)
{
#ifdef GL_TRANSFORM_FEEDBACK_BUFFER
	U32 offset = mOffsets[type] + sTypeSize[type]*index;
	U32 size= (sTypeSize[type]*count);
	glBindBufferRange(GL_TRANSFORM_FEEDBACK_BUFFER, channel, mGLBuffer, offset, size);
#endif
}

// Set for rendering
void LLVertexBuffer::setBuffer(U32 data_mask)
{
	flush();

	//set up pointers if the data mask is different ...
	bool setup = (sLastMask != data_mask);

	if (gDebugGL && data_mask != 0)
	{ //make sure data requirements are fulfilled
		LLGLSLShader* shader = LLGLSLShader::sCurBoundShaderPtr;
		if (shader)
		{
			U32 required_mask = 0;
			for (U32 i = 0; i < LLVertexBuffer::TYPE_TEXTURE_INDEX; ++i)
			{
				if (shader->getAttribLocation(i) > -1)
				{
					U32 required = 1 << i;
					if ((data_mask & required) == 0)
					{
						llwarns << "Missing attribute: " << LLShaderMgr::instance()->mReservedAttribs[i] << llendl;
					}

					required_mask |= required;
				}
			}

			if ((data_mask & required_mask) != required_mask)
			{
				
				U32 unsatisfied_mask = (required_mask & ~data_mask);
				U32 i = 0;

				while (i < TYPE_MAX)
				{
                    U32 unsatisfied_flag = unsatisfied_mask & (1 << i);
					switch (unsatisfied_flag)
					{
						case MAP_VERTEX: llinfos << "Missing vert pos" << llendl; break;
						case MAP_NORMAL: llinfos << "Missing normals" << llendl; break;
						case MAP_TEXCOORD0: llinfos << "Missing TC 0" << llendl; break;
						case MAP_TEXCOORD1: llinfos << "Missing TC 1" << llendl; break;
						case MAP_TEXCOORD2: llinfos << "Missing TC 2" << llendl; break;
						case MAP_TEXCOORD3: llinfos << "Missing TC 3" << llendl; break;
						case MAP_COLOR: llinfos << "Missing vert color" << llendl; break;
						case MAP_EMISSIVE: llinfos << "Missing emissive" << llendl; break;
						case MAP_TANGENT: llinfos << "Missing tangent" << llendl; break;
						case MAP_WEIGHT: llinfos << "Missing weight" << llendl; break;
						case MAP_WEIGHT4: llinfos << "Missing weightx4" << llendl; break;
						case MAP_CLOTHWEIGHT: llinfos << "Missing clothweight" << llendl; break;
						case MAP_TEXTURE_INDEX: llinfos << "Missing tex index" << llendl; break;
						default: llinfos << "Missing who effin knows: " << unsatisfied_flag << llendl;
					}					
				}

            if (unsatisfied_mask & (1 << TYPE_INDEX))
            {
               llinfos << "Missing indices" << llendl;
            }

				llerrs << "Shader consumption mismatches data provision." << llendl;
			}
		}
	}

	if (useVBOs())
	{
		if (mGLArray)
		{
			bindGLArray();
			setup = false; //do NOT perform pointer setup if using VAO
		}
		else
		{
			const bool bindBuffer = bindGLBuffer();
			const bool bindIndices = bindGLIndices();
			
			setup = setup || bindBuffer || bindIndices;
		}

		if (gDebugGL && !mGLArray)
		{
			GLint buff;
			glGetIntegerv(GL_ARRAY_BUFFER_BINDING_ARB, &buff);
			if ((GLuint)buff != mGLBuffer)
			{
				if (gDebugSession)
				{
					gFailLog << "Invalid GL vertex buffer bound: " << buff << std::endl;
				}
				else
				{
					llerrs << "Invalid GL vertex buffer bound: " << buff << llendl;
				}
			}

			if (mGLIndices)
			{
				glGetIntegerv(GL_ELEMENT_ARRAY_BUFFER_BINDING_ARB, &buff);
				if ((GLuint)buff != mGLIndices)
				{
					if (gDebugSession)
					{
						gFailLog << "Invalid GL index buffer bound: " << buff <<  std::endl;
					}
					else
					{
						llerrs << "Invalid GL index buffer bound: " << buff << llendl;
					}
				}
			}
		}

		
	}
	else
	{	
		if (sGLRenderArray)
		{
#if GL_ARB_vertex_array_object
			glBindVertexArray(0);
#endif
			sGLRenderArray = 0;
			sGLRenderIndices = 0;
			sIBOActive = false;
		}

		if (mGLBuffer)
		{
			if (sVBOActive)
			{
				glBindBufferARB(GL_ARRAY_BUFFER_ARB, 0);
				sBindCount++;
				sVBOActive = false;
				setup = true; // ... or a VBO is deactivated
			}
			if (sGLRenderBuffer != mGLBuffer)
			{
				sGLRenderBuffer = mGLBuffer;
				setup = true; // ... or a client memory pointer changed
			}
		}
		if (mGLIndices)
		{
			if (sIBOActive)
			{
				glBindBufferARB(GL_ELEMENT_ARRAY_BUFFER_ARB, 0);
				sBindCount++;
				sIBOActive = false;
			}
			
			sGLRenderIndices = mGLIndices;
		}
	}

	if (!mGLArray)
	{
		setupClientArrays(data_mask);
	}
			
	if (mGLBuffer)
	{
		if (data_mask && setup)
		{
			setupVertexBuffer(data_mask); // subclass specific setup (virtual function)
			sSetCount++;
		}
	}
}

// virtual (default)
void LLVertexBuffer::setupVertexBuffer(U32 data_mask)
{
	stop_glerror();
	volatile U8* base = useVBOs() ? (U8*) mAlignedOffset : mMappedData;

	if (gDebugGL && ((data_mask & mTypeMask) != data_mask))
	{
		for (U32 i = 0; i < LLVertexBuffer::TYPE_MAX; ++i)
		{
			U32 mask = 1 << i;
			if (mask & data_mask && !(mask & mTypeMask))
			{ //bit set in data_mask, but not set in mTypeMask
				llwarns << "Missing required component " << vb_type_name[i] << llendl;
			}
		}
		llerrs << "LLVertexBuffer::setupVertexBuffer missing required components for supplied data mask." << llendl;
	}

	if (LLGLSLShader::sNoFixedFunction)
	{
		if (data_mask & MAP_NORMAL)
		{
			S32 loc = TYPE_NORMAL;
			void* ptr = (void*)(base + mOffsets[TYPE_NORMAL]);
			glVertexAttribPointerARB(loc, 3, GL_FLOAT, GL_FALSE, LLVertexBuffer::sTypeSize[TYPE_NORMAL], ptr);
		}
		if (data_mask & MAP_TEXCOORD3)
		{
			S32 loc = TYPE_TEXCOORD3;
			void* ptr = (void*)(base + mOffsets[TYPE_TEXCOORD3]);
			glVertexAttribPointerARB(loc,2,GL_FLOAT, GL_FALSE, LLVertexBuffer::sTypeSize[TYPE_TEXCOORD3], ptr);
		}
		if (data_mask & MAP_TEXCOORD2)
		{
			S32 loc = TYPE_TEXCOORD2;
			void* ptr = (void*)(base + mOffsets[TYPE_TEXCOORD2]);
			glVertexAttribPointerARB(loc,2,GL_FLOAT, GL_FALSE, LLVertexBuffer::sTypeSize[TYPE_TEXCOORD2], ptr);
		}
		if (data_mask & MAP_TEXCOORD1)
		{
			S32 loc = TYPE_TEXCOORD1;
			void* ptr = (void*)(base + mOffsets[TYPE_TEXCOORD1]);
			glVertexAttribPointerARB(loc,2,GL_FLOAT, GL_FALSE, LLVertexBuffer::sTypeSize[TYPE_TEXCOORD1], ptr);
		}
		if (data_mask & MAP_TANGENT)
		{
			S32 loc = TYPE_TANGENT;
			void* ptr = (void*)(base + mOffsets[TYPE_TANGENT]);
			glVertexAttribPointerARB(loc, 4,GL_FLOAT, GL_FALSE, LLVertexBuffer::sTypeSize[TYPE_TANGENT], ptr);
		}
		if (data_mask & MAP_TEXCOORD0)
		{
			S32 loc = TYPE_TEXCOORD0;
			void* ptr = (void*)(base + mOffsets[TYPE_TEXCOORD0]);
			glVertexAttribPointerARB(loc,2,GL_FLOAT, GL_FALSE, LLVertexBuffer::sTypeSize[TYPE_TEXCOORD0], ptr);
		}
		if (data_mask & MAP_COLOR)
		{
			S32 loc = TYPE_COLOR;
			//bind emissive instead of color pointer if emissive is present
			void* ptr = (data_mask & MAP_EMISSIVE) ? (void*)(base + mOffsets[TYPE_EMISSIVE]) : (void*)(base + mOffsets[TYPE_COLOR]);
			glVertexAttribPointerARB(loc, 4, GL_UNSIGNED_BYTE, GL_TRUE, LLVertexBuffer::sTypeSize[TYPE_COLOR], ptr);
		}
		if (data_mask & MAP_EMISSIVE)
		{
			S32 loc = TYPE_EMISSIVE;
			void* ptr = (void*)(base + mOffsets[TYPE_EMISSIVE]);
			glVertexAttribPointerARB(loc, 4, GL_UNSIGNED_BYTE, GL_TRUE, LLVertexBuffer::sTypeSize[TYPE_EMISSIVE], ptr);

			if (!(data_mask & MAP_COLOR))
			{ //map emissive to color channel when color is not also being bound to avoid unnecessary shader swaps
				loc = TYPE_COLOR;
				glVertexAttribPointerARB(loc, 4, GL_UNSIGNED_BYTE, GL_TRUE, LLVertexBuffer::sTypeSize[TYPE_EMISSIVE], ptr);
			}
		}
		if (data_mask & MAP_WEIGHT)
		{
			S32 loc = TYPE_WEIGHT;
			void* ptr = (void*)(base + mOffsets[TYPE_WEIGHT]);
			glVertexAttribPointerARB(loc, 1, GL_FLOAT, GL_FALSE, LLVertexBuffer::sTypeSize[TYPE_WEIGHT], ptr);
		}
		if (data_mask & MAP_WEIGHT4)
		{
			S32 loc = TYPE_WEIGHT4;
			void* ptr = (void*)(base+mOffsets[TYPE_WEIGHT4]);
			glVertexAttribPointerARB(loc, 4, GL_FLOAT, GL_FALSE, LLVertexBuffer::sTypeSize[TYPE_WEIGHT4], ptr);
		}
		if (data_mask & MAP_CLOTHWEIGHT)
		{
			S32 loc = TYPE_CLOTHWEIGHT;
			void* ptr = (void*)(base + mOffsets[TYPE_CLOTHWEIGHT]);
			glVertexAttribPointerARB(loc, 4, GL_FLOAT, GL_TRUE,  LLVertexBuffer::sTypeSize[TYPE_CLOTHWEIGHT], ptr);
		}
		if (data_mask & MAP_TEXTURE_INDEX && 
				(gGLManager.mGLSLVersionMajor >= 2 || gGLManager.mGLSLVersionMinor >= 30)) //indexed texture rendering requires GLSL 1.30 or later
		{
#if !LL_DARWIN
			S32 loc = TYPE_TEXTURE_INDEX;
			void *ptr = (void*) (base + mOffsets[TYPE_VERTEX] + 12);
			glVertexAttribIPointer(loc, 1, GL_UNSIGNED_INT, LLVertexBuffer::sTypeSize[TYPE_VERTEX], ptr);
#endif
		}
		if (data_mask & MAP_VERTEX)
		{
			S32 loc = TYPE_VERTEX;
			void* ptr = (void*)(base + mOffsets[TYPE_VERTEX]);
			glVertexAttribPointerARB(loc, 3,GL_FLOAT, GL_FALSE, LLVertexBuffer::sTypeSize[TYPE_VERTEX], ptr);
		}	
	}	
	else
	{
		if (data_mask & MAP_NORMAL)
		{
			glNormalPointer(GL_FLOAT, LLVertexBuffer::sTypeSize[TYPE_NORMAL], (void*)(base + mOffsets[TYPE_NORMAL]));
		}
		if (data_mask & MAP_TEXCOORD3)
		{
			glClientActiveTextureARB(GL_TEXTURE3_ARB);
			glTexCoordPointer(2,GL_FLOAT, LLVertexBuffer::sTypeSize[TYPE_TEXCOORD3], (void*)(base + mOffsets[TYPE_TEXCOORD3]));
			glClientActiveTextureARB(GL_TEXTURE0_ARB);
		}
		if (data_mask & MAP_TEXCOORD2)
		{
			glClientActiveTextureARB(GL_TEXTURE2_ARB);
			glTexCoordPointer(2,GL_FLOAT, LLVertexBuffer::sTypeSize[TYPE_TEXCOORD2], (void*)(base + mOffsets[TYPE_TEXCOORD2]));
			glClientActiveTextureARB(GL_TEXTURE0_ARB);
		}
		if (data_mask & MAP_TEXCOORD1)
		{
			glClientActiveTextureARB(GL_TEXTURE1_ARB);
			glTexCoordPointer(2,GL_FLOAT, LLVertexBuffer::sTypeSize[TYPE_TEXCOORD1], (void*)(base + mOffsets[TYPE_TEXCOORD1]));
			glClientActiveTextureARB(GL_TEXTURE0_ARB);
		}
		if (data_mask & MAP_TANGENT)
		{
			glClientActiveTextureARB(GL_TEXTURE2_ARB);
			glTexCoordPointer(4,GL_FLOAT, LLVertexBuffer::sTypeSize[TYPE_TANGENT], (void*)(base + mOffsets[TYPE_TANGENT]));
			glClientActiveTextureARB(GL_TEXTURE0_ARB);
		}
		if (data_mask & MAP_TEXCOORD0)
		{
			glTexCoordPointer(2,GL_FLOAT, LLVertexBuffer::sTypeSize[TYPE_TEXCOORD0], (void*)(base + mOffsets[TYPE_TEXCOORD0]));
		}
		if (data_mask & MAP_COLOR)
		{
			glColorPointer(4, GL_UNSIGNED_BYTE, LLVertexBuffer::sTypeSize[TYPE_COLOR], (void*)(base + mOffsets[TYPE_COLOR]));
		}
		if (data_mask & MAP_VERTEX)
		{
			glVertexPointer(3,GL_FLOAT, LLVertexBuffer::sTypeSize[TYPE_VERTEX], (void*)(base + 0));
		}	
	}

	llglassertok();
}

LLVertexBuffer::MappedRegion::MappedRegion(S32 type, S32 index, S32 count)
: mType(type), mIndex(index), mCount(count)
{ 
	mEnd = mIndex+mCount;	
}	

<|MERGE_RESOLUTION|>--- conflicted
+++ resolved
@@ -122,33 +122,11 @@
 
 U32 LLVBOPool::genBuffer()
 {
-<<<<<<< HEAD
-	// <FS:ND> user-defined names was deprecated with OpenGL 3.1
-
-	// U32 ret = 0;
-	// 
-	// if (mGLNamePool.empty())
-	// {
-	// 	ret = sCurGLName++;
-	// }
-	// else
-	// {
-	// 	ret = mGLNamePool.front();
-	// 	mGLNamePool.pop_front();
-	// }
-	// 
-	// return ret;
-	GLuint ret(0);
-	glGenBuffersARB( 1, &ret );
-=======
 	U32 ret = 0;
 
 	glGenBuffersARB(1, &ret);
 	
->>>>>>> ea1e1b09
 	return ret;
-
-	// </FS:ND>
 }
 
 void LLVBOPool::deleteBuffer(U32 name)
@@ -159,21 +137,6 @@
 
 		glBindBufferARB(mType, name);
 		glBufferDataARB(mType, 0, NULL, mUsage);
-<<<<<<< HEAD
-
-		// <FS:ND> user-defined names was deprecated with OpenGL 3.1
-
-		// llassert(std::find(mGLNamePool.begin(), mGLNamePool.end(), name) == mGLNamePool.end());
-
-		// mGLNamePool.push_back(name);
-
-		GLuint nBuffer( name );
-		glDeleteBuffersARB( 1, &nBuffer );
-
-		// </FS:ND>
-
-=======
->>>>>>> ea1e1b09
 		glBindBufferARB(mType, 0);
 
 		glDeleteBuffersARB(1, &name);
