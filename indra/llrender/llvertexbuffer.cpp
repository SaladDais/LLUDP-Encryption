/** 
 * @file llvertexbuffer.cpp
 * @brief LLVertexBuffer implementation
 *
 * $LicenseInfo:firstyear=2003&license=viewerlgpl$
 * Second Life Viewer Source Code
 * Copyright (C) 2010, Linden Research, Inc.
 * 
 * This library is free software; you can redistribute it and/or
 * modify it under the terms of the GNU Lesser General Public
 * License as published by the Free Software Foundation;
 * version 2.1 of the License only.
 * 
 * This library is distributed in the hope that it will be useful,
 * but WITHOUT ANY WARRANTY; without even the implied warranty of
 * MERCHANTABILITY or FITNESS FOR A PARTICULAR PURPOSE.  See the GNU
 * Lesser General Public License for more details.
 * 
 * You should have received a copy of the GNU Lesser General Public
 * License along with this library; if not, write to the Free Software
 * Foundation, Inc., 51 Franklin Street, Fifth Floor, Boston, MA  02110-1301  USA
 * 
 * Linden Research, Inc., 945 Battery Street, San Francisco, CA  94111  USA
 * $/LicenseInfo$
 */

#include "linden_common.h"

#include <boost/static_assert.hpp>
#include "llsys.h"
#include "llvertexbuffer.h"
// #include "llrender.h"
#include "llglheaders.h"
#include "llmemtype.h"
#include "llrender.h"
#include "llvector4a.h"
#include "llshadermgr.h"
#include "llglslshader.h"
#include "llmemory.h"

#define LL_VBO_POOLING 0

//Next Highest Power Of Two
//helper function, returns first number > v that is a power of 2, or v if v is already a power of 2
U32 nhpo2(U32 v)
{
	U32 r = 1;
	while (r < v) {
		r *= 2;
	}
	return r;
}

//which power of 2 is i?
//assumes i is a power of 2 > 0
U32 wpo2(U32 i)
{
	llassert(i > 0);
	llassert(nhpo2(i) == i);

	U32 r = 0;

	while (i >>= 1) ++r;

	return r;
}


const U32 LL_VBO_BLOCK_SIZE = 2048;

U32 vbo_block_size(U32 size)
{ //what block size will fit size?
	U32 mod = size % LL_VBO_BLOCK_SIZE;
	return mod == 0 ? size : size + (LL_VBO_BLOCK_SIZE-mod);
}

U32 vbo_block_index(U32 size)
{
	return vbo_block_size(size)/LL_VBO_BLOCK_SIZE;
}



//============================================================================

//static
LLVBOPool LLVertexBuffer::sStreamVBOPool(GL_STREAM_DRAW_ARB, GL_ARRAY_BUFFER_ARB);
LLVBOPool LLVertexBuffer::sDynamicVBOPool(GL_DYNAMIC_DRAW_ARB, GL_ARRAY_BUFFER_ARB);
LLVBOPool LLVertexBuffer::sStreamIBOPool(GL_STREAM_DRAW_ARB, GL_ELEMENT_ARRAY_BUFFER_ARB);
LLVBOPool LLVertexBuffer::sDynamicIBOPool(GL_DYNAMIC_DRAW_ARB, GL_ELEMENT_ARRAY_BUFFER_ARB);

U32 LLVBOPool::sBytesPooled = 0;
U32 LLVBOPool::sIndexBytesPooled = 0;
U32 LLVertexBuffer::sAllocatedIndexBytes = 0;
U32 LLVertexBuffer::sIndexCount = 0;

LLPrivateMemoryPool* LLVertexBuffer::sPrivatePoolp = NULL;
U32 LLVertexBuffer::sBindCount = 0;
U32 LLVertexBuffer::sSetCount = 0;
S32 LLVertexBuffer::sCount = 0;
S32 LLVertexBuffer::sGLCount = 0;
S32 LLVertexBuffer::sMappedCount = 0;
bool LLVertexBuffer::sDisableVBOMapping = false;
bool LLVertexBuffer::sEnableVBOs = true;
U32 LLVertexBuffer::sGLRenderBuffer = 0;
U32 LLVertexBuffer::sGLRenderArray = 0;
U32 LLVertexBuffer::sGLRenderIndices = 0;
U32 LLVertexBuffer::sLastMask = 0;
bool LLVertexBuffer::sVBOActive = false;
bool LLVertexBuffer::sIBOActive = false;
U32 LLVertexBuffer::sAllocatedBytes = 0;
U32 LLVertexBuffer::sVertexCount = 0;
bool LLVertexBuffer::sMapped = false;
bool LLVertexBuffer::sUseStreamDraw = true;
bool LLVertexBuffer::sUseVAO = false;
bool LLVertexBuffer::sPreferStreamDraw = false;

const U32 FENCE_WAIT_TIME_NANOSECONDS = 10000;  //1 ms

class LLGLSyncFence : public LLGLFence
{
public:
#ifdef GL_ARB_sync
	GLsync mSync;
#endif
	
	LLGLSyncFence()
	{
#ifdef GL_ARB_sync
		mSync = 0;
#endif
	}

	virtual ~LLGLSyncFence()
	{
#ifdef GL_ARB_sync
		if (mSync)
		{
			glDeleteSync(mSync);
		}
#endif
	}

	void placeFence()
	{
#ifdef GL_ARB_sync
		if (mSync)
		{
			glDeleteSync(mSync);
		}
		mSync = glFenceSync(GL_SYNC_GPU_COMMANDS_COMPLETE, 0);
#endif
	}

	void wait()
	{
#ifdef GL_ARB_sync
		if (mSync)
		{
			while (glClientWaitSync(mSync, 0, FENCE_WAIT_TIME_NANOSECONDS) == GL_TIMEOUT_EXPIRED)
			{ //track the number of times we've waited here
				static S32 waits = 0;
				waits++;
			}
		}
#endif
	}


};


volatile U8* LLVBOPool::allocate(U32& name, U32 size)
{
	llassert(vbo_block_size(size) == size);
	
	volatile U8* ret = NULL;

<<<<<<< HEAD
volatile U8* LLVBOPool::allocate(U32& name, U32 size)
{
	llassert(nhpo2(size) == size);
=======
#if LL_VBO_POOLING
>>>>>>> ce0f455b

	U32 i = vbo_block_index(size);

	if (mFreeList.size() <= i)
	{
		mFreeList.resize(i+1);
	}

<<<<<<< HEAD
	volatile U8* ret = NULL;

=======
>>>>>>> ce0f455b
	if (mFreeList[i].empty())
	{
		//make a new buffer
		glGenBuffersARB(1, &name);
		glBindBufferARB(mType, name);
<<<<<<< HEAD
		LLVertexBuffer::sAllocatedBytes += size;

=======

		if (mType == GL_ARRAY_BUFFER_ARB)
		{
			LLVertexBuffer::sAllocatedBytes += size;
		}
		else
		{
			LLVertexBuffer::sAllocatedIndexBytes += size;
		}

>>>>>>> ce0f455b
		if (LLVertexBuffer::sDisableVBOMapping || mUsage != GL_DYNAMIC_DRAW_ARB)
		{
			glBufferDataARB(mType, size, 0, mUsage);
			ret = (U8*) ll_aligned_malloc_16(size);
		}
		else
		{ //always use a true hint of static draw when allocating non-client-backed buffers
			glBufferDataARB(mType, size, 0, GL_STATIC_DRAW_ARB);
		}

		glBindBufferARB(mType, 0);
	}
	else
	{
		name = mFreeList[i].front().mGLName;
		ret = mFreeList[i].front().mClientData;

		if (mType == GL_ARRAY_BUFFER_ARB)
		{
			sBytesPooled -= size;
		}
		else
		{
			sIndexBytesPooled -= size;
		}

		mFreeList[i].pop_front();
	}
#else //no pooling

	glGenBuffersARB(1, &name);
	glBindBufferARB(mType, name);

	if (mType == GL_ARRAY_BUFFER_ARB)
	{
		LLVertexBuffer::sAllocatedBytes += size;
	}
	else
	{
		LLVertexBuffer::sAllocatedIndexBytes += size;
	}

	if (LLVertexBuffer::sDisableVBOMapping || mUsage != GL_DYNAMIC_DRAW_ARB)
	{
		glBufferDataARB(mType, size, 0, mUsage);
		ret = (U8*) ll_aligned_malloc_16(size);
	}
	else
	{ //always use a true hint of static draw when allocating non-client-backed buffers
		glBufferDataARB(mType, size, 0, GL_STATIC_DRAW_ARB);
	}

	glBindBufferARB(mType, 0);

#endif

	return ret;
}

void LLVBOPool::release(U32 name, volatile U8* buffer, U32 size)
{
	llassert(vbo_block_size(size) == size);

#if LL_VBO_POOLING

	U32 i = vbo_block_index(size);

	llassert(mFreeList.size() > i);

	Record rec;
	rec.mGLName = name;
	rec.mClientData = buffer;
	
	if (buffer == NULL)
	{
		glDeleteBuffersARB(1, &rec.mGLName);
	}
	else
	{
		if (mType == GL_ARRAY_BUFFER_ARB)
		{
			sBytesPooled += size;
		}
		else
		{
			sIndexBytesPooled += size;
		}
		mFreeList[i].push_back(rec);
	}
#else //no pooling
	glDeleteBuffersARB(1, &name);
	ll_aligned_free_16((U8*) buffer);

<<<<<<< HEAD
	sBytesPooled += size;
	
	if (!LLVertexBuffer::sDisableVBOMapping && mUsage == GL_DYNAMIC_DRAW_ARB)
	{
		glDeleteBuffersARB(1, &rec.mGLName);
	}
	else
	{
		mFreeList[i].push_back(rec);
	}
=======
	if (mType == GL_ARRAY_BUFFER_ARB)
	{
		LLVertexBuffer::sAllocatedBytes -= size;
	}
	else
	{
		LLVertexBuffer::sAllocatedIndexBytes -= size;
	}
#endif
>>>>>>> ce0f455b
}

void LLVBOPool::cleanup()
{
	U32 size = 1;

	for (U32 i = 0; i < mFreeList.size(); ++i)
	{
		record_list_t& l = mFreeList[i];

		while (!l.empty())
		{
			Record& r = l.front();

			glDeleteBuffersARB(1, &r.mGLName);

			if (r.mClientData)
			{
				ll_aligned_free_16((void*) r.mClientData);
			}

			l.pop_front();

			if (mType == GL_ARRAY_BUFFER_ARB)
			{
				sBytesPooled -= size;
				LLVertexBuffer::sAllocatedBytes -= size;
			}
			else
			{
				sIndexBytesPooled -= size;
				LLVertexBuffer::sAllocatedIndexBytes -= size;
			}
		}

		size *= 2;
	}
}


//NOTE: each component must be AT LEAST 4 bytes in size to avoid a performance penalty on AMD hardware
S32 LLVertexBuffer::sTypeSize[LLVertexBuffer::TYPE_MAX] =
{
	sizeof(LLVector4), // TYPE_VERTEX,
	sizeof(LLVector4), // TYPE_NORMAL,
	sizeof(LLVector2), // TYPE_TEXCOORD0,
	sizeof(LLVector2), // TYPE_TEXCOORD1,
	sizeof(LLVector2), // TYPE_TEXCOORD2,
	sizeof(LLVector2), // TYPE_TEXCOORD3,
	sizeof(LLColor4U), // TYPE_COLOR,
	sizeof(LLColor4U), // TYPE_EMISSIVE, only alpha is used currently
	sizeof(LLVector4), // TYPE_BINORMAL,
	sizeof(F32),	   // TYPE_WEIGHT,
	sizeof(LLVector4), // TYPE_WEIGHT4,
	sizeof(LLVector4), // TYPE_CLOTHWEIGHT,
	sizeof(LLVector4), // TYPE_TEXTURE_INDEX (actually exists as position.w), no extra data, but stride is 16 bytes
};

U32 LLVertexBuffer::sGLMode[LLRender::NUM_MODES] = 
{
	GL_TRIANGLES,
	GL_TRIANGLE_STRIP,
	GL_TRIANGLE_FAN,
	GL_POINTS,
	GL_LINES,
	GL_LINE_STRIP,
	GL_QUADS,
	GL_LINE_LOOP,
};


//static
void LLVertexBuffer::setupClientArrays(U32 data_mask)
{
	if (sLastMask != data_mask)
	{
		bool error = false;

		if (gGLManager.mGLSLVersionMajor < 2 && gGLManager.mGLSLVersionMinor < 30)
		{
			//make sure texture index is disabled
			data_mask = data_mask & ~MAP_TEXTURE_INDEX;
		}

		if (LLGLSLShader::sNoFixedFunction)
		{
			for (U32 i = 0; i < TYPE_MAX; ++i)
			{
				S32 loc = i;
										
				U32 mask = 1 << i;

				if (sLastMask & (1 << i))
				{ //was enabled
					if (!(data_mask & mask))
					{ //needs to be disabled
						glDisableVertexAttribArrayARB(loc);
					}
				}
				else 
				{	//was disabled
					if (data_mask & mask)
					{ //needs to be enabled
						glEnableVertexAttribArrayARB(loc);
					}
				}
			}
		}
		else
		{

			GLenum array[] =
			{
				GL_VERTEX_ARRAY,
				GL_NORMAL_ARRAY,
				GL_TEXTURE_COORD_ARRAY,
				GL_COLOR_ARRAY,
			};

			GLenum mask[] = 
			{
				MAP_VERTEX,
				MAP_NORMAL,
				MAP_TEXCOORD0,
				MAP_COLOR
			};



			for (U32 i = 0; i < 4; ++i)
			{
				if (sLastMask & mask[i])
				{ //was enabled
					if (!(data_mask & mask[i]))
					{ //needs to be disabled
						glDisableClientState(array[i]);
					}
					else if (gDebugGL)
					{ //needs to be enabled, make sure it was (DEBUG)
						if (!glIsEnabled(array[i]))
						{
							if (gDebugSession)
							{
								error = true;
								gFailLog << "Bad client state! " << array[i] << " disabled." << std::endl;
							}
							else
							{
								llerrs << "Bad client state! " << array[i] << " disabled." << llendl;
							}
						}
					}
				}
				else 
				{	//was disabled
					if (data_mask & mask[i])
					{ //needs to be enabled
						glEnableClientState(array[i]);
					}
					else if (gDebugGL && glIsEnabled(array[i]))
					{ //needs to be disabled, make sure it was (DEBUG TEMPORARY)
						if (gDebugSession)
						{
							error = true;
							gFailLog << "Bad client state! " << array[i] << " enabled." << std::endl;
						}
						else
						{
							llerrs << "Bad client state! " << array[i] << " enabled." << llendl;
						}
					}
				}
			}
		
			U32 map_tc[] = 
			{
				MAP_TEXCOORD1,
				MAP_TEXCOORD2,
				MAP_TEXCOORD3
			};

			for (U32 i = 0; i < 3; i++)
			{
				if (sLastMask & map_tc[i])
				{
					if (!(data_mask & map_tc[i]))
					{ //disable
						glClientActiveTextureARB(GL_TEXTURE1_ARB+i);
						glDisableClientState(GL_TEXTURE_COORD_ARRAY);
						glClientActiveTextureARB(GL_TEXTURE0_ARB);
					}
				}
				else if (data_mask & map_tc[i])
				{
					glClientActiveTextureARB(GL_TEXTURE1_ARB+i);
					glEnableClientState(GL_TEXTURE_COORD_ARRAY);
					glClientActiveTextureARB(GL_TEXTURE0_ARB);
				}
			}

			if (sLastMask & MAP_BINORMAL)
			{
				if (!(data_mask & MAP_BINORMAL))
				{
					glClientActiveTextureARB(GL_TEXTURE2_ARB);
					glDisableClientState(GL_TEXTURE_COORD_ARRAY);
					glClientActiveTextureARB(GL_TEXTURE0_ARB);
				}
			}
			else if (data_mask & MAP_BINORMAL)
			{
				glClientActiveTextureARB(GL_TEXTURE2_ARB);
				glEnableClientState(GL_TEXTURE_COORD_ARRAY);
				glClientActiveTextureARB(GL_TEXTURE0_ARB);
			}
		}
				
		sLastMask = data_mask;
	}
}

//static
void LLVertexBuffer::drawArrays(U32 mode, const std::vector<LLVector3>& pos, const std::vector<LLVector3>& norm)
{
	llassert(!LLGLSLShader::sNoFixedFunction || LLGLSLShader::sCurBoundShaderPtr != NULL);
	gGL.syncMatrices();

	U32 count = pos.size();
	llassert_always(norm.size() >= pos.size());
	llassert_always(count > 0);

	unbind();
	
	setupClientArrays(MAP_VERTEX | MAP_NORMAL);

	LLGLSLShader* shader = LLGLSLShader::sCurBoundShaderPtr;

	if (shader)
	{
		S32 loc = LLVertexBuffer::TYPE_VERTEX;
		if (loc > -1)
		{
			glVertexAttribPointerARB(loc, 3, GL_FLOAT, GL_FALSE, 0, pos[0].mV);
		}
		loc = LLVertexBuffer::TYPE_NORMAL;
		if (loc > -1)
		{
			glVertexAttribPointerARB(loc, 3, GL_FLOAT, GL_FALSE, 0, norm[0].mV);
		}
	}
	else
	{
		glVertexPointer(3, GL_FLOAT, 0, pos[0].mV);
		glNormalPointer(GL_FLOAT, 0, norm[0].mV);
	}

	glDrawArrays(sGLMode[mode], 0, count);
}

//static
void LLVertexBuffer::drawElements(U32 mode, const LLVector4a* pos, const LLVector2* tc, S32 num_indices, const U16* indicesp)
{
	llassert(!LLGLSLShader::sNoFixedFunction || LLGLSLShader::sCurBoundShaderPtr != NULL);

	gGL.syncMatrices();

	U32 mask = LLVertexBuffer::MAP_VERTEX;
	if (tc)
	{
		mask = mask | LLVertexBuffer::MAP_TEXCOORD0;
	}

	unbind();
	
	setupClientArrays(mask);

	if (LLGLSLShader::sNoFixedFunction)
	{
		S32 loc = LLVertexBuffer::TYPE_VERTEX;
		glVertexAttribPointerARB(loc, 3, GL_FLOAT, GL_FALSE, 16, pos);

		if (tc)
		{
			loc = LLVertexBuffer::TYPE_TEXCOORD0;
			glVertexAttribPointerARB(loc, 2, GL_FLOAT, GL_FALSE, 0, tc);
		}
	}
	else
	{
		glTexCoordPointer(2, GL_FLOAT, 0, tc);
		glVertexPointer(3, GL_FLOAT, 16, pos);
	}

	glDrawElements(sGLMode[mode], num_indices, GL_UNSIGNED_SHORT, indicesp);
}

void LLVertexBuffer::validateRange(U32 start, U32 end, U32 count, U32 indices_offset) const
{
	if (start >= (U32) mNumVerts ||
	    end >= (U32) mNumVerts)
	{
		llerrs << "Bad vertex buffer draw range: [" << start << ", " << end << "] vs " << mNumVerts << llendl;
	}

	llassert(mNumIndices >= 0);

	if (indices_offset >= (U32) mNumIndices ||
	    indices_offset + count > (U32) mNumIndices)
	{
		llerrs << "Bad index buffer draw range: [" << indices_offset << ", " << indices_offset+count << "]" << llendl;
	}

	if (gDebugGL && !useVBOs())
	{
		U16* idx = ((U16*) getIndicesPointer())+indices_offset;
		for (U32 i = 0; i < count; ++i)
		{
			if (idx[i] < start || idx[i] > end)
			{
				llerrs << "Index out of range: " << idx[i] << " not in [" << start << ", " << end << "]" << llendl;
			}
		}

		LLGLSLShader* shader = LLGLSLShader::sCurBoundShaderPtr;

		if (shader && shader->mFeatures.mIndexedTextureChannels > 1)
		{
			LLStrider<LLVector4a> v;
			//hack to get non-const reference
			LLVertexBuffer* vb = (LLVertexBuffer*) this;
			vb->getVertexStrider(v);

			for (U32 i = start; i < end; i++)
			{
				S32 idx = (S32) (v[i][3]+0.25f);
				if (idx < 0 || idx >= shader->mFeatures.mIndexedTextureChannels)
				{
					llerrs << "Bad texture index found in vertex data stream." << llendl;
				}
			}
		}
	}
}

void LLVertexBuffer::drawRange(U32 mode, U32 start, U32 end, U32 count, U32 indices_offset) const
{
	validateRange(start, end, count, indices_offset);
<<<<<<< HEAD
	mMappable = FALSE;
=======
	mMappable = false;
>>>>>>> ce0f455b
	gGL.syncMatrices();

	llassert(mNumVerts >= 0);
	llassert(!LLGLSLShader::sNoFixedFunction || LLGLSLShader::sCurBoundShaderPtr != NULL);

	if (mGLArray)
	{
		if (mGLArray != sGLRenderArray)
		{
			llerrs << "Wrong vertex array bound." << llendl;
		}
	}
	else
	{
		if (mGLIndices != sGLRenderIndices)
		{
			llerrs << "Wrong index buffer bound." << llendl;
		}

		if (mGLBuffer != sGLRenderBuffer)
		{
			llerrs << "Wrong vertex buffer bound." << llendl;
		}
	}

	if (gDebugGL && !mGLArray && useVBOs())
	{
		GLint elem = 0;
		glGetIntegerv(GL_ELEMENT_ARRAY_BUFFER_BINDING_ARB, &elem);

		if (elem != mGLIndices)
		{
			llerrs << "Wrong index buffer bound!" << llendl;
		}
	}

	if (mode >= LLRender::NUM_MODES)
	{
		llerrs << "Invalid draw mode: " << mode << llendl;
		return;
	}

	U16* idx = ((U16*) getIndicesPointer())+indices_offset;

	stop_glerror();
	glDrawRangeElements(sGLMode[mode], start, end, count, GL_UNSIGNED_SHORT, 
		idx);
	stop_glerror();
	placeFence();
}

void LLVertexBuffer::draw(U32 mode, U32 count, U32 indices_offset) const
{
	llassert(!LLGLSLShader::sNoFixedFunction || LLGLSLShader::sCurBoundShaderPtr != NULL);
<<<<<<< HEAD
	mMappable = FALSE;
=======
	mMappable = false;
>>>>>>> ce0f455b
	gGL.syncMatrices();

	llassert(mNumIndices >= 0);
	if (indices_offset >= (U32) mNumIndices ||
	    indices_offset + count > (U32) mNumIndices)
	{
		llerrs << "Bad index buffer draw range: [" << indices_offset << ", " << indices_offset+count << "]" << llendl;
	}

	if (mGLArray)
	{
		if (mGLArray != sGLRenderArray)
		{
			llerrs << "Wrong vertex array bound." << llendl;
		}
	}
	else
	{
		if (mGLIndices != sGLRenderIndices)
		{
			llerrs << "Wrong index buffer bound." << llendl;
		}

		if (mGLBuffer != sGLRenderBuffer)
		{
			llerrs << "Wrong vertex buffer bound." << llendl;
		}
	}

	if (mode >= LLRender::NUM_MODES)
	{
		llerrs << "Invalid draw mode: " << mode << llendl;
		return;
	}

	stop_glerror();
	glDrawElements(sGLMode[mode], count, GL_UNSIGNED_SHORT,
		((U16*) getIndicesPointer()) + indices_offset);
	stop_glerror();
	placeFence();
}

void LLVertexBuffer::drawArrays(U32 mode, U32 first, U32 count) const
{
	llassert(!LLGLSLShader::sNoFixedFunction || LLGLSLShader::sCurBoundShaderPtr != NULL);
<<<<<<< HEAD
	mMappable = FALSE;
=======
	mMappable = false;
>>>>>>> ce0f455b
	gGL.syncMatrices();
	
	llassert(mNumVerts >= 0);
	if (first >= (U32) mNumVerts ||
	    first + count > (U32) mNumVerts)
	{
		llerrs << "Bad vertex buffer draw range: [" << first << ", " << first+count << "]" << llendl;
	}

	if (mGLArray)
	{
		if (mGLArray != sGLRenderArray)
		{
			llerrs << "Wrong vertex array bound." << llendl;
		}
	}
	else
	{
		if (mGLBuffer != sGLRenderBuffer || useVBOs() != sVBOActive)
		{
			llerrs << "Wrong vertex buffer bound." << llendl;
		}
	}

	if (mode >= LLRender::NUM_MODES)
	{
		llerrs << "Invalid draw mode: " << mode << llendl;
		return;
	}

	stop_glerror();
	glDrawArrays(sGLMode[mode], first, count);
	stop_glerror();
	placeFence();
}

//static
void LLVertexBuffer::initClass(bool use_vbo, bool no_vbo_mapping)
{
	sEnableVBOs = use_vbo && gGLManager.mHasVertexBufferObject;
	sDisableVBOMapping = sEnableVBOs && no_vbo_mapping;

	if (!sPrivatePoolp)
	{ 
		sPrivatePoolp = LLPrivateMemoryPoolManager::getInstance()->newPool(LLPrivateMemoryPool::STATIC);
	}
}

//static 
void LLVertexBuffer::unbind()
{
	if (sGLRenderArray)
	{
#if GL_ARB_vertex_array_object
		glBindVertexArray(0);
#endif
		sGLRenderArray = 0;
		sGLRenderIndices = 0;
		sIBOActive = false;
	}

	if (sVBOActive)
	{
		glBindBufferARB(GL_ARRAY_BUFFER_ARB, 0);
		sVBOActive = false;
	}
	if (sIBOActive)
	{
		glBindBufferARB(GL_ELEMENT_ARRAY_BUFFER_ARB, 0);
		sIBOActive = false;
	}

	sGLRenderBuffer = 0;
	sGLRenderIndices = 0;

	setupClientArrays(0);
}

//static
void LLVertexBuffer::cleanupClass()
{
	LLMemType mt2(LLMemType::MTYPE_VERTEX_CLEANUP_CLASS);
	unbind();
	
	sStreamIBOPool.cleanup();
	sDynamicIBOPool.cleanup();
	sStreamVBOPool.cleanup();
	sDynamicVBOPool.cleanup();

	if(sPrivatePoolp)
	{
		LLPrivateMemoryPoolManager::getInstance()->deletePool(sPrivatePoolp);
		sPrivatePoolp = NULL;
	}
}

//----------------------------------------------------------------------------

S32 LLVertexBuffer::determineUsage(S32 usage)
{
	S32 ret_usage = usage;

	if (!sEnableVBOs)
	{
		ret_usage = 0;
	}
	
	if (ret_usage == GL_STREAM_DRAW_ARB && !sUseStreamDraw)
	{
		ret_usage = 0;
	}
	
	if (ret_usage == GL_DYNAMIC_DRAW_ARB && sPreferStreamDraw)
	{
		ret_usage = GL_STREAM_DRAW_ARB;
	}
	
	if (ret_usage == 0 && LLRender::sGLCoreProfile)
	{ //MUST use VBOs for all rendering
		ret_usage = GL_STREAM_DRAW_ARB;
	}
	
	if (ret_usage && ret_usage != GL_STREAM_DRAW_ARB)
	{ //only stream_draw and dynamic_draw are supported when using VBOs, dynamic draw is the default
		if (sDisableVBOMapping)
		{ //always use stream draw if VBO mapping is disabled
<<<<<<< HEAD
			mUsage = GL_STREAM_DRAW_ARB;
		}
		else
		{
			mUsage = GL_DYNAMIC_DRAW_ARB;
		}
	}
	

	if (mUsage == GL_DYNAMIC_DRAW_ARB && !sDisableVBOMapping)
	{
		mMappable = TRUE;
	}
	else
	{
		mMappable = FALSE;
	}
=======
			ret_usage = GL_STREAM_DRAW_ARB;
		}
		else
		{
			ret_usage = GL_DYNAMIC_DRAW_ARB;
		}
	}
	
	return ret_usage;
}

LLVertexBuffer::LLVertexBuffer(U32 typemask, S32 usage) :
	LLRefCount(),

	mNumVerts(0),
	mNumIndices(0),
	mAlignedOffset(0),
	mAlignedIndexOffset(0),
	mSize(0),
	mIndicesSize(0),
	mTypeMask(typemask),
	mUsage(LLVertexBuffer::determineUsage(usage)),
	mGLBuffer(0),
	mGLIndices(0),
	mGLArray(0),
	mMappedData(NULL),
	mMappedIndexData(NULL),
	mMappedDataUsingVBOs(false),
	mMappedIndexDataUsingVBOs(false),
	mVertexLocked(false),
	mIndexLocked(false),
	mFinal(false),
	mEmpty(true),
	mMappable(false),
	mFence(NULL)
{
	LLMemType mt2(LLMemType::MTYPE_VERTEX_CONSTRUCTOR);

	mMappable = (mUsage == GL_DYNAMIC_DRAW_ARB && !sDisableVBOMapping);
>>>>>>> ce0f455b

	//zero out offsets
	for (U32 i = 0; i < TYPE_MAX; i++)
	{
		mOffsets[i] = 0;
	}

	sCount++;
}

//static
S32 LLVertexBuffer::calcOffsets(const U32& typemask, S32* offsets, S32 num_vertices)
{
	S32 offset = 0;
	for (S32 i=0; i<TYPE_TEXTURE_INDEX; i++)
	{
		U32 mask = 1<<i;
		if (typemask & mask)
		{
			if (offsets && LLVertexBuffer::sTypeSize[i])
			{
				offsets[i] = offset;
				offset += LLVertexBuffer::sTypeSize[i]*num_vertices;
				offset = (offset + 0xF) & ~0xF;
			}
		}
	}

	offsets[TYPE_TEXTURE_INDEX] = offsets[TYPE_VERTEX] + 12;
	
	return offset+16;
}

//static 
S32 LLVertexBuffer::calcVertexSize(const U32& typemask)
{
	S32 size = 0;
	for (S32 i = 0; i < TYPE_TEXTURE_INDEX; i++)
	{
		U32 mask = 1<<i;
		if (typemask & mask)
		{
			size += LLVertexBuffer::sTypeSize[i];
		}
	}

	return size;
}

S32 LLVertexBuffer::getSize() const
{
	return mSize;
}

// protected, use unref()
//virtual
LLVertexBuffer::~LLVertexBuffer()
{
	LLMemType mt2(LLMemType::MTYPE_VERTEX_DESTRUCTOR);
	destroyGLBuffer();
	destroyGLIndices();

	if (mGLArray)
	{
#if GL_ARB_vertex_array_object
		glDeleteVertexArrays(1, &mGLArray);
#endif
	}

	sCount--;

	if (mFence)
	{
		delete mFence;
	}
	
	mFence = NULL;

	sVertexCount -= mNumVerts;
	sIndexCount -= mNumIndices;

	llassert_always(!mMappedData && !mMappedIndexData);
};

void LLVertexBuffer::placeFence() const
{
	/*if (!mFence && useVBOs())
	{
		if (gGLManager.mHasSync)
		{
			mFence = new LLGLSyncFence();
		}
	}

	if (mFence)
	{
		mFence->placeFence();
	}*/
}

void LLVertexBuffer::waitFence() const
{
	/*if (mFence)
	{
		mFence->wait();
	}*/
}

//----------------------------------------------------------------------------

void LLVertexBuffer::genBuffer(U32 size)
{
	mSize = vbo_block_size(size);

	if (mUsage == GL_STREAM_DRAW_ARB)
	{
		mMappedData = sStreamVBOPool.allocate(mGLBuffer, mSize);
	}
	else
	{
		mMappedData = sDynamicVBOPool.allocate(mGLBuffer, mSize);
	}
	
	sGLCount++;
}

void LLVertexBuffer::genIndices(U32 size)
{
	mIndicesSize = vbo_block_size(size);

	if (mUsage == GL_STREAM_DRAW_ARB)
	{
		mMappedIndexData = sStreamIBOPool.allocate(mGLIndices, mIndicesSize);
	}
	else
	{
		mMappedIndexData = sDynamicIBOPool.allocate(mGLIndices, mIndicesSize);
	}
	
	sGLCount++;
}

void LLVertexBuffer::releaseBuffer()
{
	if (mUsage == GL_STREAM_DRAW_ARB)
	{
		sStreamVBOPool.release(mGLBuffer, mMappedData, mSize);
	}
	else
	{
		sDynamicVBOPool.release(mGLBuffer, mMappedData, mSize);
	}
	
	mGLBuffer = 0;
	mMappedData = NULL;

	sGLCount--;
}

void LLVertexBuffer::releaseIndices()
{
	if (mUsage == GL_STREAM_DRAW_ARB)
	{
		sStreamIBOPool.release(mGLIndices, mMappedIndexData, mIndicesSize);
	}
	else
	{
		sDynamicIBOPool.release(mGLIndices, mMappedIndexData, mIndicesSize);
	}

	mGLIndices = 0;
	mMappedIndexData = NULL;
	
	sGLCount--;
}

void LLVertexBuffer::createGLBuffer(U32 size)
{
	LLMemType mt2(LLMemType::MTYPE_VERTEX_CREATE_VERTICES);
	
	if (mGLBuffer)
	{
		destroyGLBuffer();
	}

	if (size == 0)
	{
		return;
	}

	mEmpty = true;

	mMappedDataUsingVBOs = useVBOs();
	
	if (mMappedDataUsingVBOs)
	{
		genBuffer(size);
	}
	else
	{
		static int gl_buffer_idx = 0;
		mGLBuffer = ++gl_buffer_idx;
		mMappedData = (U8*)ALLOCATE_MEM(sPrivatePoolp, size);
		mSize = size;
	}
}

void LLVertexBuffer::createGLIndices(U32 size)
{
	LLMemType mt2(LLMemType::MTYPE_VERTEX_CREATE_INDICES);
	
	if (mGLIndices)
	{
		destroyGLIndices();
	}
	
	if (size == 0)
	{
		return;
	}

	mEmpty = true;

	//pad by 16 bytes for aligned copies
	size += 16;

	mMappedIndexDataUsingVBOs = useVBOs();

	if (mMappedIndexDataUsingVBOs)
	{
		//pad by another 16 bytes for VBO pointer adjustment
		size += 16;
		genIndices(size);
	}
	else
	{
		mMappedIndexData = (U8*)ALLOCATE_MEM(sPrivatePoolp, size);
		static int gl_buffer_idx = 0;
		mGLIndices = ++gl_buffer_idx;
		mIndicesSize = size;
	}
}

void LLVertexBuffer::destroyGLBuffer()
{
	LLMemType mt2(LLMemType::MTYPE_VERTEX_DESTROY_BUFFER);
	if (mGLBuffer)
	{
		if (mMappedDataUsingVBOs)
		{
			releaseBuffer();
		}
		else
		{
<<<<<<< HEAD
			FREE_MEM(sPrivatePoolp, (void*) mMappedData) ;
=======
			FREE_MEM(sPrivatePoolp, (void*) mMappedData);
>>>>>>> ce0f455b
			mMappedData = NULL;
			mEmpty = true;
		}
	}
	
	mGLBuffer = 0;
	//unbind();
}

void LLVertexBuffer::destroyGLIndices()
{
	LLMemType mt2(LLMemType::MTYPE_VERTEX_DESTROY_INDICES);
	if (mGLIndices)
	{
		if (mMappedIndexDataUsingVBOs)
		{
			releaseIndices();
		}
		else
		{
<<<<<<< HEAD
			FREE_MEM(sPrivatePoolp, (void*) mMappedIndexData) ;
=======
			FREE_MEM(sPrivatePoolp, (void*) mMappedIndexData);
>>>>>>> ce0f455b
			mMappedIndexData = NULL;
			mEmpty = true;
		}
	}

	mGLIndices = 0;
	//unbind();
}

void LLVertexBuffer::updateNumVerts(S32 nverts)
{
	LLMemType mt2(LLMemType::MTYPE_VERTEX_UPDATE_VERTS);

	llassert(nverts >= 0);

	if (nverts >= 65535)
	{
		llwarns << "Vertex buffer overflow!" << llendl;
		nverts = 65535;
	}

	U32 needed_size = calcOffsets(mTypeMask, mOffsets, nverts);

	if (needed_size > mSize || needed_size <= mSize/2)
	{
		createGLBuffer(needed_size);
	}

	sVertexCount -= mNumVerts;
	mNumVerts = nverts;
	sVertexCount += mNumVerts;
}

void LLVertexBuffer::updateNumIndices(S32 nindices)
{
	LLMemType mt2(LLMemType::MTYPE_VERTEX_UPDATE_INDICES);

	llassert(nindices >= 0);

	U32 needed_size = sizeof(U16) * nindices;

	if (needed_size > mIndicesSize || needed_size <= mIndicesSize/2)
	{
		createGLIndices(needed_size);
	}

	sIndexCount -= mNumIndices;
	mNumIndices = nindices;
	sIndexCount += mNumIndices;
}

void LLVertexBuffer::allocateBuffer(S32 nverts, S32 nindices, bool create)
{
	LLMemType mt2(LLMemType::MTYPE_VERTEX_ALLOCATE_BUFFER);
	
	stop_glerror();

	if (nverts < 0 || nindices < 0 ||
		nverts > 65536)
	{
		llerrs << "Bad vertex buffer allocation: " << nverts << " : " << nindices << llendl;
	}

	updateNumVerts(nverts);
	updateNumIndices(nindices);
	
	if (create && (nverts || nindices))
	{
		//actually allocate space for the vertex buffer if using VBO mapping
		flush();

		if (gGLManager.mHasVertexArrayObject && useVBOs() && (LLRender::sGLCoreProfile || sUseVAO))
		{
#if GL_ARB_vertex_array_object
			glGenVertexArrays(1, &mGLArray);
#endif
			setupVertexArray();
		}
	}
}

static LLFastTimer::DeclareTimer FTM_SETUP_VERTEX_ARRAY("Setup VAO");

void LLVertexBuffer::setupVertexArray()
{
	if (!mGLArray)
	{
		return;
	}

	LLFastTimer t(FTM_SETUP_VERTEX_ARRAY);
#if GL_ARB_vertex_array_object
	glBindVertexArray(mGLArray);
#endif
	sGLRenderArray = mGLArray;

	U32 attrib_size[] = 
	{
		3, //TYPE_VERTEX,
		3, //TYPE_NORMAL,
		2, //TYPE_TEXCOORD0,
		2, //TYPE_TEXCOORD1,
		2, //TYPE_TEXCOORD2,
		2, //TYPE_TEXCOORD3,
		4, //TYPE_COLOR,
		4, //TYPE_EMISSIVE,
		3, //TYPE_BINORMAL,
		1, //TYPE_WEIGHT,
		4, //TYPE_WEIGHT4,
		4, //TYPE_CLOTHWEIGHT,
		4, //TYPE_TEXTURE_INDEX
	};

	U32 attrib_type[] =
	{
		GL_FLOAT, //TYPE_VERTEX,
		GL_FLOAT, //TYPE_NORMAL,
		GL_FLOAT, //TYPE_TEXCOORD0,
		GL_FLOAT, //TYPE_TEXCOORD1,
		GL_FLOAT, //TYPE_TEXCOORD2,
		GL_FLOAT, //TYPE_TEXCOORD3,
		GL_UNSIGNED_BYTE, //TYPE_COLOR,
		GL_UNSIGNED_BYTE, //TYPE_EMISSIVE,
		GL_FLOAT,   //TYPE_BINORMAL,
		GL_FLOAT, //TYPE_WEIGHT,
		GL_FLOAT, //TYPE_WEIGHT4,
		GL_FLOAT, //TYPE_CLOTHWEIGHT,
		GL_UNSIGNED_BYTE, //TYPE_TEXTURE_INDEX
	};

	bool attrib_integer[] = 
	{
		false, //TYPE_VERTEX,
		false, //TYPE_NORMAL,
		false, //TYPE_TEXCOORD0,
		false, //TYPE_TEXCOORD1,
		false, //TYPE_TEXCOORD2,
		false, //TYPE_TEXCOORD3,
		false, //TYPE_COLOR,
		false, //TYPE_EMISSIVE,
		false, //TYPE_BINORMAL,
		false, //TYPE_WEIGHT,
		false, //TYPE_WEIGHT4,
		false, //TYPE_CLOTHWEIGHT,
		true, //TYPE_TEXTURE_INDEX
	};

	U32 attrib_normalized[] =
	{
		GL_FALSE, //TYPE_VERTEX,
		GL_FALSE, //TYPE_NORMAL,
		GL_FALSE, //TYPE_TEXCOORD0,
		GL_FALSE, //TYPE_TEXCOORD1,
		GL_FALSE, //TYPE_TEXCOORD2,
		GL_FALSE, //TYPE_TEXCOORD3,
		GL_TRUE, //TYPE_COLOR,
		GL_TRUE, //TYPE_EMISSIVE,
		GL_FALSE,   //TYPE_BINORMAL,
		GL_FALSE, //TYPE_WEIGHT,
		GL_FALSE, //TYPE_WEIGHT4,
		GL_FALSE, //TYPE_CLOTHWEIGHT,
		GL_FALSE, //TYPE_TEXTURE_INDEX
	};

	bindGLBuffer(true);
	bindGLIndices(true);

	for (U32 i = 0; i < TYPE_MAX; ++i)
	{
		if (mTypeMask & (1 << i))
		{
			glEnableVertexAttribArrayARB(i);

			if (attrib_integer[i])
			{
#if !LL_DARWIN
				//glVertexattribIPointer requires GLSL 1.30 or later
				if (gGLManager.mGLSLVersionMajor > 1 || gGLManager.mGLSLVersionMinor >= 30)
				{
					glVertexAttribIPointer(i, attrib_size[i], attrib_type[i], sTypeSize[i], (void*) mOffsets[i]); 
				}
#endif
			}
			else
			{
				glVertexAttribPointerARB(i, attrib_size[i], attrib_type[i], attrib_normalized[i], sTypeSize[i], (void*) mOffsets[i]); 
			}
		}
		else
		{
			glDisableVertexAttribArrayARB(i);
		}
	}

	//draw a dummy triangle to set index array pointer
	//glDrawElements(GL_TRIANGLES, 0, GL_UNSIGNED_SHORT, NULL);

	unbind();
}

void LLVertexBuffer::resizeBuffer(S32 newnverts, S32 newnindices)
{
	llassert(newnverts >= 0);
	llassert(newnindices >= 0);

	LLMemType mt2(LLMemType::MTYPE_VERTEX_RESIZE_BUFFER);
	
	updateNumVerts(newnverts);		
	updateNumIndices(newnindices);
	
	if (useVBOs())
	{
		flush();

		if (mGLArray)
		{ //if size changed, offsets changed
			setupVertexArray();
		}
	}
}

bool LLVertexBuffer::useVBOs() const
{
	//it's generally ineffective to use VBO for things that are streaming on apple
	return (mUsage != 0);
}

//----------------------------------------------------------------------------

bool expand_region(LLVertexBuffer::MappedRegion& region, S32 index, S32 count)
{
	S32 end = index+count;
	S32 region_end = region.mIndex+region.mCount;
	
	if (end < region.mIndex ||
		index > region_end)
	{ //gap exists, do not merge
		return false;
	}

	S32 new_end = llmax(end, region_end);
	S32 new_index = llmin(index, region.mIndex);
	region.mIndex = new_index;
	region.mCount = new_end-new_index;
	return true;
}

static LLFastTimer::DeclareTimer FTM_VBO_MAP_BUFFER_RANGE("VBO Map Range");
static LLFastTimer::DeclareTimer FTM_VBO_MAP_BUFFER("VBO Map");

// Map for data access
volatile U8* LLVertexBuffer::mapVertexBuffer(S32 type, S32 index, S32 count, bool map_range)
{
	bindGLBuffer(true);
	LLMemType mt2(LLMemType::MTYPE_VERTEX_MAP_BUFFER);
	if (mFinal)
	{
		llerrs << "LLVertexBuffer::mapVeretxBuffer() called on a finalized buffer." << llendl;
	}
	if (!useVBOs() && !mMappedData && !mMappedIndexData)
	{
		llerrs << "LLVertexBuffer::mapVertexBuffer() called on unallocated buffer." << llendl;
	}
		
	if (useVBOs())
	{
		if (!mMappable || gGLManager.mHasMapBufferRange || gGLManager.mHasFlushBufferRange)
		{
			if (count == -1)
			{
				count = mNumVerts-index;
			}

			bool mapped = false;
			//see if range is already mapped
			for (U32 i = 0; i < mMappedVertexRegions.size(); ++i)
			{
				MappedRegion& region = mMappedVertexRegions[i];
				if (region.mType == type)
				{
					if (expand_region(region, index, count))
					{
						mapped = true;
						break;
					}
				}
			}

			if (!mapped)
			{
				//not already mapped, map new region
				MappedRegion region(type, mMappable && map_range ? -1 : index, count);
				mMappedVertexRegions.push_back(region);
			}
		}

		if (mVertexLocked && map_range)
		{
			llerrs << "Attempted to map a specific range of a buffer that was already mapped." << llendl;
		}

		if (!mVertexLocked)
		{
			LLMemType mt_v(LLMemType::MTYPE_VERTEX_MAP_BUFFER_VERTICES);
			mVertexLocked = true;
			sMappedCount++;
			stop_glerror();	

			if(!mMappable)
			{
				map_range = false;
			}
			else
			{
				volatile U8* src = NULL;
				waitFence();
				if (gGLManager.mHasMapBufferRange)
				{
					if (map_range)
					{
#ifdef GL_ARB_map_buffer_range
						LLFastTimer t(FTM_VBO_MAP_BUFFER_RANGE);
						S32 offset = mOffsets[type] + sTypeSize[type]*index;
						S32 length = (sTypeSize[type]*count+0xF) & ~0xF;
						src = (U8*) glMapBufferRange(GL_ARRAY_BUFFER_ARB, offset, length, 
							GL_MAP_WRITE_BIT | 
							GL_MAP_FLUSH_EXPLICIT_BIT | 
							GL_MAP_INVALIDATE_RANGE_BIT);
#endif
					}
					else
					{
#ifdef GL_ARB_map_buffer_range

						if (gDebugGL)
						{
							GLint size = 0;
							glGetBufferParameterivARB(GL_ARRAY_BUFFER_ARB, GL_BUFFER_SIZE_ARB, &size);

							if (size < mSize)
							{
								llerrs << "Invalid buffer size." << llendl;
							}
						}

						LLFastTimer t(FTM_VBO_MAP_BUFFER);
						src = (U8*) glMapBufferRange(GL_ARRAY_BUFFER_ARB, 0, mSize, 
							GL_MAP_WRITE_BIT | 
							GL_MAP_FLUSH_EXPLICIT_BIT);
#endif
					}
				}
				else if (gGLManager.mHasFlushBufferRange)
				{
					if (map_range)
					{
						glBufferParameteriAPPLE(GL_ARRAY_BUFFER_ARB, GL_BUFFER_SERIALIZED_MODIFY_APPLE, GL_FALSE);
						glBufferParameteriAPPLE(GL_ARRAY_BUFFER_ARB, GL_BUFFER_FLUSHING_UNMAP_APPLE, GL_FALSE);
						src = (U8*) glMapBufferARB(GL_ARRAY_BUFFER_ARB, GL_WRITE_ONLY_ARB);
					}
					else
					{
						src = (U8*) glMapBufferARB(GL_ARRAY_BUFFER_ARB, GL_WRITE_ONLY_ARB);
					}
				}
				else
				{
					map_range = false;
					src = (U8*) glMapBufferARB(GL_ARRAY_BUFFER_ARB, GL_WRITE_ONLY_ARB);
				}

				llassert(src != NULL);

				mMappedData = LL_NEXT_ALIGNED_ADDRESS<volatile U8>(src);
				mAlignedOffset = mMappedData - src;
			
				stop_glerror();
			}
				
			if (!mMappedData)
			{
				log_glerror();

				//check the availability of memory
				LLMemory::logMemoryInfo(true);
			
				if(mMappable)
				{			
					//--------------------
					//print out more debug info before crash
					llinfos << "vertex buffer size: (num verts : num indices) = " << getNumVerts() << " : " << getNumIndices() << llendl;
					GLint size;
					glGetBufferParameterivARB(GL_ARRAY_BUFFER_ARB, GL_BUFFER_SIZE_ARB, &size);
					llinfos << "GL_ARRAY_BUFFER_ARB size is " << size << llendl;
					//--------------------

					GLint buff;
					glGetIntegerv(GL_ARRAY_BUFFER_BINDING_ARB, &buff);
					if ((GLuint)buff != mGLBuffer)
					{
						llerrs << "Invalid GL vertex buffer bound: " << buff << llendl;
					}

							
					llerrs << "glMapBuffer returned NULL (no vertex data)" << llendl;
				}
				else
				{
					llerrs << "memory allocation for vertex data failed." << llendl;
				}
			}
		}
	}
	else
	{
		map_range = false;
	}
	
	if (map_range && gGLManager.mHasMapBufferRange && mMappable)
	{
		return mMappedData;
	}
	else
	{
		return mMappedData+mOffsets[type]+sTypeSize[type]*index;
	}
}


static LLFastTimer::DeclareTimer FTM_VBO_MAP_INDEX_RANGE("IBO Map Range");
static LLFastTimer::DeclareTimer FTM_VBO_MAP_INDEX("IBO Map");

volatile U8* LLVertexBuffer::mapIndexBuffer(S32 index, S32 count, bool map_range)
{
	LLMemType mt2(LLMemType::MTYPE_VERTEX_MAP_BUFFER);
	bindGLIndices(true);
	if (mFinal)
	{
		llerrs << "LLVertexBuffer::mapIndexBuffer() called on a finalized buffer." << llendl;
	}
	if (!useVBOs() && !mMappedData && !mMappedIndexData)
	{
		llerrs << "LLVertexBuffer::mapIndexBuffer() called on unallocated buffer." << llendl;
	}

	if (useVBOs())
	{
		if (!mMappable || gGLManager.mHasMapBufferRange || gGLManager.mHasFlushBufferRange)
		{
			if (count == -1)
			{
				count = mNumIndices-index;
			}

			bool mapped = false;
			//see if range is already mapped
			for (U32 i = 0; i < mMappedIndexRegions.size(); ++i)
			{
				MappedRegion& region = mMappedIndexRegions[i];
				if (expand_region(region, index, count))
				{
					mapped = true;
					break;
				}
			}

			if (!mapped)
			{
				//not already mapped, map new region
				MappedRegion region(TYPE_INDEX, mMappable && map_range ? -1 : index, count);
				mMappedIndexRegions.push_back(region);
			}
		}

		if (mIndexLocked && map_range)
		{
			llerrs << "Attempted to map a specific range of a buffer that was already mapped." << llendl;
		}

		if (!mIndexLocked)
		{
			LLMemType mt_v(LLMemType::MTYPE_VERTEX_MAP_BUFFER_INDICES);

			mIndexLocked = true;
			sMappedCount++;
			stop_glerror();	

			if (gDebugGL && useVBOs())
			{
				GLint elem = 0;
				glGetIntegerv(GL_ELEMENT_ARRAY_BUFFER_BINDING_ARB, &elem);

				if (elem != mGLIndices)
				{
					llerrs << "Wrong index buffer bound!" << llendl;
				}
			}

			if(!mMappable)
			{
				map_range = false;
			}
			else
			{
				volatile U8* src = NULL;
				waitFence();
				if (gGLManager.mHasMapBufferRange)
				{
					if (map_range)
					{
#ifdef GL_ARB_map_buffer_range
						LLFastTimer t(FTM_VBO_MAP_INDEX_RANGE);
						S32 offset = sizeof(U16)*index;
						S32 length = sizeof(U16)*count;
						src = (U8*) glMapBufferRange(GL_ELEMENT_ARRAY_BUFFER_ARB, offset, length, 
							GL_MAP_WRITE_BIT | 
							GL_MAP_FLUSH_EXPLICIT_BIT | 
							GL_MAP_INVALIDATE_RANGE_BIT);
#endif
					}
					else
					{
#ifdef GL_ARB_map_buffer_range
						LLFastTimer t(FTM_VBO_MAP_INDEX);
						src = (U8*) glMapBufferRange(GL_ELEMENT_ARRAY_BUFFER_ARB, 0, sizeof(U16)*mNumIndices, 
							GL_MAP_WRITE_BIT | 
							GL_MAP_FLUSH_EXPLICIT_BIT);
#endif
					}
				}
				else if (gGLManager.mHasFlushBufferRange)
				{
					if (map_range)
					{
						glBufferParameteriAPPLE(GL_ELEMENT_ARRAY_BUFFER_ARB, GL_BUFFER_SERIALIZED_MODIFY_APPLE, GL_FALSE);
						glBufferParameteriAPPLE(GL_ELEMENT_ARRAY_BUFFER_ARB, GL_BUFFER_FLUSHING_UNMAP_APPLE, GL_FALSE);
						src = (U8*) glMapBufferARB(GL_ELEMENT_ARRAY_BUFFER_ARB, GL_WRITE_ONLY_ARB);
					}
					else
					{
						src = (U8*) glMapBufferARB(GL_ELEMENT_ARRAY_BUFFER_ARB, GL_WRITE_ONLY_ARB);
					}
				}
				else
				{
					LLFastTimer t(FTM_VBO_MAP_INDEX);
					map_range = false;
					src = (U8*) glMapBufferARB(GL_ELEMENT_ARRAY_BUFFER_ARB, GL_WRITE_ONLY_ARB);
				}

				llassert(src != NULL);


				mMappedIndexData = src; //LL_NEXT_ALIGNED_ADDRESS<U8>(src);
				mAlignedIndexOffset = mMappedIndexData - src;
				stop_glerror();
			}
		}

		if (!mMappedIndexData)
		{
			log_glerror();
			LLMemory::logMemoryInfo(true);

			if(mMappable)
			{
				GLint buff;
				glGetIntegerv(GL_ELEMENT_ARRAY_BUFFER_BINDING_ARB, &buff);
				if ((GLuint)buff != mGLIndices)
				{
					llerrs << "Invalid GL index buffer bound: " << buff << llendl;
				}

				llerrs << "glMapBuffer returned NULL (no index data)" << llendl;
			}
			else
			{
				llerrs << "memory allocation for Index data failed. " << llendl;
			}
		}
	}
	else
	{
		map_range = false;
	}

	if (map_range && gGLManager.mHasMapBufferRange && mMappable)
	{
		return mMappedIndexData;
	}
	else
	{
		return mMappedIndexData + sizeof(U16)*index;
	}
}

static LLFastTimer::DeclareTimer FTM_VBO_UNMAP("VBO Unmap");
static LLFastTimer::DeclareTimer FTM_VBO_FLUSH_RANGE("Flush VBO Range");


static LLFastTimer::DeclareTimer FTM_IBO_UNMAP("IBO Unmap");
static LLFastTimer::DeclareTimer FTM_IBO_FLUSH_RANGE("Flush IBO Range");

void LLVertexBuffer::unmapBuffer()
{
	LLMemType mt2(LLMemType::MTYPE_VERTEX_UNMAP_BUFFER);
	if (!useVBOs())
	{
		return; //nothing to unmap
	}

	bool updated_all = false;

	if (mMappedData && mVertexLocked)
	{
		LLFastTimer t(FTM_VBO_UNMAP);
		bindGLBuffer(true);
		updated_all = mIndexLocked; //both vertex and index buffers done updating

		if(!mMappable)
		{
			if (!mMappedVertexRegions.empty())
			{
				stop_glerror();
				for (U32 i = 0; i < mMappedVertexRegions.size(); ++i)
				{
					const MappedRegion& region = mMappedVertexRegions[i];
					S32 offset = region.mIndex >= 0 ? mOffsets[region.mType]+sTypeSize[region.mType]*region.mIndex : 0;
					S32 length = sTypeSize[region.mType]*region.mCount;
					glBufferSubDataARB(GL_ARRAY_BUFFER_ARB, offset, length, (U8*) mMappedData+offset);
					stop_glerror();
				}

				mMappedVertexRegions.clear();
			}
			else
			{
				stop_glerror();
				glBufferSubDataARB(GL_ARRAY_BUFFER_ARB, 0, getSize(), (U8*) mMappedData);
				stop_glerror();
			}
		}
		else
		{
			if (gGLManager.mHasMapBufferRange || gGLManager.mHasFlushBufferRange)
			{
				if (!mMappedVertexRegions.empty())
				{
					stop_glerror();
					for (U32 i = 0; i < mMappedVertexRegions.size(); ++i)
					{
						const MappedRegion& region = mMappedVertexRegions[i];
						S32 offset = region.mIndex >= 0 ? mOffsets[region.mType]+sTypeSize[region.mType]*region.mIndex : 0;
						S32 length = sTypeSize[region.mType]*region.mCount;
						if (gGLManager.mHasMapBufferRange)
						{
							LLFastTimer t(FTM_VBO_FLUSH_RANGE);
#ifdef GL_ARB_map_buffer_range
							glFlushMappedBufferRange(GL_ARRAY_BUFFER_ARB, offset, length);
#endif
						}
						else if (gGLManager.mHasFlushBufferRange)
						{
							glFlushMappedBufferRangeAPPLE(GL_ARRAY_BUFFER_ARB, offset, length);
						}
						stop_glerror();
					}

					mMappedVertexRegions.clear();
				}
			}
			stop_glerror();
			glUnmapBufferARB(GL_ARRAY_BUFFER_ARB);
			stop_glerror();

			mMappedData = NULL;
		}

		mVertexLocked = false;
		sMappedCount--;
	}
	
	if (mMappedIndexData && mIndexLocked)
	{
		LLFastTimer t(FTM_IBO_UNMAP);
		bindGLIndices();
		if(!mMappable)
		{
			if (!mMappedIndexRegions.empty())
			{
				for (U32 i = 0; i < mMappedIndexRegions.size(); ++i)
				{
					const MappedRegion& region = mMappedIndexRegions[i];
					S32 offset = region.mIndex >= 0 ? sizeof(U16)*region.mIndex : 0;
					S32 length = sizeof(U16)*region.mCount;
					glBufferSubDataARB(GL_ELEMENT_ARRAY_BUFFER_ARB, offset, length, (U8*) mMappedIndexData+offset);
					stop_glerror();
				}

				mMappedIndexRegions.clear();
			}
			else
			{
				stop_glerror();
				glBufferSubDataARB(GL_ELEMENT_ARRAY_BUFFER_ARB, 0, getIndicesSize(), (U8*) mMappedIndexData);
				stop_glerror();
			}
		}
		else
		{
			if (gGLManager.mHasMapBufferRange || gGLManager.mHasFlushBufferRange)
			{
				if (!mMappedIndexRegions.empty())
				{
					for (U32 i = 0; i < mMappedIndexRegions.size(); ++i)
					{
						const MappedRegion& region = mMappedIndexRegions[i];
						S32 offset = region.mIndex >= 0 ? sizeof(U16)*region.mIndex : 0;
						S32 length = sizeof(U16)*region.mCount;
						if (gGLManager.mHasMapBufferRange)
						{
							LLFastTimer t(FTM_IBO_FLUSH_RANGE);
#ifdef GL_ARB_map_buffer_range
							glFlushMappedBufferRange(GL_ELEMENT_ARRAY_BUFFER_ARB, offset, length);
#endif
						}
						else if (gGLManager.mHasFlushBufferRange)
						{
#ifdef GL_APPLE_flush_buffer_range
							glFlushMappedBufferRangeAPPLE(GL_ELEMENT_ARRAY_BUFFER_ARB, offset, length);
#endif
						}
						stop_glerror();
					}

					mMappedIndexRegions.clear();
				}
			}
			stop_glerror();
			glUnmapBufferARB(GL_ELEMENT_ARRAY_BUFFER_ARB);
			stop_glerror();

			mMappedIndexData = NULL;
		}

		mIndexLocked = false;
		sMappedCount--;
	}

	if(updated_all)
	{
		mEmpty = false;
	}
}

//----------------------------------------------------------------------------

template <class T,S32 type> struct VertexBufferStrider
{
	typedef LLStrider<T> strider_t;
	static bool get(LLVertexBuffer& vbo, 
					strider_t& strider, 
					S32 index, S32 count, bool map_range)
	{
		if (type == LLVertexBuffer::TYPE_INDEX)
		{
			volatile U8* ptr = vbo.mapIndexBuffer(index, count, map_range);

			if (ptr == NULL)
			{
				llwarns << "mapIndexBuffer failed!" << llendl;
				return false;
			}

			strider = (T*)ptr;
			strider.setStride(0);
			return true;
		}
		else if (vbo.hasDataType(type))
		{
			S32 stride = LLVertexBuffer::sTypeSize[type];

			volatile U8* ptr = vbo.mapVertexBuffer(type, index, count, map_range);

			if (ptr == NULL)
			{
				llwarns << "mapVertexBuffer failed!" << llendl;
				return false;
			}

			strider = (T*)ptr;
			strider.setStride(stride);
			return true;
		}
		else
		{
			llerrs << "VertexBufferStrider could not find valid vertex data." << llendl;
		}
		return false;
	}
};

bool LLVertexBuffer::getVertexStrider(LLStrider<LLVector3>& strider, S32 index, S32 count, bool map_range)
{
	return VertexBufferStrider<LLVector3,TYPE_VERTEX>::get(*this, strider, index, count, map_range);
}
bool LLVertexBuffer::getVertexStrider(LLStrider<LLVector4a>& strider, S32 index, S32 count, bool map_range)
{
	return VertexBufferStrider<LLVector4a,TYPE_VERTEX>::get(*this, strider, index, count, map_range);
}
bool LLVertexBuffer::getIndexStrider(LLStrider<U16>& strider, S32 index, S32 count, bool map_range)
{
	return VertexBufferStrider<U16,TYPE_INDEX>::get(*this, strider, index, count, map_range);
}
bool LLVertexBuffer::getTexCoord0Strider(LLStrider<LLVector2>& strider, S32 index, S32 count, bool map_range)
{
	return VertexBufferStrider<LLVector2,TYPE_TEXCOORD0>::get(*this, strider, index, count, map_range);
}
bool LLVertexBuffer::getTexCoord1Strider(LLStrider<LLVector2>& strider, S32 index, S32 count, bool map_range)
{
	return VertexBufferStrider<LLVector2,TYPE_TEXCOORD1>::get(*this, strider, index, count, map_range);
}

bool LLVertexBuffer::getNormalStrider(LLStrider<LLVector3>& strider, S32 index, S32 count, bool map_range)
{
	return VertexBufferStrider<LLVector3,TYPE_NORMAL>::get(*this, strider, index, count, map_range);
}
bool LLVertexBuffer::getBinormalStrider(LLStrider<LLVector3>& strider, S32 index, S32 count, bool map_range)
{
	return VertexBufferStrider<LLVector3,TYPE_BINORMAL>::get(*this, strider, index, count, map_range);
}
bool LLVertexBuffer::getColorStrider(LLStrider<LLColor4U>& strider, S32 index, S32 count, bool map_range)
{
	return VertexBufferStrider<LLColor4U,TYPE_COLOR>::get(*this, strider, index, count, map_range);
}
bool LLVertexBuffer::getEmissiveStrider(LLStrider<LLColor4U>& strider, S32 index, S32 count, bool map_range)
{
	return VertexBufferStrider<LLColor4U,TYPE_EMISSIVE>::get(*this, strider, index, count, map_range);
}
bool LLVertexBuffer::getWeightStrider(LLStrider<F32>& strider, S32 index, S32 count, bool map_range)
{
	return VertexBufferStrider<F32,TYPE_WEIGHT>::get(*this, strider, index, count, map_range);
}

bool LLVertexBuffer::getWeight4Strider(LLStrider<LLVector4>& strider, S32 index, S32 count, bool map_range)
{
	return VertexBufferStrider<LLVector4,TYPE_WEIGHT4>::get(*this, strider, index, count, map_range);
}

bool LLVertexBuffer::getClothWeightStrider(LLStrider<LLVector4>& strider, S32 index, S32 count, bool map_range)
{
	return VertexBufferStrider<LLVector4,TYPE_CLOTHWEIGHT>::get(*this, strider, index, count, map_range);
}

//----------------------------------------------------------------------------

static LLFastTimer::DeclareTimer FTM_BIND_GL_ARRAY("Bind Array");
bool LLVertexBuffer::bindGLArray()
{
	if (mGLArray && sGLRenderArray != mGLArray)
	{
		{
			LLFastTimer t(FTM_BIND_GL_ARRAY);
#if GL_ARB_vertex_array_object
			glBindVertexArray(mGLArray);
#endif
			sGLRenderArray = mGLArray;
		}

		//really shouldn't be necessary, but some drivers don't properly restore the
		//state of GL_ELEMENT_ARRAY_BUFFER_BINDING
		bindGLIndices();
		
		return true;
	}
		
	return false;
}

static LLFastTimer::DeclareTimer FTM_BIND_GL_BUFFER("Bind Buffer");

bool LLVertexBuffer::bindGLBuffer(bool force_bind)
{
	bindGLArray();

	bool ret = false;

	if (useVBOs() && (force_bind || (mGLBuffer && (mGLBuffer != sGLRenderBuffer || !sVBOActive))))
	{
		LLFastTimer t(FTM_BIND_GL_BUFFER);
		/*if (sMapped)
		{
			llerrs << "VBO bound while another VBO mapped!" << llendl;
		}*/
		glBindBufferARB(GL_ARRAY_BUFFER_ARB, mGLBuffer);
		sGLRenderBuffer = mGLBuffer;
		sBindCount++;
		sVBOActive = true;

		if (mGLArray)
		{
			llassert(sGLRenderArray == mGLArray);
			//mCachedRenderBuffer = mGLBuffer;
		}

		ret = true;
	}

	return ret;
}

static LLFastTimer::DeclareTimer FTM_BIND_GL_INDICES("Bind Indices");

bool LLVertexBuffer::bindGLIndices(bool force_bind)
{
	bindGLArray();

	bool ret = false;
	if (useVBOs() && (force_bind || (mGLIndices && (mGLIndices != sGLRenderIndices || !sIBOActive))))
	{
		LLFastTimer t(FTM_BIND_GL_INDICES);
		/*if (sMapped)
		{
			llerrs << "VBO bound while another VBO mapped!" << llendl;
		}*/
		glBindBufferARB(GL_ELEMENT_ARRAY_BUFFER_ARB, mGLIndices);
		sGLRenderIndices = mGLIndices;
		stop_glerror();
		sBindCount++;
		sIBOActive = true;
		ret = true;
	}

	return ret;
}

void LLVertexBuffer::flush()
{
	if (useVBOs())
	{
		unmapBuffer();
	}
}

// Set for rendering
void LLVertexBuffer::setBuffer(U32 data_mask)
{
	flush();

	LLMemType mt2(LLMemType::MTYPE_VERTEX_SET_BUFFER);
	//set up pointers if the data mask is different ...
	bool setup = (sLastMask != data_mask);

	if (gDebugGL && data_mask != 0)
	{ //make sure data requirements are fulfilled
		LLGLSLShader* shader = LLGLSLShader::sCurBoundShaderPtr;
		if (shader)
		{
			U32 required_mask = 0;
			for (U32 i = 0; i < LLVertexBuffer::TYPE_TEXTURE_INDEX; ++i)
			{
				if (shader->getAttribLocation(i) > -1)
				{
					U32 required = 1 << i;
					if ((data_mask & required) == 0)
					{
						llwarns << "Missing attribute: " << LLShaderMgr::instance()->mReservedAttribs[i] << llendl;
					}

					required_mask |= required;
				}
			}

			if ((data_mask & required_mask) != required_mask)
			{
				llerrs << "Shader consumption mismatches data provision." << llendl;
			}
		}
	}

	if (useVBOs())
	{
		if (mGLArray)
		{
			bindGLArray();
			setup = false; //do NOT perform pointer setup if using VAO
		}
		else
		{
			const bool bindBuffer = bindGLBuffer();
			const bool bindIndices = bindGLIndices();
			
			setup = setup || bindBuffer || bindIndices;
		}

		bool error = false;
		if (gDebugGL && !mGLArray)
		{
			GLint buff;
			glGetIntegerv(GL_ARRAY_BUFFER_BINDING_ARB, &buff);
			if ((GLuint)buff != mGLBuffer)
			{
				if (gDebugSession)
				{
					error = true;
					gFailLog << "Invalid GL vertex buffer bound: " << buff << std::endl;
				}
				else
				{
					llerrs << "Invalid GL vertex buffer bound: " << buff << llendl;
				}
			}

			if (mGLIndices)
			{
				glGetIntegerv(GL_ELEMENT_ARRAY_BUFFER_BINDING_ARB, &buff);
				if ((GLuint)buff != mGLIndices)
				{
					if (gDebugSession)
					{
						error = true;
						gFailLog << "Invalid GL index buffer bound: " << buff <<  std::endl;
					}
					else
					{
						llerrs << "Invalid GL index buffer bound: " << buff << llendl;
					}
				}
			}
		}

		
	}
	else
	{	
		if (sGLRenderArray)
		{
#if GL_ARB_vertex_array_object
			glBindVertexArray(0);
#endif
			sGLRenderArray = 0;
			sGLRenderIndices = 0;
			sIBOActive = false;
		}

		if (mGLBuffer)
		{
			if (sVBOActive)
			{
				glBindBufferARB(GL_ARRAY_BUFFER_ARB, 0);
				sBindCount++;
				sVBOActive = false;
				setup = true; // ... or a VBO is deactivated
			}
			if (sGLRenderBuffer != mGLBuffer)
			{
				sGLRenderBuffer = mGLBuffer;
				setup = true; // ... or a client memory pointer changed
			}
		}
		if (mGLIndices)
		{
			if (sIBOActive)
			{
				glBindBufferARB(GL_ELEMENT_ARRAY_BUFFER_ARB, 0);
				sBindCount++;
				sIBOActive = false;
			}
			
			sGLRenderIndices = mGLIndices;
		}
	}

	if (!mGLArray)
	{
		setupClientArrays(data_mask);
	}
			
	if (mGLBuffer)
	{
		if (data_mask && setup)
		{
			setupVertexBuffer(data_mask); // subclass specific setup (virtual function)
			sSetCount++;
		}
	}
}

// virtual (default)
void LLVertexBuffer::setupVertexBuffer(U32 data_mask)
{
	LLMemType mt2(LLMemType::MTYPE_VERTEX_SETUP_VERTEX_BUFFER);
	stop_glerror();
	volatile U8* base = useVBOs() ? (U8*) mAlignedOffset : mMappedData;

	/*if ((data_mask & mTypeMask) != data_mask)
	{
		llerrs << "LLVertexBuffer::setupVertexBuffer missing required components for supplied data mask." << llendl;
	}*/

	if (LLGLSLShader::sNoFixedFunction)
	{
		if (data_mask & MAP_NORMAL)
		{
			S32 loc = TYPE_NORMAL;
			void* ptr = (void*)(base + mOffsets[TYPE_NORMAL]);
			glVertexAttribPointerARB(loc, 3, GL_FLOAT, GL_FALSE, LLVertexBuffer::sTypeSize[TYPE_NORMAL], ptr);
		}
		if (data_mask & MAP_TEXCOORD3)
		{
			S32 loc = TYPE_TEXCOORD3;
			void* ptr = (void*)(base + mOffsets[TYPE_TEXCOORD3]);
			glVertexAttribPointerARB(loc,2,GL_FLOAT, GL_FALSE, LLVertexBuffer::sTypeSize[TYPE_TEXCOORD3], ptr);
		}
		if (data_mask & MAP_TEXCOORD2)
		{
			S32 loc = TYPE_TEXCOORD2;
			void* ptr = (void*)(base + mOffsets[TYPE_TEXCOORD2]);
			glVertexAttribPointerARB(loc,2,GL_FLOAT, GL_FALSE, LLVertexBuffer::sTypeSize[TYPE_TEXCOORD2], ptr);
		}
		if (data_mask & MAP_TEXCOORD1)
		{
			S32 loc = TYPE_TEXCOORD1;
			void* ptr = (void*)(base + mOffsets[TYPE_TEXCOORD1]);
			glVertexAttribPointerARB(loc,2,GL_FLOAT, GL_FALSE, LLVertexBuffer::sTypeSize[TYPE_TEXCOORD1], ptr);
		}
		if (data_mask & MAP_BINORMAL)
		{
			S32 loc = TYPE_BINORMAL;
			void* ptr = (void*)(base + mOffsets[TYPE_BINORMAL]);
			glVertexAttribPointerARB(loc, 3,GL_FLOAT, GL_FALSE, LLVertexBuffer::sTypeSize[TYPE_BINORMAL], ptr);
		}
		if (data_mask & MAP_TEXCOORD0)
		{
			S32 loc = TYPE_TEXCOORD0;
			void* ptr = (void*)(base + mOffsets[TYPE_TEXCOORD0]);
			glVertexAttribPointerARB(loc,2,GL_FLOAT, GL_FALSE, LLVertexBuffer::sTypeSize[TYPE_TEXCOORD0], ptr);
		}
		if (data_mask & MAP_COLOR)
		{
			S32 loc = TYPE_COLOR;
			void* ptr = (void*)(base + mOffsets[TYPE_COLOR]);
			glVertexAttribPointerARB(loc, 4, GL_UNSIGNED_BYTE, GL_TRUE, LLVertexBuffer::sTypeSize[TYPE_COLOR], ptr);
		}
		if (data_mask & MAP_EMISSIVE)
		{
			S32 loc = TYPE_EMISSIVE;
			void* ptr = (void*)(base + mOffsets[TYPE_EMISSIVE]);
			glVertexAttribPointerARB(loc, 4, GL_UNSIGNED_BYTE, GL_TRUE, LLVertexBuffer::sTypeSize[TYPE_EMISSIVE], ptr);
		}
		if (data_mask & MAP_WEIGHT)
		{
			S32 loc = TYPE_WEIGHT;
			void* ptr = (void*)(base + mOffsets[TYPE_WEIGHT]);
			glVertexAttribPointerARB(loc, 1, GL_FLOAT, GL_FALSE, LLVertexBuffer::sTypeSize[TYPE_WEIGHT], ptr);
		}
		if (data_mask & MAP_WEIGHT4)
		{
			S32 loc = TYPE_WEIGHT4;
			void* ptr = (void*)(base+mOffsets[TYPE_WEIGHT4]);
			glVertexAttribPointerARB(loc, 4, GL_FLOAT, GL_FALSE, LLVertexBuffer::sTypeSize[TYPE_WEIGHT4], ptr);
		}
		if (data_mask & MAP_CLOTHWEIGHT)
		{
			S32 loc = TYPE_CLOTHWEIGHT;
			void* ptr = (void*)(base + mOffsets[TYPE_CLOTHWEIGHT]);
			glVertexAttribPointerARB(loc, 4, GL_FLOAT, GL_TRUE,  LLVertexBuffer::sTypeSize[TYPE_CLOTHWEIGHT], ptr);
		}
		if (data_mask & MAP_TEXTURE_INDEX && 
				(gGLManager.mGLSLVersionMajor >= 2 || gGLManager.mGLSLVersionMinor >= 30)) //indexed texture rendering requires GLSL 1.30 or later
		{
#if !LL_DARWIN
			S32 loc = TYPE_TEXTURE_INDEX;
			void *ptr = (void*) (base + mOffsets[TYPE_VERTEX] + 12);
			glVertexAttribIPointer(loc, 4, GL_UNSIGNED_BYTE, LLVertexBuffer::sTypeSize[TYPE_VERTEX], ptr);
#endif
		}
		if (data_mask & MAP_VERTEX)
		{
			S32 loc = TYPE_VERTEX;
			void* ptr = (void*)(base + mOffsets[TYPE_VERTEX]);
			glVertexAttribPointerARB(loc, 3,GL_FLOAT, GL_FALSE, LLVertexBuffer::sTypeSize[TYPE_VERTEX], ptr);
		}	
	}	
	else
	{
		if (data_mask & MAP_NORMAL)
		{
			glNormalPointer(GL_FLOAT, LLVertexBuffer::sTypeSize[TYPE_NORMAL], (void*)(base + mOffsets[TYPE_NORMAL]));
		}
		if (data_mask & MAP_TEXCOORD3)
		{
			glClientActiveTextureARB(GL_TEXTURE3_ARB);
			glTexCoordPointer(2,GL_FLOAT, LLVertexBuffer::sTypeSize[TYPE_TEXCOORD3], (void*)(base + mOffsets[TYPE_TEXCOORD3]));
			glClientActiveTextureARB(GL_TEXTURE0_ARB);
		}
		if (data_mask & MAP_TEXCOORD2)
		{
			glClientActiveTextureARB(GL_TEXTURE2_ARB);
			glTexCoordPointer(2,GL_FLOAT, LLVertexBuffer::sTypeSize[TYPE_TEXCOORD2], (void*)(base + mOffsets[TYPE_TEXCOORD2]));
			glClientActiveTextureARB(GL_TEXTURE0_ARB);
		}
		if (data_mask & MAP_TEXCOORD1)
		{
			glClientActiveTextureARB(GL_TEXTURE1_ARB);
			glTexCoordPointer(2,GL_FLOAT, LLVertexBuffer::sTypeSize[TYPE_TEXCOORD1], (void*)(base + mOffsets[TYPE_TEXCOORD1]));
			glClientActiveTextureARB(GL_TEXTURE0_ARB);
		}
		if (data_mask & MAP_BINORMAL)
		{
			glClientActiveTextureARB(GL_TEXTURE2_ARB);
			glTexCoordPointer(3,GL_FLOAT, LLVertexBuffer::sTypeSize[TYPE_BINORMAL], (void*)(base + mOffsets[TYPE_BINORMAL]));
			glClientActiveTextureARB(GL_TEXTURE0_ARB);
		}
		if (data_mask & MAP_TEXCOORD0)
		{
			glTexCoordPointer(2,GL_FLOAT, LLVertexBuffer::sTypeSize[TYPE_TEXCOORD0], (void*)(base + mOffsets[TYPE_TEXCOORD0]));
		}
		if (data_mask & MAP_COLOR)
		{
			glColorPointer(4, GL_UNSIGNED_BYTE, LLVertexBuffer::sTypeSize[TYPE_COLOR], (void*)(base + mOffsets[TYPE_COLOR]));
		}
		if (data_mask & MAP_VERTEX)
		{
			glVertexPointer(3,GL_FLOAT, LLVertexBuffer::sTypeSize[TYPE_VERTEX], (void*)(base + 0));
		}	
	}

	llglassertok();
}

LLVertexBuffer::MappedRegion::MappedRegion(S32 type, S32 index, S32 count)
: mType(type), mIndex(index), mCount(count)
{ 
	llassert(mType == LLVertexBuffer::TYPE_INDEX || 
			mType < LLVertexBuffer::TYPE_TEXTURE_INDEX);
}	

<|MERGE_RESOLUTION|>--- conflicted
+++ resolved
@@ -176,13 +176,7 @@
 	
 	volatile U8* ret = NULL;
 
-<<<<<<< HEAD
-volatile U8* LLVBOPool::allocate(U32& name, U32 size)
-{
-	llassert(nhpo2(size) == size);
-=======
 #if LL_VBO_POOLING
->>>>>>> ce0f455b
 
 	U32 i = vbo_block_index(size);
 
@@ -191,20 +185,11 @@
 		mFreeList.resize(i+1);
 	}
 
-<<<<<<< HEAD
-	volatile U8* ret = NULL;
-
-=======
->>>>>>> ce0f455b
 	if (mFreeList[i].empty())
 	{
 		//make a new buffer
 		glGenBuffersARB(1, &name);
 		glBindBufferARB(mType, name);
-<<<<<<< HEAD
-		LLVertexBuffer::sAllocatedBytes += size;
-
-=======
 
 		if (mType == GL_ARRAY_BUFFER_ARB)
 		{
@@ -215,7 +200,6 @@
 			LLVertexBuffer::sAllocatedIndexBytes += size;
 		}
 
->>>>>>> ce0f455b
 		if (LLVertexBuffer::sDisableVBOMapping || mUsage != GL_DYNAMIC_DRAW_ARB)
 		{
 			glBufferDataARB(mType, size, 0, mUsage);
@@ -309,28 +293,15 @@
 	glDeleteBuffersARB(1, &name);
 	ll_aligned_free_16((U8*) buffer);
 
-<<<<<<< HEAD
-	sBytesPooled += size;
-	
-	if (!LLVertexBuffer::sDisableVBOMapping && mUsage == GL_DYNAMIC_DRAW_ARB)
-	{
-		glDeleteBuffersARB(1, &rec.mGLName);
+	if (mType == GL_ARRAY_BUFFER_ARB)
+	{
+		LLVertexBuffer::sAllocatedBytes -= size;
 	}
 	else
 	{
-		mFreeList[i].push_back(rec);
-	}
-=======
-	if (mType == GL_ARRAY_BUFFER_ARB)
-	{
-		LLVertexBuffer::sAllocatedBytes -= size;
-	}
-	else
-	{
 		LLVertexBuffer::sAllocatedIndexBytes -= size;
 	}
 #endif
->>>>>>> ce0f455b
 }
 
 void LLVBOPool::cleanup()
@@ -678,11 +649,7 @@
 void LLVertexBuffer::drawRange(U32 mode, U32 start, U32 end, U32 count, U32 indices_offset) const
 {
 	validateRange(start, end, count, indices_offset);
-<<<<<<< HEAD
-	mMappable = FALSE;
-=======
 	mMappable = false;
->>>>>>> ce0f455b
 	gGL.syncMatrices();
 
 	llassert(mNumVerts >= 0);
@@ -737,11 +704,7 @@
 void LLVertexBuffer::draw(U32 mode, U32 count, U32 indices_offset) const
 {
 	llassert(!LLGLSLShader::sNoFixedFunction || LLGLSLShader::sCurBoundShaderPtr != NULL);
-<<<<<<< HEAD
-	mMappable = FALSE;
-=======
 	mMappable = false;
->>>>>>> ce0f455b
 	gGL.syncMatrices();
 
 	llassert(mNumIndices >= 0);
@@ -787,11 +750,7 @@
 void LLVertexBuffer::drawArrays(U32 mode, U32 first, U32 count) const
 {
 	llassert(!LLGLSLShader::sNoFixedFunction || LLGLSLShader::sCurBoundShaderPtr != NULL);
-<<<<<<< HEAD
-	mMappable = FALSE;
-=======
 	mMappable = false;
->>>>>>> ce0f455b
 	gGL.syncMatrices();
 	
 	llassert(mNumVerts >= 0);
@@ -918,25 +877,6 @@
 	{ //only stream_draw and dynamic_draw are supported when using VBOs, dynamic draw is the default
 		if (sDisableVBOMapping)
 		{ //always use stream draw if VBO mapping is disabled
-<<<<<<< HEAD
-			mUsage = GL_STREAM_DRAW_ARB;
-		}
-		else
-		{
-			mUsage = GL_DYNAMIC_DRAW_ARB;
-		}
-	}
-	
-
-	if (mUsage == GL_DYNAMIC_DRAW_ARB && !sDisableVBOMapping)
-	{
-		mMappable = TRUE;
-	}
-	else
-	{
-		mMappable = FALSE;
-	}
-=======
 			ret_usage = GL_STREAM_DRAW_ARB;
 		}
 		else
@@ -976,7 +916,6 @@
 	LLMemType mt2(LLMemType::MTYPE_VERTEX_CONSTRUCTOR);
 
 	mMappable = (mUsage == GL_DYNAMIC_DRAW_ARB && !sDisableVBOMapping);
->>>>>>> ce0f455b
 
 	//zero out offsets
 	for (U32 i = 0; i < TYPE_MAX; i++)
@@ -1231,11 +1170,7 @@
 		}
 		else
 		{
-<<<<<<< HEAD
-			FREE_MEM(sPrivatePoolp, (void*) mMappedData) ;
-=======
 			FREE_MEM(sPrivatePoolp, (void*) mMappedData);
->>>>>>> ce0f455b
 			mMappedData = NULL;
 			mEmpty = true;
 		}
@@ -1256,11 +1191,7 @@
 		}
 		else
 		{
-<<<<<<< HEAD
-			FREE_MEM(sPrivatePoolp, (void*) mMappedIndexData) ;
-=======
 			FREE_MEM(sPrivatePoolp, (void*) mMappedIndexData);
->>>>>>> ce0f455b
 			mMappedIndexData = NULL;
 			mEmpty = true;
 		}
