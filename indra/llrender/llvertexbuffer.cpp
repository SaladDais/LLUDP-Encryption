--- conflicted
+++ resolved
@@ -294,11 +294,7 @@
 }
 
 
-<<<<<<< HEAD
-
-
-=======
->>>>>>> 46a8d67a
+
 void LLVBOPool::cleanup()
 {
 	U32 size = LL_VBO_BLOCK_SIZE;
