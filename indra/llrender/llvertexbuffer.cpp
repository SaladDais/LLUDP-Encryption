<<<<<<< HEAD
/** 
 * @file llvertexbuffer.cpp
 * @brief LLVertexBuffer implementation
 *
 * $LicenseInfo:firstyear=2003&license=viewerlgpl$
 * Second Life Viewer Source Code
 * Copyright (C) 2010, Linden Research, Inc.
 * 
 * This library is free software; you can redistribute it and/or
 * modify it under the terms of the GNU Lesser General Public
 * License as published by the Free Software Foundation;
 * version 2.1 of the License only.
 * 
 * This library is distributed in the hope that it will be useful,
 * but WITHOUT ANY WARRANTY; without even the implied warranty of
 * MERCHANTABILITY or FITNESS FOR A PARTICULAR PURPOSE.  See the GNU
 * Lesser General Public License for more details.
 * 
 * You should have received a copy of the GNU Lesser General Public
 * License along with this library; if not, write to the Free Software
 * Foundation, Inc., 51 Franklin Street, Fifth Floor, Boston, MA  02110-1301  USA
 * 
 * Linden Research, Inc., 945 Battery Street, San Francisco, CA  94111  USA
 * $/LicenseInfo$
 */

#include "linden_common.h"

#include <boost/static_assert.hpp>
#include "llsys.h"
#include "llvertexbuffer.h"
// #include "llrender.h"
#include "llglheaders.h"
#include "llmemtype.h"
#include "llrender.h"
#include "llvector4a.h"
#include "llshadermgr.h"
#include "llglslshader.h"
#include "llmemory.h"

//Next Highest Power Of Two
//helper function, returns first number > v that is a power of 2, or v if v is already a power of 2
U32 nhpo2(U32 v)
{
	U32 r = 1;
	while (r < v) {
		r *= 2;
	}
	return r;
}


//============================================================================

//static
LLVBOPool LLVertexBuffer::sStreamVBOPool;
LLVBOPool LLVertexBuffer::sDynamicVBOPool;
LLVBOPool LLVertexBuffer::sStreamIBOPool;
LLVBOPool LLVertexBuffer::sDynamicIBOPool;
U32 LLVBOPool::sBytesPooled = 0;

LLPrivateMemoryPool* LLVertexBuffer::sPrivatePoolp = NULL ;
U32 LLVertexBuffer::sBindCount = 0;
U32 LLVertexBuffer::sSetCount = 0;
S32 LLVertexBuffer::sCount = 0;
S32 LLVertexBuffer::sGLCount = 0;
S32 LLVertexBuffer::sMappedCount = 0;
BOOL LLVertexBuffer::sDisableVBOMapping = FALSE ;
BOOL LLVertexBuffer::sEnableVBOs = TRUE;
U32 LLVertexBuffer::sGLRenderBuffer = 0;
U32 LLVertexBuffer::sGLRenderArray = 0;
U32 LLVertexBuffer::sGLRenderIndices = 0;
U32 LLVertexBuffer::sLastMask = 0;
BOOL LLVertexBuffer::sVBOActive = FALSE;
BOOL LLVertexBuffer::sIBOActive = FALSE;
U32 LLVertexBuffer::sAllocatedBytes = 0;
BOOL LLVertexBuffer::sMapped = FALSE;
BOOL LLVertexBuffer::sUseStreamDraw = TRUE;
BOOL LLVertexBuffer::sUseVAO = FALSE;
BOOL LLVertexBuffer::sPreferStreamDraw = FALSE;

const U32 FENCE_WAIT_TIME_NANOSECONDS = 10000;  //1 ms

class LLGLSyncFence : public LLGLFence
{
public:
#ifdef GL_ARB_sync
	GLsync mSync;
#endif
	
	LLGLSyncFence()
	{
#ifdef GL_ARB_sync
		mSync = 0;
#endif
	}

	virtual ~LLGLSyncFence()
	{
#ifdef GL_ARB_sync
		if (mSync)
		{
			glDeleteSync(mSync);
		}
#endif
	}

	void placeFence()
	{
#ifdef GL_ARB_sync
		if (mSync)
		{
			glDeleteSync(mSync);
		}
		mSync = glFenceSync(GL_SYNC_GPU_COMMANDS_COMPLETE, 0);
#endif
	}

	void wait()
	{
#ifdef GL_ARB_sync
		if (mSync)
		{
			while (glClientWaitSync(mSync, 0, FENCE_WAIT_TIME_NANOSECONDS) == GL_TIMEOUT_EXPIRED)
			{ //track the number of times we've waited here
				static S32 waits = 0;
				waits++;
			}
		}
#endif
	}


};


//which power of 2 is i?
//assumes i is a power of 2 > 0
U32 wpo2(U32 i)
{
	llassert(i > 0);
	llassert(nhpo2(i) == i);

	U32 r = 0;

	while (i >>= 1) ++r;

	return r;
}

U8* LLVBOPool::allocate(U32& name, U32 size)
{
	llassert(nhpo2(size) == size);

	U32 i = wpo2(size);

	if (mFreeList.size() <= i)
	{
		mFreeList.resize(i+1);
	}

	U8* ret = NULL;

	if (mFreeList[i].empty())
	{
		//make a new buffer
		glGenBuffersARB(1, &name);
		glBindBufferARB(mType, name);
		glBufferDataARB(mType, size, 0, mUsage);
		LLVertexBuffer::sAllocatedBytes += size;

		if (LLVertexBuffer::sDisableVBOMapping)
		{
			ret = (U8*) ll_aligned_malloc_16(size);
		}
		glBindBufferARB(mType, 0);
	}
	else
	{
		name = mFreeList[i].front().mGLName;
		ret = mFreeList[i].front().mClientData;

		sBytesPooled -= size;

		mFreeList[i].pop_front();
	}

	return ret;
}

void LLVBOPool::release(U32 name, U8* buffer, U32 size)
{
	llassert(nhpo2(size) == size);

	U32 i = wpo2(size);

	llassert(mFreeList.size() > i);

	Record rec;
	rec.mGLName = name;
	rec.mClientData = buffer;

	sBytesPooled += size;

	mFreeList[i].push_back(rec);
}

void LLVBOPool::cleanup()
{
	U32 size = 1;

	for (U32 i = 0; i < mFreeList.size(); ++i)
	{
		record_list_t& l = mFreeList[i];

		while (!l.empty())
		{
			Record& r = l.front();

			glDeleteBuffersARB(1, &r.mGLName);

			if (r.mClientData)
			{
				ll_aligned_free_16(r.mClientData);
			}

			l.pop_front();

			LLVertexBuffer::sAllocatedBytes -= size;
			sBytesPooled -= size;
		}

		size *= 2;
	}
}


//NOTE: each component must be AT LEAST 4 bytes in size to avoid a performance penalty on AMD hardware
S32 LLVertexBuffer::sTypeSize[LLVertexBuffer::TYPE_MAX] =
{
	sizeof(LLVector4), // TYPE_VERTEX,
	sizeof(LLVector4), // TYPE_NORMAL,
	sizeof(LLVector2), // TYPE_TEXCOORD0,
	sizeof(LLVector2), // TYPE_TEXCOORD1,
	sizeof(LLVector2), // TYPE_TEXCOORD2,
	sizeof(LLVector2), // TYPE_TEXCOORD3,
	sizeof(LLColor4U), // TYPE_COLOR,
	sizeof(LLColor4U), // TYPE_EMISSIVE, only alpha is used currently
	sizeof(LLVector4), // TYPE_BINORMAL,
	sizeof(F32),	   // TYPE_WEIGHT,
	sizeof(LLVector4), // TYPE_WEIGHT4,
	sizeof(LLVector4), // TYPE_CLOTHWEIGHT,
	sizeof(LLVector4), // TYPE_TEXTURE_INDEX (actually exists as position.w), no extra data, but stride is 16 bytes
};

U32 LLVertexBuffer::sGLMode[LLRender::NUM_MODES] = 
{
	GL_TRIANGLES,
	GL_TRIANGLE_STRIP,
	GL_TRIANGLE_FAN,
	GL_POINTS,
	GL_LINES,
	GL_LINE_STRIP,
	GL_QUADS,
	GL_LINE_LOOP,
};


//static
void LLVertexBuffer::setupClientArrays(U32 data_mask)
{
	if (sLastMask != data_mask)
	{
		BOOL error = FALSE;

		if (LLGLSLShader::sNoFixedFunction)
		{
			for (U32 i = 0; i < TYPE_MAX; ++i)
	{
				S32 loc = i;
										
				U32 mask = 1 << i;

				if (sLastMask & (1 << i))
				{ //was enabled
					if (!(data_mask & mask))
					{ //needs to be disabled
						glDisableVertexAttribArrayARB(loc);
					}
				}
				else 
				{	//was disabled
					if (data_mask & mask)
					{ //needs to be enabled
						glEnableVertexAttribArrayARB(loc);
					}
				}
			}
		}
		else
		{
		
		GLenum array[] =
		{
			GL_VERTEX_ARRAY,
			GL_NORMAL_ARRAY,
			GL_TEXTURE_COORD_ARRAY,
			GL_COLOR_ARRAY,
		};

			GLenum mask[] = 
			{
				MAP_VERTEX,
				MAP_NORMAL,
				MAP_TEXCOORD0,
				MAP_COLOR
			};



		for (U32 i = 0; i < 4; ++i)
		{
			if (sLastMask & mask[i])
			{ //was enabled
					if (!(data_mask & mask[i]))
				{ //needs to be disabled
					glDisableClientState(array[i]);
				}
				else if (gDebugGL)
					{ //needs to be enabled, make sure it was (DEBUG)
						if (!glIsEnabled(array[i]))
					{
						if (gDebugSession)
						{
							error = TRUE;
							gFailLog << "Bad client state! " << array[i] << " disabled." << std::endl;
						}
						else
						{
							llerrs << "Bad client state! " << array[i] << " disabled." << llendl;
						}
					}
				}
			}
			else 
			{	//was disabled
					if (data_mask & mask[i])
				{ //needs to be enabled
					glEnableClientState(array[i]);
				}
					else if (gDebugGL && glIsEnabled(array[i]))
				{ //needs to be disabled, make sure it was (DEBUG TEMPORARY)
					if (gDebugSession)
					{
						error = TRUE;
						gFailLog << "Bad client state! " << array[i] << " enabled." << std::endl;
					}
					else
					{
						llerrs << "Bad client state! " << array[i] << " enabled." << llendl;
					}
				}
			}
		}

		U32 map_tc[] = 
		{
			MAP_TEXCOORD1,
			MAP_TEXCOORD2,
			MAP_TEXCOORD3
		};

		for (U32 i = 0; i < 3; i++)
		{
			if (sLastMask & map_tc[i])
			{
				if (!(data_mask & map_tc[i]))
					{ //disable
					glClientActiveTextureARB(GL_TEXTURE1_ARB+i);
					glDisableClientState(GL_TEXTURE_COORD_ARRAY);
					glClientActiveTextureARB(GL_TEXTURE0_ARB);
				}
			}
			else if (data_mask & map_tc[i])
			{
				glClientActiveTextureARB(GL_TEXTURE1_ARB+i);
				glEnableClientState(GL_TEXTURE_COORD_ARRAY);
				glClientActiveTextureARB(GL_TEXTURE0_ARB);
			}
		}

		if (sLastMask & MAP_BINORMAL)
		{
			if (!(data_mask & MAP_BINORMAL))
			{
				glClientActiveTextureARB(GL_TEXTURE2_ARB);
				glDisableClientState(GL_TEXTURE_COORD_ARRAY);
				glClientActiveTextureARB(GL_TEXTURE0_ARB);
			}
		}
		else if (data_mask & MAP_BINORMAL)
		{
			glClientActiveTextureARB(GL_TEXTURE2_ARB);
			glEnableClientState(GL_TEXTURE_COORD_ARRAY);
			glClientActiveTextureARB(GL_TEXTURE0_ARB);
		}
			}

		sLastMask = data_mask;
	}
}

//static
void LLVertexBuffer::drawArrays(U32 mode, const std::vector<LLVector3>& pos, const std::vector<LLVector3>& norm)
{
	llassert(!LLGLSLShader::sNoFixedFunction || LLGLSLShader::sCurBoundShaderPtr != NULL);
	gGL.syncMatrices();

	U32 count = pos.size();
	llassert_always(norm.size() >= pos.size());
	llassert_always(count > 0) ;

	unbind();
	
	setupClientArrays(MAP_VERTEX | MAP_NORMAL);

	LLGLSLShader* shader = LLGLSLShader::sCurBoundShaderPtr;

	if (shader)
	{
		S32 loc = LLVertexBuffer::TYPE_VERTEX;
		if (loc > -1)
		{
			glVertexAttribPointerARB(loc, 3, GL_FLOAT, GL_FALSE, 0, pos[0].mV);
		}
		loc = LLVertexBuffer::TYPE_NORMAL;
		if (loc > -1)
		{
			glVertexAttribPointerARB(loc, 3, GL_FLOAT, GL_FALSE, 0, norm[0].mV);
		}
	}
	else
	{
	glVertexPointer(3, GL_FLOAT, 0, pos[0].mV);
	glNormalPointer(GL_FLOAT, 0, norm[0].mV);
	}

	glDrawArrays(sGLMode[mode], 0, count);
}

//static
void LLVertexBuffer::drawElements(U32 mode, const LLVector4a* pos, const LLVector2* tc, S32 num_indices, const U16* indicesp)
{
	llassert(!LLGLSLShader::sNoFixedFunction || LLGLSLShader::sCurBoundShaderPtr != NULL);

	gGL.syncMatrices();

	U32 mask = LLVertexBuffer::MAP_VERTEX;
	if (tc)
	{
		mask = mask | LLVertexBuffer::MAP_TEXCOORD0;
	}

	unbind();
	
	setupClientArrays(mask);

	if (LLGLSLShader::sNoFixedFunction)
	{
		S32 loc = LLVertexBuffer::TYPE_VERTEX;
		glVertexAttribPointerARB(loc, 3, GL_FLOAT, GL_FALSE, 16, pos);

		if (tc)
		{
			loc = LLVertexBuffer::TYPE_TEXCOORD0;
			glVertexAttribPointerARB(loc, 2, GL_FLOAT, GL_FALSE, 0, tc);
		}
	}
	else
	{
		glTexCoordPointer(2, GL_FLOAT, 0, tc);
		glVertexPointer(3, GL_FLOAT, 16, pos);
	}

	glDrawElements(sGLMode[mode], num_indices, GL_UNSIGNED_SHORT, indicesp);
}

void LLVertexBuffer::validateRange(U32 start, U32 end, U32 count, U32 indices_offset) const
{
	if (start >= (U32) mNumVerts ||
	    end >= (U32) mNumVerts)
	{
		llerrs << "Bad vertex buffer draw range: [" << start << ", " << end << "] vs " << mNumVerts << llendl;
	}

	llassert(mNumIndices >= 0);

	if (indices_offset >= (U32) mNumIndices ||
	    indices_offset + count > (U32) mNumIndices)
	{
		llerrs << "Bad index buffer draw range: [" << indices_offset << ", " << indices_offset+count << "]" << llendl;
	}

	if (gDebugGL && !useVBOs())
	{
		U16* idx = ((U16*) getIndicesPointer())+indices_offset;
		for (U32 i = 0; i < count; ++i)
		{
			if (idx[i] < start || idx[i] > end)
			{
				llerrs << "Index out of range: " << idx[i] << " not in [" << start << ", " << end << "]" << llendl;
			}
		}

		LLGLSLShader* shader = LLGLSLShader::sCurBoundShaderPtr;

		if (shader && shader->mFeatures.mIndexedTextureChannels > 1)
		{
			LLStrider<LLVector4a> v;
			//hack to get non-const reference
			LLVertexBuffer* vb = (LLVertexBuffer*) this;
			vb->getVertexStrider(v);

			for (U32 i = start; i < end; i++)
			{
				S32 idx = (S32) (v[i][3]+0.25f);
				if (idx < 0 || idx >= shader->mFeatures.mIndexedTextureChannels)
				{
					llerrs << "Bad texture index found in vertex data stream." << llendl;
				}
			}
	}
}
}

void LLVertexBuffer::drawRange(U32 mode, U32 start, U32 end, U32 count, U32 indices_offset) const
{
	validateRange(start, end, count, indices_offset);

	gGL.syncMatrices();

	llassert(mNumVerts >= 0);
	llassert(!LLGLSLShader::sNoFixedFunction || LLGLSLShader::sCurBoundShaderPtr != NULL);

	if (mGLArray)
	{
		if (mGLArray != sGLRenderArray)
		{
			llerrs << "Wrong vertex array bound." << llendl;
		}
	}
	else
	{
	if (mGLIndices != sGLRenderIndices)
	{
		llerrs << "Wrong index buffer bound." << llendl;
	}

	if (mGLBuffer != sGLRenderBuffer)
	{
		llerrs << "Wrong vertex buffer bound." << llendl;
	}
	}

	if (gDebugGL && !mGLArray && useVBOs())
	{
		GLint elem = 0;
		glGetIntegerv(GL_ELEMENT_ARRAY_BUFFER_BINDING_ARB, &elem);

		if (elem != mGLIndices)
		{
			llerrs << "Wrong index buffer bound!" << llendl;
		}
	}

	if (mode >= LLRender::NUM_MODES)
	{
		llerrs << "Invalid draw mode: " << mode << llendl;
		return;
	}

	U16* idx = ((U16*) getIndicesPointer())+indices_offset;

	stop_glerror();
	glDrawRangeElements(sGLMode[mode], start, end, count, GL_UNSIGNED_SHORT, 
		idx);
	stop_glerror();
	placeFence();
}

void LLVertexBuffer::draw(U32 mode, U32 count, U32 indices_offset) const
{
	llassert(!LLGLSLShader::sNoFixedFunction || LLGLSLShader::sCurBoundShaderPtr != NULL);

	gGL.syncMatrices();

	llassert(mNumIndices >= 0);
	if (indices_offset >= (U32) mNumIndices ||
	    indices_offset + count > (U32) mNumIndices)
	{
		llerrs << "Bad index buffer draw range: [" << indices_offset << ", " << indices_offset+count << "]" << llendl;
	}

	if (mGLArray)
	{
		if (mGLArray != sGLRenderArray)
		{
			llerrs << "Wrong vertex array bound." << llendl;
		}
	}
	else
	{
	if (mGLIndices != sGLRenderIndices)
	{
		llerrs << "Wrong index buffer bound." << llendl;
	}

	if (mGLBuffer != sGLRenderBuffer)
	{
		llerrs << "Wrong vertex buffer bound." << llendl;
	}
	}

	if (mode >= LLRender::NUM_MODES)
	{
		llerrs << "Invalid draw mode: " << mode << llendl;
		return;
	}

	stop_glerror();
	glDrawElements(sGLMode[mode], count, GL_UNSIGNED_SHORT,
		((U16*) getIndicesPointer()) + indices_offset);
	stop_glerror();
	placeFence();
}

void LLVertexBuffer::drawArrays(U32 mode, U32 first, U32 count) const
{
	llassert(!LLGLSLShader::sNoFixedFunction || LLGLSLShader::sCurBoundShaderPtr != NULL);
	
	gGL.syncMatrices();
	
	llassert(mNumVerts >= 0);
	if (first >= (U32) mNumVerts ||
	    first + count > (U32) mNumVerts)
	{
		llerrs << "Bad vertex buffer draw range: [" << first << ", " << first+count << "]" << llendl;
	}

	if (mGLArray)
	{
		if (mGLArray != sGLRenderArray)
		{
			llerrs << "Wrong vertex array bound." << llendl;
		}
	}
	else
	{
		BOOL uvb = useVBOs();
		if (mGLBuffer != sGLRenderBuffer || uvb != sVBOActive)
	{
		llerrs << "Wrong vertex buffer bound." << llendl;
	}
	}

	if (mode >= LLRender::NUM_MODES)
	{
		llerrs << "Invalid draw mode: " << mode << llendl;
		return;
	}

	stop_glerror();
	glDrawArrays(sGLMode[mode], first, count);
	stop_glerror();
	placeFence();
}

//static
void LLVertexBuffer::initClass(bool use_vbo, bool no_vbo_mapping)
{
	sEnableVBOs = use_vbo && gGLManager.mHasVertexBufferObject ;
	sDisableVBOMapping = sEnableVBOs && no_vbo_mapping ;

	if(!sPrivatePoolp)
	{
		sPrivatePoolp = LLPrivateMemoryPoolManager::getInstance()->newPool(LLPrivateMemoryPool::STATIC) ;
	}

	sStreamVBOPool.mType = GL_ARRAY_BUFFER_ARB;
	sStreamVBOPool.mUsage= GL_STREAM_DRAW_ARB;
	sStreamIBOPool.mType = GL_ELEMENT_ARRAY_BUFFER_ARB;
	sStreamIBOPool.mUsage= GL_STREAM_DRAW_ARB;

	sDynamicVBOPool.mType = GL_ARRAY_BUFFER_ARB;
	sDynamicVBOPool.mUsage= GL_DYNAMIC_DRAW_ARB;
	sDynamicIBOPool.mType = GL_ELEMENT_ARRAY_BUFFER_ARB;
	sDynamicIBOPool.mUsage= GL_DYNAMIC_DRAW_ARB;
}

//static 
void LLVertexBuffer::unbind()
{
	if (sGLRenderArray)
	{
#if GL_ARB_vertex_array_object
		glBindVertexArray(0);
#endif
		sGLRenderArray = 0;
		sGLRenderIndices = 0;
		sIBOActive = FALSE;
	}

	if (sVBOActive)
	{
		glBindBufferARB(GL_ARRAY_BUFFER_ARB, 0);
		sVBOActive = FALSE;
	}
	if (sIBOActive)
	{
		glBindBufferARB(GL_ELEMENT_ARRAY_BUFFER_ARB, 0);
		sIBOActive = FALSE;
	}

	sGLRenderBuffer = 0;
	sGLRenderIndices = 0;

	setupClientArrays(0);
}

//static
void LLVertexBuffer::cleanupClass()
{
	LLMemType mt2(LLMemType::MTYPE_VERTEX_CLEANUP_CLASS);
	unbind();
	
	sStreamIBOPool.cleanup();
	sDynamicIBOPool.cleanup();
	sStreamVBOPool.cleanup();
	sDynamicVBOPool.cleanup();

	if(sPrivatePoolp)
	{
		LLPrivateMemoryPoolManager::getInstance()->deletePool(sPrivatePoolp) ;
		sPrivatePoolp = NULL ;
	}
}

//----------------------------------------------------------------------------

LLVertexBuffer::LLVertexBuffer(U32 typemask, S32 usage) :
	LLRefCount(),

	mNumVerts(0),
	mNumIndices(0),
	mUsage(usage),
	mGLBuffer(0),
	mGLArray(0),
	mGLIndices(0), 
	mMappedData(NULL),
	mMappedIndexData(NULL), 
	mVertexLocked(FALSE),
	mIndexLocked(FALSE),
	mFinal(FALSE),
	mEmpty(TRUE),
	mFence(NULL)
{
	LLMemType mt2(LLMemType::MTYPE_VERTEX_CONSTRUCTOR);
	mFence = NULL;
	if (!sEnableVBOs)
	{
		mUsage = 0 ; 
	}

	if (mUsage == GL_STREAM_DRAW_ARB && !sUseStreamDraw)
	{
		mUsage = 0;
	}
	
	if (mUsage == GL_DYNAMIC_DRAW_ARB && sPreferStreamDraw)
	{
		mUsage = GL_STREAM_DRAW_ARB;
	}

	if (mUsage == 0 && LLRender::sGLCoreProfile)
	{ //MUST use VBOs for all rendering
		mUsage = GL_STREAM_DRAW_ARB;
	}

	if (mUsage && mUsage != GL_STREAM_DRAW_ARB)
	{ //only stream_draw and dynamic_draw are supported when using VBOs, dynamic draw is the default
		mUsage = GL_DYNAMIC_DRAW_ARB;
	}
		
	//zero out offsets
	for (U32 i = 0; i < TYPE_MAX; i++)
	{
		mOffsets[i] = 0;
	}

	mTypeMask = typemask;
	mSize = 0;
	mIndicesSize = 0;
	mAlignedOffset = 0;
	mAlignedIndexOffset = 0;

	sCount++;
}

//static
S32 LLVertexBuffer::calcOffsets(const U32& typemask, S32* offsets, S32 num_vertices)
{
	S32 offset = 0;
	for (S32 i=0; i<TYPE_TEXTURE_INDEX; i++)
	{
		U32 mask = 1<<i;
		if (typemask & mask)
		{
			if (offsets && LLVertexBuffer::sTypeSize[i])
			{
				offsets[i] = offset;
				offset += LLVertexBuffer::sTypeSize[i]*num_vertices;
				offset = (offset + 0xF) & ~0xF;
			}
		}
	}

	offsets[TYPE_TEXTURE_INDEX] = offsets[TYPE_VERTEX] + 12;
	
	return offset+16;
}

//static 
S32 LLVertexBuffer::calcVertexSize(const U32& typemask)
{
	S32 size = 0;
	for (S32 i = 0; i < TYPE_TEXTURE_INDEX; i++)
	{
		U32 mask = 1<<i;
		if (typemask & mask)
		{
			size += LLVertexBuffer::sTypeSize[i];
		}
	}

	return size;
}

S32 LLVertexBuffer::getSize() const
{
	return mSize;
}

// protected, use unref()
//virtual
LLVertexBuffer::~LLVertexBuffer()
{
	LLMemType mt2(LLMemType::MTYPE_VERTEX_DESTRUCTOR);
	destroyGLBuffer();
	destroyGLIndices();

	if (mGLArray)
	{
#if GL_ARB_vertex_array_object
		glDeleteVertexArrays(1, &mGLArray);
#endif
	}

	sCount--;

	if (mFence)
	{
		delete mFence;
	}
	
	mFence = NULL;

	llassert_always(!mMappedData && !mMappedIndexData) ;
};

void LLVertexBuffer::placeFence() const
{
	/*if (!mFence && useVBOs())
	{
		if (gGLManager.mHasSync)
		{
			mFence = new LLGLSyncFence();
		}
	}

	if (mFence)
	{
		mFence->placeFence();
	}*/
}

void LLVertexBuffer::waitFence() const
{
	/*if (mFence)
	{
		mFence->wait();
	}*/
}

//----------------------------------------------------------------------------

void LLVertexBuffer::genBuffer(U32 size)
{
	mSize = nhpo2(size);

	if (mUsage == GL_STREAM_DRAW_ARB)
	{
		mMappedData = sStreamVBOPool.allocate(mGLBuffer, mSize);
	}
	else
	{
		mMappedData = sDynamicVBOPool.allocate(mGLBuffer, mSize);
	}
	
	sGLCount++;
}

void LLVertexBuffer::genIndices(U32 size)
{
	mIndicesSize = nhpo2(size);

	if (mUsage == GL_STREAM_DRAW_ARB)
	{
		mMappedIndexData = sStreamIBOPool.allocate(mGLIndices, mIndicesSize);
	}
	else
	{
		mMappedIndexData = sDynamicIBOPool.allocate(mGLIndices, mIndicesSize);
	}
	
	sGLCount++;
}

void LLVertexBuffer::releaseBuffer()
{
	if (mUsage == GL_STREAM_DRAW_ARB)
	{
		sStreamVBOPool.release(mGLBuffer, mMappedData, mSize);
	}
	else
	{
		sDynamicVBOPool.release(mGLBuffer, mMappedData, mSize);
	}
	
	mGLBuffer = 0;
	mMappedData = NULL;

	sGLCount--;
}

void LLVertexBuffer::releaseIndices()
{
	if (mUsage == GL_STREAM_DRAW_ARB)
	{
		sStreamIBOPool.release(mGLIndices, mMappedIndexData, mIndicesSize);
	}
	else
	{
		sDynamicIBOPool.release(mGLIndices, mMappedIndexData, mIndicesSize);
	}

	mGLIndices = 0;
	mMappedIndexData = NULL;
	
	sGLCount--;
}

void LLVertexBuffer::createGLBuffer(U32 size)
{
	LLMemType mt2(LLMemType::MTYPE_VERTEX_CREATE_VERTICES);
	
	if (mGLBuffer)
	{
		destroyGLBuffer();
	}

	if (size == 0)
	{
		return;
	}

	mEmpty = TRUE;

	if (useVBOs())
	{
		genBuffer(size);
	}
	else
	{
		static int gl_buffer_idx = 0;
		mGLBuffer = ++gl_buffer_idx;
		mMappedData = (U8*)ALLOCATE_MEM(sPrivatePoolp, size);
		mSize = size;
	}
}

void LLVertexBuffer::createGLIndices(U32 size)
{
	LLMemType mt2(LLMemType::MTYPE_VERTEX_CREATE_INDICES);

	if (mGLIndices)
	{
		destroyGLIndices();
	}
	
	if (size == 0)
	{
		return;
	}

	mEmpty = TRUE;

	//pad by 16 bytes for aligned copies
	size += 16;

	if (useVBOs())
	{
		//pad by another 16 bytes for VBO pointer adjustment
		size += 16;
		genIndices(size);
	}
	else
	{
		mMappedIndexData = (U8*)ALLOCATE_MEM(sPrivatePoolp, size);
		static int gl_buffer_idx = 0;
		mGLIndices = ++gl_buffer_idx;
		mIndicesSize = size;
	}
}

void LLVertexBuffer::destroyGLBuffer()
{
	LLMemType mt2(LLMemType::MTYPE_VERTEX_DESTROY_BUFFER);
	if (mGLBuffer)
	{
		if (useVBOs())
		{
			releaseBuffer();
		}
		else
		{
			FREE_MEM(sPrivatePoolp, mMappedData) ;
			mMappedData = NULL;
			mEmpty = TRUE;
		}
	}
	
	mGLBuffer = 0;
	//unbind();
}

void LLVertexBuffer::destroyGLIndices()
{
	LLMemType mt2(LLMemType::MTYPE_VERTEX_DESTROY_INDICES);
	if (mGLIndices)
	{
		if (useVBOs())
		{
			releaseIndices();
		}
		else
		{
			FREE_MEM(sPrivatePoolp, mMappedIndexData) ;
			mMappedIndexData = NULL;
			mEmpty = TRUE;
		}
	}

	mGLIndices = 0;
	//unbind();
}

void LLVertexBuffer::updateNumVerts(S32 nverts)
{
	LLMemType mt2(LLMemType::MTYPE_VERTEX_UPDATE_VERTS);

	llassert(nverts >= 0);

	if (nverts >= 65535)
	{
		llwarns << "Vertex buffer overflow!" << llendl;
		nverts = 65535;
	}

	U32 needed_size = calcOffsets(mTypeMask, mOffsets, nverts);

	if (needed_size > mSize || needed_size <= mSize/2)
	{
		createGLBuffer(needed_size);
	}

		mNumVerts = nverts;
	}

void LLVertexBuffer::updateNumIndices(S32 nindices)
{
	LLMemType mt2(LLMemType::MTYPE_VERTEX_UPDATE_INDICES);

	llassert(nindices >= 0);

	U32 needed_size = sizeof(U16) * nindices;

	if (needed_size > mIndicesSize || needed_size <= mIndicesSize/2)
	{
		createGLIndices(needed_size);
		}

		mNumIndices = nindices;
	}

void LLVertexBuffer::allocateBuffer(S32 nverts, S32 nindices, bool create)
{
	LLMemType mt2(LLMemType::MTYPE_VERTEX_ALLOCATE_BUFFER);
		
	stop_glerror();

	if (nverts < 0 || nindices < 0 ||
		nverts > 65536)
	{
		llerrs << "Bad vertex buffer allocation: " << nverts << " : " << nindices << llendl;
	}

	updateNumVerts(nverts);
	updateNumIndices(nindices);
	
	if (create && (nverts || nindices))
	{
		//actually allocate space for the vertex buffer if using VBO mapping
		flush();

		if (gGLManager.mHasVertexArrayObject && useVBOs() && (LLRender::sGLCoreProfile || sUseVAO))
	{
#if GL_ARB_vertex_array_object
			glGenVertexArrays(1, &mGLArray);
#endif
			setupVertexArray();
		}
	}
	}
	
static LLFastTimer::DeclareTimer FTM_SETUP_VERTEX_ARRAY("Setup VAO");

void LLVertexBuffer::setupVertexArray()
{
	if (!mGLArray)
{
		return;
	}

	LLFastTimer t(FTM_SETUP_VERTEX_ARRAY);
#if GL_ARB_vertex_array_object
	glBindVertexArray(mGLArray);
#endif
	sGLRenderArray = mGLArray;

	U32 attrib_size[] = 
	{
		3, //TYPE_VERTEX,
		3, //TYPE_NORMAL,
		2, //TYPE_TEXCOORD0,
		2, //TYPE_TEXCOORD1,
		2, //TYPE_TEXCOORD2,
		2, //TYPE_TEXCOORD3,
		4, //TYPE_COLOR,
		4, //TYPE_EMISSIVE,
		3, //TYPE_BINORMAL,
		1, //TYPE_WEIGHT,
		4, //TYPE_WEIGHT4,
		4, //TYPE_CLOTHWEIGHT,
		1, //TYPE_TEXTURE_INDEX
	};
		
	U32 attrib_type[] =
	{
		GL_FLOAT, //TYPE_VERTEX,
		GL_FLOAT, //TYPE_NORMAL,
		GL_FLOAT, //TYPE_TEXCOORD0,
		GL_FLOAT, //TYPE_TEXCOORD1,
		GL_FLOAT, //TYPE_TEXCOORD2,
		GL_FLOAT, //TYPE_TEXCOORD3,
		GL_UNSIGNED_BYTE, //TYPE_COLOR,
		GL_UNSIGNED_BYTE, //TYPE_EMISSIVE,
		GL_FLOAT,   //TYPE_BINORMAL,
		GL_FLOAT, //TYPE_WEIGHT,
		GL_FLOAT, //TYPE_WEIGHT4,
		GL_FLOAT, //TYPE_CLOTHWEIGHT,
		GL_FLOAT, //TYPE_TEXTURE_INDEX
	};
		
	U32 attrib_normalized[] =
	{
		GL_FALSE, //TYPE_VERTEX,
		GL_FALSE, //TYPE_NORMAL,
		GL_FALSE, //TYPE_TEXCOORD0,
		GL_FALSE, //TYPE_TEXCOORD1,
		GL_FALSE, //TYPE_TEXCOORD2,
		GL_FALSE, //TYPE_TEXCOORD3,
		GL_TRUE, //TYPE_COLOR,
		GL_TRUE, //TYPE_EMISSIVE,
		GL_FALSE,   //TYPE_BINORMAL,
		GL_FALSE, //TYPE_WEIGHT,
		GL_FALSE, //TYPE_WEIGHT4,
		GL_FALSE, //TYPE_CLOTHWEIGHT,
		GL_FALSE, //TYPE_TEXTURE_INDEX
	};

	bindGLBuffer(true);
	bindGLIndices(true);

	for (U32 i = 0; i < TYPE_MAX; ++i)
	{
		if (mTypeMask & (1 << i))
		{
			glEnableVertexAttribArrayARB(i);
			glVertexAttribPointerARB(i, attrib_size[i], attrib_type[i], attrib_normalized[i], sTypeSize[i], (void*) mOffsets[i]); 
			}
			else
			{
			glDisableVertexAttribArrayARB(i);
				}
			}

	//draw a dummy triangle to set index array pointer
	//glDrawElements(GL_TRIANGLES, 0, GL_UNSIGNED_SHORT, NULL);

	unbind();
		}

void LLVertexBuffer::resizeBuffer(S32 newnverts, S32 newnindices)
		{
	llassert(newnverts >= 0);
	llassert(newnindices >= 0);

	LLMemType mt2(LLMemType::MTYPE_VERTEX_RESIZE_BUFFER);
	
	updateNumVerts(newnverts);		
	updateNumIndices(newnindices);
		
	if (useVBOs())
		{
		flush();

		if (mGLArray)
		{ //if size changed, offsets changed
			setupVertexArray();
		}
	}
}

BOOL LLVertexBuffer::useVBOs() const
{
	//it's generally ineffective to use VBO for things that are streaming on apple
		
	if (!mUsage)
	{
		return FALSE;
	}

	return TRUE;
}

//----------------------------------------------------------------------------

bool expand_region(LLVertexBuffer::MappedRegion& region, S32 index, S32 count)
{
	S32 end = index+count;
	S32 region_end = region.mIndex+region.mCount;
	
	if (end < region.mIndex ||
		index > region_end)
	{ //gap exists, do not merge
		return false;
	}

	S32 new_end = llmax(end, region_end);
	S32 new_index = llmin(index, region.mIndex);
	region.mIndex = new_index;
	region.mCount = new_end-new_index;
	return true;
}

// Map for data access
U8* LLVertexBuffer::mapVertexBuffer(S32 type, S32 index, S32 count, bool map_range)
{
	bindGLBuffer(true);
	LLMemType mt2(LLMemType::MTYPE_VERTEX_MAP_BUFFER);
	if (mFinal)
	{
		llerrs << "LLVertexBuffer::mapVeretxBuffer() called on a finalized buffer." << llendl;
	}
	if (!useVBOs() && !mMappedData && !mMappedIndexData)
	{
		llerrs << "LLVertexBuffer::mapVertexBuffer() called on unallocated buffer." << llendl;
	}
		
	if (useVBOs())
	{
		if (sDisableVBOMapping || gGLManager.mHasMapBufferRange || gGLManager.mHasFlushBufferRange)
		{
			if (count == -1)
			{
				count = mNumVerts-index;
			}

			bool mapped = false;
			//see if range is already mapped
			for (U32 i = 0; i < mMappedVertexRegions.size(); ++i)
			{
				MappedRegion& region = mMappedVertexRegions[i];
				if (region.mType == type)
				{
					if (expand_region(region, index, count))
					{
						mapped = true;
						break;
					}
				}
			}

			if (!mapped)
			{
				//not already mapped, map new region
				MappedRegion region(type, !sDisableVBOMapping && map_range ? -1 : index, count);
				mMappedVertexRegions.push_back(region);
			}
		}

		if (mVertexLocked && map_range)
		{
			llerrs << "Attempted to map a specific range of a buffer that was already mapped." << llendl;
		}

		if (!mVertexLocked)
		{
			LLMemType mt_v(LLMemType::MTYPE_VERTEX_MAP_BUFFER_VERTICES);
			mVertexLocked = TRUE;
			sMappedCount++;
			stop_glerror();	

			if(sDisableVBOMapping)
			{
				map_range = false;
			}
			else
			{
				U8* src = NULL;
				waitFence();
				if (gGLManager.mHasMapBufferRange)
				{
					if (map_range)
					{
#ifdef GL_ARB_map_buffer_range
						S32 offset = mOffsets[type] + sTypeSize[type]*index;
						S32 length = (sTypeSize[type]*count+0xF) & ~0xF;
						src = (U8*) glMapBufferRange(GL_ARRAY_BUFFER_ARB, offset, length, 
							GL_MAP_WRITE_BIT | 
							GL_MAP_FLUSH_EXPLICIT_BIT | 
							GL_MAP_INVALIDATE_RANGE_BIT);
#endif
					}
					else
					{
#ifdef GL_ARB_map_buffer_range

						if (gDebugGL)
						{
							GLint size = 0;
							glGetBufferParameterivARB(GL_ARRAY_BUFFER_ARB, GL_BUFFER_SIZE_ARB, &size);

							if (size < mSize)
							{
								llerrs << "Invalid buffer size." << llendl;
							}
						}

						src = (U8*) glMapBufferRange(GL_ARRAY_BUFFER_ARB, 0, mSize, 
							GL_MAP_WRITE_BIT | 
							GL_MAP_FLUSH_EXPLICIT_BIT);
#endif
					}
				}
				else if (gGLManager.mHasFlushBufferRange)
				{
					if (map_range)
					{
						glBufferParameteriAPPLE(GL_ARRAY_BUFFER_ARB, GL_BUFFER_SERIALIZED_MODIFY_APPLE, GL_FALSE);
						glBufferParameteriAPPLE(GL_ARRAY_BUFFER_ARB, GL_BUFFER_FLUSHING_UNMAP_APPLE, GL_FALSE);
						src = (U8*) glMapBufferARB(GL_ARRAY_BUFFER_ARB, GL_WRITE_ONLY_ARB);
					}
					else
					{
						src = (U8*) glMapBufferARB(GL_ARRAY_BUFFER_ARB, GL_WRITE_ONLY_ARB);
					}
				}
				else
				{
					map_range = false;
					src = (U8*) glMapBufferARB(GL_ARRAY_BUFFER_ARB, GL_WRITE_ONLY_ARB);
				}

				llassert(src != NULL);

				mMappedData = LL_NEXT_ALIGNED_ADDRESS<U8>(src);
				mAlignedOffset = mMappedData - src;
			
				stop_glerror();
			}
				
			if (!mMappedData)
			{
				log_glerror();

			//check the availability of memory
			LLMemory::logMemoryInfo(TRUE) ; 
			
				if(!sDisableVBOMapping)
				{			
					//--------------------
					//print out more debug info before crash
					llinfos << "vertex buffer size: (num verts : num indices) = " << getNumVerts() << " : " << getNumIndices() << llendl ;
					GLint size ;
					glGetBufferParameterivARB(GL_ARRAY_BUFFER_ARB, GL_BUFFER_SIZE_ARB, &size) ;
					llinfos << "GL_ARRAY_BUFFER_ARB size is " << size << llendl ;
					//--------------------

					GLint buff;
					glGetIntegerv(GL_ARRAY_BUFFER_BINDING_ARB, &buff);
					if ((GLuint)buff != mGLBuffer)
					{
						llerrs << "Invalid GL vertex buffer bound: " << buff << llendl;
					}

							
					llerrs << "glMapBuffer returned NULL (no vertex data)" << llendl;
				}
				else
				{
					llerrs << "memory allocation for vertex data failed." << llendl ;
				}
			}
		}
	}
	else
	{
		map_range = false;
	}
	
	if (map_range && gGLManager.mHasMapBufferRange && !sDisableVBOMapping)
	{
		return mMappedData;
	}
	else
	{
		return mMappedData+mOffsets[type]+sTypeSize[type]*index;
	}
}

U8* LLVertexBuffer::mapIndexBuffer(S32 index, S32 count, bool map_range)
{
	LLMemType mt2(LLMemType::MTYPE_VERTEX_MAP_BUFFER);
	bindGLIndices(true);
	if (mFinal)
	{
		llerrs << "LLVertexBuffer::mapIndexBuffer() called on a finalized buffer." << llendl;
	}
	if (!useVBOs() && !mMappedData && !mMappedIndexData)
	{
		llerrs << "LLVertexBuffer::mapIndexBuffer() called on unallocated buffer." << llendl;
	}

	if (useVBOs())
	{
		if (sDisableVBOMapping || gGLManager.mHasMapBufferRange || gGLManager.mHasFlushBufferRange)
		{
			if (count == -1)
			{
				count = mNumIndices-index;
			}

			bool mapped = false;
			//see if range is already mapped
			for (U32 i = 0; i < mMappedIndexRegions.size(); ++i)
			{
				MappedRegion& region = mMappedIndexRegions[i];
				if (expand_region(region, index, count))
				{
					mapped = true;
					break;
				}
			}

			if (!mapped)
			{
				//not already mapped, map new region
				MappedRegion region(TYPE_INDEX, !sDisableVBOMapping && map_range ? -1 : index, count);
				mMappedIndexRegions.push_back(region);
			}
		}

		if (mIndexLocked && map_range)
		{
			llerrs << "Attempted to map a specific range of a buffer that was already mapped." << llendl;
		}

		if (!mIndexLocked)
		{
			LLMemType mt_v(LLMemType::MTYPE_VERTEX_MAP_BUFFER_INDICES);

			mIndexLocked = TRUE;
			sMappedCount++;
			stop_glerror();	

			if (gDebugGL && useVBOs())
			{
				GLint elem = 0;
				glGetIntegerv(GL_ELEMENT_ARRAY_BUFFER_BINDING_ARB, &elem);

				if (elem != mGLIndices)
				{
					llerrs << "Wrong index buffer bound!" << llendl;
				}
			}

			if(sDisableVBOMapping)
			{
				map_range = false;
			}
			else
			{
				U8* src = NULL;
				waitFence();
				if (gGLManager.mHasMapBufferRange)
				{
					if (map_range)
					{
#ifdef GL_ARB_map_buffer_range
						S32 offset = sizeof(U16)*index;
						S32 length = sizeof(U16)*count;
						src = (U8*) glMapBufferRange(GL_ELEMENT_ARRAY_BUFFER_ARB, offset, length, 
							GL_MAP_WRITE_BIT | 
							GL_MAP_FLUSH_EXPLICIT_BIT | 
							GL_MAP_INVALIDATE_RANGE_BIT);
#endif
					}
					else
					{
#ifdef GL_ARB_map_buffer_range
						src = (U8*) glMapBufferRange(GL_ELEMENT_ARRAY_BUFFER_ARB, 0, sizeof(U16)*mNumIndices, 
							GL_MAP_WRITE_BIT | 
							GL_MAP_FLUSH_EXPLICIT_BIT);
#endif
					}
				}
				else if (gGLManager.mHasFlushBufferRange)
				{
					if (map_range)
					{
						glBufferParameteriAPPLE(GL_ELEMENT_ARRAY_BUFFER_ARB, GL_BUFFER_SERIALIZED_MODIFY_APPLE, GL_FALSE);
						glBufferParameteriAPPLE(GL_ELEMENT_ARRAY_BUFFER_ARB, GL_BUFFER_FLUSHING_UNMAP_APPLE, GL_FALSE);
						src = (U8*) glMapBufferARB(GL_ELEMENT_ARRAY_BUFFER_ARB, GL_WRITE_ONLY_ARB);
					}
					else
					{
						src = (U8*) glMapBufferARB(GL_ELEMENT_ARRAY_BUFFER_ARB, GL_WRITE_ONLY_ARB);
					}
				}
				else
				{
					map_range = false;
					src = (U8*) glMapBufferARB(GL_ELEMENT_ARRAY_BUFFER_ARB, GL_WRITE_ONLY_ARB);
				}

				llassert(src != NULL);


				mMappedIndexData = src; //LL_NEXT_ALIGNED_ADDRESS<U8>(src);
				mAlignedIndexOffset = mMappedIndexData - src;
				stop_glerror();
			}
		}

		if (!mMappedIndexData)
		{
			log_glerror();
			LLMemory::logMemoryInfo(TRUE) ;

			if(!sDisableVBOMapping)
			{
				GLint buff;
				glGetIntegerv(GL_ELEMENT_ARRAY_BUFFER_BINDING_ARB, &buff);
				if ((GLuint)buff != mGLIndices)
				{
					llerrs << "Invalid GL index buffer bound: " << buff << llendl;
				}

				llerrs << "glMapBuffer returned NULL (no index data)" << llendl;
			}
			else
			{
				llerrs << "memory allocation for Index data failed. " << llendl ;
			}
		}
	}
	else
	{
		map_range = false;
	}

	if (map_range && gGLManager.mHasMapBufferRange && !sDisableVBOMapping)
	{
		return mMappedIndexData;
	}
	else
	{
		return mMappedIndexData + sizeof(U16)*index;
	}
}

void LLVertexBuffer::unmapBuffer()
{
	LLMemType mt2(LLMemType::MTYPE_VERTEX_UNMAP_BUFFER);
	if (!useVBOs())
	{
		return ; //nothing to unmap
	}

	bool updated_all = false ;

	if (mMappedData && mVertexLocked)
	{
		bindGLBuffer(true);
		updated_all = mIndexLocked; //both vertex and index buffers done updating

		if(sDisableVBOMapping)
		{
			if (!mMappedVertexRegions.empty())
			{
				stop_glerror();
				for (U32 i = 0; i < mMappedVertexRegions.size(); ++i)
				{
					const MappedRegion& region = mMappedVertexRegions[i];
					S32 offset = region.mIndex >= 0 ? mOffsets[region.mType]+sTypeSize[region.mType]*region.mIndex : 0;
					S32 length = sTypeSize[region.mType]*region.mCount;
					glBufferSubDataARB(GL_ARRAY_BUFFER_ARB, offset, length, mMappedData+offset);
					stop_glerror();
				}

				mMappedVertexRegions.clear();
			}
			else
			{
				stop_glerror();
				glBufferSubDataARB(GL_ARRAY_BUFFER_ARB, 0, getSize(), mMappedData);
				stop_glerror();
			}
		}
		else
		{
			if (gGLManager.mHasMapBufferRange || gGLManager.mHasFlushBufferRange)
			{
				if (!mMappedVertexRegions.empty())
				{
					stop_glerror();
					for (U32 i = 0; i < mMappedVertexRegions.size(); ++i)
					{
						const MappedRegion& region = mMappedVertexRegions[i];
						S32 offset = region.mIndex >= 0 ? mOffsets[region.mType]+sTypeSize[region.mType]*region.mIndex : 0;
						S32 length = sTypeSize[region.mType]*region.mCount;
						if (gGLManager.mHasMapBufferRange)
						{
#ifdef GL_ARB_map_buffer_range
							glFlushMappedBufferRange(GL_ARRAY_BUFFER_ARB, offset, length);
#endif
						}
						else if (gGLManager.mHasFlushBufferRange)
						{
							glFlushMappedBufferRangeAPPLE(GL_ARRAY_BUFFER_ARB, offset, length);
						}
						stop_glerror();
					}

					mMappedVertexRegions.clear();
				}
			}
			stop_glerror();
			glUnmapBufferARB(GL_ARRAY_BUFFER_ARB);
			stop_glerror();

			mMappedData = NULL;
		}

		mVertexLocked = FALSE ;
		sMappedCount--;
	}
	
	if (mMappedIndexData && mIndexLocked)
	{
		bindGLIndices();
		if(sDisableVBOMapping)
		{
			if (!mMappedIndexRegions.empty())
			{
				for (U32 i = 0; i < mMappedIndexRegions.size(); ++i)
				{
					const MappedRegion& region = mMappedIndexRegions[i];
					S32 offset = region.mIndex >= 0 ? sizeof(U16)*region.mIndex : 0;
					S32 length = sizeof(U16)*region.mCount;
					glBufferSubDataARB(GL_ELEMENT_ARRAY_BUFFER_ARB, offset, length, mMappedIndexData+offset);
					stop_glerror();
				}

				mMappedIndexRegions.clear();
			}
			else
			{
				stop_glerror();
				glBufferSubDataARB(GL_ELEMENT_ARRAY_BUFFER_ARB, 0, getIndicesSize(), mMappedIndexData);
				stop_glerror();
			}
		}
		else
		{
			if (gGLManager.mHasMapBufferRange || gGLManager.mHasFlushBufferRange)
			{
				if (!mMappedIndexRegions.empty())
				{
					for (U32 i = 0; i < mMappedIndexRegions.size(); ++i)
					{
						const MappedRegion& region = mMappedIndexRegions[i];
						S32 offset = region.mIndex >= 0 ? sizeof(U16)*region.mIndex : 0;
						S32 length = sizeof(U16)*region.mCount;
						if (gGLManager.mHasMapBufferRange)
						{
#ifdef GL_ARB_map_buffer_range
							glFlushMappedBufferRange(GL_ELEMENT_ARRAY_BUFFER_ARB, offset, length);
#endif
						}
						else if (gGLManager.mHasFlushBufferRange)
						{
#ifdef GL_APPLE_flush_buffer_range
							glFlushMappedBufferRangeAPPLE(GL_ELEMENT_ARRAY_BUFFER_ARB, offset, length);
#endif
						}
						stop_glerror();
					}

					mMappedIndexRegions.clear();
				}
			}
			stop_glerror();
			glUnmapBufferARB(GL_ELEMENT_ARRAY_BUFFER_ARB);
			stop_glerror();

			mMappedIndexData = NULL ;
		}

		mIndexLocked = FALSE ;
		sMappedCount--;
	}

	if(updated_all)
	{
			mEmpty = FALSE;
		}
	}

//----------------------------------------------------------------------------

template <class T,S32 type> struct VertexBufferStrider
{
	typedef LLStrider<T> strider_t;
	static bool get(LLVertexBuffer& vbo, 
					strider_t& strider, 
					S32 index, S32 count, bool map_range)
	{
		if (type == LLVertexBuffer::TYPE_INDEX)
		{
			U8* ptr = vbo.mapIndexBuffer(index, count, map_range);

			if (ptr == NULL)
			{
				llwarns << "mapIndexBuffer failed!" << llendl;
				return FALSE;
			}

			strider = (T*)ptr;
			strider.setStride(0);
			return TRUE;
		}
		else if (vbo.hasDataType(type))
		{
			S32 stride = LLVertexBuffer::sTypeSize[type];

			U8* ptr = vbo.mapVertexBuffer(type, index, count, map_range);

			if (ptr == NULL)
			{
				llwarns << "mapVertexBuffer failed!" << llendl;
				return FALSE;
			}

			strider = (T*)ptr;
			strider.setStride(stride);
			return TRUE;
		}
		else
		{
			llerrs << "VertexBufferStrider could not find valid vertex data." << llendl;
		}
		return FALSE;
	}
};

bool LLVertexBuffer::getVertexStrider(LLStrider<LLVector3>& strider, S32 index, S32 count, bool map_range)
{
	return VertexBufferStrider<LLVector3,TYPE_VERTEX>::get(*this, strider, index, count, map_range);
}
bool LLVertexBuffer::getVertexStrider(LLStrider<LLVector4a>& strider, S32 index, S32 count, bool map_range)
{
	return VertexBufferStrider<LLVector4a,TYPE_VERTEX>::get(*this, strider, index, count, map_range);
}
bool LLVertexBuffer::getIndexStrider(LLStrider<U16>& strider, S32 index, S32 count, bool map_range)
{
	return VertexBufferStrider<U16,TYPE_INDEX>::get(*this, strider, index, count, map_range);
}
bool LLVertexBuffer::getTexCoord0Strider(LLStrider<LLVector2>& strider, S32 index, S32 count, bool map_range)
{
	return VertexBufferStrider<LLVector2,TYPE_TEXCOORD0>::get(*this, strider, index, count, map_range);
}
bool LLVertexBuffer::getTexCoord1Strider(LLStrider<LLVector2>& strider, S32 index, S32 count, bool map_range)
{
	return VertexBufferStrider<LLVector2,TYPE_TEXCOORD1>::get(*this, strider, index, count, map_range);
}

bool LLVertexBuffer::getNormalStrider(LLStrider<LLVector3>& strider, S32 index, S32 count, bool map_range)
{
	return VertexBufferStrider<LLVector3,TYPE_NORMAL>::get(*this, strider, index, count, map_range);
}
bool LLVertexBuffer::getBinormalStrider(LLStrider<LLVector3>& strider, S32 index, S32 count, bool map_range)
{
	return VertexBufferStrider<LLVector3,TYPE_BINORMAL>::get(*this, strider, index, count, map_range);
}
bool LLVertexBuffer::getColorStrider(LLStrider<LLColor4U>& strider, S32 index, S32 count, bool map_range)
{
	return VertexBufferStrider<LLColor4U,TYPE_COLOR>::get(*this, strider, index, count, map_range);
}
bool LLVertexBuffer::getEmissiveStrider(LLStrider<LLColor4U>& strider, S32 index, S32 count, bool map_range)
{
	return VertexBufferStrider<LLColor4U,TYPE_EMISSIVE>::get(*this, strider, index, count, map_range);
}
bool LLVertexBuffer::getWeightStrider(LLStrider<F32>& strider, S32 index, S32 count, bool map_range)
{
	return VertexBufferStrider<F32,TYPE_WEIGHT>::get(*this, strider, index, count, map_range);
}

bool LLVertexBuffer::getWeight4Strider(LLStrider<LLVector4>& strider, S32 index, S32 count, bool map_range)
{
	return VertexBufferStrider<LLVector4,TYPE_WEIGHT4>::get(*this, strider, index, count, map_range);
}

bool LLVertexBuffer::getClothWeightStrider(LLStrider<LLVector4>& strider, S32 index, S32 count, bool map_range)
{
	return VertexBufferStrider<LLVector4,TYPE_CLOTHWEIGHT>::get(*this, strider, index, count, map_range);
}

//----------------------------------------------------------------------------

static LLFastTimer::DeclareTimer FTM_BIND_GL_ARRAY("Bind Array");
bool LLVertexBuffer::bindGLArray()
{
	if (mGLArray && sGLRenderArray != mGLArray)
	{
{
			LLFastTimer t(FTM_BIND_GL_ARRAY);
#if GL_ARB_vertex_array_object
			glBindVertexArray(mGLArray);
#endif
			sGLRenderArray = mGLArray;
		}

		//really shouldn't be necessary, but some drivers don't properly restore the
		//state of GL_ELEMENT_ARRAY_BUFFER_BINDING
		bindGLIndices();
		
		return true;
	}
		
	return false;
}

static LLFastTimer::DeclareTimer FTM_BIND_GL_BUFFER("Bind Buffer");

bool LLVertexBuffer::bindGLBuffer(bool force_bind)
	{
	bindGLArray();

	bool ret = false;

	if (useVBOs() && (force_bind || (mGLBuffer && (mGLBuffer != sGLRenderBuffer || !sVBOActive))))
		{
		LLFastTimer t(FTM_BIND_GL_BUFFER);
			/*if (sMapped)
			{
				llerrs << "VBO bound while another VBO mapped!" << llendl;
			}*/
			glBindBufferARB(GL_ARRAY_BUFFER_ARB, mGLBuffer);
		sGLRenderBuffer = mGLBuffer;
			sBindCount++;
			sVBOActive = TRUE;

		if (mGLArray)
		{
			llassert(sGLRenderArray == mGLArray);
			//mCachedRenderBuffer = mGLBuffer;
		}

		ret = true;
	}

	return ret;
		}

static LLFastTimer::DeclareTimer FTM_BIND_GL_INDICES("Bind Indices");

bool LLVertexBuffer::bindGLIndices(bool force_bind)
{
	bindGLArray();

	bool ret = false;
	if (useVBOs() && (force_bind || (mGLIndices && (mGLIndices != sGLRenderIndices || !sIBOActive))))
		{
		LLFastTimer t(FTM_BIND_GL_INDICES);
			/*if (sMapped)
			{
				llerrs << "VBO bound while another VBO mapped!" << llendl;
			}*/
			glBindBufferARB(GL_ELEMENT_ARRAY_BUFFER_ARB, mGLIndices);
		sGLRenderIndices = mGLIndices;
			stop_glerror();
			sBindCount++;
			sIBOActive = TRUE;
		ret = true;
	}

	return ret;
		}
		
void LLVertexBuffer::flush()
{
	if (useVBOs())
	{
		unmapBuffer();
	}
}

// Set for rendering
void LLVertexBuffer::setBuffer(U32 data_mask)
{
	flush();

	LLMemType mt2(LLMemType::MTYPE_VERTEX_SET_BUFFER);
	//set up pointers if the data mask is different ...
	BOOL setup = (sLastMask != data_mask);

	if (gDebugGL && data_mask != 0)
	{ //make sure data requirements are fulfilled
		LLGLSLShader* shader = LLGLSLShader::sCurBoundShaderPtr;
		if (shader)
		{
			U32 required_mask = 0;
			for (U32 i = 0; i < LLVertexBuffer::TYPE_TEXTURE_INDEX; ++i)
		{
				if (shader->getAttribLocation(i) > -1)
			{
					U32 required = 1 << i;
					if ((data_mask & required) == 0)
				{
						llwarns << "Missing attribute: " << LLShaderMgr::instance()->mReservedAttribs[i] << llendl;
					}

					required_mask |= required;
				}
				}

			if ((data_mask & required_mask) != required_mask)
				{
				llerrs << "Shader consumption mismatches data provision." << llendl;
			}
				}
			}

	if (useVBOs())
			{
		if (mGLArray)
				{
			bindGLArray();
			setup = FALSE; //do NOT perform pointer setup if using VAO
					}
					else
					{
			if (bindGLBuffer())
			{
				setup = TRUE;
					}
			if (bindGLIndices())
			{
				setup = TRUE;
				}
			}

		BOOL error = FALSE;
		if (gDebugGL && !mGLArray)
		{
				GLint buff;
				glGetIntegerv(GL_ARRAY_BUFFER_BINDING_ARB, &buff);
				if ((GLuint)buff != mGLBuffer)
				{
					if (gDebugSession)
					{
						error = TRUE;
					gFailLog << "Invalid GL vertex buffer bound: " << buff << std::endl;
					}
					else
					{
						llerrs << "Invalid GL vertex buffer bound: " << buff << llendl;
					}
				}

			if (mGLIndices)
				{
					glGetIntegerv(GL_ELEMENT_ARRAY_BUFFER_BINDING_ARB, &buff);
					if ((GLuint)buff != mGLIndices)
					{
						if (gDebugSession)
						{
							error = TRUE;
						gFailLog << "Invalid GL index buffer bound: " << buff <<  std::endl;
						}
						else
						{
							llerrs << "Invalid GL index buffer bound: " << buff << llendl;
						}
					}
				}
			}


				}
				else
				{
		if (sGLRenderArray)
		{
#if GL_ARB_vertex_array_object
			glBindVertexArray(0);
#endif
			sGLRenderArray = 0;
			sGLRenderIndices = 0;
			sIBOActive = FALSE;
				}

		if (mGLBuffer)
		{
			if (sVBOActive)
			{
				glBindBufferARB(GL_ARRAY_BUFFER_ARB, 0);
				sBindCount++;
				sVBOActive = FALSE;
				setup = TRUE; // ... or a VBO is deactivated
			}
			if (sGLRenderBuffer != mGLBuffer)
			{
				sGLRenderBuffer = mGLBuffer;
				setup = TRUE; // ... or a client memory pointer changed
			}
		}
		if (mGLIndices)
		{
			if (sIBOActive)
			{
			glBindBufferARB(GL_ELEMENT_ARRAY_BUFFER_ARB, 0);
			sBindCount++;
			sIBOActive = FALSE;
		}
			
			sGLRenderIndices = mGLIndices;
		}
	}

	if (!mGLArray)
	{
	setupClientArrays(data_mask);
	}
	
	if (mGLBuffer)
	{
		if (data_mask && setup)
		{
			setupVertexBuffer(data_mask); // subclass specific setup (virtual function)
			sSetCount++;
		}
	}
}

// virtual (default)
void LLVertexBuffer::setupVertexBuffer(U32 data_mask)
{
	LLMemType mt2(LLMemType::MTYPE_VERTEX_SETUP_VERTEX_BUFFER);
	stop_glerror();
	U8* base = useVBOs() ? (U8*) mAlignedOffset : mMappedData;

	/*if ((data_mask & mTypeMask) != data_mask)
	{
		llerrs << "LLVertexBuffer::setupVertexBuffer missing required components for supplied data mask." << llendl;
	}*/

	if (LLGLSLShader::sNoFixedFunction)
	{
		if (data_mask & MAP_NORMAL)
		{
			S32 loc = TYPE_NORMAL;
			void* ptr = (void*)(base + mOffsets[TYPE_NORMAL]);
			glVertexAttribPointerARB(loc, 3, GL_FLOAT, GL_FALSE, LLVertexBuffer::sTypeSize[TYPE_NORMAL], ptr);
		}
		if (data_mask & MAP_TEXCOORD3)
		{
			S32 loc = TYPE_TEXCOORD3;
			void* ptr = (void*)(base + mOffsets[TYPE_TEXCOORD3]);
			glVertexAttribPointerARB(loc,2,GL_FLOAT, GL_FALSE, LLVertexBuffer::sTypeSize[TYPE_TEXCOORD3], ptr);
		}
		if (data_mask & MAP_TEXCOORD2)
		{
			S32 loc = TYPE_TEXCOORD2;
			void* ptr = (void*)(base + mOffsets[TYPE_TEXCOORD2]);
			glVertexAttribPointerARB(loc,2,GL_FLOAT, GL_FALSE, LLVertexBuffer::sTypeSize[TYPE_TEXCOORD2], ptr);
		}
		if (data_mask & MAP_TEXCOORD1)
		{
			S32 loc = TYPE_TEXCOORD1;
			void* ptr = (void*)(base + mOffsets[TYPE_TEXCOORD1]);
			glVertexAttribPointerARB(loc,2,GL_FLOAT, GL_FALSE, LLVertexBuffer::sTypeSize[TYPE_TEXCOORD1], ptr);
		}
		if (data_mask & MAP_BINORMAL)
		{
			S32 loc = TYPE_BINORMAL;
			void* ptr = (void*)(base + mOffsets[TYPE_BINORMAL]);
			glVertexAttribPointerARB(loc, 3,GL_FLOAT, GL_FALSE, LLVertexBuffer::sTypeSize[TYPE_BINORMAL], ptr);
		}
		if (data_mask & MAP_TEXCOORD0)
		{
			S32 loc = TYPE_TEXCOORD0;
			void* ptr = (void*)(base + mOffsets[TYPE_TEXCOORD0]);
			glVertexAttribPointerARB(loc,2,GL_FLOAT, GL_FALSE, LLVertexBuffer::sTypeSize[TYPE_TEXCOORD0], ptr);
		}
		if (data_mask & MAP_COLOR)
		{
			S32 loc = TYPE_COLOR;
			void* ptr = (void*)(base + mOffsets[TYPE_COLOR]);
			glVertexAttribPointerARB(loc, 4, GL_UNSIGNED_BYTE, GL_TRUE, LLVertexBuffer::sTypeSize[TYPE_COLOR], ptr);
		}
		if (data_mask & MAP_EMISSIVE)
		{
			S32 loc = TYPE_EMISSIVE;
			void* ptr = (void*)(base + mOffsets[TYPE_EMISSIVE]);
			glVertexAttribPointerARB(loc, 4, GL_UNSIGNED_BYTE, GL_TRUE, LLVertexBuffer::sTypeSize[TYPE_EMISSIVE], ptr);
		}
		if (data_mask & MAP_WEIGHT)
		{
			S32 loc = TYPE_WEIGHT;
			void* ptr = (void*)(base + mOffsets[TYPE_WEIGHT]);
			glVertexAttribPointerARB(loc, 1, GL_FLOAT, FALSE, LLVertexBuffer::sTypeSize[TYPE_WEIGHT], ptr);
		}
		if (data_mask & MAP_WEIGHT4)
		{
			S32 loc = TYPE_WEIGHT4;
			void* ptr = (void*)(base+mOffsets[TYPE_WEIGHT4]);
			glVertexAttribPointerARB(loc, 4, GL_FLOAT, FALSE, LLVertexBuffer::sTypeSize[TYPE_WEIGHT4], ptr);
		}
		if (data_mask & MAP_CLOTHWEIGHT)
		{
			S32 loc = TYPE_CLOTHWEIGHT;
			void* ptr = (void*)(base + mOffsets[TYPE_CLOTHWEIGHT]);
			glVertexAttribPointerARB(loc, 4, GL_FLOAT, TRUE,  LLVertexBuffer::sTypeSize[TYPE_CLOTHWEIGHT], ptr);
		}
		if (data_mask & MAP_TEXTURE_INDEX)
		{
			S32 loc = TYPE_TEXTURE_INDEX;
			void *ptr = (void*) (base + mOffsets[TYPE_VERTEX] + 12);
			glVertexAttribPointerARB(loc, 1, GL_FLOAT, GL_FALSE, LLVertexBuffer::sTypeSize[TYPE_VERTEX], ptr);
	}
		if (data_mask & MAP_VERTEX)
		{
			S32 loc = TYPE_VERTEX;
			void* ptr = (void*)(base + mOffsets[TYPE_VERTEX]);
			glVertexAttribPointerARB(loc, 3,GL_FLOAT, GL_FALSE, LLVertexBuffer::sTypeSize[TYPE_VERTEX], ptr);
		}	
	}	
	else
	{
	if (data_mask & MAP_NORMAL)
	{
		glNormalPointer(GL_FLOAT, LLVertexBuffer::sTypeSize[TYPE_NORMAL], (void*)(base + mOffsets[TYPE_NORMAL]));
	}
	if (data_mask & MAP_TEXCOORD3)
	{
		glClientActiveTextureARB(GL_TEXTURE3_ARB);
		glTexCoordPointer(2,GL_FLOAT, LLVertexBuffer::sTypeSize[TYPE_TEXCOORD3], (void*)(base + mOffsets[TYPE_TEXCOORD3]));
		glClientActiveTextureARB(GL_TEXTURE0_ARB);
	}
	if (data_mask & MAP_TEXCOORD2)
	{
		glClientActiveTextureARB(GL_TEXTURE2_ARB);
		glTexCoordPointer(2,GL_FLOAT, LLVertexBuffer::sTypeSize[TYPE_TEXCOORD2], (void*)(base + mOffsets[TYPE_TEXCOORD2]));
		glClientActiveTextureARB(GL_TEXTURE0_ARB);
	}
	if (data_mask & MAP_TEXCOORD1)
	{
		glClientActiveTextureARB(GL_TEXTURE1_ARB);
		glTexCoordPointer(2,GL_FLOAT, LLVertexBuffer::sTypeSize[TYPE_TEXCOORD1], (void*)(base + mOffsets[TYPE_TEXCOORD1]));
		glClientActiveTextureARB(GL_TEXTURE0_ARB);
	}
	if (data_mask & MAP_BINORMAL)
	{
		glClientActiveTextureARB(GL_TEXTURE2_ARB);
		glTexCoordPointer(3,GL_FLOAT, LLVertexBuffer::sTypeSize[TYPE_BINORMAL], (void*)(base + mOffsets[TYPE_BINORMAL]));
		glClientActiveTextureARB(GL_TEXTURE0_ARB);
	}
	if (data_mask & MAP_TEXCOORD0)
	{
		glTexCoordPointer(2,GL_FLOAT, LLVertexBuffer::sTypeSize[TYPE_TEXCOORD0], (void*)(base + mOffsets[TYPE_TEXCOORD0]));
	}
	if (data_mask & MAP_COLOR)
	{
		glColorPointer(4, GL_UNSIGNED_BYTE, LLVertexBuffer::sTypeSize[TYPE_COLOR], (void*)(base + mOffsets[TYPE_COLOR]));
	}
		if (data_mask & MAP_VERTEX)
	{
			glVertexPointer(3,GL_FLOAT, LLVertexBuffer::sTypeSize[TYPE_VERTEX], (void*)(base + 0));
		}	
	}

	llglassertok();
	}

LLVertexBuffer::MappedRegion::MappedRegion(S32 type, S32 index, S32 count)
: mType(type), mIndex(index), mCount(count)
	{
	llassert(mType == LLVertexBuffer::TYPE_INDEX || 
			mType < LLVertexBuffer::TYPE_TEXTURE_INDEX);
	}


=======
/** 
 * @file llvertexbuffer.cpp
 * @brief LLVertexBuffer implementation
 *
 * $LicenseInfo:firstyear=2003&license=viewerlgpl$
 * Second Life Viewer Source Code
 * Copyright (C) 2010, Linden Research, Inc.
 * 
 * This library is free software; you can redistribute it and/or
 * modify it under the terms of the GNU Lesser General Public
 * License as published by the Free Software Foundation;
 * version 2.1 of the License only.
 * 
 * This library is distributed in the hope that it will be useful,
 * but WITHOUT ANY WARRANTY; without even the implied warranty of
 * MERCHANTABILITY or FITNESS FOR A PARTICULAR PURPOSE.  See the GNU
 * Lesser General Public License for more details.
 * 
 * You should have received a copy of the GNU Lesser General Public
 * License along with this library; if not, write to the Free Software
 * Foundation, Inc., 51 Franklin Street, Fifth Floor, Boston, MA  02110-1301  USA
 * 
 * Linden Research, Inc., 945 Battery Street, San Francisco, CA  94111  USA
 * $/LicenseInfo$
 */

#include "linden_common.h"

#include <boost/static_assert.hpp>
#include "llsys.h"
#include "llvertexbuffer.h"
// #include "llrender.h"
#include "llglheaders.h"
#include "llmemtype.h"
#include "llrender.h"
#include "llvector4a.h"
#include "llshadermgr.h"
#include "llglslshader.h"
#include "llmemory.h"

//Next Highest Power Of Two
//helper function, returns first number > v that is a power of 2, or v if v is already a power of 2
U32 nhpo2(U32 v)
{
	U32 r = 1;
	while (r < v) {
		r *= 2;
	}
	return r;
}


//============================================================================

//static
LLVBOPool LLVertexBuffer::sStreamVBOPool;
LLVBOPool LLVertexBuffer::sDynamicVBOPool;
LLVBOPool LLVertexBuffer::sStreamIBOPool;
LLVBOPool LLVertexBuffer::sDynamicIBOPool;
U32 LLVBOPool::sBytesPooled = 0;

LLPrivateMemoryPool* LLVertexBuffer::sPrivatePoolp = NULL ;
U32 LLVertexBuffer::sBindCount = 0;
U32 LLVertexBuffer::sSetCount = 0;
S32 LLVertexBuffer::sCount = 0;
S32 LLVertexBuffer::sGLCount = 0;
S32 LLVertexBuffer::sMappedCount = 0;
BOOL LLVertexBuffer::sDisableVBOMapping = FALSE ;
BOOL LLVertexBuffer::sEnableVBOs = TRUE;
U32 LLVertexBuffer::sGLRenderBuffer = 0;
U32 LLVertexBuffer::sGLRenderArray = 0;
U32 LLVertexBuffer::sGLRenderIndices = 0;
U32 LLVertexBuffer::sLastMask = 0;
BOOL LLVertexBuffer::sVBOActive = FALSE;
BOOL LLVertexBuffer::sIBOActive = FALSE;
U32 LLVertexBuffer::sAllocatedBytes = 0;
BOOL LLVertexBuffer::sMapped = FALSE;
BOOL LLVertexBuffer::sUseStreamDraw = TRUE;
BOOL LLVertexBuffer::sUseVAO = FALSE;
BOOL LLVertexBuffer::sPreferStreamDraw = FALSE;

const U32 FENCE_WAIT_TIME_NANOSECONDS = 10000;  //1 ms

class LLGLSyncFence : public LLGLFence
{
public:
#ifdef GL_ARB_sync
	GLsync mSync;
#endif
	
	LLGLSyncFence()
	{
#ifdef GL_ARB_sync
		mSync = 0;
#endif
	}

	virtual ~LLGLSyncFence()
	{
#ifdef GL_ARB_sync
		if (mSync)
		{
			glDeleteSync(mSync);
		}
#endif
	}

	void placeFence()
	{
#ifdef GL_ARB_sync
		if (mSync)
		{
			glDeleteSync(mSync);
		}
		mSync = glFenceSync(GL_SYNC_GPU_COMMANDS_COMPLETE, 0);
#endif
	}

	void wait()
	{
#ifdef GL_ARB_sync
		if (mSync)
		{
			while (glClientWaitSync(mSync, 0, FENCE_WAIT_TIME_NANOSECONDS) == GL_TIMEOUT_EXPIRED)
			{ //track the number of times we've waited here
				static S32 waits = 0;
				waits++;
			}
		}
#endif
	}


};


//which power of 2 is i?
//assumes i is a power of 2 > 0
U32 wpo2(U32 i)
{
	llassert(i > 0);
	llassert(nhpo2(i) == i);

	U32 r = 0;

	while (i >>= 1) ++r;

	return r;
}

volatile U8* LLVBOPool::allocate(U32& name, U32 size)
{
	llassert(nhpo2(size) == size);

	U32 i = wpo2(size);

	if (mFreeList.size() <= i)
	{
		mFreeList.resize(i+1);
	}

	volatile U8* ret = NULL;

	if (mFreeList[i].empty())
	{
		//make a new buffer
		glGenBuffersARB(1, &name);
		glBindBufferARB(mType, name);
		LLVertexBuffer::sAllocatedBytes += size;

		if (LLVertexBuffer::sDisableVBOMapping || mUsage != GL_DYNAMIC_DRAW_ARB)
		{
			glBufferDataARB(mType, size, 0, mUsage);
			ret = (U8*) ll_aligned_malloc_16(size);
		}
		else
		{ //always use a true hint of static draw when allocating non-client-backed buffers
			glBufferDataARB(mType, size, 0, GL_STATIC_DRAW_ARB);
		}

		glBindBufferARB(mType, 0);
	}
	else
	{
		name = mFreeList[i].front().mGLName;
		ret = mFreeList[i].front().mClientData;

		sBytesPooled -= size;

		mFreeList[i].pop_front();
	}

	return ret;
}

void LLVBOPool::release(U32 name, volatile U8* buffer, U32 size)
{
	llassert(nhpo2(size) == size);

	U32 i = wpo2(size);

	llassert(mFreeList.size() > i);

	Record rec;
	rec.mGLName = name;
	rec.mClientData = buffer;

	sBytesPooled += size;
	
	if (!LLVertexBuffer::sDisableVBOMapping && mUsage == GL_DYNAMIC_DRAW_ARB)
	{
		glDeleteBuffersARB(1, &rec.mGLName);
	}
	else
	{
		mFreeList[i].push_back(rec);
	}
}

void LLVBOPool::cleanup()
{
	U32 size = 1;

	for (U32 i = 0; i < mFreeList.size(); ++i)
	{
		record_list_t& l = mFreeList[i];

		while (!l.empty())
		{
			Record& r = l.front();

			glDeleteBuffersARB(1, &r.mGLName);

			if (r.mClientData)
			{
				ll_aligned_free_16((void*) r.mClientData);
			}

			l.pop_front();

			LLVertexBuffer::sAllocatedBytes -= size;
			sBytesPooled -= size;
		}

		size *= 2;
	}
}


//NOTE: each component must be AT LEAST 4 bytes in size to avoid a performance penalty on AMD hardware
S32 LLVertexBuffer::sTypeSize[LLVertexBuffer::TYPE_MAX] =
{
	sizeof(LLVector4), // TYPE_VERTEX,
	sizeof(LLVector4), // TYPE_NORMAL,
	sizeof(LLVector2), // TYPE_TEXCOORD0,
	sizeof(LLVector2), // TYPE_TEXCOORD1,
	sizeof(LLVector2), // TYPE_TEXCOORD2,
	sizeof(LLVector2), // TYPE_TEXCOORD3,
	sizeof(LLColor4U), // TYPE_COLOR,
	sizeof(LLColor4U), // TYPE_EMISSIVE, only alpha is used currently
	sizeof(LLVector4), // TYPE_BINORMAL,
	sizeof(F32),	   // TYPE_WEIGHT,
	sizeof(LLVector4), // TYPE_WEIGHT4,
	sizeof(LLVector4), // TYPE_CLOTHWEIGHT,
	sizeof(LLVector4), // TYPE_TEXTURE_INDEX (actually exists as position.w), no extra data, but stride is 16 bytes
};

U32 LLVertexBuffer::sGLMode[LLRender::NUM_MODES] = 
{
	GL_TRIANGLES,
	GL_TRIANGLE_STRIP,
	GL_TRIANGLE_FAN,
	GL_POINTS,
	GL_LINES,
	GL_LINE_STRIP,
	GL_QUADS,
	GL_LINE_LOOP,
};


//static
void LLVertexBuffer::setupClientArrays(U32 data_mask)
{
	if (sLastMask != data_mask)
	{
		BOOL error = FALSE;

		if (LLGLSLShader::sNoFixedFunction)
		{
			for (U32 i = 0; i < TYPE_MAX; ++i)
			{
				S32 loc = i;
										
				U32 mask = 1 << i;

				if (sLastMask & (1 << i))
				{ //was enabled
					if (!(data_mask & mask))
					{ //needs to be disabled
						glDisableVertexAttribArrayARB(loc);
					}
				}
				else 
				{	//was disabled
					if (data_mask & mask)
					{ //needs to be enabled
						glEnableVertexAttribArrayARB(loc);
					}
				}
			}
		}
		else
		{

			GLenum array[] =
			{
				GL_VERTEX_ARRAY,
				GL_NORMAL_ARRAY,
				GL_TEXTURE_COORD_ARRAY,
				GL_COLOR_ARRAY,
			};

			GLenum mask[] = 
			{
				MAP_VERTEX,
				MAP_NORMAL,
				MAP_TEXCOORD0,
				MAP_COLOR
			};



			for (U32 i = 0; i < 4; ++i)
			{
				if (sLastMask & mask[i])
				{ //was enabled
					if (!(data_mask & mask[i]))
					{ //needs to be disabled
						glDisableClientState(array[i]);
					}
					else if (gDebugGL)
					{ //needs to be enabled, make sure it was (DEBUG)
						if (!glIsEnabled(array[i]))
						{
							if (gDebugSession)
							{
								error = TRUE;
								gFailLog << "Bad client state! " << array[i] << " disabled." << std::endl;
							}
							else
							{
								llerrs << "Bad client state! " << array[i] << " disabled." << llendl;
							}
						}
					}
				}
				else 
				{	//was disabled
					if (data_mask & mask[i])
					{ //needs to be enabled
						glEnableClientState(array[i]);
					}
					else if (gDebugGL && glIsEnabled(array[i]))
					{ //needs to be disabled, make sure it was (DEBUG TEMPORARY)
						if (gDebugSession)
						{
							error = TRUE;
							gFailLog << "Bad client state! " << array[i] << " enabled." << std::endl;
						}
						else
						{
							llerrs << "Bad client state! " << array[i] << " enabled." << llendl;
						}
					}
				}
			}
		
			U32 map_tc[] = 
			{
				MAP_TEXCOORD1,
				MAP_TEXCOORD2,
				MAP_TEXCOORD3
			};

			for (U32 i = 0; i < 3; i++)
			{
				if (sLastMask & map_tc[i])
				{
					if (!(data_mask & map_tc[i]))
					{ //disable
						glClientActiveTextureARB(GL_TEXTURE1_ARB+i);
						glDisableClientState(GL_TEXTURE_COORD_ARRAY);
						glClientActiveTextureARB(GL_TEXTURE0_ARB);
					}
				}
				else if (data_mask & map_tc[i])
				{
					glClientActiveTextureARB(GL_TEXTURE1_ARB+i);
					glEnableClientState(GL_TEXTURE_COORD_ARRAY);
					glClientActiveTextureARB(GL_TEXTURE0_ARB);
				}
			}

			if (sLastMask & MAP_BINORMAL)
			{
				if (!(data_mask & MAP_BINORMAL))
				{
					glClientActiveTextureARB(GL_TEXTURE2_ARB);
					glDisableClientState(GL_TEXTURE_COORD_ARRAY);
					glClientActiveTextureARB(GL_TEXTURE0_ARB);
				}
			}
			else if (data_mask & MAP_BINORMAL)
			{
				glClientActiveTextureARB(GL_TEXTURE2_ARB);
				glEnableClientState(GL_TEXTURE_COORD_ARRAY);
				glClientActiveTextureARB(GL_TEXTURE0_ARB);
			}
		}
				
		sLastMask = data_mask;
	}
}

//static
void LLVertexBuffer::drawArrays(U32 mode, const std::vector<LLVector3>& pos, const std::vector<LLVector3>& norm)
{
	llassert(!LLGLSLShader::sNoFixedFunction || LLGLSLShader::sCurBoundShaderPtr != NULL);
	gGL.syncMatrices();

	U32 count = pos.size();
	llassert_always(norm.size() >= pos.size());
	llassert_always(count > 0) ;

	unbind();
	
	setupClientArrays(MAP_VERTEX | MAP_NORMAL);

	LLGLSLShader* shader = LLGLSLShader::sCurBoundShaderPtr;

	if (shader)
	{
		S32 loc = LLVertexBuffer::TYPE_VERTEX;
		if (loc > -1)
		{
			glVertexAttribPointerARB(loc, 3, GL_FLOAT, GL_FALSE, 0, pos[0].mV);
		}
		loc = LLVertexBuffer::TYPE_NORMAL;
		if (loc > -1)
		{
			glVertexAttribPointerARB(loc, 3, GL_FLOAT, GL_FALSE, 0, norm[0].mV);
		}
	}
	else
	{
		glVertexPointer(3, GL_FLOAT, 0, pos[0].mV);
		glNormalPointer(GL_FLOAT, 0, norm[0].mV);
	}

	glDrawArrays(sGLMode[mode], 0, count);
}

//static
void LLVertexBuffer::drawElements(U32 mode, const LLVector4a* pos, const LLVector2* tc, S32 num_indices, const U16* indicesp)
{
	llassert(!LLGLSLShader::sNoFixedFunction || LLGLSLShader::sCurBoundShaderPtr != NULL);

	gGL.syncMatrices();

	U32 mask = LLVertexBuffer::MAP_VERTEX;
	if (tc)
	{
		mask = mask | LLVertexBuffer::MAP_TEXCOORD0;
	}

	unbind();
	
	setupClientArrays(mask);

	if (LLGLSLShader::sNoFixedFunction)
	{
		S32 loc = LLVertexBuffer::TYPE_VERTEX;
		glVertexAttribPointerARB(loc, 3, GL_FLOAT, GL_FALSE, 16, pos);

		if (tc)
		{
			loc = LLVertexBuffer::TYPE_TEXCOORD0;
			glVertexAttribPointerARB(loc, 2, GL_FLOAT, GL_FALSE, 0, tc);
		}
	}
	else
	{
		glTexCoordPointer(2, GL_FLOAT, 0, tc);
		glVertexPointer(3, GL_FLOAT, 16, pos);
	}

	glDrawElements(sGLMode[mode], num_indices, GL_UNSIGNED_SHORT, indicesp);
}

void LLVertexBuffer::validateRange(U32 start, U32 end, U32 count, U32 indices_offset) const
{
	if (start >= (U32) mNumVerts ||
	    end >= (U32) mNumVerts)
	{
		llerrs << "Bad vertex buffer draw range: [" << start << ", " << end << "] vs " << mNumVerts << llendl;
	}

	llassert(mNumIndices >= 0);

	if (indices_offset >= (U32) mNumIndices ||
	    indices_offset + count > (U32) mNumIndices)
	{
		llerrs << "Bad index buffer draw range: [" << indices_offset << ", " << indices_offset+count << "]" << llendl;
	}

	if (gDebugGL && !useVBOs())
	{
		U16* idx = ((U16*) getIndicesPointer())+indices_offset;
		for (U32 i = 0; i < count; ++i)
		{
			if (idx[i] < start || idx[i] > end)
			{
				llerrs << "Index out of range: " << idx[i] << " not in [" << start << ", " << end << "]" << llendl;
			}
		}

		LLGLSLShader* shader = LLGLSLShader::sCurBoundShaderPtr;

		if (shader && shader->mFeatures.mIndexedTextureChannels > 1)
		{
			LLStrider<LLVector4a> v;
			//hack to get non-const reference
			LLVertexBuffer* vb = (LLVertexBuffer*) this;
			vb->getVertexStrider(v);

			for (U32 i = start; i < end; i++)
			{
				S32 idx = (S32) (v[i][3]+0.25f);
				if (idx < 0 || idx >= shader->mFeatures.mIndexedTextureChannels)
				{
					llerrs << "Bad texture index found in vertex data stream." << llendl;
				}
			}
		}
	}
}

void LLVertexBuffer::drawRange(U32 mode, U32 start, U32 end, U32 count, U32 indices_offset) const
{
	validateRange(start, end, count, indices_offset);
	mMappable = FALSE;
	gGL.syncMatrices();

	llassert(mNumVerts >= 0);
	llassert(!LLGLSLShader::sNoFixedFunction || LLGLSLShader::sCurBoundShaderPtr != NULL);

	if (mGLArray)
	{
		if (mGLArray != sGLRenderArray)
		{
			llerrs << "Wrong vertex array bound." << llendl;
		}
	}
	else
	{
		if (mGLIndices != sGLRenderIndices)
		{
			llerrs << "Wrong index buffer bound." << llendl;
		}

		if (mGLBuffer != sGLRenderBuffer)
		{
			llerrs << "Wrong vertex buffer bound." << llendl;
		}
	}

	if (gDebugGL && !mGLArray && useVBOs())
	{
		GLint elem = 0;
		glGetIntegerv(GL_ELEMENT_ARRAY_BUFFER_BINDING_ARB, &elem);

		if (elem != mGLIndices)
		{
			llerrs << "Wrong index buffer bound!" << llendl;
		}
	}

	if (mode >= LLRender::NUM_MODES)
	{
		llerrs << "Invalid draw mode: " << mode << llendl;
		return;
	}

	U16* idx = ((U16*) getIndicesPointer())+indices_offset;

	stop_glerror();
	glDrawRangeElements(sGLMode[mode], start, end, count, GL_UNSIGNED_SHORT, 
		idx);
	stop_glerror();
	placeFence();
}

void LLVertexBuffer::draw(U32 mode, U32 count, U32 indices_offset) const
{
	llassert(!LLGLSLShader::sNoFixedFunction || LLGLSLShader::sCurBoundShaderPtr != NULL);
	mMappable = FALSE;
	gGL.syncMatrices();

	llassert(mNumIndices >= 0);
	if (indices_offset >= (U32) mNumIndices ||
	    indices_offset + count > (U32) mNumIndices)
	{
		llerrs << "Bad index buffer draw range: [" << indices_offset << ", " << indices_offset+count << "]" << llendl;
	}

	if (mGLArray)
	{
		if (mGLArray != sGLRenderArray)
		{
			llerrs << "Wrong vertex array bound." << llendl;
		}
	}
	else
	{
		if (mGLIndices != sGLRenderIndices)
		{
			llerrs << "Wrong index buffer bound." << llendl;
		}

		if (mGLBuffer != sGLRenderBuffer)
		{
			llerrs << "Wrong vertex buffer bound." << llendl;
		}
	}

	if (mode >= LLRender::NUM_MODES)
	{
		llerrs << "Invalid draw mode: " << mode << llendl;
		return;
	}

	stop_glerror();
	glDrawElements(sGLMode[mode], count, GL_UNSIGNED_SHORT,
		((U16*) getIndicesPointer()) + indices_offset);
	stop_glerror();
	placeFence();
}

void LLVertexBuffer::drawArrays(U32 mode, U32 first, U32 count) const
{
	llassert(!LLGLSLShader::sNoFixedFunction || LLGLSLShader::sCurBoundShaderPtr != NULL);
	mMappable = FALSE;
	gGL.syncMatrices();
	
	llassert(mNumVerts >= 0);
	if (first >= (U32) mNumVerts ||
	    first + count > (U32) mNumVerts)
	{
		llerrs << "Bad vertex buffer draw range: [" << first << ", " << first+count << "]" << llendl;
	}

	if (mGLArray)
	{
		if (mGLArray != sGLRenderArray)
		{
			llerrs << "Wrong vertex array bound." << llendl;
		}
	}
	else
	{
		if (mGLBuffer != sGLRenderBuffer || useVBOs() != sVBOActive)
		{
			llerrs << "Wrong vertex buffer bound." << llendl;
		}
	}

	if (mode >= LLRender::NUM_MODES)
	{
		llerrs << "Invalid draw mode: " << mode << llendl;
		return;
	}

	stop_glerror();
	glDrawArrays(sGLMode[mode], first, count);
	stop_glerror();
	placeFence();
}

//static
void LLVertexBuffer::initClass(bool use_vbo, bool no_vbo_mapping)
{
	sEnableVBOs = use_vbo && gGLManager.mHasVertexBufferObject ;
	sDisableVBOMapping = sEnableVBOs && no_vbo_mapping ;

	if(!sPrivatePoolp)
	{ 
		sPrivatePoolp = LLPrivateMemoryPoolManager::getInstance()->newPool(LLPrivateMemoryPool::STATIC) ;
	}

	sStreamVBOPool.mType = GL_ARRAY_BUFFER_ARB;
	sStreamVBOPool.mUsage= GL_STREAM_DRAW_ARB;
	sStreamIBOPool.mType = GL_ELEMENT_ARRAY_BUFFER_ARB;
	sStreamIBOPool.mUsage= GL_STREAM_DRAW_ARB;

	sDynamicVBOPool.mType = GL_ARRAY_BUFFER_ARB;
	sDynamicVBOPool.mUsage= GL_DYNAMIC_DRAW_ARB;
	sDynamicIBOPool.mType = GL_ELEMENT_ARRAY_BUFFER_ARB;
	sDynamicIBOPool.mUsage= GL_DYNAMIC_DRAW_ARB;
}

//static 
void LLVertexBuffer::unbind()
{
	if (sGLRenderArray)
	{
#if GL_ARB_vertex_array_object
		glBindVertexArray(0);
#endif
		sGLRenderArray = 0;
		sGLRenderIndices = 0;
		sIBOActive = FALSE;
	}

	if (sVBOActive)
	{
		glBindBufferARB(GL_ARRAY_BUFFER_ARB, 0);
		sVBOActive = FALSE;
	}
	if (sIBOActive)
	{
		glBindBufferARB(GL_ELEMENT_ARRAY_BUFFER_ARB, 0);
		sIBOActive = FALSE;
	}

	sGLRenderBuffer = 0;
	sGLRenderIndices = 0;

	setupClientArrays(0);
}

//static
void LLVertexBuffer::cleanupClass()
{
	LLMemType mt2(LLMemType::MTYPE_VERTEX_CLEANUP_CLASS);
	unbind();
	
	sStreamIBOPool.cleanup();
	sDynamicIBOPool.cleanup();
	sStreamVBOPool.cleanup();
	sDynamicVBOPool.cleanup();

	if(sPrivatePoolp)
	{
		LLPrivateMemoryPoolManager::getInstance()->deletePool(sPrivatePoolp) ;
		sPrivatePoolp = NULL ;
	}
}

//----------------------------------------------------------------------------

LLVertexBuffer::LLVertexBuffer(U32 typemask, S32 usage) :
	LLRefCount(),

	mNumVerts(0),
	mNumIndices(0),
	mUsage(usage),
	mGLBuffer(0),
	mGLArray(0),
	mGLIndices(0), 
	mMappedData(NULL),
	mMappedIndexData(NULL), 
	mVertexLocked(FALSE),
	mIndexLocked(FALSE),
	mFinal(FALSE),
	mEmpty(TRUE),
	mFence(NULL)
{
	LLMemType mt2(LLMemType::MTYPE_VERTEX_CONSTRUCTOR);
	mFence = NULL;
	if (!sEnableVBOs)
	{
		mUsage = 0 ; 
	}

	if (mUsage == GL_STREAM_DRAW_ARB && !sUseStreamDraw)
	{
		mUsage = 0;
	}
	
	if (mUsage == GL_DYNAMIC_DRAW_ARB && sPreferStreamDraw)
	{
		mUsage = GL_STREAM_DRAW_ARB;
	}

	if (mUsage == 0 && LLRender::sGLCoreProfile)
	{ //MUST use VBOs for all rendering
		mUsage = GL_STREAM_DRAW_ARB;
	}

	if (mUsage && mUsage != GL_STREAM_DRAW_ARB)
	{ //only stream_draw and dynamic_draw are supported when using VBOs, dynamic draw is the default
		if (sDisableVBOMapping)
		{ //always use stream draw if VBO mapping is disabled
			mUsage = GL_STREAM_DRAW_ARB;
		}
		else
		{
			mUsage = GL_DYNAMIC_DRAW_ARB;
		}
	}
	

	if (mUsage == GL_DYNAMIC_DRAW_ARB && !sDisableVBOMapping)
	{
		mMappable = TRUE;
	}
	else
	{
		mMappable = FALSE;
	}

	//zero out offsets
	for (U32 i = 0; i < TYPE_MAX; i++)
	{
		mOffsets[i] = 0;
	}

	mTypeMask = typemask;
	mSize = 0;
	mIndicesSize = 0;
	mAlignedOffset = 0;
	mAlignedIndexOffset = 0;

	sCount++;
}

//static
S32 LLVertexBuffer::calcOffsets(const U32& typemask, S32* offsets, S32 num_vertices)
{
	S32 offset = 0;
	for (S32 i=0; i<TYPE_TEXTURE_INDEX; i++)
	{
		U32 mask = 1<<i;
		if (typemask & mask)
		{
			if (offsets && LLVertexBuffer::sTypeSize[i])
			{
				offsets[i] = offset;
				offset += LLVertexBuffer::sTypeSize[i]*num_vertices;
				offset = (offset + 0xF) & ~0xF;
			}
		}
	}

	offsets[TYPE_TEXTURE_INDEX] = offsets[TYPE_VERTEX] + 12;
	
	return offset+16;
}

//static 
S32 LLVertexBuffer::calcVertexSize(const U32& typemask)
{
	S32 size = 0;
	for (S32 i = 0; i < TYPE_TEXTURE_INDEX; i++)
	{
		U32 mask = 1<<i;
		if (typemask & mask)
		{
			size += LLVertexBuffer::sTypeSize[i];
		}
	}

	return size;
}

S32 LLVertexBuffer::getSize() const
{
	return mSize;
}

// protected, use unref()
//virtual
LLVertexBuffer::~LLVertexBuffer()
{
	LLMemType mt2(LLMemType::MTYPE_VERTEX_DESTRUCTOR);
	destroyGLBuffer();
	destroyGLIndices();

	if (mGLArray)
	{
#if GL_ARB_vertex_array_object
		glDeleteVertexArrays(1, &mGLArray);
#endif
	}

	sCount--;

	if (mFence)
	{
		delete mFence;
	}
	
	mFence = NULL;

	llassert_always(!mMappedData && !mMappedIndexData) ;
};

void LLVertexBuffer::placeFence() const
{
	/*if (!mFence && useVBOs())
	{
		if (gGLManager.mHasSync)
		{
			mFence = new LLGLSyncFence();
		}
	}

	if (mFence)
	{
		mFence->placeFence();
	}*/
}

void LLVertexBuffer::waitFence() const
{
	/*if (mFence)
	{
		mFence->wait();
	}*/
}

//----------------------------------------------------------------------------

void LLVertexBuffer::genBuffer(U32 size)
{
	mSize = nhpo2(size);

	if (mUsage == GL_STREAM_DRAW_ARB)
	{
		mMappedData = sStreamVBOPool.allocate(mGLBuffer, mSize);
	}
	else
	{
		mMappedData = sDynamicVBOPool.allocate(mGLBuffer, mSize);
	}
	
	sGLCount++;
}

void LLVertexBuffer::genIndices(U32 size)
{
	mIndicesSize = nhpo2(size);

	if (mUsage == GL_STREAM_DRAW_ARB)
	{
		mMappedIndexData = sStreamIBOPool.allocate(mGLIndices, mIndicesSize);
	}
	else
	{
		mMappedIndexData = sDynamicIBOPool.allocate(mGLIndices, mIndicesSize);
	}
	
	sGLCount++;
}

void LLVertexBuffer::releaseBuffer()
{
	if (mUsage == GL_STREAM_DRAW_ARB)
	{
		sStreamVBOPool.release(mGLBuffer, mMappedData, mSize);
	}
	else
	{
		sDynamicVBOPool.release(mGLBuffer, mMappedData, mSize);
	}
	
	mGLBuffer = 0;
	mMappedData = NULL;

	sGLCount--;
}

void LLVertexBuffer::releaseIndices()
{
	if (mUsage == GL_STREAM_DRAW_ARB)
	{
		sStreamIBOPool.release(mGLIndices, mMappedIndexData, mIndicesSize);
	}
	else
	{
		sDynamicIBOPool.release(mGLIndices, mMappedIndexData, mIndicesSize);
	}

	mGLIndices = 0;
	mMappedIndexData = NULL;
	
	sGLCount--;
}

void LLVertexBuffer::createGLBuffer(U32 size)
{
	LLMemType mt2(LLMemType::MTYPE_VERTEX_CREATE_VERTICES);
	
	if (mGLBuffer)
	{
		destroyGLBuffer();
	}

	if (size == 0)
	{
		return;
	}

	mEmpty = TRUE;

	if (useVBOs())
	{
		genBuffer(size);
	}
	else
	{
		static int gl_buffer_idx = 0;
		mGLBuffer = ++gl_buffer_idx;
		mMappedData = (U8*)ALLOCATE_MEM(sPrivatePoolp, size);
		mSize = size;
	}
}

void LLVertexBuffer::createGLIndices(U32 size)
{
	LLMemType mt2(LLMemType::MTYPE_VERTEX_CREATE_INDICES);
	
	if (mGLIndices)
	{
		destroyGLIndices();
	}
	
	if (size == 0)
	{
		return;
	}

	mEmpty = TRUE;

	//pad by 16 bytes for aligned copies
	size += 16;

	if (useVBOs())
	{
		//pad by another 16 bytes for VBO pointer adjustment
		size += 16;
		genIndices(size);
	}
	else
	{
		mMappedIndexData = (U8*)ALLOCATE_MEM(sPrivatePoolp, size);
		static int gl_buffer_idx = 0;
		mGLIndices = ++gl_buffer_idx;
		mIndicesSize = size;
	}
}

void LLVertexBuffer::destroyGLBuffer()
{
	LLMemType mt2(LLMemType::MTYPE_VERTEX_DESTROY_BUFFER);
	if (mGLBuffer)
	{
		if (useVBOs())
		{
			releaseBuffer();
		}
		else
		{
			FREE_MEM(sPrivatePoolp, (void*) mMappedData) ;
			mMappedData = NULL;
			mEmpty = TRUE;
		}
	}
	
	mGLBuffer = 0;
	//unbind();
}

void LLVertexBuffer::destroyGLIndices()
{
	LLMemType mt2(LLMemType::MTYPE_VERTEX_DESTROY_INDICES);
	if (mGLIndices)
	{
		if (useVBOs())
		{
			releaseIndices();
		}
		else
		{
			FREE_MEM(sPrivatePoolp, (void*) mMappedIndexData) ;
			mMappedIndexData = NULL;
			mEmpty = TRUE;
		}
	}

	mGLIndices = 0;
	//unbind();
}

void LLVertexBuffer::updateNumVerts(S32 nverts)
{
	LLMemType mt2(LLMemType::MTYPE_VERTEX_UPDATE_VERTS);

	llassert(nverts >= 0);

	if (nverts >= 65535)
	{
		llwarns << "Vertex buffer overflow!" << llendl;
		nverts = 65535;
	}

	U32 needed_size = calcOffsets(mTypeMask, mOffsets, nverts);

	if (needed_size > mSize || needed_size <= mSize/2)
	{
		createGLBuffer(needed_size);
	}

	mNumVerts = nverts;
}

void LLVertexBuffer::updateNumIndices(S32 nindices)
{
	LLMemType mt2(LLMemType::MTYPE_VERTEX_UPDATE_INDICES);

	llassert(nindices >= 0);

	U32 needed_size = sizeof(U16) * nindices;

	if (needed_size > mIndicesSize || needed_size <= mIndicesSize/2)
	{
		createGLIndices(needed_size);
	}

	mNumIndices = nindices;
}

void LLVertexBuffer::allocateBuffer(S32 nverts, S32 nindices, bool create)
{
	LLMemType mt2(LLMemType::MTYPE_VERTEX_ALLOCATE_BUFFER);
	
	stop_glerror();

	if (nverts < 0 || nindices < 0 ||
		nverts > 65536)
	{
		llerrs << "Bad vertex buffer allocation: " << nverts << " : " << nindices << llendl;
	}

	updateNumVerts(nverts);
	updateNumIndices(nindices);
	
	if (create && (nverts || nindices))
	{
		//actually allocate space for the vertex buffer if using VBO mapping
		flush();

		if (gGLManager.mHasVertexArrayObject && useVBOs() && (LLRender::sGLCoreProfile || sUseVAO))
		{
#if GL_ARB_vertex_array_object
			glGenVertexArrays(1, &mGLArray);
#endif
			setupVertexArray();
		}
	}
}

static LLFastTimer::DeclareTimer FTM_SETUP_VERTEX_ARRAY("Setup VAO");

void LLVertexBuffer::setupVertexArray()
{
	if (!mGLArray)
	{
		return;
	}

	LLFastTimer t(FTM_SETUP_VERTEX_ARRAY);
#if GL_ARB_vertex_array_object
	glBindVertexArray(mGLArray);
#endif
	sGLRenderArray = mGLArray;

	U32 attrib_size[] = 
	{
		3, //TYPE_VERTEX,
		3, //TYPE_NORMAL,
		2, //TYPE_TEXCOORD0,
		2, //TYPE_TEXCOORD1,
		2, //TYPE_TEXCOORD2,
		2, //TYPE_TEXCOORD3,
		4, //TYPE_COLOR,
		4, //TYPE_EMISSIVE,
		3, //TYPE_BINORMAL,
		1, //TYPE_WEIGHT,
		4, //TYPE_WEIGHT4,
		4, //TYPE_CLOTHWEIGHT,
		1, //TYPE_TEXTURE_INDEX
	};

	U32 attrib_type[] =
	{
		GL_FLOAT, //TYPE_VERTEX,
		GL_FLOAT, //TYPE_NORMAL,
		GL_FLOAT, //TYPE_TEXCOORD0,
		GL_FLOAT, //TYPE_TEXCOORD1,
		GL_FLOAT, //TYPE_TEXCOORD2,
		GL_FLOAT, //TYPE_TEXCOORD3,
		GL_UNSIGNED_BYTE, //TYPE_COLOR,
		GL_UNSIGNED_BYTE, //TYPE_EMISSIVE,
		GL_FLOAT,   //TYPE_BINORMAL,
		GL_FLOAT, //TYPE_WEIGHT,
		GL_FLOAT, //TYPE_WEIGHT4,
		GL_FLOAT, //TYPE_CLOTHWEIGHT,
		GL_FLOAT, //TYPE_TEXTURE_INDEX
	};

	U32 attrib_normalized[] =
	{
		GL_FALSE, //TYPE_VERTEX,
		GL_FALSE, //TYPE_NORMAL,
		GL_FALSE, //TYPE_TEXCOORD0,
		GL_FALSE, //TYPE_TEXCOORD1,
		GL_FALSE, //TYPE_TEXCOORD2,
		GL_FALSE, //TYPE_TEXCOORD3,
		GL_TRUE, //TYPE_COLOR,
		GL_TRUE, //TYPE_EMISSIVE,
		GL_FALSE,   //TYPE_BINORMAL,
		GL_FALSE, //TYPE_WEIGHT,
		GL_FALSE, //TYPE_WEIGHT4,
		GL_FALSE, //TYPE_CLOTHWEIGHT,
		GL_FALSE, //TYPE_TEXTURE_INDEX
	};

	bindGLBuffer(true);
	bindGLIndices(true);

	for (U32 i = 0; i < TYPE_MAX; ++i)
	{
		if (mTypeMask & (1 << i))
		{
			glEnableVertexAttribArrayARB(i);
			glVertexAttribPointerARB(i, attrib_size[i], attrib_type[i], attrib_normalized[i], sTypeSize[i], (void*) mOffsets[i]); 
		}
		else
		{
			glDisableVertexAttribArrayARB(i);
		}
	}

	//draw a dummy triangle to set index array pointer
	//glDrawElements(GL_TRIANGLES, 0, GL_UNSIGNED_SHORT, NULL);

	unbind();
}

void LLVertexBuffer::resizeBuffer(S32 newnverts, S32 newnindices)
{
	llassert(newnverts >= 0);
	llassert(newnindices >= 0);

	LLMemType mt2(LLMemType::MTYPE_VERTEX_RESIZE_BUFFER);
	
	updateNumVerts(newnverts);		
	updateNumIndices(newnindices);
	
	if (useVBOs())
	{
		flush();

		if (mGLArray)
		{ //if size changed, offsets changed
			setupVertexArray();
		}
	}
}

BOOL LLVertexBuffer::useVBOs() const
{
	//it's generally ineffective to use VBO for things that are streaming on apple
		
	if (!mUsage)
	{
		return FALSE;
	}

	return TRUE;
}

//----------------------------------------------------------------------------

bool expand_region(LLVertexBuffer::MappedRegion& region, S32 index, S32 count)
{
	S32 end = index+count;
	S32 region_end = region.mIndex+region.mCount;
	
	if (end < region.mIndex ||
		index > region_end)
	{ //gap exists, do not merge
		return false;
	}

	S32 new_end = llmax(end, region_end);
	S32 new_index = llmin(index, region.mIndex);
	region.mIndex = new_index;
	region.mCount = new_end-new_index;
	return true;
}

static LLFastTimer::DeclareTimer FTM_VBO_MAP_BUFFER_RANGE("VBO Map Range");
static LLFastTimer::DeclareTimer FTM_VBO_MAP_BUFFER("VBO Map");

// Map for data access
volatile U8* LLVertexBuffer::mapVertexBuffer(S32 type, S32 index, S32 count, bool map_range)
{
	bindGLBuffer(true);
	LLMemType mt2(LLMemType::MTYPE_VERTEX_MAP_BUFFER);
	if (mFinal)
	{
		llerrs << "LLVertexBuffer::mapVeretxBuffer() called on a finalized buffer." << llendl;
	}
	if (!useVBOs() && !mMappedData && !mMappedIndexData)
	{
		llerrs << "LLVertexBuffer::mapVertexBuffer() called on unallocated buffer." << llendl;
	}
		
	if (useVBOs())
	{
		if (!mMappable || gGLManager.mHasMapBufferRange || gGLManager.mHasFlushBufferRange)
		{
			if (count == -1)
			{
				count = mNumVerts-index;
			}

			bool mapped = false;
			//see if range is already mapped
			for (U32 i = 0; i < mMappedVertexRegions.size(); ++i)
			{
				MappedRegion& region = mMappedVertexRegions[i];
				if (region.mType == type)
				{
					if (expand_region(region, index, count))
					{
						mapped = true;
						break;
					}
				}
			}

			if (!mapped)
			{
				//not already mapped, map new region
				MappedRegion region(type, mMappable && map_range ? -1 : index, count);
				mMappedVertexRegions.push_back(region);
			}
		}

		if (mVertexLocked && map_range)
		{
			llerrs << "Attempted to map a specific range of a buffer that was already mapped." << llendl;
		}

		if (!mVertexLocked)
		{
			LLMemType mt_v(LLMemType::MTYPE_VERTEX_MAP_BUFFER_VERTICES);
			mVertexLocked = TRUE;
			sMappedCount++;
			stop_glerror();	

			if(!mMappable)
			{
				map_range = false;
			}
			else
			{
				volatile U8* src = NULL;
				waitFence();
				if (gGLManager.mHasMapBufferRange)
				{
					if (map_range)
					{
#ifdef GL_ARB_map_buffer_range
						LLFastTimer t(FTM_VBO_MAP_BUFFER_RANGE);
						S32 offset = mOffsets[type] + sTypeSize[type]*index;
						S32 length = (sTypeSize[type]*count+0xF) & ~0xF;
						src = (U8*) glMapBufferRange(GL_ARRAY_BUFFER_ARB, offset, length, 
							GL_MAP_WRITE_BIT | 
							GL_MAP_FLUSH_EXPLICIT_BIT | 
							GL_MAP_INVALIDATE_RANGE_BIT);
#endif
					}
					else
					{
#ifdef GL_ARB_map_buffer_range

						if (gDebugGL)
						{
							GLint size = 0;
							glGetBufferParameterivARB(GL_ARRAY_BUFFER_ARB, GL_BUFFER_SIZE_ARB, &size);

							if (size < mSize)
							{
								llerrs << "Invalid buffer size." << llendl;
							}
						}

						LLFastTimer t(FTM_VBO_MAP_BUFFER);
						src = (U8*) glMapBufferRange(GL_ARRAY_BUFFER_ARB, 0, mSize, 
							GL_MAP_WRITE_BIT | 
							GL_MAP_FLUSH_EXPLICIT_BIT);
#endif
					}
				}
				else if (gGLManager.mHasFlushBufferRange)
				{
					if (map_range)
					{
						glBufferParameteriAPPLE(GL_ARRAY_BUFFER_ARB, GL_BUFFER_SERIALIZED_MODIFY_APPLE, GL_FALSE);
						glBufferParameteriAPPLE(GL_ARRAY_BUFFER_ARB, GL_BUFFER_FLUSHING_UNMAP_APPLE, GL_FALSE);
						src = (U8*) glMapBufferARB(GL_ARRAY_BUFFER_ARB, GL_WRITE_ONLY_ARB);
					}
					else
					{
						src = (U8*) glMapBufferARB(GL_ARRAY_BUFFER_ARB, GL_WRITE_ONLY_ARB);
					}
				}
				else
				{
					map_range = false;
					src = (U8*) glMapBufferARB(GL_ARRAY_BUFFER_ARB, GL_WRITE_ONLY_ARB);
				}

				llassert(src != NULL);

				mMappedData = LL_NEXT_ALIGNED_ADDRESS<volatile U8>(src);
				mAlignedOffset = mMappedData - src;
			
				stop_glerror();
			}
				
			if (!mMappedData)
			{
				log_glerror();

			//check the availability of memory
			LLMemory::logMemoryInfo(TRUE) ; 
			
				if(mMappable)
				{			
					//--------------------
					//print out more debug info before crash
					llinfos << "vertex buffer size: (num verts : num indices) = " << getNumVerts() << " : " << getNumIndices() << llendl ;
					GLint size ;
					glGetBufferParameterivARB(GL_ARRAY_BUFFER_ARB, GL_BUFFER_SIZE_ARB, &size) ;
					llinfos << "GL_ARRAY_BUFFER_ARB size is " << size << llendl ;
					//--------------------

					GLint buff;
					glGetIntegerv(GL_ARRAY_BUFFER_BINDING_ARB, &buff);
					if ((GLuint)buff != mGLBuffer)
					{
						llerrs << "Invalid GL vertex buffer bound: " << buff << llendl;
					}

							
					llerrs << "glMapBuffer returned NULL (no vertex data)" << llendl;
				}
				else
				{
					llerrs << "memory allocation for vertex data failed." << llendl ;
				}
			}
		}
	}
	else
	{
		map_range = false;
	}
	
	if (map_range && gGLManager.mHasMapBufferRange && mMappable)
	{
		return mMappedData;
	}
	else
	{
		return mMappedData+mOffsets[type]+sTypeSize[type]*index;
	}
}


static LLFastTimer::DeclareTimer FTM_VBO_MAP_INDEX_RANGE("IBO Map Range");
static LLFastTimer::DeclareTimer FTM_VBO_MAP_INDEX("IBO Map");

volatile U8* LLVertexBuffer::mapIndexBuffer(S32 index, S32 count, bool map_range)
{
	LLMemType mt2(LLMemType::MTYPE_VERTEX_MAP_BUFFER);
	bindGLIndices(true);
	if (mFinal)
	{
		llerrs << "LLVertexBuffer::mapIndexBuffer() called on a finalized buffer." << llendl;
	}
	if (!useVBOs() && !mMappedData && !mMappedIndexData)
	{
		llerrs << "LLVertexBuffer::mapIndexBuffer() called on unallocated buffer." << llendl;
	}

	if (useVBOs())
	{
		if (!mMappable || gGLManager.mHasMapBufferRange || gGLManager.mHasFlushBufferRange)
		{
			if (count == -1)
			{
				count = mNumIndices-index;
			}

			bool mapped = false;
			//see if range is already mapped
			for (U32 i = 0; i < mMappedIndexRegions.size(); ++i)
			{
				MappedRegion& region = mMappedIndexRegions[i];
				if (expand_region(region, index, count))
				{
					mapped = true;
					break;
				}
			}

			if (!mapped)
			{
				//not already mapped, map new region
				MappedRegion region(TYPE_INDEX, mMappable && map_range ? -1 : index, count);
				mMappedIndexRegions.push_back(region);
			}
		}

		if (mIndexLocked && map_range)
		{
			llerrs << "Attempted to map a specific range of a buffer that was already mapped." << llendl;
		}

		if (!mIndexLocked)
		{
			LLMemType mt_v(LLMemType::MTYPE_VERTEX_MAP_BUFFER_INDICES);

			mIndexLocked = TRUE;
			sMappedCount++;
			stop_glerror();	

			if (gDebugGL && useVBOs())
			{
				GLint elem = 0;
				glGetIntegerv(GL_ELEMENT_ARRAY_BUFFER_BINDING_ARB, &elem);

				if (elem != mGLIndices)
				{
					llerrs << "Wrong index buffer bound!" << llendl;
				}
			}

			if(!mMappable)
			{
				map_range = false;
			}
			else
			{
				volatile U8* src = NULL;
				waitFence();
				if (gGLManager.mHasMapBufferRange)
				{
					if (map_range)
					{
#ifdef GL_ARB_map_buffer_range
						LLFastTimer t(FTM_VBO_MAP_INDEX_RANGE);
						S32 offset = sizeof(U16)*index;
						S32 length = sizeof(U16)*count;
						src = (U8*) glMapBufferRange(GL_ELEMENT_ARRAY_BUFFER_ARB, offset, length, 
							GL_MAP_WRITE_BIT | 
							GL_MAP_FLUSH_EXPLICIT_BIT | 
							GL_MAP_INVALIDATE_RANGE_BIT);
#endif
					}
					else
					{
#ifdef GL_ARB_map_buffer_range
						LLFastTimer t(FTM_VBO_MAP_INDEX);
						src = (U8*) glMapBufferRange(GL_ELEMENT_ARRAY_BUFFER_ARB, 0, sizeof(U16)*mNumIndices, 
							GL_MAP_WRITE_BIT | 
							GL_MAP_FLUSH_EXPLICIT_BIT);
#endif
					}
				}
				else if (gGLManager.mHasFlushBufferRange)
				{
					if (map_range)
					{
						glBufferParameteriAPPLE(GL_ELEMENT_ARRAY_BUFFER_ARB, GL_BUFFER_SERIALIZED_MODIFY_APPLE, GL_FALSE);
						glBufferParameteriAPPLE(GL_ELEMENT_ARRAY_BUFFER_ARB, GL_BUFFER_FLUSHING_UNMAP_APPLE, GL_FALSE);
						src = (U8*) glMapBufferARB(GL_ELEMENT_ARRAY_BUFFER_ARB, GL_WRITE_ONLY_ARB);
					}
					else
					{
						src = (U8*) glMapBufferARB(GL_ELEMENT_ARRAY_BUFFER_ARB, GL_WRITE_ONLY_ARB);
					}
				}
				else
				{
					LLFastTimer t(FTM_VBO_MAP_INDEX);
					map_range = false;
					src = (U8*) glMapBufferARB(GL_ELEMENT_ARRAY_BUFFER_ARB, GL_WRITE_ONLY_ARB);
				}

				llassert(src != NULL);


				mMappedIndexData = src; //LL_NEXT_ALIGNED_ADDRESS<U8>(src);
				mAlignedIndexOffset = mMappedIndexData - src;
				stop_glerror();
			}
		}

		if (!mMappedIndexData)
		{
			log_glerror();
			LLMemory::logMemoryInfo(TRUE) ;

			if(mMappable)
			{
				GLint buff;
				glGetIntegerv(GL_ELEMENT_ARRAY_BUFFER_BINDING_ARB, &buff);
				if ((GLuint)buff != mGLIndices)
				{
					llerrs << "Invalid GL index buffer bound: " << buff << llendl;
				}

				llerrs << "glMapBuffer returned NULL (no index data)" << llendl;
			}
			else
			{
				llerrs << "memory allocation for Index data failed. " << llendl ;
			}
		}
	}
	else
	{
		map_range = false;
	}

	if (map_range && gGLManager.mHasMapBufferRange && mMappable)
	{
		return mMappedIndexData;
	}
	else
	{
		return mMappedIndexData + sizeof(U16)*index;
	}
}

static LLFastTimer::DeclareTimer FTM_VBO_UNMAP("VBO Unmap");
static LLFastTimer::DeclareTimer FTM_VBO_FLUSH_RANGE("Flush VBO Range");


static LLFastTimer::DeclareTimer FTM_IBO_UNMAP("IBO Unmap");
static LLFastTimer::DeclareTimer FTM_IBO_FLUSH_RANGE("Flush IBO Range");

void LLVertexBuffer::unmapBuffer()
{
	LLMemType mt2(LLMemType::MTYPE_VERTEX_UNMAP_BUFFER);
	if (!useVBOs())
	{
		return ; //nothing to unmap
	}

	bool updated_all = false ;

	if (mMappedData && mVertexLocked)
	{
		LLFastTimer t(FTM_VBO_UNMAP);
		bindGLBuffer(true);
		updated_all = mIndexLocked; //both vertex and index buffers done updating

		if(!mMappable)
		{
			if (!mMappedVertexRegions.empty())
			{
				stop_glerror();
				for (U32 i = 0; i < mMappedVertexRegions.size(); ++i)
				{
					const MappedRegion& region = mMappedVertexRegions[i];
					S32 offset = region.mIndex >= 0 ? mOffsets[region.mType]+sTypeSize[region.mType]*region.mIndex : 0;
					S32 length = sTypeSize[region.mType]*region.mCount;
					glBufferSubDataARB(GL_ARRAY_BUFFER_ARB, offset, length, (U8*) mMappedData+offset);
					stop_glerror();
				}

				mMappedVertexRegions.clear();
			}
			else
			{
				stop_glerror();
				glBufferSubDataARB(GL_ARRAY_BUFFER_ARB, 0, getSize(), (U8*) mMappedData);
				stop_glerror();
			}
		}
		else
		{
			if (gGLManager.mHasMapBufferRange || gGLManager.mHasFlushBufferRange)
			{
				if (!mMappedVertexRegions.empty())
				{
					stop_glerror();
					for (U32 i = 0; i < mMappedVertexRegions.size(); ++i)
					{
						const MappedRegion& region = mMappedVertexRegions[i];
						S32 offset = region.mIndex >= 0 ? mOffsets[region.mType]+sTypeSize[region.mType]*region.mIndex : 0;
						S32 length = sTypeSize[region.mType]*region.mCount;
						if (gGLManager.mHasMapBufferRange)
						{
							LLFastTimer t(FTM_VBO_FLUSH_RANGE);
#ifdef GL_ARB_map_buffer_range
							glFlushMappedBufferRange(GL_ARRAY_BUFFER_ARB, offset, length);
#endif
						}
						else if (gGLManager.mHasFlushBufferRange)
						{
							glFlushMappedBufferRangeAPPLE(GL_ARRAY_BUFFER_ARB, offset, length);
						}
						stop_glerror();
					}

					mMappedVertexRegions.clear();
				}
			}
			stop_glerror();
			glUnmapBufferARB(GL_ARRAY_BUFFER_ARB);
			stop_glerror();

			mMappedData = NULL;
		}

		mVertexLocked = FALSE ;
		sMappedCount--;
	}
	
	if (mMappedIndexData && mIndexLocked)
	{
		LLFastTimer t(FTM_IBO_UNMAP);
		bindGLIndices();
		if(!mMappable)
		{
			if (!mMappedIndexRegions.empty())
			{
				for (U32 i = 0; i < mMappedIndexRegions.size(); ++i)
				{
					const MappedRegion& region = mMappedIndexRegions[i];
					S32 offset = region.mIndex >= 0 ? sizeof(U16)*region.mIndex : 0;
					S32 length = sizeof(U16)*region.mCount;
					glBufferSubDataARB(GL_ELEMENT_ARRAY_BUFFER_ARB, offset, length, (U8*) mMappedIndexData+offset);
					stop_glerror();
				}

				mMappedIndexRegions.clear();
			}
			else
			{
				stop_glerror();
				glBufferSubDataARB(GL_ELEMENT_ARRAY_BUFFER_ARB, 0, getIndicesSize(), (U8*) mMappedIndexData);
				stop_glerror();
			}
		}
		else
		{
			if (gGLManager.mHasMapBufferRange || gGLManager.mHasFlushBufferRange)
			{
				if (!mMappedIndexRegions.empty())
				{
					for (U32 i = 0; i < mMappedIndexRegions.size(); ++i)
					{
						const MappedRegion& region = mMappedIndexRegions[i];
						S32 offset = region.mIndex >= 0 ? sizeof(U16)*region.mIndex : 0;
						S32 length = sizeof(U16)*region.mCount;
						if (gGLManager.mHasMapBufferRange)
						{
							LLFastTimer t(FTM_IBO_FLUSH_RANGE);
#ifdef GL_ARB_map_buffer_range
							glFlushMappedBufferRange(GL_ELEMENT_ARRAY_BUFFER_ARB, offset, length);
#endif
						}
						else if (gGLManager.mHasFlushBufferRange)
						{
#ifdef GL_APPLE_flush_buffer_range
							glFlushMappedBufferRangeAPPLE(GL_ELEMENT_ARRAY_BUFFER_ARB, offset, length);
#endif
						}
						stop_glerror();
					}

					mMappedIndexRegions.clear();
				}
			}
			stop_glerror();
			glUnmapBufferARB(GL_ELEMENT_ARRAY_BUFFER_ARB);
			stop_glerror();

			mMappedIndexData = NULL ;
		}

		mIndexLocked = FALSE ;
		sMappedCount--;
	}

	if(updated_all)
	{
		mEmpty = FALSE;
	}
}

//----------------------------------------------------------------------------

template <class T,S32 type> struct VertexBufferStrider
{
	typedef LLStrider<T> strider_t;
	static bool get(LLVertexBuffer& vbo, 
					strider_t& strider, 
					S32 index, S32 count, bool map_range)
	{
		if (type == LLVertexBuffer::TYPE_INDEX)
		{
			volatile U8* ptr = vbo.mapIndexBuffer(index, count, map_range);

			if (ptr == NULL)
			{
				llwarns << "mapIndexBuffer failed!" << llendl;
				return FALSE;
			}

			strider = (T*)ptr;
			strider.setStride(0);
			return TRUE;
		}
		else if (vbo.hasDataType(type))
		{
			S32 stride = LLVertexBuffer::sTypeSize[type];

			volatile U8* ptr = vbo.mapVertexBuffer(type, index, count, map_range);

			if (ptr == NULL)
			{
				llwarns << "mapVertexBuffer failed!" << llendl;
				return FALSE;
			}

			strider = (T*)ptr;
			strider.setStride(stride);
			return TRUE;
		}
		else
		{
			llerrs << "VertexBufferStrider could not find valid vertex data." << llendl;
		}
		return FALSE;
	}
};

bool LLVertexBuffer::getVertexStrider(LLStrider<LLVector3>& strider, S32 index, S32 count, bool map_range)
{
	return VertexBufferStrider<LLVector3,TYPE_VERTEX>::get(*this, strider, index, count, map_range);
}
bool LLVertexBuffer::getVertexStrider(LLStrider<LLVector4a>& strider, S32 index, S32 count, bool map_range)
{
	return VertexBufferStrider<LLVector4a,TYPE_VERTEX>::get(*this, strider, index, count, map_range);
}
bool LLVertexBuffer::getIndexStrider(LLStrider<U16>& strider, S32 index, S32 count, bool map_range)
{
	return VertexBufferStrider<U16,TYPE_INDEX>::get(*this, strider, index, count, map_range);
}
bool LLVertexBuffer::getTexCoord0Strider(LLStrider<LLVector2>& strider, S32 index, S32 count, bool map_range)
{
	return VertexBufferStrider<LLVector2,TYPE_TEXCOORD0>::get(*this, strider, index, count, map_range);
}
bool LLVertexBuffer::getTexCoord1Strider(LLStrider<LLVector2>& strider, S32 index, S32 count, bool map_range)
{
	return VertexBufferStrider<LLVector2,TYPE_TEXCOORD1>::get(*this, strider, index, count, map_range);
}

bool LLVertexBuffer::getNormalStrider(LLStrider<LLVector3>& strider, S32 index, S32 count, bool map_range)
{
	return VertexBufferStrider<LLVector3,TYPE_NORMAL>::get(*this, strider, index, count, map_range);
}
bool LLVertexBuffer::getBinormalStrider(LLStrider<LLVector3>& strider, S32 index, S32 count, bool map_range)
{
	return VertexBufferStrider<LLVector3,TYPE_BINORMAL>::get(*this, strider, index, count, map_range);
}
bool LLVertexBuffer::getColorStrider(LLStrider<LLColor4U>& strider, S32 index, S32 count, bool map_range)
{
	return VertexBufferStrider<LLColor4U,TYPE_COLOR>::get(*this, strider, index, count, map_range);
}
bool LLVertexBuffer::getEmissiveStrider(LLStrider<LLColor4U>& strider, S32 index, S32 count, bool map_range)
{
	return VertexBufferStrider<LLColor4U,TYPE_EMISSIVE>::get(*this, strider, index, count, map_range);
}
bool LLVertexBuffer::getWeightStrider(LLStrider<F32>& strider, S32 index, S32 count, bool map_range)
{
	return VertexBufferStrider<F32,TYPE_WEIGHT>::get(*this, strider, index, count, map_range);
}

bool LLVertexBuffer::getWeight4Strider(LLStrider<LLVector4>& strider, S32 index, S32 count, bool map_range)
{
	return VertexBufferStrider<LLVector4,TYPE_WEIGHT4>::get(*this, strider, index, count, map_range);
}

bool LLVertexBuffer::getClothWeightStrider(LLStrider<LLVector4>& strider, S32 index, S32 count, bool map_range)
{
	return VertexBufferStrider<LLVector4,TYPE_CLOTHWEIGHT>::get(*this, strider, index, count, map_range);
}

//----------------------------------------------------------------------------

static LLFastTimer::DeclareTimer FTM_BIND_GL_ARRAY("Bind Array");
bool LLVertexBuffer::bindGLArray()
{
	if (mGLArray && sGLRenderArray != mGLArray)
	{
		{
			LLFastTimer t(FTM_BIND_GL_ARRAY);
#if GL_ARB_vertex_array_object
			glBindVertexArray(mGLArray);
#endif
			sGLRenderArray = mGLArray;
		}

		//really shouldn't be necessary, but some drivers don't properly restore the
		//state of GL_ELEMENT_ARRAY_BUFFER_BINDING
		bindGLIndices();
		
		return true;
	}
		
	return false;
}

static LLFastTimer::DeclareTimer FTM_BIND_GL_BUFFER("Bind Buffer");

bool LLVertexBuffer::bindGLBuffer(bool force_bind)
{
	bindGLArray();

	bool ret = false;

	if (useVBOs() && (force_bind || (mGLBuffer && (mGLBuffer != sGLRenderBuffer || !sVBOActive))))
	{
		LLFastTimer t(FTM_BIND_GL_BUFFER);
		/*if (sMapped)
		{
			llerrs << "VBO bound while another VBO mapped!" << llendl;
		}*/
		glBindBufferARB(GL_ARRAY_BUFFER_ARB, mGLBuffer);
		sGLRenderBuffer = mGLBuffer;
		sBindCount++;
		sVBOActive = TRUE;

		if (mGLArray)
		{
			llassert(sGLRenderArray == mGLArray);
			//mCachedRenderBuffer = mGLBuffer;
		}

		ret = true;
	}

	return ret;
}

static LLFastTimer::DeclareTimer FTM_BIND_GL_INDICES("Bind Indices");

bool LLVertexBuffer::bindGLIndices(bool force_bind)
{
	bindGLArray();

	bool ret = false;
	if (useVBOs() && (force_bind || (mGLIndices && (mGLIndices != sGLRenderIndices || !sIBOActive))))
	{
		LLFastTimer t(FTM_BIND_GL_INDICES);
		/*if (sMapped)
		{
			llerrs << "VBO bound while another VBO mapped!" << llendl;
		}*/
		glBindBufferARB(GL_ELEMENT_ARRAY_BUFFER_ARB, mGLIndices);
		sGLRenderIndices = mGLIndices;
		stop_glerror();
		sBindCount++;
		sIBOActive = TRUE;
		ret = true;
	}

	return ret;
}

void LLVertexBuffer::flush()
{
	if (useVBOs())
	{
		unmapBuffer();
	}
}

// Set for rendering
void LLVertexBuffer::setBuffer(U32 data_mask)
{
	flush();

	LLMemType mt2(LLMemType::MTYPE_VERTEX_SET_BUFFER);
	//set up pointers if the data mask is different ...
	BOOL setup = (sLastMask != data_mask);

	if (gDebugGL && data_mask != 0)
	{ //make sure data requirements are fulfilled
		LLGLSLShader* shader = LLGLSLShader::sCurBoundShaderPtr;
		if (shader)
		{
			U32 required_mask = 0;
			for (U32 i = 0; i < LLVertexBuffer::TYPE_TEXTURE_INDEX; ++i)
			{
				if (shader->getAttribLocation(i) > -1)
				{
					U32 required = 1 << i;
					if ((data_mask & required) == 0)
					{
						llwarns << "Missing attribute: " << LLShaderMgr::instance()->mReservedAttribs[i] << llendl;
					}

					required_mask |= required;
				}
			}

			if ((data_mask & required_mask) != required_mask)
			{
				llerrs << "Shader consumption mismatches data provision." << llendl;
			}
		}
	}

	if (useVBOs())
	{
		if (mGLArray)
		{
			bindGLArray();
			setup = FALSE; //do NOT perform pointer setup if using VAO
		}
		else
		{
			if (bindGLBuffer())
			{
				setup = TRUE;
			}
			if (bindGLIndices())
			{
				setup = TRUE;
			}
		}

		BOOL error = FALSE;
		if (gDebugGL && !mGLArray)
		{
			GLint buff;
			glGetIntegerv(GL_ARRAY_BUFFER_BINDING_ARB, &buff);
			if ((GLuint)buff != mGLBuffer)
			{
				if (gDebugSession)
				{
					error = TRUE;
					gFailLog << "Invalid GL vertex buffer bound: " << buff << std::endl;
				}
				else
				{
					llerrs << "Invalid GL vertex buffer bound: " << buff << llendl;
				}
			}

			if (mGLIndices)
			{
				glGetIntegerv(GL_ELEMENT_ARRAY_BUFFER_BINDING_ARB, &buff);
				if ((GLuint)buff != mGLIndices)
				{
					if (gDebugSession)
					{
						error = TRUE;
						gFailLog << "Invalid GL index buffer bound: " << buff <<  std::endl;
					}
					else
					{
						llerrs << "Invalid GL index buffer bound: " << buff << llendl;
					}
				}
			}
		}

		
	}
	else
	{	
		if (sGLRenderArray)
		{
#if GL_ARB_vertex_array_object
			glBindVertexArray(0);
#endif
			sGLRenderArray = 0;
			sGLRenderIndices = 0;
			sIBOActive = FALSE;
		}

		if (mGLBuffer)
		{
			if (sVBOActive)
			{
				glBindBufferARB(GL_ARRAY_BUFFER_ARB, 0);
				sBindCount++;
				sVBOActive = FALSE;
				setup = TRUE; // ... or a VBO is deactivated
			}
			if (sGLRenderBuffer != mGLBuffer)
			{
				sGLRenderBuffer = mGLBuffer;
				setup = TRUE; // ... or a client memory pointer changed
			}
		}
		if (mGLIndices)
		{
			if (sIBOActive)
			{
				glBindBufferARB(GL_ELEMENT_ARRAY_BUFFER_ARB, 0);
				sBindCount++;
				sIBOActive = FALSE;
			}
			
			sGLRenderIndices = mGLIndices;
		}
	}

	if (!mGLArray)
	{
		setupClientArrays(data_mask);
	}
			
	if (mGLBuffer)
	{
		if (data_mask && setup)
		{
			setupVertexBuffer(data_mask); // subclass specific setup (virtual function)
			sSetCount++;
		}
	}
}

// virtual (default)
void LLVertexBuffer::setupVertexBuffer(U32 data_mask)
{
	LLMemType mt2(LLMemType::MTYPE_VERTEX_SETUP_VERTEX_BUFFER);
	stop_glerror();
	volatile U8* base = useVBOs() ? (U8*) mAlignedOffset : mMappedData;

	/*if ((data_mask & mTypeMask) != data_mask)
	{
		llerrs << "LLVertexBuffer::setupVertexBuffer missing required components for supplied data mask." << llendl;
	}*/

	if (LLGLSLShader::sNoFixedFunction)
	{
		if (data_mask & MAP_NORMAL)
		{
			S32 loc = TYPE_NORMAL;
			void* ptr = (void*)(base + mOffsets[TYPE_NORMAL]);
			glVertexAttribPointerARB(loc, 3, GL_FLOAT, GL_FALSE, LLVertexBuffer::sTypeSize[TYPE_NORMAL], ptr);
		}
		if (data_mask & MAP_TEXCOORD3)
		{
			S32 loc = TYPE_TEXCOORD3;
			void* ptr = (void*)(base + mOffsets[TYPE_TEXCOORD3]);
			glVertexAttribPointerARB(loc,2,GL_FLOAT, GL_FALSE, LLVertexBuffer::sTypeSize[TYPE_TEXCOORD3], ptr);
		}
		if (data_mask & MAP_TEXCOORD2)
		{
			S32 loc = TYPE_TEXCOORD2;
			void* ptr = (void*)(base + mOffsets[TYPE_TEXCOORD2]);
			glVertexAttribPointerARB(loc,2,GL_FLOAT, GL_FALSE, LLVertexBuffer::sTypeSize[TYPE_TEXCOORD2], ptr);
		}
		if (data_mask & MAP_TEXCOORD1)
		{
			S32 loc = TYPE_TEXCOORD1;
			void* ptr = (void*)(base + mOffsets[TYPE_TEXCOORD1]);
			glVertexAttribPointerARB(loc,2,GL_FLOAT, GL_FALSE, LLVertexBuffer::sTypeSize[TYPE_TEXCOORD1], ptr);
		}
		if (data_mask & MAP_BINORMAL)
		{
			S32 loc = TYPE_BINORMAL;
			void* ptr = (void*)(base + mOffsets[TYPE_BINORMAL]);
			glVertexAttribPointerARB(loc, 3,GL_FLOAT, GL_FALSE, LLVertexBuffer::sTypeSize[TYPE_BINORMAL], ptr);
		}
		if (data_mask & MAP_TEXCOORD0)
		{
			S32 loc = TYPE_TEXCOORD0;
			void* ptr = (void*)(base + mOffsets[TYPE_TEXCOORD0]);
			glVertexAttribPointerARB(loc,2,GL_FLOAT, GL_FALSE, LLVertexBuffer::sTypeSize[TYPE_TEXCOORD0], ptr);
		}
		if (data_mask & MAP_COLOR)
		{
			S32 loc = TYPE_COLOR;
			void* ptr = (void*)(base + mOffsets[TYPE_COLOR]);
			glVertexAttribPointerARB(loc, 4, GL_UNSIGNED_BYTE, GL_TRUE, LLVertexBuffer::sTypeSize[TYPE_COLOR], ptr);
		}
		if (data_mask & MAP_EMISSIVE)
		{
			S32 loc = TYPE_EMISSIVE;
			void* ptr = (void*)(base + mOffsets[TYPE_EMISSIVE]);
			glVertexAttribPointerARB(loc, 4, GL_UNSIGNED_BYTE, GL_TRUE, LLVertexBuffer::sTypeSize[TYPE_EMISSIVE], ptr);
		}
		if (data_mask & MAP_WEIGHT)
		{
			S32 loc = TYPE_WEIGHT;
			void* ptr = (void*)(base + mOffsets[TYPE_WEIGHT]);
			glVertexAttribPointerARB(loc, 1, GL_FLOAT, FALSE, LLVertexBuffer::sTypeSize[TYPE_WEIGHT], ptr);
		}
		if (data_mask & MAP_WEIGHT4)
		{
			S32 loc = TYPE_WEIGHT4;
			void* ptr = (void*)(base+mOffsets[TYPE_WEIGHT4]);
			glVertexAttribPointerARB(loc, 4, GL_FLOAT, FALSE, LLVertexBuffer::sTypeSize[TYPE_WEIGHT4], ptr);
		}
		if (data_mask & MAP_CLOTHWEIGHT)
		{
			S32 loc = TYPE_CLOTHWEIGHT;
			void* ptr = (void*)(base + mOffsets[TYPE_CLOTHWEIGHT]);
			glVertexAttribPointerARB(loc, 4, GL_FLOAT, TRUE,  LLVertexBuffer::sTypeSize[TYPE_CLOTHWEIGHT], ptr);
		}
		if (data_mask & MAP_TEXTURE_INDEX)
		{
			S32 loc = TYPE_TEXTURE_INDEX;
			void *ptr = (void*) (base + mOffsets[TYPE_VERTEX] + 12);
			glVertexAttribPointerARB(loc, 1, GL_FLOAT, GL_FALSE, LLVertexBuffer::sTypeSize[TYPE_VERTEX], ptr);
		}
		if (data_mask & MAP_VERTEX)
		{
			S32 loc = TYPE_VERTEX;
			void* ptr = (void*)(base + mOffsets[TYPE_VERTEX]);
			glVertexAttribPointerARB(loc, 3,GL_FLOAT, GL_FALSE, LLVertexBuffer::sTypeSize[TYPE_VERTEX], ptr);
		}	
	}	
	else
	{
		if (data_mask & MAP_NORMAL)
		{
			glNormalPointer(GL_FLOAT, LLVertexBuffer::sTypeSize[TYPE_NORMAL], (void*)(base + mOffsets[TYPE_NORMAL]));
		}
		if (data_mask & MAP_TEXCOORD3)
		{
			glClientActiveTextureARB(GL_TEXTURE3_ARB);
			glTexCoordPointer(2,GL_FLOAT, LLVertexBuffer::sTypeSize[TYPE_TEXCOORD3], (void*)(base + mOffsets[TYPE_TEXCOORD3]));
			glClientActiveTextureARB(GL_TEXTURE0_ARB);
		}
		if (data_mask & MAP_TEXCOORD2)
		{
			glClientActiveTextureARB(GL_TEXTURE2_ARB);
			glTexCoordPointer(2,GL_FLOAT, LLVertexBuffer::sTypeSize[TYPE_TEXCOORD2], (void*)(base + mOffsets[TYPE_TEXCOORD2]));
			glClientActiveTextureARB(GL_TEXTURE0_ARB);
		}
		if (data_mask & MAP_TEXCOORD1)
		{
			glClientActiveTextureARB(GL_TEXTURE1_ARB);
			glTexCoordPointer(2,GL_FLOAT, LLVertexBuffer::sTypeSize[TYPE_TEXCOORD1], (void*)(base + mOffsets[TYPE_TEXCOORD1]));
			glClientActiveTextureARB(GL_TEXTURE0_ARB);
		}
		if (data_mask & MAP_BINORMAL)
		{
			glClientActiveTextureARB(GL_TEXTURE2_ARB);
			glTexCoordPointer(3,GL_FLOAT, LLVertexBuffer::sTypeSize[TYPE_BINORMAL], (void*)(base + mOffsets[TYPE_BINORMAL]));
			glClientActiveTextureARB(GL_TEXTURE0_ARB);
		}
		if (data_mask & MAP_TEXCOORD0)
		{
			glTexCoordPointer(2,GL_FLOAT, LLVertexBuffer::sTypeSize[TYPE_TEXCOORD0], (void*)(base + mOffsets[TYPE_TEXCOORD0]));
		}
		if (data_mask & MAP_COLOR)
		{
			glColorPointer(4, GL_UNSIGNED_BYTE, LLVertexBuffer::sTypeSize[TYPE_COLOR], (void*)(base + mOffsets[TYPE_COLOR]));
		}
		if (data_mask & MAP_VERTEX)
		{
			glVertexPointer(3,GL_FLOAT, LLVertexBuffer::sTypeSize[TYPE_VERTEX], (void*)(base + 0));
		}	
	}

	llglassertok();
}

LLVertexBuffer::MappedRegion::MappedRegion(S32 type, S32 index, S32 count)
: mType(type), mIndex(index), mCount(count)
{ 
	llassert(mType == LLVertexBuffer::TYPE_INDEX || 
			mType < LLVertexBuffer::TYPE_TEXTURE_INDEX);
}	

>>>>>>> 289d756e
<|MERGE_RESOLUTION|>--- conflicted
+++ resolved
@@ -1,4563 +1,2307 @@
-<<<<<<< HEAD
-/** 
- * @file llvertexbuffer.cpp
- * @brief LLVertexBuffer implementation
- *
- * $LicenseInfo:firstyear=2003&license=viewerlgpl$
- * Second Life Viewer Source Code
- * Copyright (C) 2010, Linden Research, Inc.
- * 
- * This library is free software; you can redistribute it and/or
- * modify it under the terms of the GNU Lesser General Public
- * License as published by the Free Software Foundation;
- * version 2.1 of the License only.
- * 
- * This library is distributed in the hope that it will be useful,
- * but WITHOUT ANY WARRANTY; without even the implied warranty of
- * MERCHANTABILITY or FITNESS FOR A PARTICULAR PURPOSE.  See the GNU
- * Lesser General Public License for more details.
- * 
- * You should have received a copy of the GNU Lesser General Public
- * License along with this library; if not, write to the Free Software
- * Foundation, Inc., 51 Franklin Street, Fifth Floor, Boston, MA  02110-1301  USA
- * 
- * Linden Research, Inc., 945 Battery Street, San Francisco, CA  94111  USA
- * $/LicenseInfo$
- */
-
-#include "linden_common.h"
-
-#include <boost/static_assert.hpp>
-#include "llsys.h"
-#include "llvertexbuffer.h"
-// #include "llrender.h"
-#include "llglheaders.h"
-#include "llmemtype.h"
-#include "llrender.h"
-#include "llvector4a.h"
-#include "llshadermgr.h"
-#include "llglslshader.h"
-#include "llmemory.h"
-
-//Next Highest Power Of Two
-//helper function, returns first number > v that is a power of 2, or v if v is already a power of 2
-U32 nhpo2(U32 v)
-{
-	U32 r = 1;
-	while (r < v) {
-		r *= 2;
-	}
-	return r;
-}
-
-
-//============================================================================
-
-//static
-LLVBOPool LLVertexBuffer::sStreamVBOPool;
-LLVBOPool LLVertexBuffer::sDynamicVBOPool;
-LLVBOPool LLVertexBuffer::sStreamIBOPool;
-LLVBOPool LLVertexBuffer::sDynamicIBOPool;
-U32 LLVBOPool::sBytesPooled = 0;
-
-LLPrivateMemoryPool* LLVertexBuffer::sPrivatePoolp = NULL ;
-U32 LLVertexBuffer::sBindCount = 0;
-U32 LLVertexBuffer::sSetCount = 0;
-S32 LLVertexBuffer::sCount = 0;
-S32 LLVertexBuffer::sGLCount = 0;
-S32 LLVertexBuffer::sMappedCount = 0;
-BOOL LLVertexBuffer::sDisableVBOMapping = FALSE ;
-BOOL LLVertexBuffer::sEnableVBOs = TRUE;
-U32 LLVertexBuffer::sGLRenderBuffer = 0;
-U32 LLVertexBuffer::sGLRenderArray = 0;
-U32 LLVertexBuffer::sGLRenderIndices = 0;
-U32 LLVertexBuffer::sLastMask = 0;
-BOOL LLVertexBuffer::sVBOActive = FALSE;
-BOOL LLVertexBuffer::sIBOActive = FALSE;
-U32 LLVertexBuffer::sAllocatedBytes = 0;
-BOOL LLVertexBuffer::sMapped = FALSE;
-BOOL LLVertexBuffer::sUseStreamDraw = TRUE;
-BOOL LLVertexBuffer::sUseVAO = FALSE;
-BOOL LLVertexBuffer::sPreferStreamDraw = FALSE;
-
-const U32 FENCE_WAIT_TIME_NANOSECONDS = 10000;  //1 ms
-
-class LLGLSyncFence : public LLGLFence
-{
-public:
-#ifdef GL_ARB_sync
-	GLsync mSync;
-#endif
-	
-	LLGLSyncFence()
-	{
-#ifdef GL_ARB_sync
-		mSync = 0;
-#endif
-	}
-
-	virtual ~LLGLSyncFence()
-	{
-#ifdef GL_ARB_sync
-		if (mSync)
-		{
-			glDeleteSync(mSync);
-		}
-#endif
-	}
-
-	void placeFence()
-	{
-#ifdef GL_ARB_sync
-		if (mSync)
-		{
-			glDeleteSync(mSync);
-		}
-		mSync = glFenceSync(GL_SYNC_GPU_COMMANDS_COMPLETE, 0);
-#endif
-	}
-
-	void wait()
-	{
-#ifdef GL_ARB_sync
-		if (mSync)
-		{
-			while (glClientWaitSync(mSync, 0, FENCE_WAIT_TIME_NANOSECONDS) == GL_TIMEOUT_EXPIRED)
-			{ //track the number of times we've waited here
-				static S32 waits = 0;
-				waits++;
-			}
-		}
-#endif
-	}
-
-
-};
-
-
-//which power of 2 is i?
-//assumes i is a power of 2 > 0
-U32 wpo2(U32 i)
-{
-	llassert(i > 0);
-	llassert(nhpo2(i) == i);
-
-	U32 r = 0;
-
-	while (i >>= 1) ++r;
-
-	return r;
-}
-
-U8* LLVBOPool::allocate(U32& name, U32 size)
-{
-	llassert(nhpo2(size) == size);
-
-	U32 i = wpo2(size);
-
-	if (mFreeList.size() <= i)
-	{
-		mFreeList.resize(i+1);
-	}
-
-	U8* ret = NULL;
-
-	if (mFreeList[i].empty())
-	{
-		//make a new buffer
-		glGenBuffersARB(1, &name);
-		glBindBufferARB(mType, name);
-		glBufferDataARB(mType, size, 0, mUsage);
-		LLVertexBuffer::sAllocatedBytes += size;
-
-		if (LLVertexBuffer::sDisableVBOMapping)
-		{
-			ret = (U8*) ll_aligned_malloc_16(size);
-		}
-		glBindBufferARB(mType, 0);
-	}
-	else
-	{
-		name = mFreeList[i].front().mGLName;
-		ret = mFreeList[i].front().mClientData;
-
-		sBytesPooled -= size;
-
-		mFreeList[i].pop_front();
-	}
-
-	return ret;
-}
-
-void LLVBOPool::release(U32 name, U8* buffer, U32 size)
-{
-	llassert(nhpo2(size) == size);
-
-	U32 i = wpo2(size);
-
-	llassert(mFreeList.size() > i);
-
-	Record rec;
-	rec.mGLName = name;
-	rec.mClientData = buffer;
-
-	sBytesPooled += size;
-
-	mFreeList[i].push_back(rec);
-}
-
-void LLVBOPool::cleanup()
-{
-	U32 size = 1;
-
-	for (U32 i = 0; i < mFreeList.size(); ++i)
-	{
-		record_list_t& l = mFreeList[i];
-
-		while (!l.empty())
-		{
-			Record& r = l.front();
-
-			glDeleteBuffersARB(1, &r.mGLName);
-
-			if (r.mClientData)
-			{
-				ll_aligned_free_16(r.mClientData);
-			}
-
-			l.pop_front();
-
-			LLVertexBuffer::sAllocatedBytes -= size;
-			sBytesPooled -= size;
-		}
-
-		size *= 2;
-	}
-}
-
-
-//NOTE: each component must be AT LEAST 4 bytes in size to avoid a performance penalty on AMD hardware
-S32 LLVertexBuffer::sTypeSize[LLVertexBuffer::TYPE_MAX] =
-{
-	sizeof(LLVector4), // TYPE_VERTEX,
-	sizeof(LLVector4), // TYPE_NORMAL,
-	sizeof(LLVector2), // TYPE_TEXCOORD0,
-	sizeof(LLVector2), // TYPE_TEXCOORD1,
-	sizeof(LLVector2), // TYPE_TEXCOORD2,
-	sizeof(LLVector2), // TYPE_TEXCOORD3,
-	sizeof(LLColor4U), // TYPE_COLOR,
-	sizeof(LLColor4U), // TYPE_EMISSIVE, only alpha is used currently
-	sizeof(LLVector4), // TYPE_BINORMAL,
-	sizeof(F32),	   // TYPE_WEIGHT,
-	sizeof(LLVector4), // TYPE_WEIGHT4,
-	sizeof(LLVector4), // TYPE_CLOTHWEIGHT,
-	sizeof(LLVector4), // TYPE_TEXTURE_INDEX (actually exists as position.w), no extra data, but stride is 16 bytes
-};
-
-U32 LLVertexBuffer::sGLMode[LLRender::NUM_MODES] = 
-{
-	GL_TRIANGLES,
-	GL_TRIANGLE_STRIP,
-	GL_TRIANGLE_FAN,
-	GL_POINTS,
-	GL_LINES,
-	GL_LINE_STRIP,
-	GL_QUADS,
-	GL_LINE_LOOP,
-};
-
-
-//static
-void LLVertexBuffer::setupClientArrays(U32 data_mask)
-{
-	if (sLastMask != data_mask)
-	{
-		BOOL error = FALSE;
-
-		if (LLGLSLShader::sNoFixedFunction)
-		{
-			for (U32 i = 0; i < TYPE_MAX; ++i)
-	{
-				S32 loc = i;
-										
-				U32 mask = 1 << i;
-
-				if (sLastMask & (1 << i))
-				{ //was enabled
-					if (!(data_mask & mask))
-					{ //needs to be disabled
-						glDisableVertexAttribArrayARB(loc);
-					}
-				}
-				else 
-				{	//was disabled
-					if (data_mask & mask)
-					{ //needs to be enabled
-						glEnableVertexAttribArrayARB(loc);
-					}
-				}
-			}
-		}
-		else
-		{
-		
-		GLenum array[] =
-		{
-			GL_VERTEX_ARRAY,
-			GL_NORMAL_ARRAY,
-			GL_TEXTURE_COORD_ARRAY,
-			GL_COLOR_ARRAY,
-		};
-
-			GLenum mask[] = 
-			{
-				MAP_VERTEX,
-				MAP_NORMAL,
-				MAP_TEXCOORD0,
-				MAP_COLOR
-			};
-
-
-
-		for (U32 i = 0; i < 4; ++i)
-		{
-			if (sLastMask & mask[i])
-			{ //was enabled
-					if (!(data_mask & mask[i]))
-				{ //needs to be disabled
-					glDisableClientState(array[i]);
-				}
-				else if (gDebugGL)
-					{ //needs to be enabled, make sure it was (DEBUG)
-						if (!glIsEnabled(array[i]))
-					{
-						if (gDebugSession)
-						{
-							error = TRUE;
-							gFailLog << "Bad client state! " << array[i] << " disabled." << std::endl;
-						}
-						else
-						{
-							llerrs << "Bad client state! " << array[i] << " disabled." << llendl;
-						}
-					}
-				}
-			}
-			else 
-			{	//was disabled
-					if (data_mask & mask[i])
-				{ //needs to be enabled
-					glEnableClientState(array[i]);
-				}
-					else if (gDebugGL && glIsEnabled(array[i]))
-				{ //needs to be disabled, make sure it was (DEBUG TEMPORARY)
-					if (gDebugSession)
-					{
-						error = TRUE;
-						gFailLog << "Bad client state! " << array[i] << " enabled." << std::endl;
-					}
-					else
-					{
-						llerrs << "Bad client state! " << array[i] << " enabled." << llendl;
-					}
-				}
-			}
-		}
-
-		U32 map_tc[] = 
-		{
-			MAP_TEXCOORD1,
-			MAP_TEXCOORD2,
-			MAP_TEXCOORD3
-		};
-
-		for (U32 i = 0; i < 3; i++)
-		{
-			if (sLastMask & map_tc[i])
-			{
-				if (!(data_mask & map_tc[i]))
-					{ //disable
-					glClientActiveTextureARB(GL_TEXTURE1_ARB+i);
-					glDisableClientState(GL_TEXTURE_COORD_ARRAY);
-					glClientActiveTextureARB(GL_TEXTURE0_ARB);
-				}
-			}
-			else if (data_mask & map_tc[i])
-			{
-				glClientActiveTextureARB(GL_TEXTURE1_ARB+i);
-				glEnableClientState(GL_TEXTURE_COORD_ARRAY);
-				glClientActiveTextureARB(GL_TEXTURE0_ARB);
-			}
-		}
-
-		if (sLastMask & MAP_BINORMAL)
-		{
-			if (!(data_mask & MAP_BINORMAL))
-			{
-				glClientActiveTextureARB(GL_TEXTURE2_ARB);
-				glDisableClientState(GL_TEXTURE_COORD_ARRAY);
-				glClientActiveTextureARB(GL_TEXTURE0_ARB);
-			}
-		}
-		else if (data_mask & MAP_BINORMAL)
-		{
-			glClientActiveTextureARB(GL_TEXTURE2_ARB);
-			glEnableClientState(GL_TEXTURE_COORD_ARRAY);
-			glClientActiveTextureARB(GL_TEXTURE0_ARB);
-		}
-			}
-
-		sLastMask = data_mask;
-	}
-}
-
-//static
-void LLVertexBuffer::drawArrays(U32 mode, const std::vector<LLVector3>& pos, const std::vector<LLVector3>& norm)
-{
-	llassert(!LLGLSLShader::sNoFixedFunction || LLGLSLShader::sCurBoundShaderPtr != NULL);
-	gGL.syncMatrices();
-
-	U32 count = pos.size();
-	llassert_always(norm.size() >= pos.size());
-	llassert_always(count > 0) ;
-
-	unbind();
-	
-	setupClientArrays(MAP_VERTEX | MAP_NORMAL);
-
-	LLGLSLShader* shader = LLGLSLShader::sCurBoundShaderPtr;
-
-	if (shader)
-	{
-		S32 loc = LLVertexBuffer::TYPE_VERTEX;
-		if (loc > -1)
-		{
-			glVertexAttribPointerARB(loc, 3, GL_FLOAT, GL_FALSE, 0, pos[0].mV);
-		}
-		loc = LLVertexBuffer::TYPE_NORMAL;
-		if (loc > -1)
-		{
-			glVertexAttribPointerARB(loc, 3, GL_FLOAT, GL_FALSE, 0, norm[0].mV);
-		}
-	}
-	else
-	{
-	glVertexPointer(3, GL_FLOAT, 0, pos[0].mV);
-	glNormalPointer(GL_FLOAT, 0, norm[0].mV);
-	}
-
-	glDrawArrays(sGLMode[mode], 0, count);
-}
-
-//static
-void LLVertexBuffer::drawElements(U32 mode, const LLVector4a* pos, const LLVector2* tc, S32 num_indices, const U16* indicesp)
-{
-	llassert(!LLGLSLShader::sNoFixedFunction || LLGLSLShader::sCurBoundShaderPtr != NULL);
-
-	gGL.syncMatrices();
-
-	U32 mask = LLVertexBuffer::MAP_VERTEX;
-	if (tc)
-	{
-		mask = mask | LLVertexBuffer::MAP_TEXCOORD0;
-	}
-
-	unbind();
-	
-	setupClientArrays(mask);
-
-	if (LLGLSLShader::sNoFixedFunction)
-	{
-		S32 loc = LLVertexBuffer::TYPE_VERTEX;
-		glVertexAttribPointerARB(loc, 3, GL_FLOAT, GL_FALSE, 16, pos);
-
-		if (tc)
-		{
-			loc = LLVertexBuffer::TYPE_TEXCOORD0;
-			glVertexAttribPointerARB(loc, 2, GL_FLOAT, GL_FALSE, 0, tc);
-		}
-	}
-	else
-	{
-		glTexCoordPointer(2, GL_FLOAT, 0, tc);
-		glVertexPointer(3, GL_FLOAT, 16, pos);
-	}
-
-	glDrawElements(sGLMode[mode], num_indices, GL_UNSIGNED_SHORT, indicesp);
-}
-
-void LLVertexBuffer::validateRange(U32 start, U32 end, U32 count, U32 indices_offset) const
-{
-	if (start >= (U32) mNumVerts ||
-	    end >= (U32) mNumVerts)
-	{
-		llerrs << "Bad vertex buffer draw range: [" << start << ", " << end << "] vs " << mNumVerts << llendl;
-	}
-
-	llassert(mNumIndices >= 0);
-
-	if (indices_offset >= (U32) mNumIndices ||
-	    indices_offset + count > (U32) mNumIndices)
-	{
-		llerrs << "Bad index buffer draw range: [" << indices_offset << ", " << indices_offset+count << "]" << llendl;
-	}
-
-	if (gDebugGL && !useVBOs())
-	{
-		U16* idx = ((U16*) getIndicesPointer())+indices_offset;
-		for (U32 i = 0; i < count; ++i)
-		{
-			if (idx[i] < start || idx[i] > end)
-			{
-				llerrs << "Index out of range: " << idx[i] << " not in [" << start << ", " << end << "]" << llendl;
-			}
-		}
-
-		LLGLSLShader* shader = LLGLSLShader::sCurBoundShaderPtr;
-
-		if (shader && shader->mFeatures.mIndexedTextureChannels > 1)
-		{
-			LLStrider<LLVector4a> v;
-			//hack to get non-const reference
-			LLVertexBuffer* vb = (LLVertexBuffer*) this;
-			vb->getVertexStrider(v);
-
-			for (U32 i = start; i < end; i++)
-			{
-				S32 idx = (S32) (v[i][3]+0.25f);
-				if (idx < 0 || idx >= shader->mFeatures.mIndexedTextureChannels)
-				{
-					llerrs << "Bad texture index found in vertex data stream." << llendl;
-				}
-			}
-	}
-}
-}
-
-void LLVertexBuffer::drawRange(U32 mode, U32 start, U32 end, U32 count, U32 indices_offset) const
-{
-	validateRange(start, end, count, indices_offset);
-
-	gGL.syncMatrices();
-
-	llassert(mNumVerts >= 0);
-	llassert(!LLGLSLShader::sNoFixedFunction || LLGLSLShader::sCurBoundShaderPtr != NULL);
-
-	if (mGLArray)
-	{
-		if (mGLArray != sGLRenderArray)
-		{
-			llerrs << "Wrong vertex array bound." << llendl;
-		}
-	}
-	else
-	{
-	if (mGLIndices != sGLRenderIndices)
-	{
-		llerrs << "Wrong index buffer bound." << llendl;
-	}
-
-	if (mGLBuffer != sGLRenderBuffer)
-	{
-		llerrs << "Wrong vertex buffer bound." << llendl;
-	}
-	}
-
-	if (gDebugGL && !mGLArray && useVBOs())
-	{
-		GLint elem = 0;
-		glGetIntegerv(GL_ELEMENT_ARRAY_BUFFER_BINDING_ARB, &elem);
-
-		if (elem != mGLIndices)
-		{
-			llerrs << "Wrong index buffer bound!" << llendl;
-		}
-	}
-
-	if (mode >= LLRender::NUM_MODES)
-	{
-		llerrs << "Invalid draw mode: " << mode << llendl;
-		return;
-	}
-
-	U16* idx = ((U16*) getIndicesPointer())+indices_offset;
-
-	stop_glerror();
-	glDrawRangeElements(sGLMode[mode], start, end, count, GL_UNSIGNED_SHORT, 
-		idx);
-	stop_glerror();
-	placeFence();
-}
-
-void LLVertexBuffer::draw(U32 mode, U32 count, U32 indices_offset) const
-{
-	llassert(!LLGLSLShader::sNoFixedFunction || LLGLSLShader::sCurBoundShaderPtr != NULL);
-
-	gGL.syncMatrices();
-
-	llassert(mNumIndices >= 0);
-	if (indices_offset >= (U32) mNumIndices ||
-	    indices_offset + count > (U32) mNumIndices)
-	{
-		llerrs << "Bad index buffer draw range: [" << indices_offset << ", " << indices_offset+count << "]" << llendl;
-	}
-
-	if (mGLArray)
-	{
-		if (mGLArray != sGLRenderArray)
-		{
-			llerrs << "Wrong vertex array bound." << llendl;
-		}
-	}
-	else
-	{
-	if (mGLIndices != sGLRenderIndices)
-	{
-		llerrs << "Wrong index buffer bound." << llendl;
-	}
-
-	if (mGLBuffer != sGLRenderBuffer)
-	{
-		llerrs << "Wrong vertex buffer bound." << llendl;
-	}
-	}
-
-	if (mode >= LLRender::NUM_MODES)
-	{
-		llerrs << "Invalid draw mode: " << mode << llendl;
-		return;
-	}
-
-	stop_glerror();
-	glDrawElements(sGLMode[mode], count, GL_UNSIGNED_SHORT,
-		((U16*) getIndicesPointer()) + indices_offset);
-	stop_glerror();
-	placeFence();
-}
-
-void LLVertexBuffer::drawArrays(U32 mode, U32 first, U32 count) const
-{
-	llassert(!LLGLSLShader::sNoFixedFunction || LLGLSLShader::sCurBoundShaderPtr != NULL);
-	
-	gGL.syncMatrices();
-	
-	llassert(mNumVerts >= 0);
-	if (first >= (U32) mNumVerts ||
-	    first + count > (U32) mNumVerts)
-	{
-		llerrs << "Bad vertex buffer draw range: [" << first << ", " << first+count << "]" << llendl;
-	}
-
-	if (mGLArray)
-	{
-		if (mGLArray != sGLRenderArray)
-		{
-			llerrs << "Wrong vertex array bound." << llendl;
-		}
-	}
-	else
-	{
-		BOOL uvb = useVBOs();
-		if (mGLBuffer != sGLRenderBuffer || uvb != sVBOActive)
-	{
-		llerrs << "Wrong vertex buffer bound." << llendl;
-	}
-	}
-
-	if (mode >= LLRender::NUM_MODES)
-	{
-		llerrs << "Invalid draw mode: " << mode << llendl;
-		return;
-	}
-
-	stop_glerror();
-	glDrawArrays(sGLMode[mode], first, count);
-	stop_glerror();
-	placeFence();
-}
-
-//static
-void LLVertexBuffer::initClass(bool use_vbo, bool no_vbo_mapping)
-{
-	sEnableVBOs = use_vbo && gGLManager.mHasVertexBufferObject ;
-	sDisableVBOMapping = sEnableVBOs && no_vbo_mapping ;
-
-	if(!sPrivatePoolp)
-	{
-		sPrivatePoolp = LLPrivateMemoryPoolManager::getInstance()->newPool(LLPrivateMemoryPool::STATIC) ;
-	}
-
-	sStreamVBOPool.mType = GL_ARRAY_BUFFER_ARB;
-	sStreamVBOPool.mUsage= GL_STREAM_DRAW_ARB;
-	sStreamIBOPool.mType = GL_ELEMENT_ARRAY_BUFFER_ARB;
-	sStreamIBOPool.mUsage= GL_STREAM_DRAW_ARB;
-
-	sDynamicVBOPool.mType = GL_ARRAY_BUFFER_ARB;
-	sDynamicVBOPool.mUsage= GL_DYNAMIC_DRAW_ARB;
-	sDynamicIBOPool.mType = GL_ELEMENT_ARRAY_BUFFER_ARB;
-	sDynamicIBOPool.mUsage= GL_DYNAMIC_DRAW_ARB;
-}
-
-//static 
-void LLVertexBuffer::unbind()
-{
-	if (sGLRenderArray)
-	{
-#if GL_ARB_vertex_array_object
-		glBindVertexArray(0);
-#endif
-		sGLRenderArray = 0;
-		sGLRenderIndices = 0;
-		sIBOActive = FALSE;
-	}
-
-	if (sVBOActive)
-	{
-		glBindBufferARB(GL_ARRAY_BUFFER_ARB, 0);
-		sVBOActive = FALSE;
-	}
-	if (sIBOActive)
-	{
-		glBindBufferARB(GL_ELEMENT_ARRAY_BUFFER_ARB, 0);
-		sIBOActive = FALSE;
-	}
-
-	sGLRenderBuffer = 0;
-	sGLRenderIndices = 0;
-
-	setupClientArrays(0);
-}
-
-//static
-void LLVertexBuffer::cleanupClass()
-{
-	LLMemType mt2(LLMemType::MTYPE_VERTEX_CLEANUP_CLASS);
-	unbind();
-	
-	sStreamIBOPool.cleanup();
-	sDynamicIBOPool.cleanup();
-	sStreamVBOPool.cleanup();
-	sDynamicVBOPool.cleanup();
-
-	if(sPrivatePoolp)
-	{
-		LLPrivateMemoryPoolManager::getInstance()->deletePool(sPrivatePoolp) ;
-		sPrivatePoolp = NULL ;
-	}
-}
-
-//----------------------------------------------------------------------------
-
-LLVertexBuffer::LLVertexBuffer(U32 typemask, S32 usage) :
-	LLRefCount(),
-
-	mNumVerts(0),
-	mNumIndices(0),
-	mUsage(usage),
-	mGLBuffer(0),
-	mGLArray(0),
-	mGLIndices(0), 
-	mMappedData(NULL),
-	mMappedIndexData(NULL), 
-	mVertexLocked(FALSE),
-	mIndexLocked(FALSE),
-	mFinal(FALSE),
-	mEmpty(TRUE),
-	mFence(NULL)
-{
-	LLMemType mt2(LLMemType::MTYPE_VERTEX_CONSTRUCTOR);
-	mFence = NULL;
-	if (!sEnableVBOs)
-	{
-		mUsage = 0 ; 
-	}
-
-	if (mUsage == GL_STREAM_DRAW_ARB && !sUseStreamDraw)
-	{
-		mUsage = 0;
-	}
-	
-	if (mUsage == GL_DYNAMIC_DRAW_ARB && sPreferStreamDraw)
-	{
-		mUsage = GL_STREAM_DRAW_ARB;
-	}
-
-	if (mUsage == 0 && LLRender::sGLCoreProfile)
-	{ //MUST use VBOs for all rendering
-		mUsage = GL_STREAM_DRAW_ARB;
-	}
-
-	if (mUsage && mUsage != GL_STREAM_DRAW_ARB)
-	{ //only stream_draw and dynamic_draw are supported when using VBOs, dynamic draw is the default
-		mUsage = GL_DYNAMIC_DRAW_ARB;
-	}
-		
-	//zero out offsets
-	for (U32 i = 0; i < TYPE_MAX; i++)
-	{
-		mOffsets[i] = 0;
-	}
-
-	mTypeMask = typemask;
-	mSize = 0;
-	mIndicesSize = 0;
-	mAlignedOffset = 0;
-	mAlignedIndexOffset = 0;
-
-	sCount++;
-}
-
-//static
-S32 LLVertexBuffer::calcOffsets(const U32& typemask, S32* offsets, S32 num_vertices)
-{
-	S32 offset = 0;
-	for (S32 i=0; i<TYPE_TEXTURE_INDEX; i++)
-	{
-		U32 mask = 1<<i;
-		if (typemask & mask)
-		{
-			if (offsets && LLVertexBuffer::sTypeSize[i])
-			{
-				offsets[i] = offset;
-				offset += LLVertexBuffer::sTypeSize[i]*num_vertices;
-				offset = (offset + 0xF) & ~0xF;
-			}
-		}
-	}
-
-	offsets[TYPE_TEXTURE_INDEX] = offsets[TYPE_VERTEX] + 12;
-	
-	return offset+16;
-}
-
-//static 
-S32 LLVertexBuffer::calcVertexSize(const U32& typemask)
-{
-	S32 size = 0;
-	for (S32 i = 0; i < TYPE_TEXTURE_INDEX; i++)
-	{
-		U32 mask = 1<<i;
-		if (typemask & mask)
-		{
-			size += LLVertexBuffer::sTypeSize[i];
-		}
-	}
-
-	return size;
-}
-
-S32 LLVertexBuffer::getSize() const
-{
-	return mSize;
-}
-
-// protected, use unref()
-//virtual
-LLVertexBuffer::~LLVertexBuffer()
-{
-	LLMemType mt2(LLMemType::MTYPE_VERTEX_DESTRUCTOR);
-	destroyGLBuffer();
-	destroyGLIndices();
-
-	if (mGLArray)
-	{
-#if GL_ARB_vertex_array_object
-		glDeleteVertexArrays(1, &mGLArray);
-#endif
-	}
-
-	sCount--;
-
-	if (mFence)
-	{
-		delete mFence;
-	}
-	
-	mFence = NULL;
-
-	llassert_always(!mMappedData && !mMappedIndexData) ;
-};
-
-void LLVertexBuffer::placeFence() const
-{
-	/*if (!mFence && useVBOs())
-	{
-		if (gGLManager.mHasSync)
-		{
-			mFence = new LLGLSyncFence();
-		}
-	}
-
-	if (mFence)
-	{
-		mFence->placeFence();
-	}*/
-}
-
-void LLVertexBuffer::waitFence() const
-{
-	/*if (mFence)
-	{
-		mFence->wait();
-	}*/
-}
-
-//----------------------------------------------------------------------------
-
-void LLVertexBuffer::genBuffer(U32 size)
-{
-	mSize = nhpo2(size);
-
-	if (mUsage == GL_STREAM_DRAW_ARB)
-	{
-		mMappedData = sStreamVBOPool.allocate(mGLBuffer, mSize);
-	}
-	else
-	{
-		mMappedData = sDynamicVBOPool.allocate(mGLBuffer, mSize);
-	}
-	
-	sGLCount++;
-}
-
-void LLVertexBuffer::genIndices(U32 size)
-{
-	mIndicesSize = nhpo2(size);
-
-	if (mUsage == GL_STREAM_DRAW_ARB)
-	{
-		mMappedIndexData = sStreamIBOPool.allocate(mGLIndices, mIndicesSize);
-	}
-	else
-	{
-		mMappedIndexData = sDynamicIBOPool.allocate(mGLIndices, mIndicesSize);
-	}
-	
-	sGLCount++;
-}
-
-void LLVertexBuffer::releaseBuffer()
-{
-	if (mUsage == GL_STREAM_DRAW_ARB)
-	{
-		sStreamVBOPool.release(mGLBuffer, mMappedData, mSize);
-	}
-	else
-	{
-		sDynamicVBOPool.release(mGLBuffer, mMappedData, mSize);
-	}
-	
-	mGLBuffer = 0;
-	mMappedData = NULL;
-
-	sGLCount--;
-}
-
-void LLVertexBuffer::releaseIndices()
-{
-	if (mUsage == GL_STREAM_DRAW_ARB)
-	{
-		sStreamIBOPool.release(mGLIndices, mMappedIndexData, mIndicesSize);
-	}
-	else
-	{
-		sDynamicIBOPool.release(mGLIndices, mMappedIndexData, mIndicesSize);
-	}
-
-	mGLIndices = 0;
-	mMappedIndexData = NULL;
-	
-	sGLCount--;
-}
-
-void LLVertexBuffer::createGLBuffer(U32 size)
-{
-	LLMemType mt2(LLMemType::MTYPE_VERTEX_CREATE_VERTICES);
-	
-	if (mGLBuffer)
-	{
-		destroyGLBuffer();
-	}
-
-	if (size == 0)
-	{
-		return;
-	}
-
-	mEmpty = TRUE;
-
-	if (useVBOs())
-	{
-		genBuffer(size);
-	}
-	else
-	{
-		static int gl_buffer_idx = 0;
-		mGLBuffer = ++gl_buffer_idx;
-		mMappedData = (U8*)ALLOCATE_MEM(sPrivatePoolp, size);
-		mSize = size;
-	}
-}
-
-void LLVertexBuffer::createGLIndices(U32 size)
-{
-	LLMemType mt2(LLMemType::MTYPE_VERTEX_CREATE_INDICES);
-
-	if (mGLIndices)
-	{
-		destroyGLIndices();
-	}
-	
-	if (size == 0)
-	{
-		return;
-	}
-
-	mEmpty = TRUE;
-
-	//pad by 16 bytes for aligned copies
-	size += 16;
-
-	if (useVBOs())
-	{
-		//pad by another 16 bytes for VBO pointer adjustment
-		size += 16;
-		genIndices(size);
-	}
-	else
-	{
-		mMappedIndexData = (U8*)ALLOCATE_MEM(sPrivatePoolp, size);
-		static int gl_buffer_idx = 0;
-		mGLIndices = ++gl_buffer_idx;
-		mIndicesSize = size;
-	}
-}
-
-void LLVertexBuffer::destroyGLBuffer()
-{
-	LLMemType mt2(LLMemType::MTYPE_VERTEX_DESTROY_BUFFER);
-	if (mGLBuffer)
-	{
-		if (useVBOs())
-		{
-			releaseBuffer();
-		}
-		else
-		{
-			FREE_MEM(sPrivatePoolp, mMappedData) ;
-			mMappedData = NULL;
-			mEmpty = TRUE;
-		}
-	}
-	
-	mGLBuffer = 0;
-	//unbind();
-}
-
-void LLVertexBuffer::destroyGLIndices()
-{
-	LLMemType mt2(LLMemType::MTYPE_VERTEX_DESTROY_INDICES);
-	if (mGLIndices)
-	{
-		if (useVBOs())
-		{
-			releaseIndices();
-		}
-		else
-		{
-			FREE_MEM(sPrivatePoolp, mMappedIndexData) ;
-			mMappedIndexData = NULL;
-			mEmpty = TRUE;
-		}
-	}
-
-	mGLIndices = 0;
-	//unbind();
-}
-
-void LLVertexBuffer::updateNumVerts(S32 nverts)
-{
-	LLMemType mt2(LLMemType::MTYPE_VERTEX_UPDATE_VERTS);
-
-	llassert(nverts >= 0);
-
-	if (nverts >= 65535)
-	{
-		llwarns << "Vertex buffer overflow!" << llendl;
-		nverts = 65535;
-	}
-
-	U32 needed_size = calcOffsets(mTypeMask, mOffsets, nverts);
-
-	if (needed_size > mSize || needed_size <= mSize/2)
-	{
-		createGLBuffer(needed_size);
-	}
-
-		mNumVerts = nverts;
-	}
-
-void LLVertexBuffer::updateNumIndices(S32 nindices)
-{
-	LLMemType mt2(LLMemType::MTYPE_VERTEX_UPDATE_INDICES);
-
-	llassert(nindices >= 0);
-
-	U32 needed_size = sizeof(U16) * nindices;
-
-	if (needed_size > mIndicesSize || needed_size <= mIndicesSize/2)
-	{
-		createGLIndices(needed_size);
-		}
-
-		mNumIndices = nindices;
-	}
-
-void LLVertexBuffer::allocateBuffer(S32 nverts, S32 nindices, bool create)
-{
-	LLMemType mt2(LLMemType::MTYPE_VERTEX_ALLOCATE_BUFFER);
-		
-	stop_glerror();
-
-	if (nverts < 0 || nindices < 0 ||
-		nverts > 65536)
-	{
-		llerrs << "Bad vertex buffer allocation: " << nverts << " : " << nindices << llendl;
-	}
-
-	updateNumVerts(nverts);
-	updateNumIndices(nindices);
-	
-	if (create && (nverts || nindices))
-	{
-		//actually allocate space for the vertex buffer if using VBO mapping
-		flush();
-
-		if (gGLManager.mHasVertexArrayObject && useVBOs() && (LLRender::sGLCoreProfile || sUseVAO))
-	{
-#if GL_ARB_vertex_array_object
-			glGenVertexArrays(1, &mGLArray);
-#endif
-			setupVertexArray();
-		}
-	}
-	}
-	
-static LLFastTimer::DeclareTimer FTM_SETUP_VERTEX_ARRAY("Setup VAO");
-
-void LLVertexBuffer::setupVertexArray()
-{
-	if (!mGLArray)
-{
-		return;
-	}
-
-	LLFastTimer t(FTM_SETUP_VERTEX_ARRAY);
-#if GL_ARB_vertex_array_object
-	glBindVertexArray(mGLArray);
-#endif
-	sGLRenderArray = mGLArray;
-
-	U32 attrib_size[] = 
-	{
-		3, //TYPE_VERTEX,
-		3, //TYPE_NORMAL,
-		2, //TYPE_TEXCOORD0,
-		2, //TYPE_TEXCOORD1,
-		2, //TYPE_TEXCOORD2,
-		2, //TYPE_TEXCOORD3,
-		4, //TYPE_COLOR,
-		4, //TYPE_EMISSIVE,
-		3, //TYPE_BINORMAL,
-		1, //TYPE_WEIGHT,
-		4, //TYPE_WEIGHT4,
-		4, //TYPE_CLOTHWEIGHT,
-		1, //TYPE_TEXTURE_INDEX
-	};
-		
-	U32 attrib_type[] =
-	{
-		GL_FLOAT, //TYPE_VERTEX,
-		GL_FLOAT, //TYPE_NORMAL,
-		GL_FLOAT, //TYPE_TEXCOORD0,
-		GL_FLOAT, //TYPE_TEXCOORD1,
-		GL_FLOAT, //TYPE_TEXCOORD2,
-		GL_FLOAT, //TYPE_TEXCOORD3,
-		GL_UNSIGNED_BYTE, //TYPE_COLOR,
-		GL_UNSIGNED_BYTE, //TYPE_EMISSIVE,
-		GL_FLOAT,   //TYPE_BINORMAL,
-		GL_FLOAT, //TYPE_WEIGHT,
-		GL_FLOAT, //TYPE_WEIGHT4,
-		GL_FLOAT, //TYPE_CLOTHWEIGHT,
-		GL_FLOAT, //TYPE_TEXTURE_INDEX
-	};
-		
-	U32 attrib_normalized[] =
-	{
-		GL_FALSE, //TYPE_VERTEX,
-		GL_FALSE, //TYPE_NORMAL,
-		GL_FALSE, //TYPE_TEXCOORD0,
-		GL_FALSE, //TYPE_TEXCOORD1,
-		GL_FALSE, //TYPE_TEXCOORD2,
-		GL_FALSE, //TYPE_TEXCOORD3,
-		GL_TRUE, //TYPE_COLOR,
-		GL_TRUE, //TYPE_EMISSIVE,
-		GL_FALSE,   //TYPE_BINORMAL,
-		GL_FALSE, //TYPE_WEIGHT,
-		GL_FALSE, //TYPE_WEIGHT4,
-		GL_FALSE, //TYPE_CLOTHWEIGHT,
-		GL_FALSE, //TYPE_TEXTURE_INDEX
-	};
-
-	bindGLBuffer(true);
-	bindGLIndices(true);
-
-	for (U32 i = 0; i < TYPE_MAX; ++i)
-	{
-		if (mTypeMask & (1 << i))
-		{
-			glEnableVertexAttribArrayARB(i);
-			glVertexAttribPointerARB(i, attrib_size[i], attrib_type[i], attrib_normalized[i], sTypeSize[i], (void*) mOffsets[i]); 
-			}
-			else
-			{
-			glDisableVertexAttribArrayARB(i);
-				}
-			}
-
-	//draw a dummy triangle to set index array pointer
-	//glDrawElements(GL_TRIANGLES, 0, GL_UNSIGNED_SHORT, NULL);
-
-	unbind();
-		}
-
-void LLVertexBuffer::resizeBuffer(S32 newnverts, S32 newnindices)
-		{
-	llassert(newnverts >= 0);
-	llassert(newnindices >= 0);
-
-	LLMemType mt2(LLMemType::MTYPE_VERTEX_RESIZE_BUFFER);
-	
-	updateNumVerts(newnverts);		
-	updateNumIndices(newnindices);
-		
-	if (useVBOs())
-		{
-		flush();
-
-		if (mGLArray)
-		{ //if size changed, offsets changed
-			setupVertexArray();
-		}
-	}
-}
-
-BOOL LLVertexBuffer::useVBOs() const
-{
-	//it's generally ineffective to use VBO for things that are streaming on apple
-		
-	if (!mUsage)
-	{
-		return FALSE;
-	}
-
-	return TRUE;
-}
-
-//----------------------------------------------------------------------------
-
-bool expand_region(LLVertexBuffer::MappedRegion& region, S32 index, S32 count)
-{
-	S32 end = index+count;
-	S32 region_end = region.mIndex+region.mCount;
-	
-	if (end < region.mIndex ||
-		index > region_end)
-	{ //gap exists, do not merge
-		return false;
-	}
-
-	S32 new_end = llmax(end, region_end);
-	S32 new_index = llmin(index, region.mIndex);
-	region.mIndex = new_index;
-	region.mCount = new_end-new_index;
-	return true;
-}
-
-// Map for data access
-U8* LLVertexBuffer::mapVertexBuffer(S32 type, S32 index, S32 count, bool map_range)
-{
-	bindGLBuffer(true);
-	LLMemType mt2(LLMemType::MTYPE_VERTEX_MAP_BUFFER);
-	if (mFinal)
-	{
-		llerrs << "LLVertexBuffer::mapVeretxBuffer() called on a finalized buffer." << llendl;
-	}
-	if (!useVBOs() && !mMappedData && !mMappedIndexData)
-	{
-		llerrs << "LLVertexBuffer::mapVertexBuffer() called on unallocated buffer." << llendl;
-	}
-		
-	if (useVBOs())
-	{
-		if (sDisableVBOMapping || gGLManager.mHasMapBufferRange || gGLManager.mHasFlushBufferRange)
-		{
-			if (count == -1)
-			{
-				count = mNumVerts-index;
-			}
-
-			bool mapped = false;
-			//see if range is already mapped
-			for (U32 i = 0; i < mMappedVertexRegions.size(); ++i)
-			{
-				MappedRegion& region = mMappedVertexRegions[i];
-				if (region.mType == type)
-				{
-					if (expand_region(region, index, count))
-					{
-						mapped = true;
-						break;
-					}
-				}
-			}
-
-			if (!mapped)
-			{
-				//not already mapped, map new region
-				MappedRegion region(type, !sDisableVBOMapping && map_range ? -1 : index, count);
-				mMappedVertexRegions.push_back(region);
-			}
-		}
-
-		if (mVertexLocked && map_range)
-		{
-			llerrs << "Attempted to map a specific range of a buffer that was already mapped." << llendl;
-		}
-
-		if (!mVertexLocked)
-		{
-			LLMemType mt_v(LLMemType::MTYPE_VERTEX_MAP_BUFFER_VERTICES);
-			mVertexLocked = TRUE;
-			sMappedCount++;
-			stop_glerror();	
-
-			if(sDisableVBOMapping)
-			{
-				map_range = false;
-			}
-			else
-			{
-				U8* src = NULL;
-				waitFence();
-				if (gGLManager.mHasMapBufferRange)
-				{
-					if (map_range)
-					{
-#ifdef GL_ARB_map_buffer_range
-						S32 offset = mOffsets[type] + sTypeSize[type]*index;
-						S32 length = (sTypeSize[type]*count+0xF) & ~0xF;
-						src = (U8*) glMapBufferRange(GL_ARRAY_BUFFER_ARB, offset, length, 
-							GL_MAP_WRITE_BIT | 
-							GL_MAP_FLUSH_EXPLICIT_BIT | 
-							GL_MAP_INVALIDATE_RANGE_BIT);
-#endif
-					}
-					else
-					{
-#ifdef GL_ARB_map_buffer_range
-
-						if (gDebugGL)
-						{
-							GLint size = 0;
-							glGetBufferParameterivARB(GL_ARRAY_BUFFER_ARB, GL_BUFFER_SIZE_ARB, &size);
-
-							if (size < mSize)
-							{
-								llerrs << "Invalid buffer size." << llendl;
-							}
-						}
-
-						src = (U8*) glMapBufferRange(GL_ARRAY_BUFFER_ARB, 0, mSize, 
-							GL_MAP_WRITE_BIT | 
-							GL_MAP_FLUSH_EXPLICIT_BIT);
-#endif
-					}
-				}
-				else if (gGLManager.mHasFlushBufferRange)
-				{
-					if (map_range)
-					{
-						glBufferParameteriAPPLE(GL_ARRAY_BUFFER_ARB, GL_BUFFER_SERIALIZED_MODIFY_APPLE, GL_FALSE);
-						glBufferParameteriAPPLE(GL_ARRAY_BUFFER_ARB, GL_BUFFER_FLUSHING_UNMAP_APPLE, GL_FALSE);
-						src = (U8*) glMapBufferARB(GL_ARRAY_BUFFER_ARB, GL_WRITE_ONLY_ARB);
-					}
-					else
-					{
-						src = (U8*) glMapBufferARB(GL_ARRAY_BUFFER_ARB, GL_WRITE_ONLY_ARB);
-					}
-				}
-				else
-				{
-					map_range = false;
-					src = (U8*) glMapBufferARB(GL_ARRAY_BUFFER_ARB, GL_WRITE_ONLY_ARB);
-				}
-
-				llassert(src != NULL);
-
-				mMappedData = LL_NEXT_ALIGNED_ADDRESS<U8>(src);
-				mAlignedOffset = mMappedData - src;
-			
-				stop_glerror();
-			}
-				
-			if (!mMappedData)
-			{
-				log_glerror();
-
-			//check the availability of memory
-			LLMemory::logMemoryInfo(TRUE) ; 
-			
-				if(!sDisableVBOMapping)
-				{			
-					//--------------------
-					//print out more debug info before crash
-					llinfos << "vertex buffer size: (num verts : num indices) = " << getNumVerts() << " : " << getNumIndices() << llendl ;
-					GLint size ;
-					glGetBufferParameterivARB(GL_ARRAY_BUFFER_ARB, GL_BUFFER_SIZE_ARB, &size) ;
-					llinfos << "GL_ARRAY_BUFFER_ARB size is " << size << llendl ;
-					//--------------------
-
-					GLint buff;
-					glGetIntegerv(GL_ARRAY_BUFFER_BINDING_ARB, &buff);
-					if ((GLuint)buff != mGLBuffer)
-					{
-						llerrs << "Invalid GL vertex buffer bound: " << buff << llendl;
-					}
-
-							
-					llerrs << "glMapBuffer returned NULL (no vertex data)" << llendl;
-				}
-				else
-				{
-					llerrs << "memory allocation for vertex data failed." << llendl ;
-				}
-			}
-		}
-	}
-	else
-	{
-		map_range = false;
-	}
-	
-	if (map_range && gGLManager.mHasMapBufferRange && !sDisableVBOMapping)
-	{
-		return mMappedData;
-	}
-	else
-	{
-		return mMappedData+mOffsets[type]+sTypeSize[type]*index;
-	}
-}
-
-U8* LLVertexBuffer::mapIndexBuffer(S32 index, S32 count, bool map_range)
-{
-	LLMemType mt2(LLMemType::MTYPE_VERTEX_MAP_BUFFER);
-	bindGLIndices(true);
-	if (mFinal)
-	{
-		llerrs << "LLVertexBuffer::mapIndexBuffer() called on a finalized buffer." << llendl;
-	}
-	if (!useVBOs() && !mMappedData && !mMappedIndexData)
-	{
-		llerrs << "LLVertexBuffer::mapIndexBuffer() called on unallocated buffer." << llendl;
-	}
-
-	if (useVBOs())
-	{
-		if (sDisableVBOMapping || gGLManager.mHasMapBufferRange || gGLManager.mHasFlushBufferRange)
-		{
-			if (count == -1)
-			{
-				count = mNumIndices-index;
-			}
-
-			bool mapped = false;
-			//see if range is already mapped
-			for (U32 i = 0; i < mMappedIndexRegions.size(); ++i)
-			{
-				MappedRegion& region = mMappedIndexRegions[i];
-				if (expand_region(region, index, count))
-				{
-					mapped = true;
-					break;
-				}
-			}
-
-			if (!mapped)
-			{
-				//not already mapped, map new region
-				MappedRegion region(TYPE_INDEX, !sDisableVBOMapping && map_range ? -1 : index, count);
-				mMappedIndexRegions.push_back(region);
-			}
-		}
-
-		if (mIndexLocked && map_range)
-		{
-			llerrs << "Attempted to map a specific range of a buffer that was already mapped." << llendl;
-		}
-
-		if (!mIndexLocked)
-		{
-			LLMemType mt_v(LLMemType::MTYPE_VERTEX_MAP_BUFFER_INDICES);
-
-			mIndexLocked = TRUE;
-			sMappedCount++;
-			stop_glerror();	
-
-			if (gDebugGL && useVBOs())
-			{
-				GLint elem = 0;
-				glGetIntegerv(GL_ELEMENT_ARRAY_BUFFER_BINDING_ARB, &elem);
-
-				if (elem != mGLIndices)
-				{
-					llerrs << "Wrong index buffer bound!" << llendl;
-				}
-			}
-
-			if(sDisableVBOMapping)
-			{
-				map_range = false;
-			}
-			else
-			{
-				U8* src = NULL;
-				waitFence();
-				if (gGLManager.mHasMapBufferRange)
-				{
-					if (map_range)
-					{
-#ifdef GL_ARB_map_buffer_range
-						S32 offset = sizeof(U16)*index;
-						S32 length = sizeof(U16)*count;
-						src = (U8*) glMapBufferRange(GL_ELEMENT_ARRAY_BUFFER_ARB, offset, length, 
-							GL_MAP_WRITE_BIT | 
-							GL_MAP_FLUSH_EXPLICIT_BIT | 
-							GL_MAP_INVALIDATE_RANGE_BIT);
-#endif
-					}
-					else
-					{
-#ifdef GL_ARB_map_buffer_range
-						src = (U8*) glMapBufferRange(GL_ELEMENT_ARRAY_BUFFER_ARB, 0, sizeof(U16)*mNumIndices, 
-							GL_MAP_WRITE_BIT | 
-							GL_MAP_FLUSH_EXPLICIT_BIT);
-#endif
-					}
-				}
-				else if (gGLManager.mHasFlushBufferRange)
-				{
-					if (map_range)
-					{
-						glBufferParameteriAPPLE(GL_ELEMENT_ARRAY_BUFFER_ARB, GL_BUFFER_SERIALIZED_MODIFY_APPLE, GL_FALSE);
-						glBufferParameteriAPPLE(GL_ELEMENT_ARRAY_BUFFER_ARB, GL_BUFFER_FLUSHING_UNMAP_APPLE, GL_FALSE);
-						src = (U8*) glMapBufferARB(GL_ELEMENT_ARRAY_BUFFER_ARB, GL_WRITE_ONLY_ARB);
-					}
-					else
-					{
-						src = (U8*) glMapBufferARB(GL_ELEMENT_ARRAY_BUFFER_ARB, GL_WRITE_ONLY_ARB);
-					}
-				}
-				else
-				{
-					map_range = false;
-					src = (U8*) glMapBufferARB(GL_ELEMENT_ARRAY_BUFFER_ARB, GL_WRITE_ONLY_ARB);
-				}
-
-				llassert(src != NULL);
-
-
-				mMappedIndexData = src; //LL_NEXT_ALIGNED_ADDRESS<U8>(src);
-				mAlignedIndexOffset = mMappedIndexData - src;
-				stop_glerror();
-			}
-		}
-
-		if (!mMappedIndexData)
-		{
-			log_glerror();
-			LLMemory::logMemoryInfo(TRUE) ;
-
-			if(!sDisableVBOMapping)
-			{
-				GLint buff;
-				glGetIntegerv(GL_ELEMENT_ARRAY_BUFFER_BINDING_ARB, &buff);
-				if ((GLuint)buff != mGLIndices)
-				{
-					llerrs << "Invalid GL index buffer bound: " << buff << llendl;
-				}
-
-				llerrs << "glMapBuffer returned NULL (no index data)" << llendl;
-			}
-			else
-			{
-				llerrs << "memory allocation for Index data failed. " << llendl ;
-			}
-		}
-	}
-	else
-	{
-		map_range = false;
-	}
-
-	if (map_range && gGLManager.mHasMapBufferRange && !sDisableVBOMapping)
-	{
-		return mMappedIndexData;
-	}
-	else
-	{
-		return mMappedIndexData + sizeof(U16)*index;
-	}
-}
-
-void LLVertexBuffer::unmapBuffer()
-{
-	LLMemType mt2(LLMemType::MTYPE_VERTEX_UNMAP_BUFFER);
-	if (!useVBOs())
-	{
-		return ; //nothing to unmap
-	}
-
-	bool updated_all = false ;
-
-	if (mMappedData && mVertexLocked)
-	{
-		bindGLBuffer(true);
-		updated_all = mIndexLocked; //both vertex and index buffers done updating
-
-		if(sDisableVBOMapping)
-		{
-			if (!mMappedVertexRegions.empty())
-			{
-				stop_glerror();
-				for (U32 i = 0; i < mMappedVertexRegions.size(); ++i)
-				{
-					const MappedRegion& region = mMappedVertexRegions[i];
-					S32 offset = region.mIndex >= 0 ? mOffsets[region.mType]+sTypeSize[region.mType]*region.mIndex : 0;
-					S32 length = sTypeSize[region.mType]*region.mCount;
-					glBufferSubDataARB(GL_ARRAY_BUFFER_ARB, offset, length, mMappedData+offset);
-					stop_glerror();
-				}
-
-				mMappedVertexRegions.clear();
-			}
-			else
-			{
-				stop_glerror();
-				glBufferSubDataARB(GL_ARRAY_BUFFER_ARB, 0, getSize(), mMappedData);
-				stop_glerror();
-			}
-		}
-		else
-		{
-			if (gGLManager.mHasMapBufferRange || gGLManager.mHasFlushBufferRange)
-			{
-				if (!mMappedVertexRegions.empty())
-				{
-					stop_glerror();
-					for (U32 i = 0; i < mMappedVertexRegions.size(); ++i)
-					{
-						const MappedRegion& region = mMappedVertexRegions[i];
-						S32 offset = region.mIndex >= 0 ? mOffsets[region.mType]+sTypeSize[region.mType]*region.mIndex : 0;
-						S32 length = sTypeSize[region.mType]*region.mCount;
-						if (gGLManager.mHasMapBufferRange)
-						{
-#ifdef GL_ARB_map_buffer_range
-							glFlushMappedBufferRange(GL_ARRAY_BUFFER_ARB, offset, length);
-#endif
-						}
-						else if (gGLManager.mHasFlushBufferRange)
-						{
-							glFlushMappedBufferRangeAPPLE(GL_ARRAY_BUFFER_ARB, offset, length);
-						}
-						stop_glerror();
-					}
-
-					mMappedVertexRegions.clear();
-				}
-			}
-			stop_glerror();
-			glUnmapBufferARB(GL_ARRAY_BUFFER_ARB);
-			stop_glerror();
-
-			mMappedData = NULL;
-		}
-
-		mVertexLocked = FALSE ;
-		sMappedCount--;
-	}
-	
-	if (mMappedIndexData && mIndexLocked)
-	{
-		bindGLIndices();
-		if(sDisableVBOMapping)
-		{
-			if (!mMappedIndexRegions.empty())
-			{
-				for (U32 i = 0; i < mMappedIndexRegions.size(); ++i)
-				{
-					const MappedRegion& region = mMappedIndexRegions[i];
-					S32 offset = region.mIndex >= 0 ? sizeof(U16)*region.mIndex : 0;
-					S32 length = sizeof(U16)*region.mCount;
-					glBufferSubDataARB(GL_ELEMENT_ARRAY_BUFFER_ARB, offset, length, mMappedIndexData+offset);
-					stop_glerror();
-				}
-
-				mMappedIndexRegions.clear();
-			}
-			else
-			{
-				stop_glerror();
-				glBufferSubDataARB(GL_ELEMENT_ARRAY_BUFFER_ARB, 0, getIndicesSize(), mMappedIndexData);
-				stop_glerror();
-			}
-		}
-		else
-		{
-			if (gGLManager.mHasMapBufferRange || gGLManager.mHasFlushBufferRange)
-			{
-				if (!mMappedIndexRegions.empty())
-				{
-					for (U32 i = 0; i < mMappedIndexRegions.size(); ++i)
-					{
-						const MappedRegion& region = mMappedIndexRegions[i];
-						S32 offset = region.mIndex >= 0 ? sizeof(U16)*region.mIndex : 0;
-						S32 length = sizeof(U16)*region.mCount;
-						if (gGLManager.mHasMapBufferRange)
-						{
-#ifdef GL_ARB_map_buffer_range
-							glFlushMappedBufferRange(GL_ELEMENT_ARRAY_BUFFER_ARB, offset, length);
-#endif
-						}
-						else if (gGLManager.mHasFlushBufferRange)
-						{
-#ifdef GL_APPLE_flush_buffer_range
-							glFlushMappedBufferRangeAPPLE(GL_ELEMENT_ARRAY_BUFFER_ARB, offset, length);
-#endif
-						}
-						stop_glerror();
-					}
-
-					mMappedIndexRegions.clear();
-				}
-			}
-			stop_glerror();
-			glUnmapBufferARB(GL_ELEMENT_ARRAY_BUFFER_ARB);
-			stop_glerror();
-
-			mMappedIndexData = NULL ;
-		}
-
-		mIndexLocked = FALSE ;
-		sMappedCount--;
-	}
-
-	if(updated_all)
-	{
-			mEmpty = FALSE;
-		}
-	}
-
-//----------------------------------------------------------------------------
-
-template <class T,S32 type> struct VertexBufferStrider
-{
-	typedef LLStrider<T> strider_t;
-	static bool get(LLVertexBuffer& vbo, 
-					strider_t& strider, 
-					S32 index, S32 count, bool map_range)
-	{
-		if (type == LLVertexBuffer::TYPE_INDEX)
-		{
-			U8* ptr = vbo.mapIndexBuffer(index, count, map_range);
-
-			if (ptr == NULL)
-			{
-				llwarns << "mapIndexBuffer failed!" << llendl;
-				return FALSE;
-			}
-
-			strider = (T*)ptr;
-			strider.setStride(0);
-			return TRUE;
-		}
-		else if (vbo.hasDataType(type))
-		{
-			S32 stride = LLVertexBuffer::sTypeSize[type];
-
-			U8* ptr = vbo.mapVertexBuffer(type, index, count, map_range);
-
-			if (ptr == NULL)
-			{
-				llwarns << "mapVertexBuffer failed!" << llendl;
-				return FALSE;
-			}
-
-			strider = (T*)ptr;
-			strider.setStride(stride);
-			return TRUE;
-		}
-		else
-		{
-			llerrs << "VertexBufferStrider could not find valid vertex data." << llendl;
-		}
-		return FALSE;
-	}
-};
-
-bool LLVertexBuffer::getVertexStrider(LLStrider<LLVector3>& strider, S32 index, S32 count, bool map_range)
-{
-	return VertexBufferStrider<LLVector3,TYPE_VERTEX>::get(*this, strider, index, count, map_range);
-}
-bool LLVertexBuffer::getVertexStrider(LLStrider<LLVector4a>& strider, S32 index, S32 count, bool map_range)
-{
-	return VertexBufferStrider<LLVector4a,TYPE_VERTEX>::get(*this, strider, index, count, map_range);
-}
-bool LLVertexBuffer::getIndexStrider(LLStrider<U16>& strider, S32 index, S32 count, bool map_range)
-{
-	return VertexBufferStrider<U16,TYPE_INDEX>::get(*this, strider, index, count, map_range);
-}
-bool LLVertexBuffer::getTexCoord0Strider(LLStrider<LLVector2>& strider, S32 index, S32 count, bool map_range)
-{
-	return VertexBufferStrider<LLVector2,TYPE_TEXCOORD0>::get(*this, strider, index, count, map_range);
-}
-bool LLVertexBuffer::getTexCoord1Strider(LLStrider<LLVector2>& strider, S32 index, S32 count, bool map_range)
-{
-	return VertexBufferStrider<LLVector2,TYPE_TEXCOORD1>::get(*this, strider, index, count, map_range);
-}
-
-bool LLVertexBuffer::getNormalStrider(LLStrider<LLVector3>& strider, S32 index, S32 count, bool map_range)
-{
-	return VertexBufferStrider<LLVector3,TYPE_NORMAL>::get(*this, strider, index, count, map_range);
-}
-bool LLVertexBuffer::getBinormalStrider(LLStrider<LLVector3>& strider, S32 index, S32 count, bool map_range)
-{
-	return VertexBufferStrider<LLVector3,TYPE_BINORMAL>::get(*this, strider, index, count, map_range);
-}
-bool LLVertexBuffer::getColorStrider(LLStrider<LLColor4U>& strider, S32 index, S32 count, bool map_range)
-{
-	return VertexBufferStrider<LLColor4U,TYPE_COLOR>::get(*this, strider, index, count, map_range);
-}
-bool LLVertexBuffer::getEmissiveStrider(LLStrider<LLColor4U>& strider, S32 index, S32 count, bool map_range)
-{
-	return VertexBufferStrider<LLColor4U,TYPE_EMISSIVE>::get(*this, strider, index, count, map_range);
-}
-bool LLVertexBuffer::getWeightStrider(LLStrider<F32>& strider, S32 index, S32 count, bool map_range)
-{
-	return VertexBufferStrider<F32,TYPE_WEIGHT>::get(*this, strider, index, count, map_range);
-}
-
-bool LLVertexBuffer::getWeight4Strider(LLStrider<LLVector4>& strider, S32 index, S32 count, bool map_range)
-{
-	return VertexBufferStrider<LLVector4,TYPE_WEIGHT4>::get(*this, strider, index, count, map_range);
-}
-
-bool LLVertexBuffer::getClothWeightStrider(LLStrider<LLVector4>& strider, S32 index, S32 count, bool map_range)
-{
-	return VertexBufferStrider<LLVector4,TYPE_CLOTHWEIGHT>::get(*this, strider, index, count, map_range);
-}
-
-//----------------------------------------------------------------------------
-
-static LLFastTimer::DeclareTimer FTM_BIND_GL_ARRAY("Bind Array");
-bool LLVertexBuffer::bindGLArray()
-{
-	if (mGLArray && sGLRenderArray != mGLArray)
-	{
-{
-			LLFastTimer t(FTM_BIND_GL_ARRAY);
-#if GL_ARB_vertex_array_object
-			glBindVertexArray(mGLArray);
-#endif
-			sGLRenderArray = mGLArray;
-		}
-
-		//really shouldn't be necessary, but some drivers don't properly restore the
-		//state of GL_ELEMENT_ARRAY_BUFFER_BINDING
-		bindGLIndices();
-		
-		return true;
-	}
-		
-	return false;
-}
-
-static LLFastTimer::DeclareTimer FTM_BIND_GL_BUFFER("Bind Buffer");
-
-bool LLVertexBuffer::bindGLBuffer(bool force_bind)
-	{
-	bindGLArray();
-
-	bool ret = false;
-
-	if (useVBOs() && (force_bind || (mGLBuffer && (mGLBuffer != sGLRenderBuffer || !sVBOActive))))
-		{
-		LLFastTimer t(FTM_BIND_GL_BUFFER);
-			/*if (sMapped)
-			{
-				llerrs << "VBO bound while another VBO mapped!" << llendl;
-			}*/
-			glBindBufferARB(GL_ARRAY_BUFFER_ARB, mGLBuffer);
-		sGLRenderBuffer = mGLBuffer;
-			sBindCount++;
-			sVBOActive = TRUE;
-
-		if (mGLArray)
-		{
-			llassert(sGLRenderArray == mGLArray);
-			//mCachedRenderBuffer = mGLBuffer;
-		}
-
-		ret = true;
-	}
-
-	return ret;
-		}
-
-static LLFastTimer::DeclareTimer FTM_BIND_GL_INDICES("Bind Indices");
-
-bool LLVertexBuffer::bindGLIndices(bool force_bind)
-{
-	bindGLArray();
-
-	bool ret = false;
-	if (useVBOs() && (force_bind || (mGLIndices && (mGLIndices != sGLRenderIndices || !sIBOActive))))
-		{
-		LLFastTimer t(FTM_BIND_GL_INDICES);
-			/*if (sMapped)
-			{
-				llerrs << "VBO bound while another VBO mapped!" << llendl;
-			}*/
-			glBindBufferARB(GL_ELEMENT_ARRAY_BUFFER_ARB, mGLIndices);
-		sGLRenderIndices = mGLIndices;
-			stop_glerror();
-			sBindCount++;
-			sIBOActive = TRUE;
-		ret = true;
-	}
-
-	return ret;
-		}
-		
-void LLVertexBuffer::flush()
-{
-	if (useVBOs())
-	{
-		unmapBuffer();
-	}
-}
-
-// Set for rendering
-void LLVertexBuffer::setBuffer(U32 data_mask)
-{
-	flush();
-
-	LLMemType mt2(LLMemType::MTYPE_VERTEX_SET_BUFFER);
-	//set up pointers if the data mask is different ...
-	BOOL setup = (sLastMask != data_mask);
-
-	if (gDebugGL && data_mask != 0)
-	{ //make sure data requirements are fulfilled
-		LLGLSLShader* shader = LLGLSLShader::sCurBoundShaderPtr;
-		if (shader)
-		{
-			U32 required_mask = 0;
-			for (U32 i = 0; i < LLVertexBuffer::TYPE_TEXTURE_INDEX; ++i)
-		{
-				if (shader->getAttribLocation(i) > -1)
-			{
-					U32 required = 1 << i;
-					if ((data_mask & required) == 0)
-				{
-						llwarns << "Missing attribute: " << LLShaderMgr::instance()->mReservedAttribs[i] << llendl;
-					}
-
-					required_mask |= required;
-				}
-				}
-
-			if ((data_mask & required_mask) != required_mask)
-				{
-				llerrs << "Shader consumption mismatches data provision." << llendl;
-			}
-				}
-			}
-
-	if (useVBOs())
-			{
-		if (mGLArray)
-				{
-			bindGLArray();
-			setup = FALSE; //do NOT perform pointer setup if using VAO
-					}
-					else
-					{
-			if (bindGLBuffer())
-			{
-				setup = TRUE;
-					}
-			if (bindGLIndices())
-			{
-				setup = TRUE;
-				}
-			}
-
-		BOOL error = FALSE;
-		if (gDebugGL && !mGLArray)
-		{
-				GLint buff;
-				glGetIntegerv(GL_ARRAY_BUFFER_BINDING_ARB, &buff);
-				if ((GLuint)buff != mGLBuffer)
-				{
-					if (gDebugSession)
-					{
-						error = TRUE;
-					gFailLog << "Invalid GL vertex buffer bound: " << buff << std::endl;
-					}
-					else
-					{
-						llerrs << "Invalid GL vertex buffer bound: " << buff << llendl;
-					}
-				}
-
-			if (mGLIndices)
-				{
-					glGetIntegerv(GL_ELEMENT_ARRAY_BUFFER_BINDING_ARB, &buff);
-					if ((GLuint)buff != mGLIndices)
-					{
-						if (gDebugSession)
-						{
-							error = TRUE;
-						gFailLog << "Invalid GL index buffer bound: " << buff <<  std::endl;
-						}
-						else
-						{
-							llerrs << "Invalid GL index buffer bound: " << buff << llendl;
-						}
-					}
-				}
-			}
-
-
-				}
-				else
-				{
-		if (sGLRenderArray)
-		{
-#if GL_ARB_vertex_array_object
-			glBindVertexArray(0);
-#endif
-			sGLRenderArray = 0;
-			sGLRenderIndices = 0;
-			sIBOActive = FALSE;
-				}
-
-		if (mGLBuffer)
-		{
-			if (sVBOActive)
-			{
-				glBindBufferARB(GL_ARRAY_BUFFER_ARB, 0);
-				sBindCount++;
-				sVBOActive = FALSE;
-				setup = TRUE; // ... or a VBO is deactivated
-			}
-			if (sGLRenderBuffer != mGLBuffer)
-			{
-				sGLRenderBuffer = mGLBuffer;
-				setup = TRUE; // ... or a client memory pointer changed
-			}
-		}
-		if (mGLIndices)
-		{
-			if (sIBOActive)
-			{
-			glBindBufferARB(GL_ELEMENT_ARRAY_BUFFER_ARB, 0);
-			sBindCount++;
-			sIBOActive = FALSE;
-		}
-			
-			sGLRenderIndices = mGLIndices;
-		}
-	}
-
-	if (!mGLArray)
-	{
-	setupClientArrays(data_mask);
-	}
-	
-	if (mGLBuffer)
-	{
-		if (data_mask && setup)
-		{
-			setupVertexBuffer(data_mask); // subclass specific setup (virtual function)
-			sSetCount++;
-		}
-	}
-}
-
-// virtual (default)
-void LLVertexBuffer::setupVertexBuffer(U32 data_mask)
-{
-	LLMemType mt2(LLMemType::MTYPE_VERTEX_SETUP_VERTEX_BUFFER);
-	stop_glerror();
-	U8* base = useVBOs() ? (U8*) mAlignedOffset : mMappedData;
-
-	/*if ((data_mask & mTypeMask) != data_mask)
-	{
-		llerrs << "LLVertexBuffer::setupVertexBuffer missing required components for supplied data mask." << llendl;
-	}*/
-
-	if (LLGLSLShader::sNoFixedFunction)
-	{
-		if (data_mask & MAP_NORMAL)
-		{
-			S32 loc = TYPE_NORMAL;
-			void* ptr = (void*)(base + mOffsets[TYPE_NORMAL]);
-			glVertexAttribPointerARB(loc, 3, GL_FLOAT, GL_FALSE, LLVertexBuffer::sTypeSize[TYPE_NORMAL], ptr);
-		}
-		if (data_mask & MAP_TEXCOORD3)
-		{
-			S32 loc = TYPE_TEXCOORD3;
-			void* ptr = (void*)(base + mOffsets[TYPE_TEXCOORD3]);
-			glVertexAttribPointerARB(loc,2,GL_FLOAT, GL_FALSE, LLVertexBuffer::sTypeSize[TYPE_TEXCOORD3], ptr);
-		}
-		if (data_mask & MAP_TEXCOORD2)
-		{
-			S32 loc = TYPE_TEXCOORD2;
-			void* ptr = (void*)(base + mOffsets[TYPE_TEXCOORD2]);
-			glVertexAttribPointerARB(loc,2,GL_FLOAT, GL_FALSE, LLVertexBuffer::sTypeSize[TYPE_TEXCOORD2], ptr);
-		}
-		if (data_mask & MAP_TEXCOORD1)
-		{
-			S32 loc = TYPE_TEXCOORD1;
-			void* ptr = (void*)(base + mOffsets[TYPE_TEXCOORD1]);
-			glVertexAttribPointerARB(loc,2,GL_FLOAT, GL_FALSE, LLVertexBuffer::sTypeSize[TYPE_TEXCOORD1], ptr);
-		}
-		if (data_mask & MAP_BINORMAL)
-		{
-			S32 loc = TYPE_BINORMAL;
-			void* ptr = (void*)(base + mOffsets[TYPE_BINORMAL]);
-			glVertexAttribPointerARB(loc, 3,GL_FLOAT, GL_FALSE, LLVertexBuffer::sTypeSize[TYPE_BINORMAL], ptr);
-		}
-		if (data_mask & MAP_TEXCOORD0)
-		{
-			S32 loc = TYPE_TEXCOORD0;
-			void* ptr = (void*)(base + mOffsets[TYPE_TEXCOORD0]);
-			glVertexAttribPointerARB(loc,2,GL_FLOAT, GL_FALSE, LLVertexBuffer::sTypeSize[TYPE_TEXCOORD0], ptr);
-		}
-		if (data_mask & MAP_COLOR)
-		{
-			S32 loc = TYPE_COLOR;
-			void* ptr = (void*)(base + mOffsets[TYPE_COLOR]);
-			glVertexAttribPointerARB(loc, 4, GL_UNSIGNED_BYTE, GL_TRUE, LLVertexBuffer::sTypeSize[TYPE_COLOR], ptr);
-		}
-		if (data_mask & MAP_EMISSIVE)
-		{
-			S32 loc = TYPE_EMISSIVE;
-			void* ptr = (void*)(base + mOffsets[TYPE_EMISSIVE]);
-			glVertexAttribPointerARB(loc, 4, GL_UNSIGNED_BYTE, GL_TRUE, LLVertexBuffer::sTypeSize[TYPE_EMISSIVE], ptr);
-		}
-		if (data_mask & MAP_WEIGHT)
-		{
-			S32 loc = TYPE_WEIGHT;
-			void* ptr = (void*)(base + mOffsets[TYPE_WEIGHT]);
-			glVertexAttribPointerARB(loc, 1, GL_FLOAT, FALSE, LLVertexBuffer::sTypeSize[TYPE_WEIGHT], ptr);
-		}
-		if (data_mask & MAP_WEIGHT4)
-		{
-			S32 loc = TYPE_WEIGHT4;
-			void* ptr = (void*)(base+mOffsets[TYPE_WEIGHT4]);
-			glVertexAttribPointerARB(loc, 4, GL_FLOAT, FALSE, LLVertexBuffer::sTypeSize[TYPE_WEIGHT4], ptr);
-		}
-		if (data_mask & MAP_CLOTHWEIGHT)
-		{
-			S32 loc = TYPE_CLOTHWEIGHT;
-			void* ptr = (void*)(base + mOffsets[TYPE_CLOTHWEIGHT]);
-			glVertexAttribPointerARB(loc, 4, GL_FLOAT, TRUE,  LLVertexBuffer::sTypeSize[TYPE_CLOTHWEIGHT], ptr);
-		}
-		if (data_mask & MAP_TEXTURE_INDEX)
-		{
-			S32 loc = TYPE_TEXTURE_INDEX;
-			void *ptr = (void*) (base + mOffsets[TYPE_VERTEX] + 12);
-			glVertexAttribPointerARB(loc, 1, GL_FLOAT, GL_FALSE, LLVertexBuffer::sTypeSize[TYPE_VERTEX], ptr);
-	}
-		if (data_mask & MAP_VERTEX)
-		{
-			S32 loc = TYPE_VERTEX;
-			void* ptr = (void*)(base + mOffsets[TYPE_VERTEX]);
-			glVertexAttribPointerARB(loc, 3,GL_FLOAT, GL_FALSE, LLVertexBuffer::sTypeSize[TYPE_VERTEX], ptr);
-		}	
-	}	
-	else
-	{
-	if (data_mask & MAP_NORMAL)
-	{
-		glNormalPointer(GL_FLOAT, LLVertexBuffer::sTypeSize[TYPE_NORMAL], (void*)(base + mOffsets[TYPE_NORMAL]));
-	}
-	if (data_mask & MAP_TEXCOORD3)
-	{
-		glClientActiveTextureARB(GL_TEXTURE3_ARB);
-		glTexCoordPointer(2,GL_FLOAT, LLVertexBuffer::sTypeSize[TYPE_TEXCOORD3], (void*)(base + mOffsets[TYPE_TEXCOORD3]));
-		glClientActiveTextureARB(GL_TEXTURE0_ARB);
-	}
-	if (data_mask & MAP_TEXCOORD2)
-	{
-		glClientActiveTextureARB(GL_TEXTURE2_ARB);
-		glTexCoordPointer(2,GL_FLOAT, LLVertexBuffer::sTypeSize[TYPE_TEXCOORD2], (void*)(base + mOffsets[TYPE_TEXCOORD2]));
-		glClientActiveTextureARB(GL_TEXTURE0_ARB);
-	}
-	if (data_mask & MAP_TEXCOORD1)
-	{
-		glClientActiveTextureARB(GL_TEXTURE1_ARB);
-		glTexCoordPointer(2,GL_FLOAT, LLVertexBuffer::sTypeSize[TYPE_TEXCOORD1], (void*)(base + mOffsets[TYPE_TEXCOORD1]));
-		glClientActiveTextureARB(GL_TEXTURE0_ARB);
-	}
-	if (data_mask & MAP_BINORMAL)
-	{
-		glClientActiveTextureARB(GL_TEXTURE2_ARB);
-		glTexCoordPointer(3,GL_FLOAT, LLVertexBuffer::sTypeSize[TYPE_BINORMAL], (void*)(base + mOffsets[TYPE_BINORMAL]));
-		glClientActiveTextureARB(GL_TEXTURE0_ARB);
-	}
-	if (data_mask & MAP_TEXCOORD0)
-	{
-		glTexCoordPointer(2,GL_FLOAT, LLVertexBuffer::sTypeSize[TYPE_TEXCOORD0], (void*)(base + mOffsets[TYPE_TEXCOORD0]));
-	}
-	if (data_mask & MAP_COLOR)
-	{
-		glColorPointer(4, GL_UNSIGNED_BYTE, LLVertexBuffer::sTypeSize[TYPE_COLOR], (void*)(base + mOffsets[TYPE_COLOR]));
-	}
-		if (data_mask & MAP_VERTEX)
-	{
-			glVertexPointer(3,GL_FLOAT, LLVertexBuffer::sTypeSize[TYPE_VERTEX], (void*)(base + 0));
-		}	
-	}
-
-	llglassertok();
-	}
-
-LLVertexBuffer::MappedRegion::MappedRegion(S32 type, S32 index, S32 count)
-: mType(type), mIndex(index), mCount(count)
-	{
-	llassert(mType == LLVertexBuffer::TYPE_INDEX || 
-			mType < LLVertexBuffer::TYPE_TEXTURE_INDEX);
-	}
-
-
-=======
-/** 
- * @file llvertexbuffer.cpp
- * @brief LLVertexBuffer implementation
- *
- * $LicenseInfo:firstyear=2003&license=viewerlgpl$
- * Second Life Viewer Source Code
- * Copyright (C) 2010, Linden Research, Inc.
- * 
- * This library is free software; you can redistribute it and/or
- * modify it under the terms of the GNU Lesser General Public
- * License as published by the Free Software Foundation;
- * version 2.1 of the License only.
- * 
- * This library is distributed in the hope that it will be useful,
- * but WITHOUT ANY WARRANTY; without even the implied warranty of
- * MERCHANTABILITY or FITNESS FOR A PARTICULAR PURPOSE.  See the GNU
- * Lesser General Public License for more details.
- * 
- * You should have received a copy of the GNU Lesser General Public
- * License along with this library; if not, write to the Free Software
- * Foundation, Inc., 51 Franklin Street, Fifth Floor, Boston, MA  02110-1301  USA
- * 
- * Linden Research, Inc., 945 Battery Street, San Francisco, CA  94111  USA
- * $/LicenseInfo$
- */
-
-#include "linden_common.h"
-
-#include <boost/static_assert.hpp>
-#include "llsys.h"
-#include "llvertexbuffer.h"
-// #include "llrender.h"
-#include "llglheaders.h"
-#include "llmemtype.h"
-#include "llrender.h"
-#include "llvector4a.h"
-#include "llshadermgr.h"
-#include "llglslshader.h"
-#include "llmemory.h"
-
-//Next Highest Power Of Two
-//helper function, returns first number > v that is a power of 2, or v if v is already a power of 2
-U32 nhpo2(U32 v)
-{
-	U32 r = 1;
-	while (r < v) {
-		r *= 2;
-	}
-	return r;
-}
-
-
-//============================================================================
-
-//static
-LLVBOPool LLVertexBuffer::sStreamVBOPool;
-LLVBOPool LLVertexBuffer::sDynamicVBOPool;
-LLVBOPool LLVertexBuffer::sStreamIBOPool;
-LLVBOPool LLVertexBuffer::sDynamicIBOPool;
-U32 LLVBOPool::sBytesPooled = 0;
-
-LLPrivateMemoryPool* LLVertexBuffer::sPrivatePoolp = NULL ;
-U32 LLVertexBuffer::sBindCount = 0;
-U32 LLVertexBuffer::sSetCount = 0;
-S32 LLVertexBuffer::sCount = 0;
-S32 LLVertexBuffer::sGLCount = 0;
-S32 LLVertexBuffer::sMappedCount = 0;
-BOOL LLVertexBuffer::sDisableVBOMapping = FALSE ;
-BOOL LLVertexBuffer::sEnableVBOs = TRUE;
-U32 LLVertexBuffer::sGLRenderBuffer = 0;
-U32 LLVertexBuffer::sGLRenderArray = 0;
-U32 LLVertexBuffer::sGLRenderIndices = 0;
-U32 LLVertexBuffer::sLastMask = 0;
-BOOL LLVertexBuffer::sVBOActive = FALSE;
-BOOL LLVertexBuffer::sIBOActive = FALSE;
-U32 LLVertexBuffer::sAllocatedBytes = 0;
-BOOL LLVertexBuffer::sMapped = FALSE;
-BOOL LLVertexBuffer::sUseStreamDraw = TRUE;
-BOOL LLVertexBuffer::sUseVAO = FALSE;
-BOOL LLVertexBuffer::sPreferStreamDraw = FALSE;
-
-const U32 FENCE_WAIT_TIME_NANOSECONDS = 10000;  //1 ms
-
-class LLGLSyncFence : public LLGLFence
-{
-public:
-#ifdef GL_ARB_sync
-	GLsync mSync;
-#endif
-	
-	LLGLSyncFence()
-	{
-#ifdef GL_ARB_sync
-		mSync = 0;
-#endif
-	}
-
-	virtual ~LLGLSyncFence()
-	{
-#ifdef GL_ARB_sync
-		if (mSync)
-		{
-			glDeleteSync(mSync);
-		}
-#endif
-	}
-
-	void placeFence()
-	{
-#ifdef GL_ARB_sync
-		if (mSync)
-		{
-			glDeleteSync(mSync);
-		}
-		mSync = glFenceSync(GL_SYNC_GPU_COMMANDS_COMPLETE, 0);
-#endif
-	}
-
-	void wait()
-	{
-#ifdef GL_ARB_sync
-		if (mSync)
-		{
-			while (glClientWaitSync(mSync, 0, FENCE_WAIT_TIME_NANOSECONDS) == GL_TIMEOUT_EXPIRED)
-			{ //track the number of times we've waited here
-				static S32 waits = 0;
-				waits++;
-			}
-		}
-#endif
-	}
-
-
-};
-
-
-//which power of 2 is i?
-//assumes i is a power of 2 > 0
-U32 wpo2(U32 i)
-{
-	llassert(i > 0);
-	llassert(nhpo2(i) == i);
-
-	U32 r = 0;
-
-	while (i >>= 1) ++r;
-
-	return r;
-}
-
-volatile U8* LLVBOPool::allocate(U32& name, U32 size)
-{
-	llassert(nhpo2(size) == size);
-
-	U32 i = wpo2(size);
-
-	if (mFreeList.size() <= i)
-	{
-		mFreeList.resize(i+1);
-	}
-
-	volatile U8* ret = NULL;
-
-	if (mFreeList[i].empty())
-	{
-		//make a new buffer
-		glGenBuffersARB(1, &name);
-		glBindBufferARB(mType, name);
-		LLVertexBuffer::sAllocatedBytes += size;
-
-		if (LLVertexBuffer::sDisableVBOMapping || mUsage != GL_DYNAMIC_DRAW_ARB)
-		{
-			glBufferDataARB(mType, size, 0, mUsage);
-			ret = (U8*) ll_aligned_malloc_16(size);
-		}
-		else
-		{ //always use a true hint of static draw when allocating non-client-backed buffers
-			glBufferDataARB(mType, size, 0, GL_STATIC_DRAW_ARB);
-		}
-
-		glBindBufferARB(mType, 0);
-	}
-	else
-	{
-		name = mFreeList[i].front().mGLName;
-		ret = mFreeList[i].front().mClientData;
-
-		sBytesPooled -= size;
-
-		mFreeList[i].pop_front();
-	}
-
-	return ret;
-}
-
-void LLVBOPool::release(U32 name, volatile U8* buffer, U32 size)
-{
-	llassert(nhpo2(size) == size);
-
-	U32 i = wpo2(size);
-
-	llassert(mFreeList.size() > i);
-
-	Record rec;
-	rec.mGLName = name;
-	rec.mClientData = buffer;
-
-	sBytesPooled += size;
-	
-	if (!LLVertexBuffer::sDisableVBOMapping && mUsage == GL_DYNAMIC_DRAW_ARB)
-	{
-		glDeleteBuffersARB(1, &rec.mGLName);
-	}
-	else
-	{
-		mFreeList[i].push_back(rec);
-	}
-}
-
-void LLVBOPool::cleanup()
-{
-	U32 size = 1;
-
-	for (U32 i = 0; i < mFreeList.size(); ++i)
-	{
-		record_list_t& l = mFreeList[i];
-
-		while (!l.empty())
-		{
-			Record& r = l.front();
-
-			glDeleteBuffersARB(1, &r.mGLName);
-
-			if (r.mClientData)
-			{
-				ll_aligned_free_16((void*) r.mClientData);
-			}
-
-			l.pop_front();
-
-			LLVertexBuffer::sAllocatedBytes -= size;
-			sBytesPooled -= size;
-		}
-
-		size *= 2;
-	}
-}
-
-
-//NOTE: each component must be AT LEAST 4 bytes in size to avoid a performance penalty on AMD hardware
-S32 LLVertexBuffer::sTypeSize[LLVertexBuffer::TYPE_MAX] =
-{
-	sizeof(LLVector4), // TYPE_VERTEX,
-	sizeof(LLVector4), // TYPE_NORMAL,
-	sizeof(LLVector2), // TYPE_TEXCOORD0,
-	sizeof(LLVector2), // TYPE_TEXCOORD1,
-	sizeof(LLVector2), // TYPE_TEXCOORD2,
-	sizeof(LLVector2), // TYPE_TEXCOORD3,
-	sizeof(LLColor4U), // TYPE_COLOR,
-	sizeof(LLColor4U), // TYPE_EMISSIVE, only alpha is used currently
-	sizeof(LLVector4), // TYPE_BINORMAL,
-	sizeof(F32),	   // TYPE_WEIGHT,
-	sizeof(LLVector4), // TYPE_WEIGHT4,
-	sizeof(LLVector4), // TYPE_CLOTHWEIGHT,
-	sizeof(LLVector4), // TYPE_TEXTURE_INDEX (actually exists as position.w), no extra data, but stride is 16 bytes
-};
-
-U32 LLVertexBuffer::sGLMode[LLRender::NUM_MODES] = 
-{
-	GL_TRIANGLES,
-	GL_TRIANGLE_STRIP,
-	GL_TRIANGLE_FAN,
-	GL_POINTS,
-	GL_LINES,
-	GL_LINE_STRIP,
-	GL_QUADS,
-	GL_LINE_LOOP,
-};
-
-
-//static
-void LLVertexBuffer::setupClientArrays(U32 data_mask)
-{
-	if (sLastMask != data_mask)
-	{
-		BOOL error = FALSE;
-
-		if (LLGLSLShader::sNoFixedFunction)
-		{
-			for (U32 i = 0; i < TYPE_MAX; ++i)
-			{
-				S32 loc = i;
-										
-				U32 mask = 1 << i;
-
-				if (sLastMask & (1 << i))
-				{ //was enabled
-					if (!(data_mask & mask))
-					{ //needs to be disabled
-						glDisableVertexAttribArrayARB(loc);
-					}
-				}
-				else 
-				{	//was disabled
-					if (data_mask & mask)
-					{ //needs to be enabled
-						glEnableVertexAttribArrayARB(loc);
-					}
-				}
-			}
-		}
-		else
-		{
-
-			GLenum array[] =
-			{
-				GL_VERTEX_ARRAY,
-				GL_NORMAL_ARRAY,
-				GL_TEXTURE_COORD_ARRAY,
-				GL_COLOR_ARRAY,
-			};
-
-			GLenum mask[] = 
-			{
-				MAP_VERTEX,
-				MAP_NORMAL,
-				MAP_TEXCOORD0,
-				MAP_COLOR
-			};
-
-
-
-			for (U32 i = 0; i < 4; ++i)
-			{
-				if (sLastMask & mask[i])
-				{ //was enabled
-					if (!(data_mask & mask[i]))
-					{ //needs to be disabled
-						glDisableClientState(array[i]);
-					}
-					else if (gDebugGL)
-					{ //needs to be enabled, make sure it was (DEBUG)
-						if (!glIsEnabled(array[i]))
-						{
-							if (gDebugSession)
-							{
-								error = TRUE;
-								gFailLog << "Bad client state! " << array[i] << " disabled." << std::endl;
-							}
-							else
-							{
-								llerrs << "Bad client state! " << array[i] << " disabled." << llendl;
-							}
-						}
-					}
-				}
-				else 
-				{	//was disabled
-					if (data_mask & mask[i])
-					{ //needs to be enabled
-						glEnableClientState(array[i]);
-					}
-					else if (gDebugGL && glIsEnabled(array[i]))
-					{ //needs to be disabled, make sure it was (DEBUG TEMPORARY)
-						if (gDebugSession)
-						{
-							error = TRUE;
-							gFailLog << "Bad client state! " << array[i] << " enabled." << std::endl;
-						}
-						else
-						{
-							llerrs << "Bad client state! " << array[i] << " enabled." << llendl;
-						}
-					}
-				}
-			}
-		
-			U32 map_tc[] = 
-			{
-				MAP_TEXCOORD1,
-				MAP_TEXCOORD2,
-				MAP_TEXCOORD3
-			};
-
-			for (U32 i = 0; i < 3; i++)
-			{
-				if (sLastMask & map_tc[i])
-				{
-					if (!(data_mask & map_tc[i]))
-					{ //disable
-						glClientActiveTextureARB(GL_TEXTURE1_ARB+i);
-						glDisableClientState(GL_TEXTURE_COORD_ARRAY);
-						glClientActiveTextureARB(GL_TEXTURE0_ARB);
-					}
-				}
-				else if (data_mask & map_tc[i])
-				{
-					glClientActiveTextureARB(GL_TEXTURE1_ARB+i);
-					glEnableClientState(GL_TEXTURE_COORD_ARRAY);
-					glClientActiveTextureARB(GL_TEXTURE0_ARB);
-				}
-			}
-
-			if (sLastMask & MAP_BINORMAL)
-			{
-				if (!(data_mask & MAP_BINORMAL))
-				{
-					glClientActiveTextureARB(GL_TEXTURE2_ARB);
-					glDisableClientState(GL_TEXTURE_COORD_ARRAY);
-					glClientActiveTextureARB(GL_TEXTURE0_ARB);
-				}
-			}
-			else if (data_mask & MAP_BINORMAL)
-			{
-				glClientActiveTextureARB(GL_TEXTURE2_ARB);
-				glEnableClientState(GL_TEXTURE_COORD_ARRAY);
-				glClientActiveTextureARB(GL_TEXTURE0_ARB);
-			}
-		}
-				
-		sLastMask = data_mask;
-	}
-}
-
-//static
-void LLVertexBuffer::drawArrays(U32 mode, const std::vector<LLVector3>& pos, const std::vector<LLVector3>& norm)
-{
-	llassert(!LLGLSLShader::sNoFixedFunction || LLGLSLShader::sCurBoundShaderPtr != NULL);
-	gGL.syncMatrices();
-
-	U32 count = pos.size();
-	llassert_always(norm.size() >= pos.size());
-	llassert_always(count > 0) ;
-
-	unbind();
-	
-	setupClientArrays(MAP_VERTEX | MAP_NORMAL);
-
-	LLGLSLShader* shader = LLGLSLShader::sCurBoundShaderPtr;
-
-	if (shader)
-	{
-		S32 loc = LLVertexBuffer::TYPE_VERTEX;
-		if (loc > -1)
-		{
-			glVertexAttribPointerARB(loc, 3, GL_FLOAT, GL_FALSE, 0, pos[0].mV);
-		}
-		loc = LLVertexBuffer::TYPE_NORMAL;
-		if (loc > -1)
-		{
-			glVertexAttribPointerARB(loc, 3, GL_FLOAT, GL_FALSE, 0, norm[0].mV);
-		}
-	}
-	else
-	{
-		glVertexPointer(3, GL_FLOAT, 0, pos[0].mV);
-		glNormalPointer(GL_FLOAT, 0, norm[0].mV);
-	}
-
-	glDrawArrays(sGLMode[mode], 0, count);
-}
-
-//static
-void LLVertexBuffer::drawElements(U32 mode, const LLVector4a* pos, const LLVector2* tc, S32 num_indices, const U16* indicesp)
-{
-	llassert(!LLGLSLShader::sNoFixedFunction || LLGLSLShader::sCurBoundShaderPtr != NULL);
-
-	gGL.syncMatrices();
-
-	U32 mask = LLVertexBuffer::MAP_VERTEX;
-	if (tc)
-	{
-		mask = mask | LLVertexBuffer::MAP_TEXCOORD0;
-	}
-
-	unbind();
-	
-	setupClientArrays(mask);
-
-	if (LLGLSLShader::sNoFixedFunction)
-	{
-		S32 loc = LLVertexBuffer::TYPE_VERTEX;
-		glVertexAttribPointerARB(loc, 3, GL_FLOAT, GL_FALSE, 16, pos);
-
-		if (tc)
-		{
-			loc = LLVertexBuffer::TYPE_TEXCOORD0;
-			glVertexAttribPointerARB(loc, 2, GL_FLOAT, GL_FALSE, 0, tc);
-		}
-	}
-	else
-	{
-		glTexCoordPointer(2, GL_FLOAT, 0, tc);
-		glVertexPointer(3, GL_FLOAT, 16, pos);
-	}
-
-	glDrawElements(sGLMode[mode], num_indices, GL_UNSIGNED_SHORT, indicesp);
-}
-
-void LLVertexBuffer::validateRange(U32 start, U32 end, U32 count, U32 indices_offset) const
-{
-	if (start >= (U32) mNumVerts ||
-	    end >= (U32) mNumVerts)
-	{
-		llerrs << "Bad vertex buffer draw range: [" << start << ", " << end << "] vs " << mNumVerts << llendl;
-	}
-
-	llassert(mNumIndices >= 0);
-
-	if (indices_offset >= (U32) mNumIndices ||
-	    indices_offset + count > (U32) mNumIndices)
-	{
-		llerrs << "Bad index buffer draw range: [" << indices_offset << ", " << indices_offset+count << "]" << llendl;
-	}
-
-	if (gDebugGL && !useVBOs())
-	{
-		U16* idx = ((U16*) getIndicesPointer())+indices_offset;
-		for (U32 i = 0; i < count; ++i)
-		{
-			if (idx[i] < start || idx[i] > end)
-			{
-				llerrs << "Index out of range: " << idx[i] << " not in [" << start << ", " << end << "]" << llendl;
-			}
-		}
-
-		LLGLSLShader* shader = LLGLSLShader::sCurBoundShaderPtr;
-
-		if (shader && shader->mFeatures.mIndexedTextureChannels > 1)
-		{
-			LLStrider<LLVector4a> v;
-			//hack to get non-const reference
-			LLVertexBuffer* vb = (LLVertexBuffer*) this;
-			vb->getVertexStrider(v);
-
-			for (U32 i = start; i < end; i++)
-			{
-				S32 idx = (S32) (v[i][3]+0.25f);
-				if (idx < 0 || idx >= shader->mFeatures.mIndexedTextureChannels)
-				{
-					llerrs << "Bad texture index found in vertex data stream." << llendl;
-				}
-			}
-		}
-	}
-}
-
-void LLVertexBuffer::drawRange(U32 mode, U32 start, U32 end, U32 count, U32 indices_offset) const
-{
-	validateRange(start, end, count, indices_offset);
-	mMappable = FALSE;
-	gGL.syncMatrices();
-
-	llassert(mNumVerts >= 0);
-	llassert(!LLGLSLShader::sNoFixedFunction || LLGLSLShader::sCurBoundShaderPtr != NULL);
-
-	if (mGLArray)
-	{
-		if (mGLArray != sGLRenderArray)
-		{
-			llerrs << "Wrong vertex array bound." << llendl;
-		}
-	}
-	else
-	{
-		if (mGLIndices != sGLRenderIndices)
-		{
-			llerrs << "Wrong index buffer bound." << llendl;
-		}
-
-		if (mGLBuffer != sGLRenderBuffer)
-		{
-			llerrs << "Wrong vertex buffer bound." << llendl;
-		}
-	}
-
-	if (gDebugGL && !mGLArray && useVBOs())
-	{
-		GLint elem = 0;
-		glGetIntegerv(GL_ELEMENT_ARRAY_BUFFER_BINDING_ARB, &elem);
-
-		if (elem != mGLIndices)
-		{
-			llerrs << "Wrong index buffer bound!" << llendl;
-		}
-	}
-
-	if (mode >= LLRender::NUM_MODES)
-	{
-		llerrs << "Invalid draw mode: " << mode << llendl;
-		return;
-	}
-
-	U16* idx = ((U16*) getIndicesPointer())+indices_offset;
-
-	stop_glerror();
-	glDrawRangeElements(sGLMode[mode], start, end, count, GL_UNSIGNED_SHORT, 
-		idx);
-	stop_glerror();
-	placeFence();
-}
-
-void LLVertexBuffer::draw(U32 mode, U32 count, U32 indices_offset) const
-{
-	llassert(!LLGLSLShader::sNoFixedFunction || LLGLSLShader::sCurBoundShaderPtr != NULL);
-	mMappable = FALSE;
-	gGL.syncMatrices();
-
-	llassert(mNumIndices >= 0);
-	if (indices_offset >= (U32) mNumIndices ||
-	    indices_offset + count > (U32) mNumIndices)
-	{
-		llerrs << "Bad index buffer draw range: [" << indices_offset << ", " << indices_offset+count << "]" << llendl;
-	}
-
-	if (mGLArray)
-	{
-		if (mGLArray != sGLRenderArray)
-		{
-			llerrs << "Wrong vertex array bound." << llendl;
-		}
-	}
-	else
-	{
-		if (mGLIndices != sGLRenderIndices)
-		{
-			llerrs << "Wrong index buffer bound." << llendl;
-		}
-
-		if (mGLBuffer != sGLRenderBuffer)
-		{
-			llerrs << "Wrong vertex buffer bound." << llendl;
-		}
-	}
-
-	if (mode >= LLRender::NUM_MODES)
-	{
-		llerrs << "Invalid draw mode: " << mode << llendl;
-		return;
-	}
-
-	stop_glerror();
-	glDrawElements(sGLMode[mode], count, GL_UNSIGNED_SHORT,
-		((U16*) getIndicesPointer()) + indices_offset);
-	stop_glerror();
-	placeFence();
-}
-
-void LLVertexBuffer::drawArrays(U32 mode, U32 first, U32 count) const
-{
-	llassert(!LLGLSLShader::sNoFixedFunction || LLGLSLShader::sCurBoundShaderPtr != NULL);
-	mMappable = FALSE;
-	gGL.syncMatrices();
-	
-	llassert(mNumVerts >= 0);
-	if (first >= (U32) mNumVerts ||
-	    first + count > (U32) mNumVerts)
-	{
-		llerrs << "Bad vertex buffer draw range: [" << first << ", " << first+count << "]" << llendl;
-	}
-
-	if (mGLArray)
-	{
-		if (mGLArray != sGLRenderArray)
-		{
-			llerrs << "Wrong vertex array bound." << llendl;
-		}
-	}
-	else
-	{
-		if (mGLBuffer != sGLRenderBuffer || useVBOs() != sVBOActive)
-		{
-			llerrs << "Wrong vertex buffer bound." << llendl;
-		}
-	}
-
-	if (mode >= LLRender::NUM_MODES)
-	{
-		llerrs << "Invalid draw mode: " << mode << llendl;
-		return;
-	}
-
-	stop_glerror();
-	glDrawArrays(sGLMode[mode], first, count);
-	stop_glerror();
-	placeFence();
-}
-
-//static
-void LLVertexBuffer::initClass(bool use_vbo, bool no_vbo_mapping)
-{
-	sEnableVBOs = use_vbo && gGLManager.mHasVertexBufferObject ;
-	sDisableVBOMapping = sEnableVBOs && no_vbo_mapping ;
-
-	if(!sPrivatePoolp)
-	{ 
-		sPrivatePoolp = LLPrivateMemoryPoolManager::getInstance()->newPool(LLPrivateMemoryPool::STATIC) ;
-	}
-
-	sStreamVBOPool.mType = GL_ARRAY_BUFFER_ARB;
-	sStreamVBOPool.mUsage= GL_STREAM_DRAW_ARB;
-	sStreamIBOPool.mType = GL_ELEMENT_ARRAY_BUFFER_ARB;
-	sStreamIBOPool.mUsage= GL_STREAM_DRAW_ARB;
-
-	sDynamicVBOPool.mType = GL_ARRAY_BUFFER_ARB;
-	sDynamicVBOPool.mUsage= GL_DYNAMIC_DRAW_ARB;
-	sDynamicIBOPool.mType = GL_ELEMENT_ARRAY_BUFFER_ARB;
-	sDynamicIBOPool.mUsage= GL_DYNAMIC_DRAW_ARB;
-}
-
-//static 
-void LLVertexBuffer::unbind()
-{
-	if (sGLRenderArray)
-	{
-#if GL_ARB_vertex_array_object
-		glBindVertexArray(0);
-#endif
-		sGLRenderArray = 0;
-		sGLRenderIndices = 0;
-		sIBOActive = FALSE;
-	}
-
-	if (sVBOActive)
-	{
-		glBindBufferARB(GL_ARRAY_BUFFER_ARB, 0);
-		sVBOActive = FALSE;
-	}
-	if (sIBOActive)
-	{
-		glBindBufferARB(GL_ELEMENT_ARRAY_BUFFER_ARB, 0);
-		sIBOActive = FALSE;
-	}
-
-	sGLRenderBuffer = 0;
-	sGLRenderIndices = 0;
-
-	setupClientArrays(0);
-}
-
-//static
-void LLVertexBuffer::cleanupClass()
-{
-	LLMemType mt2(LLMemType::MTYPE_VERTEX_CLEANUP_CLASS);
-	unbind();
-	
-	sStreamIBOPool.cleanup();
-	sDynamicIBOPool.cleanup();
-	sStreamVBOPool.cleanup();
-	sDynamicVBOPool.cleanup();
-
-	if(sPrivatePoolp)
-	{
-		LLPrivateMemoryPoolManager::getInstance()->deletePool(sPrivatePoolp) ;
-		sPrivatePoolp = NULL ;
-	}
-}
-
-//----------------------------------------------------------------------------
-
-LLVertexBuffer::LLVertexBuffer(U32 typemask, S32 usage) :
-	LLRefCount(),
-
-	mNumVerts(0),
-	mNumIndices(0),
-	mUsage(usage),
-	mGLBuffer(0),
-	mGLArray(0),
-	mGLIndices(0), 
-	mMappedData(NULL),
-	mMappedIndexData(NULL), 
-	mVertexLocked(FALSE),
-	mIndexLocked(FALSE),
-	mFinal(FALSE),
-	mEmpty(TRUE),
-	mFence(NULL)
-{
-	LLMemType mt2(LLMemType::MTYPE_VERTEX_CONSTRUCTOR);
-	mFence = NULL;
-	if (!sEnableVBOs)
-	{
-		mUsage = 0 ; 
-	}
-
-	if (mUsage == GL_STREAM_DRAW_ARB && !sUseStreamDraw)
-	{
-		mUsage = 0;
-	}
-	
-	if (mUsage == GL_DYNAMIC_DRAW_ARB && sPreferStreamDraw)
-	{
-		mUsage = GL_STREAM_DRAW_ARB;
-	}
-
-	if (mUsage == 0 && LLRender::sGLCoreProfile)
-	{ //MUST use VBOs for all rendering
-		mUsage = GL_STREAM_DRAW_ARB;
-	}
-
-	if (mUsage && mUsage != GL_STREAM_DRAW_ARB)
-	{ //only stream_draw and dynamic_draw are supported when using VBOs, dynamic draw is the default
-		if (sDisableVBOMapping)
-		{ //always use stream draw if VBO mapping is disabled
-			mUsage = GL_STREAM_DRAW_ARB;
-		}
-		else
-		{
-			mUsage = GL_DYNAMIC_DRAW_ARB;
-		}
-	}
-	
-
-	if (mUsage == GL_DYNAMIC_DRAW_ARB && !sDisableVBOMapping)
-	{
-		mMappable = TRUE;
-	}
-	else
-	{
-		mMappable = FALSE;
-	}
-
-	//zero out offsets
-	for (U32 i = 0; i < TYPE_MAX; i++)
-	{
-		mOffsets[i] = 0;
-	}
-
-	mTypeMask = typemask;
-	mSize = 0;
-	mIndicesSize = 0;
-	mAlignedOffset = 0;
-	mAlignedIndexOffset = 0;
-
-	sCount++;
-}
-
-//static
-S32 LLVertexBuffer::calcOffsets(const U32& typemask, S32* offsets, S32 num_vertices)
-{
-	S32 offset = 0;
-	for (S32 i=0; i<TYPE_TEXTURE_INDEX; i++)
-	{
-		U32 mask = 1<<i;
-		if (typemask & mask)
-		{
-			if (offsets && LLVertexBuffer::sTypeSize[i])
-			{
-				offsets[i] = offset;
-				offset += LLVertexBuffer::sTypeSize[i]*num_vertices;
-				offset = (offset + 0xF) & ~0xF;
-			}
-		}
-	}
-
-	offsets[TYPE_TEXTURE_INDEX] = offsets[TYPE_VERTEX] + 12;
-	
-	return offset+16;
-}
-
-//static 
-S32 LLVertexBuffer::calcVertexSize(const U32& typemask)
-{
-	S32 size = 0;
-	for (S32 i = 0; i < TYPE_TEXTURE_INDEX; i++)
-	{
-		U32 mask = 1<<i;
-		if (typemask & mask)
-		{
-			size += LLVertexBuffer::sTypeSize[i];
-		}
-	}
-
-	return size;
-}
-
-S32 LLVertexBuffer::getSize() const
-{
-	return mSize;
-}
-
-// protected, use unref()
-//virtual
-LLVertexBuffer::~LLVertexBuffer()
-{
-	LLMemType mt2(LLMemType::MTYPE_VERTEX_DESTRUCTOR);
-	destroyGLBuffer();
-	destroyGLIndices();
-
-	if (mGLArray)
-	{
-#if GL_ARB_vertex_array_object
-		glDeleteVertexArrays(1, &mGLArray);
-#endif
-	}
-
-	sCount--;
-
-	if (mFence)
-	{
-		delete mFence;
-	}
-	
-	mFence = NULL;
-
-	llassert_always(!mMappedData && !mMappedIndexData) ;
-};
-
-void LLVertexBuffer::placeFence() const
-{
-	/*if (!mFence && useVBOs())
-	{
-		if (gGLManager.mHasSync)
-		{
-			mFence = new LLGLSyncFence();
-		}
-	}
-
-	if (mFence)
-	{
-		mFence->placeFence();
-	}*/
-}
-
-void LLVertexBuffer::waitFence() const
-{
-	/*if (mFence)
-	{
-		mFence->wait();
-	}*/
-}
-
-//----------------------------------------------------------------------------
-
-void LLVertexBuffer::genBuffer(U32 size)
-{
-	mSize = nhpo2(size);
-
-	if (mUsage == GL_STREAM_DRAW_ARB)
-	{
-		mMappedData = sStreamVBOPool.allocate(mGLBuffer, mSize);
-	}
-	else
-	{
-		mMappedData = sDynamicVBOPool.allocate(mGLBuffer, mSize);
-	}
-	
-	sGLCount++;
-}
-
-void LLVertexBuffer::genIndices(U32 size)
-{
-	mIndicesSize = nhpo2(size);
-
-	if (mUsage == GL_STREAM_DRAW_ARB)
-	{
-		mMappedIndexData = sStreamIBOPool.allocate(mGLIndices, mIndicesSize);
-	}
-	else
-	{
-		mMappedIndexData = sDynamicIBOPool.allocate(mGLIndices, mIndicesSize);
-	}
-	
-	sGLCount++;
-}
-
-void LLVertexBuffer::releaseBuffer()
-{
-	if (mUsage == GL_STREAM_DRAW_ARB)
-	{
-		sStreamVBOPool.release(mGLBuffer, mMappedData, mSize);
-	}
-	else
-	{
-		sDynamicVBOPool.release(mGLBuffer, mMappedData, mSize);
-	}
-	
-	mGLBuffer = 0;
-	mMappedData = NULL;
-
-	sGLCount--;
-}
-
-void LLVertexBuffer::releaseIndices()
-{
-	if (mUsage == GL_STREAM_DRAW_ARB)
-	{
-		sStreamIBOPool.release(mGLIndices, mMappedIndexData, mIndicesSize);
-	}
-	else
-	{
-		sDynamicIBOPool.release(mGLIndices, mMappedIndexData, mIndicesSize);
-	}
-
-	mGLIndices = 0;
-	mMappedIndexData = NULL;
-	
-	sGLCount--;
-}
-
-void LLVertexBuffer::createGLBuffer(U32 size)
-{
-	LLMemType mt2(LLMemType::MTYPE_VERTEX_CREATE_VERTICES);
-	
-	if (mGLBuffer)
-	{
-		destroyGLBuffer();
-	}
-
-	if (size == 0)
-	{
-		return;
-	}
-
-	mEmpty = TRUE;
-
-	if (useVBOs())
-	{
-		genBuffer(size);
-	}
-	else
-	{
-		static int gl_buffer_idx = 0;
-		mGLBuffer = ++gl_buffer_idx;
-		mMappedData = (U8*)ALLOCATE_MEM(sPrivatePoolp, size);
-		mSize = size;
-	}
-}
-
-void LLVertexBuffer::createGLIndices(U32 size)
-{
-	LLMemType mt2(LLMemType::MTYPE_VERTEX_CREATE_INDICES);
-	
-	if (mGLIndices)
-	{
-		destroyGLIndices();
-	}
-	
-	if (size == 0)
-	{
-		return;
-	}
-
-	mEmpty = TRUE;
-
-	//pad by 16 bytes for aligned copies
-	size += 16;
-
-	if (useVBOs())
-	{
-		//pad by another 16 bytes for VBO pointer adjustment
-		size += 16;
-		genIndices(size);
-	}
-	else
-	{
-		mMappedIndexData = (U8*)ALLOCATE_MEM(sPrivatePoolp, size);
-		static int gl_buffer_idx = 0;
-		mGLIndices = ++gl_buffer_idx;
-		mIndicesSize = size;
-	}
-}
-
-void LLVertexBuffer::destroyGLBuffer()
-{
-	LLMemType mt2(LLMemType::MTYPE_VERTEX_DESTROY_BUFFER);
-	if (mGLBuffer)
-	{
-		if (useVBOs())
-		{
-			releaseBuffer();
-		}
-		else
-		{
-			FREE_MEM(sPrivatePoolp, (void*) mMappedData) ;
-			mMappedData = NULL;
-			mEmpty = TRUE;
-		}
-	}
-	
-	mGLBuffer = 0;
-	//unbind();
-}
-
-void LLVertexBuffer::destroyGLIndices()
-{
-	LLMemType mt2(LLMemType::MTYPE_VERTEX_DESTROY_INDICES);
-	if (mGLIndices)
-	{
-		if (useVBOs())
-		{
-			releaseIndices();
-		}
-		else
-		{
-			FREE_MEM(sPrivatePoolp, (void*) mMappedIndexData) ;
-			mMappedIndexData = NULL;
-			mEmpty = TRUE;
-		}
-	}
-
-	mGLIndices = 0;
-	//unbind();
-}
-
-void LLVertexBuffer::updateNumVerts(S32 nverts)
-{
-	LLMemType mt2(LLMemType::MTYPE_VERTEX_UPDATE_VERTS);
-
-	llassert(nverts >= 0);
-
-	if (nverts >= 65535)
-	{
-		llwarns << "Vertex buffer overflow!" << llendl;
-		nverts = 65535;
-	}
-
-	U32 needed_size = calcOffsets(mTypeMask, mOffsets, nverts);
-
-	if (needed_size > mSize || needed_size <= mSize/2)
-	{
-		createGLBuffer(needed_size);
-	}
-
-	mNumVerts = nverts;
-}
-
-void LLVertexBuffer::updateNumIndices(S32 nindices)
-{
-	LLMemType mt2(LLMemType::MTYPE_VERTEX_UPDATE_INDICES);
-
-	llassert(nindices >= 0);
-
-	U32 needed_size = sizeof(U16) * nindices;
-
-	if (needed_size > mIndicesSize || needed_size <= mIndicesSize/2)
-	{
-		createGLIndices(needed_size);
-	}
-
-	mNumIndices = nindices;
-}
-
-void LLVertexBuffer::allocateBuffer(S32 nverts, S32 nindices, bool create)
-{
-	LLMemType mt2(LLMemType::MTYPE_VERTEX_ALLOCATE_BUFFER);
-	
-	stop_glerror();
-
-	if (nverts < 0 || nindices < 0 ||
-		nverts > 65536)
-	{
-		llerrs << "Bad vertex buffer allocation: " << nverts << " : " << nindices << llendl;
-	}
-
-	updateNumVerts(nverts);
-	updateNumIndices(nindices);
-	
-	if (create && (nverts || nindices))
-	{
-		//actually allocate space for the vertex buffer if using VBO mapping
-		flush();
-
-		if (gGLManager.mHasVertexArrayObject && useVBOs() && (LLRender::sGLCoreProfile || sUseVAO))
-		{
-#if GL_ARB_vertex_array_object
-			glGenVertexArrays(1, &mGLArray);
-#endif
-			setupVertexArray();
-		}
-	}
-}
-
-static LLFastTimer::DeclareTimer FTM_SETUP_VERTEX_ARRAY("Setup VAO");
-
-void LLVertexBuffer::setupVertexArray()
-{
-	if (!mGLArray)
-	{
-		return;
-	}
-
-	LLFastTimer t(FTM_SETUP_VERTEX_ARRAY);
-#if GL_ARB_vertex_array_object
-	glBindVertexArray(mGLArray);
-#endif
-	sGLRenderArray = mGLArray;
-
-	U32 attrib_size[] = 
-	{
-		3, //TYPE_VERTEX,
-		3, //TYPE_NORMAL,
-		2, //TYPE_TEXCOORD0,
-		2, //TYPE_TEXCOORD1,
-		2, //TYPE_TEXCOORD2,
-		2, //TYPE_TEXCOORD3,
-		4, //TYPE_COLOR,
-		4, //TYPE_EMISSIVE,
-		3, //TYPE_BINORMAL,
-		1, //TYPE_WEIGHT,
-		4, //TYPE_WEIGHT4,
-		4, //TYPE_CLOTHWEIGHT,
-		1, //TYPE_TEXTURE_INDEX
-	};
-
-	U32 attrib_type[] =
-	{
-		GL_FLOAT, //TYPE_VERTEX,
-		GL_FLOAT, //TYPE_NORMAL,
-		GL_FLOAT, //TYPE_TEXCOORD0,
-		GL_FLOAT, //TYPE_TEXCOORD1,
-		GL_FLOAT, //TYPE_TEXCOORD2,
-		GL_FLOAT, //TYPE_TEXCOORD3,
-		GL_UNSIGNED_BYTE, //TYPE_COLOR,
-		GL_UNSIGNED_BYTE, //TYPE_EMISSIVE,
-		GL_FLOAT,   //TYPE_BINORMAL,
-		GL_FLOAT, //TYPE_WEIGHT,
-		GL_FLOAT, //TYPE_WEIGHT4,
-		GL_FLOAT, //TYPE_CLOTHWEIGHT,
-		GL_FLOAT, //TYPE_TEXTURE_INDEX
-	};
-
-	U32 attrib_normalized[] =
-	{
-		GL_FALSE, //TYPE_VERTEX,
-		GL_FALSE, //TYPE_NORMAL,
-		GL_FALSE, //TYPE_TEXCOORD0,
-		GL_FALSE, //TYPE_TEXCOORD1,
-		GL_FALSE, //TYPE_TEXCOORD2,
-		GL_FALSE, //TYPE_TEXCOORD3,
-		GL_TRUE, //TYPE_COLOR,
-		GL_TRUE, //TYPE_EMISSIVE,
-		GL_FALSE,   //TYPE_BINORMAL,
-		GL_FALSE, //TYPE_WEIGHT,
-		GL_FALSE, //TYPE_WEIGHT4,
-		GL_FALSE, //TYPE_CLOTHWEIGHT,
-		GL_FALSE, //TYPE_TEXTURE_INDEX
-	};
-
-	bindGLBuffer(true);
-	bindGLIndices(true);
-
-	for (U32 i = 0; i < TYPE_MAX; ++i)
-	{
-		if (mTypeMask & (1 << i))
-		{
-			glEnableVertexAttribArrayARB(i);
-			glVertexAttribPointerARB(i, attrib_size[i], attrib_type[i], attrib_normalized[i], sTypeSize[i], (void*) mOffsets[i]); 
-		}
-		else
-		{
-			glDisableVertexAttribArrayARB(i);
-		}
-	}
-
-	//draw a dummy triangle to set index array pointer
-	//glDrawElements(GL_TRIANGLES, 0, GL_UNSIGNED_SHORT, NULL);
-
-	unbind();
-}
-
-void LLVertexBuffer::resizeBuffer(S32 newnverts, S32 newnindices)
-{
-	llassert(newnverts >= 0);
-	llassert(newnindices >= 0);
-
-	LLMemType mt2(LLMemType::MTYPE_VERTEX_RESIZE_BUFFER);
-	
-	updateNumVerts(newnverts);		
-	updateNumIndices(newnindices);
-	
-	if (useVBOs())
-	{
-		flush();
-
-		if (mGLArray)
-		{ //if size changed, offsets changed
-			setupVertexArray();
-		}
-	}
-}
-
-BOOL LLVertexBuffer::useVBOs() const
-{
-	//it's generally ineffective to use VBO for things that are streaming on apple
-		
-	if (!mUsage)
-	{
-		return FALSE;
-	}
-
-	return TRUE;
-}
-
-//----------------------------------------------------------------------------
-
-bool expand_region(LLVertexBuffer::MappedRegion& region, S32 index, S32 count)
-{
-	S32 end = index+count;
-	S32 region_end = region.mIndex+region.mCount;
-	
-	if (end < region.mIndex ||
-		index > region_end)
-	{ //gap exists, do not merge
-		return false;
-	}
-
-	S32 new_end = llmax(end, region_end);
-	S32 new_index = llmin(index, region.mIndex);
-	region.mIndex = new_index;
-	region.mCount = new_end-new_index;
-	return true;
-}
-
-static LLFastTimer::DeclareTimer FTM_VBO_MAP_BUFFER_RANGE("VBO Map Range");
-static LLFastTimer::DeclareTimer FTM_VBO_MAP_BUFFER("VBO Map");
-
-// Map for data access
-volatile U8* LLVertexBuffer::mapVertexBuffer(S32 type, S32 index, S32 count, bool map_range)
-{
-	bindGLBuffer(true);
-	LLMemType mt2(LLMemType::MTYPE_VERTEX_MAP_BUFFER);
-	if (mFinal)
-	{
-		llerrs << "LLVertexBuffer::mapVeretxBuffer() called on a finalized buffer." << llendl;
-	}
-	if (!useVBOs() && !mMappedData && !mMappedIndexData)
-	{
-		llerrs << "LLVertexBuffer::mapVertexBuffer() called on unallocated buffer." << llendl;
-	}
-		
-	if (useVBOs())
-	{
-		if (!mMappable || gGLManager.mHasMapBufferRange || gGLManager.mHasFlushBufferRange)
-		{
-			if (count == -1)
-			{
-				count = mNumVerts-index;
-			}
-
-			bool mapped = false;
-			//see if range is already mapped
-			for (U32 i = 0; i < mMappedVertexRegions.size(); ++i)
-			{
-				MappedRegion& region = mMappedVertexRegions[i];
-				if (region.mType == type)
-				{
-					if (expand_region(region, index, count))
-					{
-						mapped = true;
-						break;
-					}
-				}
-			}
-
-			if (!mapped)
-			{
-				//not already mapped, map new region
-				MappedRegion region(type, mMappable && map_range ? -1 : index, count);
-				mMappedVertexRegions.push_back(region);
-			}
-		}
-
-		if (mVertexLocked && map_range)
-		{
-			llerrs << "Attempted to map a specific range of a buffer that was already mapped." << llendl;
-		}
-
-		if (!mVertexLocked)
-		{
-			LLMemType mt_v(LLMemType::MTYPE_VERTEX_MAP_BUFFER_VERTICES);
-			mVertexLocked = TRUE;
-			sMappedCount++;
-			stop_glerror();	
-
-			if(!mMappable)
-			{
-				map_range = false;
-			}
-			else
-			{
-				volatile U8* src = NULL;
-				waitFence();
-				if (gGLManager.mHasMapBufferRange)
-				{
-					if (map_range)
-					{
-#ifdef GL_ARB_map_buffer_range
-						LLFastTimer t(FTM_VBO_MAP_BUFFER_RANGE);
-						S32 offset = mOffsets[type] + sTypeSize[type]*index;
-						S32 length = (sTypeSize[type]*count+0xF) & ~0xF;
-						src = (U8*) glMapBufferRange(GL_ARRAY_BUFFER_ARB, offset, length, 
-							GL_MAP_WRITE_BIT | 
-							GL_MAP_FLUSH_EXPLICIT_BIT | 
-							GL_MAP_INVALIDATE_RANGE_BIT);
-#endif
-					}
-					else
-					{
-#ifdef GL_ARB_map_buffer_range
-
-						if (gDebugGL)
-						{
-							GLint size = 0;
-							glGetBufferParameterivARB(GL_ARRAY_BUFFER_ARB, GL_BUFFER_SIZE_ARB, &size);
-
-							if (size < mSize)
-							{
-								llerrs << "Invalid buffer size." << llendl;
-							}
-						}
-
-						LLFastTimer t(FTM_VBO_MAP_BUFFER);
-						src = (U8*) glMapBufferRange(GL_ARRAY_BUFFER_ARB, 0, mSize, 
-							GL_MAP_WRITE_BIT | 
-							GL_MAP_FLUSH_EXPLICIT_BIT);
-#endif
-					}
-				}
-				else if (gGLManager.mHasFlushBufferRange)
-				{
-					if (map_range)
-					{
-						glBufferParameteriAPPLE(GL_ARRAY_BUFFER_ARB, GL_BUFFER_SERIALIZED_MODIFY_APPLE, GL_FALSE);
-						glBufferParameteriAPPLE(GL_ARRAY_BUFFER_ARB, GL_BUFFER_FLUSHING_UNMAP_APPLE, GL_FALSE);
-						src = (U8*) glMapBufferARB(GL_ARRAY_BUFFER_ARB, GL_WRITE_ONLY_ARB);
-					}
-					else
-					{
-						src = (U8*) glMapBufferARB(GL_ARRAY_BUFFER_ARB, GL_WRITE_ONLY_ARB);
-					}
-				}
-				else
-				{
-					map_range = false;
-					src = (U8*) glMapBufferARB(GL_ARRAY_BUFFER_ARB, GL_WRITE_ONLY_ARB);
-				}
-
-				llassert(src != NULL);
-
-				mMappedData = LL_NEXT_ALIGNED_ADDRESS<volatile U8>(src);
-				mAlignedOffset = mMappedData - src;
-			
-				stop_glerror();
-			}
-				
-			if (!mMappedData)
-			{
-				log_glerror();
-
-			//check the availability of memory
-			LLMemory::logMemoryInfo(TRUE) ; 
-			
-				if(mMappable)
-				{			
-					//--------------------
-					//print out more debug info before crash
-					llinfos << "vertex buffer size: (num verts : num indices) = " << getNumVerts() << " : " << getNumIndices() << llendl ;
-					GLint size ;
-					glGetBufferParameterivARB(GL_ARRAY_BUFFER_ARB, GL_BUFFER_SIZE_ARB, &size) ;
-					llinfos << "GL_ARRAY_BUFFER_ARB size is " << size << llendl ;
-					//--------------------
-
-					GLint buff;
-					glGetIntegerv(GL_ARRAY_BUFFER_BINDING_ARB, &buff);
-					if ((GLuint)buff != mGLBuffer)
-					{
-						llerrs << "Invalid GL vertex buffer bound: " << buff << llendl;
-					}
-
-							
-					llerrs << "glMapBuffer returned NULL (no vertex data)" << llendl;
-				}
-				else
-				{
-					llerrs << "memory allocation for vertex data failed." << llendl ;
-				}
-			}
-		}
-	}
-	else
-	{
-		map_range = false;
-	}
-	
-	if (map_range && gGLManager.mHasMapBufferRange && mMappable)
-	{
-		return mMappedData;
-	}
-	else
-	{
-		return mMappedData+mOffsets[type]+sTypeSize[type]*index;
-	}
-}
-
-
-static LLFastTimer::DeclareTimer FTM_VBO_MAP_INDEX_RANGE("IBO Map Range");
-static LLFastTimer::DeclareTimer FTM_VBO_MAP_INDEX("IBO Map");
-
-volatile U8* LLVertexBuffer::mapIndexBuffer(S32 index, S32 count, bool map_range)
-{
-	LLMemType mt2(LLMemType::MTYPE_VERTEX_MAP_BUFFER);
-	bindGLIndices(true);
-	if (mFinal)
-	{
-		llerrs << "LLVertexBuffer::mapIndexBuffer() called on a finalized buffer." << llendl;
-	}
-	if (!useVBOs() && !mMappedData && !mMappedIndexData)
-	{
-		llerrs << "LLVertexBuffer::mapIndexBuffer() called on unallocated buffer." << llendl;
-	}
-
-	if (useVBOs())
-	{
-		if (!mMappable || gGLManager.mHasMapBufferRange || gGLManager.mHasFlushBufferRange)
-		{
-			if (count == -1)
-			{
-				count = mNumIndices-index;
-			}
-
-			bool mapped = false;
-			//see if range is already mapped
-			for (U32 i = 0; i < mMappedIndexRegions.size(); ++i)
-			{
-				MappedRegion& region = mMappedIndexRegions[i];
-				if (expand_region(region, index, count))
-				{
-					mapped = true;
-					break;
-				}
-			}
-
-			if (!mapped)
-			{
-				//not already mapped, map new region
-				MappedRegion region(TYPE_INDEX, mMappable && map_range ? -1 : index, count);
-				mMappedIndexRegions.push_back(region);
-			}
-		}
-
-		if (mIndexLocked && map_range)
-		{
-			llerrs << "Attempted to map a specific range of a buffer that was already mapped." << llendl;
-		}
-
-		if (!mIndexLocked)
-		{
-			LLMemType mt_v(LLMemType::MTYPE_VERTEX_MAP_BUFFER_INDICES);
-
-			mIndexLocked = TRUE;
-			sMappedCount++;
-			stop_glerror();	
-
-			if (gDebugGL && useVBOs())
-			{
-				GLint elem = 0;
-				glGetIntegerv(GL_ELEMENT_ARRAY_BUFFER_BINDING_ARB, &elem);
-
-				if (elem != mGLIndices)
-				{
-					llerrs << "Wrong index buffer bound!" << llendl;
-				}
-			}
-
-			if(!mMappable)
-			{
-				map_range = false;
-			}
-			else
-			{
-				volatile U8* src = NULL;
-				waitFence();
-				if (gGLManager.mHasMapBufferRange)
-				{
-					if (map_range)
-					{
-#ifdef GL_ARB_map_buffer_range
-						LLFastTimer t(FTM_VBO_MAP_INDEX_RANGE);
-						S32 offset = sizeof(U16)*index;
-						S32 length = sizeof(U16)*count;
-						src = (U8*) glMapBufferRange(GL_ELEMENT_ARRAY_BUFFER_ARB, offset, length, 
-							GL_MAP_WRITE_BIT | 
-							GL_MAP_FLUSH_EXPLICIT_BIT | 
-							GL_MAP_INVALIDATE_RANGE_BIT);
-#endif
-					}
-					else
-					{
-#ifdef GL_ARB_map_buffer_range
-						LLFastTimer t(FTM_VBO_MAP_INDEX);
-						src = (U8*) glMapBufferRange(GL_ELEMENT_ARRAY_BUFFER_ARB, 0, sizeof(U16)*mNumIndices, 
-							GL_MAP_WRITE_BIT | 
-							GL_MAP_FLUSH_EXPLICIT_BIT);
-#endif
-					}
-				}
-				else if (gGLManager.mHasFlushBufferRange)
-				{
-					if (map_range)
-					{
-						glBufferParameteriAPPLE(GL_ELEMENT_ARRAY_BUFFER_ARB, GL_BUFFER_SERIALIZED_MODIFY_APPLE, GL_FALSE);
-						glBufferParameteriAPPLE(GL_ELEMENT_ARRAY_BUFFER_ARB, GL_BUFFER_FLUSHING_UNMAP_APPLE, GL_FALSE);
-						src = (U8*) glMapBufferARB(GL_ELEMENT_ARRAY_BUFFER_ARB, GL_WRITE_ONLY_ARB);
-					}
-					else
-					{
-						src = (U8*) glMapBufferARB(GL_ELEMENT_ARRAY_BUFFER_ARB, GL_WRITE_ONLY_ARB);
-					}
-				}
-				else
-				{
-					LLFastTimer t(FTM_VBO_MAP_INDEX);
-					map_range = false;
-					src = (U8*) glMapBufferARB(GL_ELEMENT_ARRAY_BUFFER_ARB, GL_WRITE_ONLY_ARB);
-				}
-
-				llassert(src != NULL);
-
-
-				mMappedIndexData = src; //LL_NEXT_ALIGNED_ADDRESS<U8>(src);
-				mAlignedIndexOffset = mMappedIndexData - src;
-				stop_glerror();
-			}
-		}
-
-		if (!mMappedIndexData)
-		{
-			log_glerror();
-			LLMemory::logMemoryInfo(TRUE) ;
-
-			if(mMappable)
-			{
-				GLint buff;
-				glGetIntegerv(GL_ELEMENT_ARRAY_BUFFER_BINDING_ARB, &buff);
-				if ((GLuint)buff != mGLIndices)
-				{
-					llerrs << "Invalid GL index buffer bound: " << buff << llendl;
-				}
-
-				llerrs << "glMapBuffer returned NULL (no index data)" << llendl;
-			}
-			else
-			{
-				llerrs << "memory allocation for Index data failed. " << llendl ;
-			}
-		}
-	}
-	else
-	{
-		map_range = false;
-	}
-
-	if (map_range && gGLManager.mHasMapBufferRange && mMappable)
-	{
-		return mMappedIndexData;
-	}
-	else
-	{
-		return mMappedIndexData + sizeof(U16)*index;
-	}
-}
-
-static LLFastTimer::DeclareTimer FTM_VBO_UNMAP("VBO Unmap");
-static LLFastTimer::DeclareTimer FTM_VBO_FLUSH_RANGE("Flush VBO Range");
-
-
-static LLFastTimer::DeclareTimer FTM_IBO_UNMAP("IBO Unmap");
-static LLFastTimer::DeclareTimer FTM_IBO_FLUSH_RANGE("Flush IBO Range");
-
-void LLVertexBuffer::unmapBuffer()
-{
-	LLMemType mt2(LLMemType::MTYPE_VERTEX_UNMAP_BUFFER);
-	if (!useVBOs())
-	{
-		return ; //nothing to unmap
-	}
-
-	bool updated_all = false ;
-
-	if (mMappedData && mVertexLocked)
-	{
-		LLFastTimer t(FTM_VBO_UNMAP);
-		bindGLBuffer(true);
-		updated_all = mIndexLocked; //both vertex and index buffers done updating
-
-		if(!mMappable)
-		{
-			if (!mMappedVertexRegions.empty())
-			{
-				stop_glerror();
-				for (U32 i = 0; i < mMappedVertexRegions.size(); ++i)
-				{
-					const MappedRegion& region = mMappedVertexRegions[i];
-					S32 offset = region.mIndex >= 0 ? mOffsets[region.mType]+sTypeSize[region.mType]*region.mIndex : 0;
-					S32 length = sTypeSize[region.mType]*region.mCount;
-					glBufferSubDataARB(GL_ARRAY_BUFFER_ARB, offset, length, (U8*) mMappedData+offset);
-					stop_glerror();
-				}
-
-				mMappedVertexRegions.clear();
-			}
-			else
-			{
-				stop_glerror();
-				glBufferSubDataARB(GL_ARRAY_BUFFER_ARB, 0, getSize(), (U8*) mMappedData);
-				stop_glerror();
-			}
-		}
-		else
-		{
-			if (gGLManager.mHasMapBufferRange || gGLManager.mHasFlushBufferRange)
-			{
-				if (!mMappedVertexRegions.empty())
-				{
-					stop_glerror();
-					for (U32 i = 0; i < mMappedVertexRegions.size(); ++i)
-					{
-						const MappedRegion& region = mMappedVertexRegions[i];
-						S32 offset = region.mIndex >= 0 ? mOffsets[region.mType]+sTypeSize[region.mType]*region.mIndex : 0;
-						S32 length = sTypeSize[region.mType]*region.mCount;
-						if (gGLManager.mHasMapBufferRange)
-						{
-							LLFastTimer t(FTM_VBO_FLUSH_RANGE);
-#ifdef GL_ARB_map_buffer_range
-							glFlushMappedBufferRange(GL_ARRAY_BUFFER_ARB, offset, length);
-#endif
-						}
-						else if (gGLManager.mHasFlushBufferRange)
-						{
-							glFlushMappedBufferRangeAPPLE(GL_ARRAY_BUFFER_ARB, offset, length);
-						}
-						stop_glerror();
-					}
-
-					mMappedVertexRegions.clear();
-				}
-			}
-			stop_glerror();
-			glUnmapBufferARB(GL_ARRAY_BUFFER_ARB);
-			stop_glerror();
-
-			mMappedData = NULL;
-		}
-
-		mVertexLocked = FALSE ;
-		sMappedCount--;
-	}
-	
-	if (mMappedIndexData && mIndexLocked)
-	{
-		LLFastTimer t(FTM_IBO_UNMAP);
-		bindGLIndices();
-		if(!mMappable)
-		{
-			if (!mMappedIndexRegions.empty())
-			{
-				for (U32 i = 0; i < mMappedIndexRegions.size(); ++i)
-				{
-					const MappedRegion& region = mMappedIndexRegions[i];
-					S32 offset = region.mIndex >= 0 ? sizeof(U16)*region.mIndex : 0;
-					S32 length = sizeof(U16)*region.mCount;
-					glBufferSubDataARB(GL_ELEMENT_ARRAY_BUFFER_ARB, offset, length, (U8*) mMappedIndexData+offset);
-					stop_glerror();
-				}
-
-				mMappedIndexRegions.clear();
-			}
-			else
-			{
-				stop_glerror();
-				glBufferSubDataARB(GL_ELEMENT_ARRAY_BUFFER_ARB, 0, getIndicesSize(), (U8*) mMappedIndexData);
-				stop_glerror();
-			}
-		}
-		else
-		{
-			if (gGLManager.mHasMapBufferRange || gGLManager.mHasFlushBufferRange)
-			{
-				if (!mMappedIndexRegions.empty())
-				{
-					for (U32 i = 0; i < mMappedIndexRegions.size(); ++i)
-					{
-						const MappedRegion& region = mMappedIndexRegions[i];
-						S32 offset = region.mIndex >= 0 ? sizeof(U16)*region.mIndex : 0;
-						S32 length = sizeof(U16)*region.mCount;
-						if (gGLManager.mHasMapBufferRange)
-						{
-							LLFastTimer t(FTM_IBO_FLUSH_RANGE);
-#ifdef GL_ARB_map_buffer_range
-							glFlushMappedBufferRange(GL_ELEMENT_ARRAY_BUFFER_ARB, offset, length);
-#endif
-						}
-						else if (gGLManager.mHasFlushBufferRange)
-						{
-#ifdef GL_APPLE_flush_buffer_range
-							glFlushMappedBufferRangeAPPLE(GL_ELEMENT_ARRAY_BUFFER_ARB, offset, length);
-#endif
-						}
-						stop_glerror();
-					}
-
-					mMappedIndexRegions.clear();
-				}
-			}
-			stop_glerror();
-			glUnmapBufferARB(GL_ELEMENT_ARRAY_BUFFER_ARB);
-			stop_glerror();
-
-			mMappedIndexData = NULL ;
-		}
-
-		mIndexLocked = FALSE ;
-		sMappedCount--;
-	}
-
-	if(updated_all)
-	{
-		mEmpty = FALSE;
-	}
-}
-
-//----------------------------------------------------------------------------
-
-template <class T,S32 type> struct VertexBufferStrider
-{
-	typedef LLStrider<T> strider_t;
-	static bool get(LLVertexBuffer& vbo, 
-					strider_t& strider, 
-					S32 index, S32 count, bool map_range)
-	{
-		if (type == LLVertexBuffer::TYPE_INDEX)
-		{
-			volatile U8* ptr = vbo.mapIndexBuffer(index, count, map_range);
-
-			if (ptr == NULL)
-			{
-				llwarns << "mapIndexBuffer failed!" << llendl;
-				return FALSE;
-			}
-
-			strider = (T*)ptr;
-			strider.setStride(0);
-			return TRUE;
-		}
-		else if (vbo.hasDataType(type))
-		{
-			S32 stride = LLVertexBuffer::sTypeSize[type];
-
-			volatile U8* ptr = vbo.mapVertexBuffer(type, index, count, map_range);
-
-			if (ptr == NULL)
-			{
-				llwarns << "mapVertexBuffer failed!" << llendl;
-				return FALSE;
-			}
-
-			strider = (T*)ptr;
-			strider.setStride(stride);
-			return TRUE;
-		}
-		else
-		{
-			llerrs << "VertexBufferStrider could not find valid vertex data." << llendl;
-		}
-		return FALSE;
-	}
-};
-
-bool LLVertexBuffer::getVertexStrider(LLStrider<LLVector3>& strider, S32 index, S32 count, bool map_range)
-{
-	return VertexBufferStrider<LLVector3,TYPE_VERTEX>::get(*this, strider, index, count, map_range);
-}
-bool LLVertexBuffer::getVertexStrider(LLStrider<LLVector4a>& strider, S32 index, S32 count, bool map_range)
-{
-	return VertexBufferStrider<LLVector4a,TYPE_VERTEX>::get(*this, strider, index, count, map_range);
-}
-bool LLVertexBuffer::getIndexStrider(LLStrider<U16>& strider, S32 index, S32 count, bool map_range)
-{
-	return VertexBufferStrider<U16,TYPE_INDEX>::get(*this, strider, index, count, map_range);
-}
-bool LLVertexBuffer::getTexCoord0Strider(LLStrider<LLVector2>& strider, S32 index, S32 count, bool map_range)
-{
-	return VertexBufferStrider<LLVector2,TYPE_TEXCOORD0>::get(*this, strider, index, count, map_range);
-}
-bool LLVertexBuffer::getTexCoord1Strider(LLStrider<LLVector2>& strider, S32 index, S32 count, bool map_range)
-{
-	return VertexBufferStrider<LLVector2,TYPE_TEXCOORD1>::get(*this, strider, index, count, map_range);
-}
-
-bool LLVertexBuffer::getNormalStrider(LLStrider<LLVector3>& strider, S32 index, S32 count, bool map_range)
-{
-	return VertexBufferStrider<LLVector3,TYPE_NORMAL>::get(*this, strider, index, count, map_range);
-}
-bool LLVertexBuffer::getBinormalStrider(LLStrider<LLVector3>& strider, S32 index, S32 count, bool map_range)
-{
-	return VertexBufferStrider<LLVector3,TYPE_BINORMAL>::get(*this, strider, index, count, map_range);
-}
-bool LLVertexBuffer::getColorStrider(LLStrider<LLColor4U>& strider, S32 index, S32 count, bool map_range)
-{
-	return VertexBufferStrider<LLColor4U,TYPE_COLOR>::get(*this, strider, index, count, map_range);
-}
-bool LLVertexBuffer::getEmissiveStrider(LLStrider<LLColor4U>& strider, S32 index, S32 count, bool map_range)
-{
-	return VertexBufferStrider<LLColor4U,TYPE_EMISSIVE>::get(*this, strider, index, count, map_range);
-}
-bool LLVertexBuffer::getWeightStrider(LLStrider<F32>& strider, S32 index, S32 count, bool map_range)
-{
-	return VertexBufferStrider<F32,TYPE_WEIGHT>::get(*this, strider, index, count, map_range);
-}
-
-bool LLVertexBuffer::getWeight4Strider(LLStrider<LLVector4>& strider, S32 index, S32 count, bool map_range)
-{
-	return VertexBufferStrider<LLVector4,TYPE_WEIGHT4>::get(*this, strider, index, count, map_range);
-}
-
-bool LLVertexBuffer::getClothWeightStrider(LLStrider<LLVector4>& strider, S32 index, S32 count, bool map_range)
-{
-	return VertexBufferStrider<LLVector4,TYPE_CLOTHWEIGHT>::get(*this, strider, index, count, map_range);
-}
-
-//----------------------------------------------------------------------------
-
-static LLFastTimer::DeclareTimer FTM_BIND_GL_ARRAY("Bind Array");
-bool LLVertexBuffer::bindGLArray()
-{
-	if (mGLArray && sGLRenderArray != mGLArray)
-	{
-		{
-			LLFastTimer t(FTM_BIND_GL_ARRAY);
-#if GL_ARB_vertex_array_object
-			glBindVertexArray(mGLArray);
-#endif
-			sGLRenderArray = mGLArray;
-		}
-
-		//really shouldn't be necessary, but some drivers don't properly restore the
-		//state of GL_ELEMENT_ARRAY_BUFFER_BINDING
-		bindGLIndices();
-		
-		return true;
-	}
-		
-	return false;
-}
-
-static LLFastTimer::DeclareTimer FTM_BIND_GL_BUFFER("Bind Buffer");
-
-bool LLVertexBuffer::bindGLBuffer(bool force_bind)
-{
-	bindGLArray();
-
-	bool ret = false;
-
-	if (useVBOs() && (force_bind || (mGLBuffer && (mGLBuffer != sGLRenderBuffer || !sVBOActive))))
-	{
-		LLFastTimer t(FTM_BIND_GL_BUFFER);
-		/*if (sMapped)
-		{
-			llerrs << "VBO bound while another VBO mapped!" << llendl;
-		}*/
-		glBindBufferARB(GL_ARRAY_BUFFER_ARB, mGLBuffer);
-		sGLRenderBuffer = mGLBuffer;
-		sBindCount++;
-		sVBOActive = TRUE;
-
-		if (mGLArray)
-		{
-			llassert(sGLRenderArray == mGLArray);
-			//mCachedRenderBuffer = mGLBuffer;
-		}
-
-		ret = true;
-	}
-
-	return ret;
-}
-
-static LLFastTimer::DeclareTimer FTM_BIND_GL_INDICES("Bind Indices");
-
-bool LLVertexBuffer::bindGLIndices(bool force_bind)
-{
-	bindGLArray();
-
-	bool ret = false;
-	if (useVBOs() && (force_bind || (mGLIndices && (mGLIndices != sGLRenderIndices || !sIBOActive))))
-	{
-		LLFastTimer t(FTM_BIND_GL_INDICES);
-		/*if (sMapped)
-		{
-			llerrs << "VBO bound while another VBO mapped!" << llendl;
-		}*/
-		glBindBufferARB(GL_ELEMENT_ARRAY_BUFFER_ARB, mGLIndices);
-		sGLRenderIndices = mGLIndices;
-		stop_glerror();
-		sBindCount++;
-		sIBOActive = TRUE;
-		ret = true;
-	}
-
-	return ret;
-}
-
-void LLVertexBuffer::flush()
-{
-	if (useVBOs())
-	{
-		unmapBuffer();
-	}
-}
-
-// Set for rendering
-void LLVertexBuffer::setBuffer(U32 data_mask)
-{
-	flush();
-
-	LLMemType mt2(LLMemType::MTYPE_VERTEX_SET_BUFFER);
-	//set up pointers if the data mask is different ...
-	BOOL setup = (sLastMask != data_mask);
-
-	if (gDebugGL && data_mask != 0)
-	{ //make sure data requirements are fulfilled
-		LLGLSLShader* shader = LLGLSLShader::sCurBoundShaderPtr;
-		if (shader)
-		{
-			U32 required_mask = 0;
-			for (U32 i = 0; i < LLVertexBuffer::TYPE_TEXTURE_INDEX; ++i)
-			{
-				if (shader->getAttribLocation(i) > -1)
-				{
-					U32 required = 1 << i;
-					if ((data_mask & required) == 0)
-					{
-						llwarns << "Missing attribute: " << LLShaderMgr::instance()->mReservedAttribs[i] << llendl;
-					}
-
-					required_mask |= required;
-				}
-			}
-
-			if ((data_mask & required_mask) != required_mask)
-			{
-				llerrs << "Shader consumption mismatches data provision." << llendl;
-			}
-		}
-	}
-
-	if (useVBOs())
-	{
-		if (mGLArray)
-		{
-			bindGLArray();
-			setup = FALSE; //do NOT perform pointer setup if using VAO
-		}
-		else
-		{
-			if (bindGLBuffer())
-			{
-				setup = TRUE;
-			}
-			if (bindGLIndices())
-			{
-				setup = TRUE;
-			}
-		}
-
-		BOOL error = FALSE;
-		if (gDebugGL && !mGLArray)
-		{
-			GLint buff;
-			glGetIntegerv(GL_ARRAY_BUFFER_BINDING_ARB, &buff);
-			if ((GLuint)buff != mGLBuffer)
-			{
-				if (gDebugSession)
-				{
-					error = TRUE;
-					gFailLog << "Invalid GL vertex buffer bound: " << buff << std::endl;
-				}
-				else
-				{
-					llerrs << "Invalid GL vertex buffer bound: " << buff << llendl;
-				}
-			}
-
-			if (mGLIndices)
-			{
-				glGetIntegerv(GL_ELEMENT_ARRAY_BUFFER_BINDING_ARB, &buff);
-				if ((GLuint)buff != mGLIndices)
-				{
-					if (gDebugSession)
-					{
-						error = TRUE;
-						gFailLog << "Invalid GL index buffer bound: " << buff <<  std::endl;
-					}
-					else
-					{
-						llerrs << "Invalid GL index buffer bound: " << buff << llendl;
-					}
-				}
-			}
-		}
-
-		
-	}
-	else
-	{	
-		if (sGLRenderArray)
-		{
-#if GL_ARB_vertex_array_object
-			glBindVertexArray(0);
-#endif
-			sGLRenderArray = 0;
-			sGLRenderIndices = 0;
-			sIBOActive = FALSE;
-		}
-
-		if (mGLBuffer)
-		{
-			if (sVBOActive)
-			{
-				glBindBufferARB(GL_ARRAY_BUFFER_ARB, 0);
-				sBindCount++;
-				sVBOActive = FALSE;
-				setup = TRUE; // ... or a VBO is deactivated
-			}
-			if (sGLRenderBuffer != mGLBuffer)
-			{
-				sGLRenderBuffer = mGLBuffer;
-				setup = TRUE; // ... or a client memory pointer changed
-			}
-		}
-		if (mGLIndices)
-		{
-			if (sIBOActive)
-			{
-				glBindBufferARB(GL_ELEMENT_ARRAY_BUFFER_ARB, 0);
-				sBindCount++;
-				sIBOActive = FALSE;
-			}
-			
-			sGLRenderIndices = mGLIndices;
-		}
-	}
-
-	if (!mGLArray)
-	{
-		setupClientArrays(data_mask);
-	}
-			
-	if (mGLBuffer)
-	{
-		if (data_mask && setup)
-		{
-			setupVertexBuffer(data_mask); // subclass specific setup (virtual function)
-			sSetCount++;
-		}
-	}
-}
-
-// virtual (default)
-void LLVertexBuffer::setupVertexBuffer(U32 data_mask)
-{
-	LLMemType mt2(LLMemType::MTYPE_VERTEX_SETUP_VERTEX_BUFFER);
-	stop_glerror();
-	volatile U8* base = useVBOs() ? (U8*) mAlignedOffset : mMappedData;
-
-	/*if ((data_mask & mTypeMask) != data_mask)
-	{
-		llerrs << "LLVertexBuffer::setupVertexBuffer missing required components for supplied data mask." << llendl;
-	}*/
-
-	if (LLGLSLShader::sNoFixedFunction)
-	{
-		if (data_mask & MAP_NORMAL)
-		{
-			S32 loc = TYPE_NORMAL;
-			void* ptr = (void*)(base + mOffsets[TYPE_NORMAL]);
-			glVertexAttribPointerARB(loc, 3, GL_FLOAT, GL_FALSE, LLVertexBuffer::sTypeSize[TYPE_NORMAL], ptr);
-		}
-		if (data_mask & MAP_TEXCOORD3)
-		{
-			S32 loc = TYPE_TEXCOORD3;
-			void* ptr = (void*)(base + mOffsets[TYPE_TEXCOORD3]);
-			glVertexAttribPointerARB(loc,2,GL_FLOAT, GL_FALSE, LLVertexBuffer::sTypeSize[TYPE_TEXCOORD3], ptr);
-		}
-		if (data_mask & MAP_TEXCOORD2)
-		{
-			S32 loc = TYPE_TEXCOORD2;
-			void* ptr = (void*)(base + mOffsets[TYPE_TEXCOORD2]);
-			glVertexAttribPointerARB(loc,2,GL_FLOAT, GL_FALSE, LLVertexBuffer::sTypeSize[TYPE_TEXCOORD2], ptr);
-		}
-		if (data_mask & MAP_TEXCOORD1)
-		{
-			S32 loc = TYPE_TEXCOORD1;
-			void* ptr = (void*)(base + mOffsets[TYPE_TEXCOORD1]);
-			glVertexAttribPointerARB(loc,2,GL_FLOAT, GL_FALSE, LLVertexBuffer::sTypeSize[TYPE_TEXCOORD1], ptr);
-		}
-		if (data_mask & MAP_BINORMAL)
-		{
-			S32 loc = TYPE_BINORMAL;
-			void* ptr = (void*)(base + mOffsets[TYPE_BINORMAL]);
-			glVertexAttribPointerARB(loc, 3,GL_FLOAT, GL_FALSE, LLVertexBuffer::sTypeSize[TYPE_BINORMAL], ptr);
-		}
-		if (data_mask & MAP_TEXCOORD0)
-		{
-			S32 loc = TYPE_TEXCOORD0;
-			void* ptr = (void*)(base + mOffsets[TYPE_TEXCOORD0]);
-			glVertexAttribPointerARB(loc,2,GL_FLOAT, GL_FALSE, LLVertexBuffer::sTypeSize[TYPE_TEXCOORD0], ptr);
-		}
-		if (data_mask & MAP_COLOR)
-		{
-			S32 loc = TYPE_COLOR;
-			void* ptr = (void*)(base + mOffsets[TYPE_COLOR]);
-			glVertexAttribPointerARB(loc, 4, GL_UNSIGNED_BYTE, GL_TRUE, LLVertexBuffer::sTypeSize[TYPE_COLOR], ptr);
-		}
-		if (data_mask & MAP_EMISSIVE)
-		{
-			S32 loc = TYPE_EMISSIVE;
-			void* ptr = (void*)(base + mOffsets[TYPE_EMISSIVE]);
-			glVertexAttribPointerARB(loc, 4, GL_UNSIGNED_BYTE, GL_TRUE, LLVertexBuffer::sTypeSize[TYPE_EMISSIVE], ptr);
-		}
-		if (data_mask & MAP_WEIGHT)
-		{
-			S32 loc = TYPE_WEIGHT;
-			void* ptr = (void*)(base + mOffsets[TYPE_WEIGHT]);
-			glVertexAttribPointerARB(loc, 1, GL_FLOAT, FALSE, LLVertexBuffer::sTypeSize[TYPE_WEIGHT], ptr);
-		}
-		if (data_mask & MAP_WEIGHT4)
-		{
-			S32 loc = TYPE_WEIGHT4;
-			void* ptr = (void*)(base+mOffsets[TYPE_WEIGHT4]);
-			glVertexAttribPointerARB(loc, 4, GL_FLOAT, FALSE, LLVertexBuffer::sTypeSize[TYPE_WEIGHT4], ptr);
-		}
-		if (data_mask & MAP_CLOTHWEIGHT)
-		{
-			S32 loc = TYPE_CLOTHWEIGHT;
-			void* ptr = (void*)(base + mOffsets[TYPE_CLOTHWEIGHT]);
-			glVertexAttribPointerARB(loc, 4, GL_FLOAT, TRUE,  LLVertexBuffer::sTypeSize[TYPE_CLOTHWEIGHT], ptr);
-		}
-		if (data_mask & MAP_TEXTURE_INDEX)
-		{
-			S32 loc = TYPE_TEXTURE_INDEX;
-			void *ptr = (void*) (base + mOffsets[TYPE_VERTEX] + 12);
-			glVertexAttribPointerARB(loc, 1, GL_FLOAT, GL_FALSE, LLVertexBuffer::sTypeSize[TYPE_VERTEX], ptr);
-		}
-		if (data_mask & MAP_VERTEX)
-		{
-			S32 loc = TYPE_VERTEX;
-			void* ptr = (void*)(base + mOffsets[TYPE_VERTEX]);
-			glVertexAttribPointerARB(loc, 3,GL_FLOAT, GL_FALSE, LLVertexBuffer::sTypeSize[TYPE_VERTEX], ptr);
-		}	
-	}	
-	else
-	{
-		if (data_mask & MAP_NORMAL)
-		{
-			glNormalPointer(GL_FLOAT, LLVertexBuffer::sTypeSize[TYPE_NORMAL], (void*)(base + mOffsets[TYPE_NORMAL]));
-		}
-		if (data_mask & MAP_TEXCOORD3)
-		{
-			glClientActiveTextureARB(GL_TEXTURE3_ARB);
-			glTexCoordPointer(2,GL_FLOAT, LLVertexBuffer::sTypeSize[TYPE_TEXCOORD3], (void*)(base + mOffsets[TYPE_TEXCOORD3]));
-			glClientActiveTextureARB(GL_TEXTURE0_ARB);
-		}
-		if (data_mask & MAP_TEXCOORD2)
-		{
-			glClientActiveTextureARB(GL_TEXTURE2_ARB);
-			glTexCoordPointer(2,GL_FLOAT, LLVertexBuffer::sTypeSize[TYPE_TEXCOORD2], (void*)(base + mOffsets[TYPE_TEXCOORD2]));
-			glClientActiveTextureARB(GL_TEXTURE0_ARB);
-		}
-		if (data_mask & MAP_TEXCOORD1)
-		{
-			glClientActiveTextureARB(GL_TEXTURE1_ARB);
-			glTexCoordPointer(2,GL_FLOAT, LLVertexBuffer::sTypeSize[TYPE_TEXCOORD1], (void*)(base + mOffsets[TYPE_TEXCOORD1]));
-			glClientActiveTextureARB(GL_TEXTURE0_ARB);
-		}
-		if (data_mask & MAP_BINORMAL)
-		{
-			glClientActiveTextureARB(GL_TEXTURE2_ARB);
-			glTexCoordPointer(3,GL_FLOAT, LLVertexBuffer::sTypeSize[TYPE_BINORMAL], (void*)(base + mOffsets[TYPE_BINORMAL]));
-			glClientActiveTextureARB(GL_TEXTURE0_ARB);
-		}
-		if (data_mask & MAP_TEXCOORD0)
-		{
-			glTexCoordPointer(2,GL_FLOAT, LLVertexBuffer::sTypeSize[TYPE_TEXCOORD0], (void*)(base + mOffsets[TYPE_TEXCOORD0]));
-		}
-		if (data_mask & MAP_COLOR)
-		{
-			glColorPointer(4, GL_UNSIGNED_BYTE, LLVertexBuffer::sTypeSize[TYPE_COLOR], (void*)(base + mOffsets[TYPE_COLOR]));
-		}
-		if (data_mask & MAP_VERTEX)
-		{
-			glVertexPointer(3,GL_FLOAT, LLVertexBuffer::sTypeSize[TYPE_VERTEX], (void*)(base + 0));
-		}	
-	}
-
-	llglassertok();
-}
-
-LLVertexBuffer::MappedRegion::MappedRegion(S32 type, S32 index, S32 count)
-: mType(type), mIndex(index), mCount(count)
-{ 
-	llassert(mType == LLVertexBuffer::TYPE_INDEX || 
-			mType < LLVertexBuffer::TYPE_TEXTURE_INDEX);
-}	
-
->>>>>>> 289d756e
+/** 
+ * @file llvertexbuffer.cpp
+ * @brief LLVertexBuffer implementation
+ *
+ * $LicenseInfo:firstyear=2003&license=viewerlgpl$
+ * Second Life Viewer Source Code
+ * Copyright (C) 2010, Linden Research, Inc.
+ * 
+ * This library is free software; you can redistribute it and/or
+ * modify it under the terms of the GNU Lesser General Public
+ * License as published by the Free Software Foundation;
+ * version 2.1 of the License only.
+ * 
+ * This library is distributed in the hope that it will be useful,
+ * but WITHOUT ANY WARRANTY; without even the implied warranty of
+ * MERCHANTABILITY or FITNESS FOR A PARTICULAR PURPOSE.  See the GNU
+ * Lesser General Public License for more details.
+ * 
+ * You should have received a copy of the GNU Lesser General Public
+ * License along with this library; if not, write to the Free Software
+ * Foundation, Inc., 51 Franklin Street, Fifth Floor, Boston, MA  02110-1301  USA
+ * 
+ * Linden Research, Inc., 945 Battery Street, San Francisco, CA  94111  USA
+ * $/LicenseInfo$
+ */
+
+#include "linden_common.h"
+
+#include <boost/static_assert.hpp>
+#include "llsys.h"
+#include "llvertexbuffer.h"
+// #include "llrender.h"
+#include "llglheaders.h"
+#include "llmemtype.h"
+#include "llrender.h"
+#include "llvector4a.h"
+#include "llshadermgr.h"
+#include "llglslshader.h"
+#include "llmemory.h"
+
+//Next Highest Power Of Two
+//helper function, returns first number > v that is a power of 2, or v if v is already a power of 2
+U32 nhpo2(U32 v)
+{
+	U32 r = 1;
+	while (r < v) {
+		r *= 2;
+	}
+	return r;
+}
+
+
+//============================================================================
+
+//static
+LLVBOPool LLVertexBuffer::sStreamVBOPool;
+LLVBOPool LLVertexBuffer::sDynamicVBOPool;
+LLVBOPool LLVertexBuffer::sStreamIBOPool;
+LLVBOPool LLVertexBuffer::sDynamicIBOPool;
+U32 LLVBOPool::sBytesPooled = 0;
+
+LLPrivateMemoryPool* LLVertexBuffer::sPrivatePoolp = NULL ;
+U32 LLVertexBuffer::sBindCount = 0;
+U32 LLVertexBuffer::sSetCount = 0;
+S32 LLVertexBuffer::sCount = 0;
+S32 LLVertexBuffer::sGLCount = 0;
+S32 LLVertexBuffer::sMappedCount = 0;
+BOOL LLVertexBuffer::sDisableVBOMapping = FALSE ;
+BOOL LLVertexBuffer::sEnableVBOs = TRUE;
+U32 LLVertexBuffer::sGLRenderBuffer = 0;
+U32 LLVertexBuffer::sGLRenderArray = 0;
+U32 LLVertexBuffer::sGLRenderIndices = 0;
+U32 LLVertexBuffer::sLastMask = 0;
+BOOL LLVertexBuffer::sVBOActive = FALSE;
+BOOL LLVertexBuffer::sIBOActive = FALSE;
+U32 LLVertexBuffer::sAllocatedBytes = 0;
+BOOL LLVertexBuffer::sMapped = FALSE;
+BOOL LLVertexBuffer::sUseStreamDraw = TRUE;
+BOOL LLVertexBuffer::sUseVAO = FALSE;
+BOOL LLVertexBuffer::sPreferStreamDraw = FALSE;
+
+const U32 FENCE_WAIT_TIME_NANOSECONDS = 10000;  //1 ms
+
+class LLGLSyncFence : public LLGLFence
+{
+public:
+#ifdef GL_ARB_sync
+	GLsync mSync;
+#endif
+	
+	LLGLSyncFence()
+	{
+#ifdef GL_ARB_sync
+		mSync = 0;
+#endif
+	}
+
+	virtual ~LLGLSyncFence()
+	{
+#ifdef GL_ARB_sync
+		if (mSync)
+		{
+			glDeleteSync(mSync);
+		}
+#endif
+	}
+
+	void placeFence()
+	{
+#ifdef GL_ARB_sync
+		if (mSync)
+		{
+			glDeleteSync(mSync);
+		}
+		mSync = glFenceSync(GL_SYNC_GPU_COMMANDS_COMPLETE, 0);
+#endif
+	}
+
+	void wait()
+	{
+#ifdef GL_ARB_sync
+		if (mSync)
+		{
+			while (glClientWaitSync(mSync, 0, FENCE_WAIT_TIME_NANOSECONDS) == GL_TIMEOUT_EXPIRED)
+			{ //track the number of times we've waited here
+				static S32 waits = 0;
+				waits++;
+			}
+		}
+#endif
+	}
+
+
+};
+
+
+//which power of 2 is i?
+//assumes i is a power of 2 > 0
+U32 wpo2(U32 i)
+{
+	llassert(i > 0);
+	llassert(nhpo2(i) == i);
+
+	U32 r = 0;
+
+	while (i >>= 1) ++r;
+
+	return r;
+}
+
+volatile U8* LLVBOPool::allocate(U32& name, U32 size)
+{
+	llassert(nhpo2(size) == size);
+
+	U32 i = wpo2(size);
+
+	if (mFreeList.size() <= i)
+	{
+		mFreeList.resize(i+1);
+	}
+
+	volatile U8* ret = NULL;
+
+	if (mFreeList[i].empty())
+	{
+		//make a new buffer
+		glGenBuffersARB(1, &name);
+		glBindBufferARB(mType, name);
+		LLVertexBuffer::sAllocatedBytes += size;
+
+		if (LLVertexBuffer::sDisableVBOMapping || mUsage != GL_DYNAMIC_DRAW_ARB)
+		{
+			glBufferDataARB(mType, size, 0, mUsage);
+			ret = (U8*) ll_aligned_malloc_16(size);
+		}
+		else
+		{ //always use a true hint of static draw when allocating non-client-backed buffers
+			glBufferDataARB(mType, size, 0, GL_STATIC_DRAW_ARB);
+		}
+
+		glBindBufferARB(mType, 0);
+	}
+	else
+	{
+		name = mFreeList[i].front().mGLName;
+		ret = mFreeList[i].front().mClientData;
+
+		sBytesPooled -= size;
+
+		mFreeList[i].pop_front();
+	}
+
+	return ret;
+}
+
+void LLVBOPool::release(U32 name, volatile U8* buffer, U32 size)
+{
+	llassert(nhpo2(size) == size);
+
+	U32 i = wpo2(size);
+
+	llassert(mFreeList.size() > i);
+
+	Record rec;
+	rec.mGLName = name;
+	rec.mClientData = buffer;
+
+	sBytesPooled += size;
+
+	if (!LLVertexBuffer::sDisableVBOMapping && mUsage == GL_DYNAMIC_DRAW_ARB)
+	{
+		glDeleteBuffersARB(1, &rec.mGLName);
+	}
+	else
+	{
+	mFreeList[i].push_back(rec);
+}
+}
+
+void LLVBOPool::cleanup()
+{
+	U32 size = 1;
+
+	for (U32 i = 0; i < mFreeList.size(); ++i)
+	{
+		record_list_t& l = mFreeList[i];
+
+		while (!l.empty())
+		{
+			Record& r = l.front();
+
+			glDeleteBuffersARB(1, &r.mGLName);
+
+			if (r.mClientData)
+			{
+				ll_aligned_free_16((void*) r.mClientData);
+			}
+
+			l.pop_front();
+
+			LLVertexBuffer::sAllocatedBytes -= size;
+			sBytesPooled -= size;
+		}
+
+		size *= 2;
+	}
+}
+
+
+//NOTE: each component must be AT LEAST 4 bytes in size to avoid a performance penalty on AMD hardware
+S32 LLVertexBuffer::sTypeSize[LLVertexBuffer::TYPE_MAX] =
+{
+	sizeof(LLVector4), // TYPE_VERTEX,
+	sizeof(LLVector4), // TYPE_NORMAL,
+	sizeof(LLVector2), // TYPE_TEXCOORD0,
+	sizeof(LLVector2), // TYPE_TEXCOORD1,
+	sizeof(LLVector2), // TYPE_TEXCOORD2,
+	sizeof(LLVector2), // TYPE_TEXCOORD3,
+	sizeof(LLColor4U), // TYPE_COLOR,
+	sizeof(LLColor4U), // TYPE_EMISSIVE, only alpha is used currently
+	sizeof(LLVector4), // TYPE_BINORMAL,
+	sizeof(F32),	   // TYPE_WEIGHT,
+	sizeof(LLVector4), // TYPE_WEIGHT4,
+	sizeof(LLVector4), // TYPE_CLOTHWEIGHT,
+	sizeof(LLVector4), // TYPE_TEXTURE_INDEX (actually exists as position.w), no extra data, but stride is 16 bytes
+};
+
+U32 LLVertexBuffer::sGLMode[LLRender::NUM_MODES] = 
+{
+	GL_TRIANGLES,
+	GL_TRIANGLE_STRIP,
+	GL_TRIANGLE_FAN,
+	GL_POINTS,
+	GL_LINES,
+	GL_LINE_STRIP,
+	GL_QUADS,
+	GL_LINE_LOOP,
+};
+
+
+//static
+void LLVertexBuffer::setupClientArrays(U32 data_mask)
+{
+	if (sLastMask != data_mask)
+	{
+		BOOL error = FALSE;
+
+		if (LLGLSLShader::sNoFixedFunction)
+		{
+			for (U32 i = 0; i < TYPE_MAX; ++i)
+			{
+				S32 loc = i;
+										
+				U32 mask = 1 << i;
+
+				if (sLastMask & (1 << i))
+				{ //was enabled
+					if (!(data_mask & mask))
+					{ //needs to be disabled
+						glDisableVertexAttribArrayARB(loc);
+					}
+				}
+				else 
+				{	//was disabled
+					if (data_mask & mask)
+					{ //needs to be enabled
+						glEnableVertexAttribArrayARB(loc);
+					}
+				}
+			}
+		}
+		else
+		{
+
+			GLenum array[] =
+			{
+				GL_VERTEX_ARRAY,
+				GL_NORMAL_ARRAY,
+				GL_TEXTURE_COORD_ARRAY,
+				GL_COLOR_ARRAY,
+			};
+
+			GLenum mask[] = 
+			{
+				MAP_VERTEX,
+				MAP_NORMAL,
+				MAP_TEXCOORD0,
+				MAP_COLOR
+			};
+
+
+
+			for (U32 i = 0; i < 4; ++i)
+			{
+				if (sLastMask & mask[i])
+				{ //was enabled
+					if (!(data_mask & mask[i]))
+					{ //needs to be disabled
+						glDisableClientState(array[i]);
+					}
+					else if (gDebugGL)
+					{ //needs to be enabled, make sure it was (DEBUG)
+						if (!glIsEnabled(array[i]))
+						{
+							if (gDebugSession)
+							{
+								error = TRUE;
+								gFailLog << "Bad client state! " << array[i] << " disabled." << std::endl;
+							}
+							else
+							{
+								llerrs << "Bad client state! " << array[i] << " disabled." << llendl;
+							}
+						}
+					}
+				}
+				else 
+				{	//was disabled
+					if (data_mask & mask[i])
+					{ //needs to be enabled
+						glEnableClientState(array[i]);
+					}
+					else if (gDebugGL && glIsEnabled(array[i]))
+					{ //needs to be disabled, make sure it was (DEBUG TEMPORARY)
+						if (gDebugSession)
+						{
+							error = TRUE;
+							gFailLog << "Bad client state! " << array[i] << " enabled." << std::endl;
+						}
+						else
+						{
+							llerrs << "Bad client state! " << array[i] << " enabled." << llendl;
+						}
+					}
+				}
+			}
+		
+			U32 map_tc[] = 
+			{
+				MAP_TEXCOORD1,
+				MAP_TEXCOORD2,
+				MAP_TEXCOORD3
+			};
+
+			for (U32 i = 0; i < 3; i++)
+			{
+				if (sLastMask & map_tc[i])
+				{
+					if (!(data_mask & map_tc[i]))
+					{ //disable
+						glClientActiveTextureARB(GL_TEXTURE1_ARB+i);
+						glDisableClientState(GL_TEXTURE_COORD_ARRAY);
+						glClientActiveTextureARB(GL_TEXTURE0_ARB);
+					}
+				}
+				else if (data_mask & map_tc[i])
+				{
+					glClientActiveTextureARB(GL_TEXTURE1_ARB+i);
+					glEnableClientState(GL_TEXTURE_COORD_ARRAY);
+					glClientActiveTextureARB(GL_TEXTURE0_ARB);
+				}
+			}
+
+			if (sLastMask & MAP_BINORMAL)
+			{
+				if (!(data_mask & MAP_BINORMAL))
+				{
+					glClientActiveTextureARB(GL_TEXTURE2_ARB);
+					glDisableClientState(GL_TEXTURE_COORD_ARRAY);
+					glClientActiveTextureARB(GL_TEXTURE0_ARB);
+				}
+			}
+			else if (data_mask & MAP_BINORMAL)
+			{
+				glClientActiveTextureARB(GL_TEXTURE2_ARB);
+				glEnableClientState(GL_TEXTURE_COORD_ARRAY);
+				glClientActiveTextureARB(GL_TEXTURE0_ARB);
+			}
+		}
+				
+		sLastMask = data_mask;
+	}
+}
+
+//static
+void LLVertexBuffer::drawArrays(U32 mode, const std::vector<LLVector3>& pos, const std::vector<LLVector3>& norm)
+{
+	llassert(!LLGLSLShader::sNoFixedFunction || LLGLSLShader::sCurBoundShaderPtr != NULL);
+	gGL.syncMatrices();
+
+	U32 count = pos.size();
+	llassert_always(norm.size() >= pos.size());
+	llassert_always(count > 0) ;
+
+	unbind();
+	
+	setupClientArrays(MAP_VERTEX | MAP_NORMAL);
+
+	LLGLSLShader* shader = LLGLSLShader::sCurBoundShaderPtr;
+
+	if (shader)
+	{
+		S32 loc = LLVertexBuffer::TYPE_VERTEX;
+		if (loc > -1)
+		{
+			glVertexAttribPointerARB(loc, 3, GL_FLOAT, GL_FALSE, 0, pos[0].mV);
+		}
+		loc = LLVertexBuffer::TYPE_NORMAL;
+		if (loc > -1)
+		{
+			glVertexAttribPointerARB(loc, 3, GL_FLOAT, GL_FALSE, 0, norm[0].mV);
+		}
+	}
+	else
+	{
+		glVertexPointer(3, GL_FLOAT, 0, pos[0].mV);
+		glNormalPointer(GL_FLOAT, 0, norm[0].mV);
+	}
+
+	glDrawArrays(sGLMode[mode], 0, count);
+}
+
+//static
+void LLVertexBuffer::drawElements(U32 mode, const LLVector4a* pos, const LLVector2* tc, S32 num_indices, const U16* indicesp)
+{
+	llassert(!LLGLSLShader::sNoFixedFunction || LLGLSLShader::sCurBoundShaderPtr != NULL);
+
+	gGL.syncMatrices();
+
+	U32 mask = LLVertexBuffer::MAP_VERTEX;
+	if (tc)
+	{
+		mask = mask | LLVertexBuffer::MAP_TEXCOORD0;
+	}
+
+	unbind();
+	
+	setupClientArrays(mask);
+
+	if (LLGLSLShader::sNoFixedFunction)
+	{
+		S32 loc = LLVertexBuffer::TYPE_VERTEX;
+		glVertexAttribPointerARB(loc, 3, GL_FLOAT, GL_FALSE, 16, pos);
+
+		if (tc)
+		{
+			loc = LLVertexBuffer::TYPE_TEXCOORD0;
+			glVertexAttribPointerARB(loc, 2, GL_FLOAT, GL_FALSE, 0, tc);
+		}
+	}
+	else
+	{
+		glTexCoordPointer(2, GL_FLOAT, 0, tc);
+		glVertexPointer(3, GL_FLOAT, 16, pos);
+	}
+
+	glDrawElements(sGLMode[mode], num_indices, GL_UNSIGNED_SHORT, indicesp);
+}
+
+void LLVertexBuffer::validateRange(U32 start, U32 end, U32 count, U32 indices_offset) const
+{
+	if (start >= (U32) mNumVerts ||
+	    end >= (U32) mNumVerts)
+	{
+		llerrs << "Bad vertex buffer draw range: [" << start << ", " << end << "] vs " << mNumVerts << llendl;
+	}
+
+	llassert(mNumIndices >= 0);
+
+	if (indices_offset >= (U32) mNumIndices ||
+	    indices_offset + count > (U32) mNumIndices)
+	{
+		llerrs << "Bad index buffer draw range: [" << indices_offset << ", " << indices_offset+count << "]" << llendl;
+	}
+
+	if (gDebugGL && !useVBOs())
+	{
+		U16* idx = ((U16*) getIndicesPointer())+indices_offset;
+		for (U32 i = 0; i < count; ++i)
+		{
+			if (idx[i] < start || idx[i] > end)
+			{
+				llerrs << "Index out of range: " << idx[i] << " not in [" << start << ", " << end << "]" << llendl;
+			}
+		}
+
+		LLGLSLShader* shader = LLGLSLShader::sCurBoundShaderPtr;
+
+		if (shader && shader->mFeatures.mIndexedTextureChannels > 1)
+		{
+			LLStrider<LLVector4a> v;
+			//hack to get non-const reference
+			LLVertexBuffer* vb = (LLVertexBuffer*) this;
+			vb->getVertexStrider(v);
+
+			for (U32 i = start; i < end; i++)
+			{
+				S32 idx = (S32) (v[i][3]+0.25f);
+				if (idx < 0 || idx >= shader->mFeatures.mIndexedTextureChannels)
+				{
+					llerrs << "Bad texture index found in vertex data stream." << llendl;
+				}
+			}
+		}
+	}
+}
+
+void LLVertexBuffer::drawRange(U32 mode, U32 start, U32 end, U32 count, U32 indices_offset) const
+{
+	validateRange(start, end, count, indices_offset);
+	mMappable = FALSE;
+	gGL.syncMatrices();
+
+	llassert(mNumVerts >= 0);
+	llassert(!LLGLSLShader::sNoFixedFunction || LLGLSLShader::sCurBoundShaderPtr != NULL);
+
+	if (mGLArray)
+	{
+		if (mGLArray != sGLRenderArray)
+		{
+			llerrs << "Wrong vertex array bound." << llendl;
+		}
+	}
+	else
+	{
+		if (mGLIndices != sGLRenderIndices)
+		{
+			llerrs << "Wrong index buffer bound." << llendl;
+		}
+
+		if (mGLBuffer != sGLRenderBuffer)
+		{
+			llerrs << "Wrong vertex buffer bound." << llendl;
+		}
+	}
+
+	if (gDebugGL && !mGLArray && useVBOs())
+	{
+		GLint elem = 0;
+		glGetIntegerv(GL_ELEMENT_ARRAY_BUFFER_BINDING_ARB, &elem);
+
+		if (elem != mGLIndices)
+		{
+			llerrs << "Wrong index buffer bound!" << llendl;
+		}
+	}
+
+	if (mode >= LLRender::NUM_MODES)
+	{
+		llerrs << "Invalid draw mode: " << mode << llendl;
+		return;
+	}
+
+	U16* idx = ((U16*) getIndicesPointer())+indices_offset;
+
+	stop_glerror();
+	glDrawRangeElements(sGLMode[mode], start, end, count, GL_UNSIGNED_SHORT, 
+		idx);
+	stop_glerror();
+	placeFence();
+}
+
+void LLVertexBuffer::draw(U32 mode, U32 count, U32 indices_offset) const
+{
+	llassert(!LLGLSLShader::sNoFixedFunction || LLGLSLShader::sCurBoundShaderPtr != NULL);
+	mMappable = FALSE;
+	gGL.syncMatrices();
+
+	llassert(mNumIndices >= 0);
+	if (indices_offset >= (U32) mNumIndices ||
+	    indices_offset + count > (U32) mNumIndices)
+	{
+		llerrs << "Bad index buffer draw range: [" << indices_offset << ", " << indices_offset+count << "]" << llendl;
+	}
+
+	if (mGLArray)
+	{
+		if (mGLArray != sGLRenderArray)
+		{
+			llerrs << "Wrong vertex array bound." << llendl;
+		}
+	}
+	else
+	{
+		if (mGLIndices != sGLRenderIndices)
+		{
+			llerrs << "Wrong index buffer bound." << llendl;
+		}
+
+		if (mGLBuffer != sGLRenderBuffer)
+		{
+			llerrs << "Wrong vertex buffer bound." << llendl;
+		}
+	}
+
+	if (mode >= LLRender::NUM_MODES)
+	{
+		llerrs << "Invalid draw mode: " << mode << llendl;
+		return;
+	}
+
+	stop_glerror();
+	glDrawElements(sGLMode[mode], count, GL_UNSIGNED_SHORT,
+		((U16*) getIndicesPointer()) + indices_offset);
+	stop_glerror();
+	placeFence();
+}
+
+void LLVertexBuffer::drawArrays(U32 mode, U32 first, U32 count) const
+{
+	llassert(!LLGLSLShader::sNoFixedFunction || LLGLSLShader::sCurBoundShaderPtr != NULL);
+	mMappable = FALSE;
+	gGL.syncMatrices();
+	
+	llassert(mNumVerts >= 0);
+	if (first >= (U32) mNumVerts ||
+	    first + count > (U32) mNumVerts)
+	{
+		llerrs << "Bad vertex buffer draw range: [" << first << ", " << first+count << "]" << llendl;
+	}
+
+	if (mGLArray)
+	{
+		if (mGLArray != sGLRenderArray)
+		{
+			llerrs << "Wrong vertex array bound." << llendl;
+		}
+	}
+	else
+	{
+		BOOL uvb = useVBOs();
+		if (mGLBuffer != sGLRenderBuffer || uvb != sVBOActive)
+		{
+			llerrs << "Wrong vertex buffer bound." << llendl;
+		}
+	}
+
+	if (mode >= LLRender::NUM_MODES)
+	{
+		llerrs << "Invalid draw mode: " << mode << llendl;
+		return;
+	}
+
+	stop_glerror();
+	glDrawArrays(sGLMode[mode], first, count);
+	stop_glerror();
+	placeFence();
+}
+
+//static
+void LLVertexBuffer::initClass(bool use_vbo, bool no_vbo_mapping)
+{
+	sEnableVBOs = use_vbo && gGLManager.mHasVertexBufferObject ;
+	sDisableVBOMapping = sEnableVBOs && no_vbo_mapping ;
+
+	if(!sPrivatePoolp)
+	{ 
+		sPrivatePoolp = LLPrivateMemoryPoolManager::getInstance()->newPool(LLPrivateMemoryPool::STATIC) ;
+	}
+
+	sStreamVBOPool.mType = GL_ARRAY_BUFFER_ARB;
+	sStreamVBOPool.mUsage= GL_STREAM_DRAW_ARB;
+	sStreamIBOPool.mType = GL_ELEMENT_ARRAY_BUFFER_ARB;
+	sStreamIBOPool.mUsage= GL_STREAM_DRAW_ARB;
+
+	sDynamicVBOPool.mType = GL_ARRAY_BUFFER_ARB;
+	sDynamicVBOPool.mUsage= GL_DYNAMIC_DRAW_ARB;
+	sDynamicIBOPool.mType = GL_ELEMENT_ARRAY_BUFFER_ARB;
+	sDynamicIBOPool.mUsage= GL_DYNAMIC_DRAW_ARB;
+}
+
+//static 
+void LLVertexBuffer::unbind()
+{
+	if (sGLRenderArray)
+	{
+#if GL_ARB_vertex_array_object
+		glBindVertexArray(0);
+#endif
+		sGLRenderArray = 0;
+		sGLRenderIndices = 0;
+		sIBOActive = FALSE;
+	}
+
+	if (sVBOActive)
+	{
+		glBindBufferARB(GL_ARRAY_BUFFER_ARB, 0);
+		sVBOActive = FALSE;
+	}
+	if (sIBOActive)
+	{
+		glBindBufferARB(GL_ELEMENT_ARRAY_BUFFER_ARB, 0);
+		sIBOActive = FALSE;
+	}
+
+	sGLRenderBuffer = 0;
+	sGLRenderIndices = 0;
+
+	setupClientArrays(0);
+}
+
+//static
+void LLVertexBuffer::cleanupClass()
+{
+	LLMemType mt2(LLMemType::MTYPE_VERTEX_CLEANUP_CLASS);
+	unbind();
+	
+	sStreamIBOPool.cleanup();
+	sDynamicIBOPool.cleanup();
+	sStreamVBOPool.cleanup();
+	sDynamicVBOPool.cleanup();
+
+	if(sPrivatePoolp)
+	{
+		LLPrivateMemoryPoolManager::getInstance()->deletePool(sPrivatePoolp) ;
+		sPrivatePoolp = NULL ;
+	}
+}
+
+//----------------------------------------------------------------------------
+
+LLVertexBuffer::LLVertexBuffer(U32 typemask, S32 usage) :
+	LLRefCount(),
+
+	mNumVerts(0),
+	mNumIndices(0),
+	mUsage(usage),
+	mGLBuffer(0),
+	mGLArray(0),
+	mGLIndices(0), 
+	mMappedData(NULL),
+	mMappedIndexData(NULL), 
+	mVertexLocked(FALSE),
+	mIndexLocked(FALSE),
+	mFinal(FALSE),
+	mEmpty(TRUE),
+	mFence(NULL)
+{
+	LLMemType mt2(LLMemType::MTYPE_VERTEX_CONSTRUCTOR);
+	mFence = NULL;
+	if (!sEnableVBOs)
+	{
+		mUsage = 0 ; 
+	}
+
+	if (mUsage == GL_STREAM_DRAW_ARB && !sUseStreamDraw)
+	{
+		mUsage = 0;
+	}
+	
+	if (mUsage == GL_DYNAMIC_DRAW_ARB && sPreferStreamDraw)
+	{
+		mUsage = GL_STREAM_DRAW_ARB;
+	}
+
+	if (mUsage == 0 && LLRender::sGLCoreProfile)
+	{ //MUST use VBOs for all rendering
+		mUsage = GL_STREAM_DRAW_ARB;
+	}
+
+	if (mUsage && mUsage != GL_STREAM_DRAW_ARB)
+	{ //only stream_draw and dynamic_draw are supported when using VBOs, dynamic draw is the default
+		if (sDisableVBOMapping)
+		{ //always use stream draw if VBO mapping is disabled
+			mUsage = GL_STREAM_DRAW_ARB;
+		}
+		else
+		{
+		mUsage = GL_DYNAMIC_DRAW_ARB;
+	}
+	}
+		
+
+	if (mUsage == GL_DYNAMIC_DRAW_ARB && !sDisableVBOMapping)
+	{
+		mMappable = TRUE;
+	}
+	else
+	{
+		mMappable = FALSE;
+	}
+
+	//zero out offsets
+	for (U32 i = 0; i < TYPE_MAX; i++)
+	{
+		mOffsets[i] = 0;
+	}
+
+	mTypeMask = typemask;
+	mSize = 0;
+	mIndicesSize = 0;
+	mAlignedOffset = 0;
+	mAlignedIndexOffset = 0;
+
+	sCount++;
+}
+
+//static
+S32 LLVertexBuffer::calcOffsets(const U32& typemask, S32* offsets, S32 num_vertices)
+{
+	S32 offset = 0;
+	for (S32 i=0; i<TYPE_TEXTURE_INDEX; i++)
+	{
+		U32 mask = 1<<i;
+		if (typemask & mask)
+		{
+			if (offsets && LLVertexBuffer::sTypeSize[i])
+			{
+				offsets[i] = offset;
+				offset += LLVertexBuffer::sTypeSize[i]*num_vertices;
+				offset = (offset + 0xF) & ~0xF;
+			}
+		}
+	}
+
+	offsets[TYPE_TEXTURE_INDEX] = offsets[TYPE_VERTEX] + 12;
+	
+	return offset+16;
+}
+
+//static 
+S32 LLVertexBuffer::calcVertexSize(const U32& typemask)
+{
+	S32 size = 0;
+	for (S32 i = 0; i < TYPE_TEXTURE_INDEX; i++)
+	{
+		U32 mask = 1<<i;
+		if (typemask & mask)
+		{
+			size += LLVertexBuffer::sTypeSize[i];
+		}
+	}
+
+	return size;
+}
+
+S32 LLVertexBuffer::getSize() const
+{
+	return mSize;
+}
+
+// protected, use unref()
+//virtual
+LLVertexBuffer::~LLVertexBuffer()
+{
+	LLMemType mt2(LLMemType::MTYPE_VERTEX_DESTRUCTOR);
+	destroyGLBuffer();
+	destroyGLIndices();
+
+	if (mGLArray)
+	{
+#if GL_ARB_vertex_array_object
+		glDeleteVertexArrays(1, &mGLArray);
+#endif
+	}
+
+	sCount--;
+
+	if (mFence)
+	{
+		delete mFence;
+	}
+	
+	mFence = NULL;
+
+	llassert_always(!mMappedData && !mMappedIndexData) ;
+};
+
+void LLVertexBuffer::placeFence() const
+{
+	/*if (!mFence && useVBOs())
+	{
+		if (gGLManager.mHasSync)
+		{
+			mFence = new LLGLSyncFence();
+		}
+	}
+
+	if (mFence)
+	{
+		mFence->placeFence();
+	}*/
+}
+
+void LLVertexBuffer::waitFence() const
+{
+	/*if (mFence)
+	{
+		mFence->wait();
+	}*/
+}
+
+//----------------------------------------------------------------------------
+
+void LLVertexBuffer::genBuffer(U32 size)
+{
+	mSize = nhpo2(size);
+
+	if (mUsage == GL_STREAM_DRAW_ARB)
+	{
+		mMappedData = sStreamVBOPool.allocate(mGLBuffer, mSize);
+	}
+	else
+	{
+		mMappedData = sDynamicVBOPool.allocate(mGLBuffer, mSize);
+	}
+	
+	sGLCount++;
+}
+
+void LLVertexBuffer::genIndices(U32 size)
+{
+	mIndicesSize = nhpo2(size);
+
+	if (mUsage == GL_STREAM_DRAW_ARB)
+	{
+		mMappedIndexData = sStreamIBOPool.allocate(mGLIndices, mIndicesSize);
+	}
+	else
+	{
+		mMappedIndexData = sDynamicIBOPool.allocate(mGLIndices, mIndicesSize);
+	}
+	
+	sGLCount++;
+}
+
+void LLVertexBuffer::releaseBuffer()
+{
+	if (mUsage == GL_STREAM_DRAW_ARB)
+	{
+		sStreamVBOPool.release(mGLBuffer, mMappedData, mSize);
+	}
+	else
+	{
+		sDynamicVBOPool.release(mGLBuffer, mMappedData, mSize);
+	}
+	
+	mGLBuffer = 0;
+	mMappedData = NULL;
+
+	sGLCount--;
+}
+
+void LLVertexBuffer::releaseIndices()
+{
+	if (mUsage == GL_STREAM_DRAW_ARB)
+	{
+		sStreamIBOPool.release(mGLIndices, mMappedIndexData, mIndicesSize);
+	}
+	else
+	{
+		sDynamicIBOPool.release(mGLIndices, mMappedIndexData, mIndicesSize);
+	}
+
+	mGLIndices = 0;
+	mMappedIndexData = NULL;
+	
+	sGLCount--;
+}
+
+void LLVertexBuffer::createGLBuffer(U32 size)
+{
+	LLMemType mt2(LLMemType::MTYPE_VERTEX_CREATE_VERTICES);
+	
+	if (mGLBuffer)
+	{
+		destroyGLBuffer();
+	}
+
+	if (size == 0)
+	{
+		return;
+	}
+
+	mEmpty = TRUE;
+
+	if (useVBOs())
+	{
+		genBuffer(size);
+	}
+	else
+	{
+		static int gl_buffer_idx = 0;
+		mGLBuffer = ++gl_buffer_idx;
+		mMappedData = (U8*)ALLOCATE_MEM(sPrivatePoolp, size);
+		mSize = size;
+	}
+}
+
+void LLVertexBuffer::createGLIndices(U32 size)
+{
+	LLMemType mt2(LLMemType::MTYPE_VERTEX_CREATE_INDICES);
+	
+	if (mGLIndices)
+	{
+		destroyGLIndices();
+	}
+	
+	if (size == 0)
+	{
+		return;
+	}
+
+	mEmpty = TRUE;
+
+	//pad by 16 bytes for aligned copies
+	size += 16;
+
+	if (useVBOs())
+	{
+		//pad by another 16 bytes for VBO pointer adjustment
+		size += 16;
+		genIndices(size);
+	}
+	else
+	{
+		mMappedIndexData = (U8*)ALLOCATE_MEM(sPrivatePoolp, size);
+		static int gl_buffer_idx = 0;
+		mGLIndices = ++gl_buffer_idx;
+		mIndicesSize = size;
+	}
+}
+
+void LLVertexBuffer::destroyGLBuffer()
+{
+	LLMemType mt2(LLMemType::MTYPE_VERTEX_DESTROY_BUFFER);
+	if (mGLBuffer)
+	{
+		if (useVBOs())
+		{
+			releaseBuffer();
+		}
+		else
+		{
+			FREE_MEM(sPrivatePoolp, (void*) mMappedData) ;
+			mMappedData = NULL;
+			mEmpty = TRUE;
+		}
+	}
+	
+	mGLBuffer = 0;
+	//unbind();
+}
+
+void LLVertexBuffer::destroyGLIndices()
+{
+	LLMemType mt2(LLMemType::MTYPE_VERTEX_DESTROY_INDICES);
+	if (mGLIndices)
+	{
+		if (useVBOs())
+		{
+			releaseIndices();
+		}
+		else
+		{
+			FREE_MEM(sPrivatePoolp, (void*) mMappedIndexData) ;
+			mMappedIndexData = NULL;
+			mEmpty = TRUE;
+		}
+	}
+
+	mGLIndices = 0;
+	//unbind();
+}
+
+void LLVertexBuffer::updateNumVerts(S32 nverts)
+{
+	LLMemType mt2(LLMemType::MTYPE_VERTEX_UPDATE_VERTS);
+
+	llassert(nverts >= 0);
+
+	if (nverts >= 65535)
+	{
+		llwarns << "Vertex buffer overflow!" << llendl;
+		nverts = 65535;
+	}
+
+	U32 needed_size = calcOffsets(mTypeMask, mOffsets, nverts);
+
+	if (needed_size > mSize || needed_size <= mSize/2)
+	{
+		createGLBuffer(needed_size);
+	}
+
+	mNumVerts = nverts;
+}
+
+void LLVertexBuffer::updateNumIndices(S32 nindices)
+{
+	LLMemType mt2(LLMemType::MTYPE_VERTEX_UPDATE_INDICES);
+
+	llassert(nindices >= 0);
+
+	U32 needed_size = sizeof(U16) * nindices;
+
+	if (needed_size > mIndicesSize || needed_size <= mIndicesSize/2)
+	{
+		createGLIndices(needed_size);
+	}
+
+	mNumIndices = nindices;
+}
+
+void LLVertexBuffer::allocateBuffer(S32 nverts, S32 nindices, bool create)
+{
+	LLMemType mt2(LLMemType::MTYPE_VERTEX_ALLOCATE_BUFFER);
+	
+	stop_glerror();
+
+	if (nverts < 0 || nindices < 0 ||
+		nverts > 65536)
+	{
+		llerrs << "Bad vertex buffer allocation: " << nverts << " : " << nindices << llendl;
+	}
+
+	updateNumVerts(nverts);
+	updateNumIndices(nindices);
+	
+	if (create && (nverts || nindices))
+	{
+		//actually allocate space for the vertex buffer if using VBO mapping
+		flush();
+
+		if (gGLManager.mHasVertexArrayObject && useVBOs() && (LLRender::sGLCoreProfile || sUseVAO))
+		{
+#if GL_ARB_vertex_array_object
+			glGenVertexArrays(1, &mGLArray);
+#endif
+			setupVertexArray();
+		}
+	}
+}
+
+static LLFastTimer::DeclareTimer FTM_SETUP_VERTEX_ARRAY("Setup VAO");
+
+void LLVertexBuffer::setupVertexArray()
+{
+	if (!mGLArray)
+	{
+		return;
+	}
+
+	LLFastTimer t(FTM_SETUP_VERTEX_ARRAY);
+#if GL_ARB_vertex_array_object
+	glBindVertexArray(mGLArray);
+#endif
+	sGLRenderArray = mGLArray;
+
+	U32 attrib_size[] = 
+	{
+		3, //TYPE_VERTEX,
+		3, //TYPE_NORMAL,
+		2, //TYPE_TEXCOORD0,
+		2, //TYPE_TEXCOORD1,
+		2, //TYPE_TEXCOORD2,
+		2, //TYPE_TEXCOORD3,
+		4, //TYPE_COLOR,
+		4, //TYPE_EMISSIVE,
+		3, //TYPE_BINORMAL,
+		1, //TYPE_WEIGHT,
+		4, //TYPE_WEIGHT4,
+		4, //TYPE_CLOTHWEIGHT,
+		1, //TYPE_TEXTURE_INDEX
+	};
+
+	U32 attrib_type[] =
+	{
+		GL_FLOAT, //TYPE_VERTEX,
+		GL_FLOAT, //TYPE_NORMAL,
+		GL_FLOAT, //TYPE_TEXCOORD0,
+		GL_FLOAT, //TYPE_TEXCOORD1,
+		GL_FLOAT, //TYPE_TEXCOORD2,
+		GL_FLOAT, //TYPE_TEXCOORD3,
+		GL_UNSIGNED_BYTE, //TYPE_COLOR,
+		GL_UNSIGNED_BYTE, //TYPE_EMISSIVE,
+		GL_FLOAT,   //TYPE_BINORMAL,
+		GL_FLOAT, //TYPE_WEIGHT,
+		GL_FLOAT, //TYPE_WEIGHT4,
+		GL_FLOAT, //TYPE_CLOTHWEIGHT,
+		GL_FLOAT, //TYPE_TEXTURE_INDEX
+	};
+
+	U32 attrib_normalized[] =
+	{
+		GL_FALSE, //TYPE_VERTEX,
+		GL_FALSE, //TYPE_NORMAL,
+		GL_FALSE, //TYPE_TEXCOORD0,
+		GL_FALSE, //TYPE_TEXCOORD1,
+		GL_FALSE, //TYPE_TEXCOORD2,
+		GL_FALSE, //TYPE_TEXCOORD3,
+		GL_TRUE, //TYPE_COLOR,
+		GL_TRUE, //TYPE_EMISSIVE,
+		GL_FALSE,   //TYPE_BINORMAL,
+		GL_FALSE, //TYPE_WEIGHT,
+		GL_FALSE, //TYPE_WEIGHT4,
+		GL_FALSE, //TYPE_CLOTHWEIGHT,
+		GL_FALSE, //TYPE_TEXTURE_INDEX
+	};
+
+	bindGLBuffer(true);
+	bindGLIndices(true);
+
+	for (U32 i = 0; i < TYPE_MAX; ++i)
+	{
+		if (mTypeMask & (1 << i))
+		{
+			glEnableVertexAttribArrayARB(i);
+			glVertexAttribPointerARB(i, attrib_size[i], attrib_type[i], attrib_normalized[i], sTypeSize[i], (void*) mOffsets[i]); 
+		}
+		else
+		{
+			glDisableVertexAttribArrayARB(i);
+		}
+	}
+
+	//draw a dummy triangle to set index array pointer
+	//glDrawElements(GL_TRIANGLES, 0, GL_UNSIGNED_SHORT, NULL);
+
+	unbind();
+}
+
+void LLVertexBuffer::resizeBuffer(S32 newnverts, S32 newnindices)
+{
+	llassert(newnverts >= 0);
+	llassert(newnindices >= 0);
+
+	LLMemType mt2(LLMemType::MTYPE_VERTEX_RESIZE_BUFFER);
+	
+	updateNumVerts(newnverts);		
+	updateNumIndices(newnindices);
+	
+	if (useVBOs())
+	{
+		flush();
+
+		if (mGLArray)
+		{ //if size changed, offsets changed
+			setupVertexArray();
+		}
+	}
+}
+
+BOOL LLVertexBuffer::useVBOs() const
+{
+	//it's generally ineffective to use VBO for things that are streaming on apple
+		
+	if (!mUsage)
+	{
+		return FALSE;
+	}
+
+	return TRUE;
+}
+
+//----------------------------------------------------------------------------
+
+bool expand_region(LLVertexBuffer::MappedRegion& region, S32 index, S32 count)
+{
+	S32 end = index+count;
+	S32 region_end = region.mIndex+region.mCount;
+	
+	if (end < region.mIndex ||
+		index > region_end)
+	{ //gap exists, do not merge
+		return false;
+	}
+
+	S32 new_end = llmax(end, region_end);
+	S32 new_index = llmin(index, region.mIndex);
+	region.mIndex = new_index;
+	region.mCount = new_end-new_index;
+	return true;
+}
+
+static LLFastTimer::DeclareTimer FTM_VBO_MAP_BUFFER_RANGE("VBO Map Range");
+static LLFastTimer::DeclareTimer FTM_VBO_MAP_BUFFER("VBO Map");
+
+// Map for data access
+volatile U8* LLVertexBuffer::mapVertexBuffer(S32 type, S32 index, S32 count, bool map_range)
+{
+	bindGLBuffer(true);
+	LLMemType mt2(LLMemType::MTYPE_VERTEX_MAP_BUFFER);
+	if (mFinal)
+	{
+		llerrs << "LLVertexBuffer::mapVeretxBuffer() called on a finalized buffer." << llendl;
+	}
+	if (!useVBOs() && !mMappedData && !mMappedIndexData)
+	{
+		llerrs << "LLVertexBuffer::mapVertexBuffer() called on unallocated buffer." << llendl;
+	}
+		
+	if (useVBOs())
+	{
+		if (!mMappable || gGLManager.mHasMapBufferRange || gGLManager.mHasFlushBufferRange)
+		{
+			if (count == -1)
+			{
+				count = mNumVerts-index;
+			}
+
+			bool mapped = false;
+			//see if range is already mapped
+			for (U32 i = 0; i < mMappedVertexRegions.size(); ++i)
+			{
+				MappedRegion& region = mMappedVertexRegions[i];
+				if (region.mType == type)
+				{
+					if (expand_region(region, index, count))
+					{
+						mapped = true;
+						break;
+					}
+				}
+			}
+
+			if (!mapped)
+			{
+				//not already mapped, map new region
+				MappedRegion region(type, mMappable && map_range ? -1 : index, count);
+				mMappedVertexRegions.push_back(region);
+			}
+		}
+
+		if (mVertexLocked && map_range)
+		{
+			llerrs << "Attempted to map a specific range of a buffer that was already mapped." << llendl;
+		}
+
+		if (!mVertexLocked)
+		{
+			LLMemType mt_v(LLMemType::MTYPE_VERTEX_MAP_BUFFER_VERTICES);
+			mVertexLocked = TRUE;
+			sMappedCount++;
+			stop_glerror();	
+
+			if(!mMappable)
+			{
+				map_range = false;
+			}
+			else
+			{
+				volatile U8* src = NULL;
+				waitFence();
+				if (gGLManager.mHasMapBufferRange)
+				{
+					if (map_range)
+					{
+#ifdef GL_ARB_map_buffer_range
+						LLFastTimer t(FTM_VBO_MAP_BUFFER_RANGE);
+						S32 offset = mOffsets[type] + sTypeSize[type]*index;
+						S32 length = (sTypeSize[type]*count+0xF) & ~0xF;
+						src = (U8*) glMapBufferRange(GL_ARRAY_BUFFER_ARB, offset, length, 
+							GL_MAP_WRITE_BIT | 
+							GL_MAP_FLUSH_EXPLICIT_BIT | 
+							GL_MAP_INVALIDATE_RANGE_BIT);
+#endif
+					}
+					else
+					{
+#ifdef GL_ARB_map_buffer_range
+
+						if (gDebugGL)
+						{
+							GLint size = 0;
+							glGetBufferParameterivARB(GL_ARRAY_BUFFER_ARB, GL_BUFFER_SIZE_ARB, &size);
+
+							if (size < mSize)
+							{
+								llerrs << "Invalid buffer size." << llendl;
+							}
+						}
+
+						LLFastTimer t(FTM_VBO_MAP_BUFFER);
+						src = (U8*) glMapBufferRange(GL_ARRAY_BUFFER_ARB, 0, mSize, 
+							GL_MAP_WRITE_BIT | 
+							GL_MAP_FLUSH_EXPLICIT_BIT);
+#endif
+					}
+				}
+				else if (gGLManager.mHasFlushBufferRange)
+				{
+					if (map_range)
+					{
+						glBufferParameteriAPPLE(GL_ARRAY_BUFFER_ARB, GL_BUFFER_SERIALIZED_MODIFY_APPLE, GL_FALSE);
+						glBufferParameteriAPPLE(GL_ARRAY_BUFFER_ARB, GL_BUFFER_FLUSHING_UNMAP_APPLE, GL_FALSE);
+						src = (U8*) glMapBufferARB(GL_ARRAY_BUFFER_ARB, GL_WRITE_ONLY_ARB);
+					}
+					else
+					{
+						src = (U8*) glMapBufferARB(GL_ARRAY_BUFFER_ARB, GL_WRITE_ONLY_ARB);
+					}
+				}
+				else
+				{
+					map_range = false;
+					src = (U8*) glMapBufferARB(GL_ARRAY_BUFFER_ARB, GL_WRITE_ONLY_ARB);
+				}
+
+				llassert(src != NULL);
+
+				mMappedData = LL_NEXT_ALIGNED_ADDRESS<volatile U8>(src);
+				mAlignedOffset = mMappedData - src;
+			
+				stop_glerror();
+			}
+				
+			if (!mMappedData)
+			{
+				log_glerror();
+
+			//check the availability of memory
+			LLMemory::logMemoryInfo(TRUE) ; 
+			
+				if(mMappable)
+				{			
+					//--------------------
+					//print out more debug info before crash
+					llinfos << "vertex buffer size: (num verts : num indices) = " << getNumVerts() << " : " << getNumIndices() << llendl ;
+					GLint size ;
+					glGetBufferParameterivARB(GL_ARRAY_BUFFER_ARB, GL_BUFFER_SIZE_ARB, &size) ;
+					llinfos << "GL_ARRAY_BUFFER_ARB size is " << size << llendl ;
+					//--------------------
+
+					GLint buff;
+					glGetIntegerv(GL_ARRAY_BUFFER_BINDING_ARB, &buff);
+					if ((GLuint)buff != mGLBuffer)
+					{
+						llerrs << "Invalid GL vertex buffer bound: " << buff << llendl;
+					}
+
+							
+					llerrs << "glMapBuffer returned NULL (no vertex data)" << llendl;
+				}
+				else
+				{
+					llerrs << "memory allocation for vertex data failed." << llendl ;
+				}
+			}
+		}
+	}
+	else
+	{
+		map_range = false;
+	}
+	
+	if (map_range && gGLManager.mHasMapBufferRange && mMappable)
+	{
+		return mMappedData;
+	}
+	else
+	{
+		return mMappedData+mOffsets[type]+sTypeSize[type]*index;
+	}
+}
+
+
+static LLFastTimer::DeclareTimer FTM_VBO_MAP_INDEX_RANGE("IBO Map Range");
+static LLFastTimer::DeclareTimer FTM_VBO_MAP_INDEX("IBO Map");
+
+volatile U8* LLVertexBuffer::mapIndexBuffer(S32 index, S32 count, bool map_range)
+{
+	LLMemType mt2(LLMemType::MTYPE_VERTEX_MAP_BUFFER);
+	bindGLIndices(true);
+	if (mFinal)
+	{
+		llerrs << "LLVertexBuffer::mapIndexBuffer() called on a finalized buffer." << llendl;
+	}
+	if (!useVBOs() && !mMappedData && !mMappedIndexData)
+	{
+		llerrs << "LLVertexBuffer::mapIndexBuffer() called on unallocated buffer." << llendl;
+	}
+
+	if (useVBOs())
+	{
+		if (!mMappable || gGLManager.mHasMapBufferRange || gGLManager.mHasFlushBufferRange)
+		{
+			if (count == -1)
+			{
+				count = mNumIndices-index;
+			}
+
+			bool mapped = false;
+			//see if range is already mapped
+			for (U32 i = 0; i < mMappedIndexRegions.size(); ++i)
+			{
+				MappedRegion& region = mMappedIndexRegions[i];
+				if (expand_region(region, index, count))
+				{
+					mapped = true;
+					break;
+				}
+			}
+
+			if (!mapped)
+			{
+				//not already mapped, map new region
+				MappedRegion region(TYPE_INDEX, mMappable && map_range ? -1 : index, count);
+				mMappedIndexRegions.push_back(region);
+			}
+		}
+
+		if (mIndexLocked && map_range)
+		{
+			llerrs << "Attempted to map a specific range of a buffer that was already mapped." << llendl;
+		}
+
+		if (!mIndexLocked)
+		{
+			LLMemType mt_v(LLMemType::MTYPE_VERTEX_MAP_BUFFER_INDICES);
+
+			mIndexLocked = TRUE;
+			sMappedCount++;
+			stop_glerror();	
+
+			if (gDebugGL && useVBOs())
+			{
+				GLint elem = 0;
+				glGetIntegerv(GL_ELEMENT_ARRAY_BUFFER_BINDING_ARB, &elem);
+
+				if (elem != mGLIndices)
+				{
+					llerrs << "Wrong index buffer bound!" << llendl;
+				}
+			}
+
+			if(!mMappable)
+			{
+				map_range = false;
+			}
+			else
+			{
+				volatile U8* src = NULL;
+				waitFence();
+				if (gGLManager.mHasMapBufferRange)
+				{
+					if (map_range)
+					{
+#ifdef GL_ARB_map_buffer_range
+						LLFastTimer t(FTM_VBO_MAP_INDEX_RANGE);
+						S32 offset = sizeof(U16)*index;
+						S32 length = sizeof(U16)*count;
+						src = (U8*) glMapBufferRange(GL_ELEMENT_ARRAY_BUFFER_ARB, offset, length, 
+							GL_MAP_WRITE_BIT | 
+							GL_MAP_FLUSH_EXPLICIT_BIT | 
+							GL_MAP_INVALIDATE_RANGE_BIT);
+#endif
+					}
+					else
+					{
+#ifdef GL_ARB_map_buffer_range
+						LLFastTimer t(FTM_VBO_MAP_INDEX);
+						src = (U8*) glMapBufferRange(GL_ELEMENT_ARRAY_BUFFER_ARB, 0, sizeof(U16)*mNumIndices, 
+							GL_MAP_WRITE_BIT | 
+							GL_MAP_FLUSH_EXPLICIT_BIT);
+#endif
+					}
+				}
+				else if (gGLManager.mHasFlushBufferRange)
+				{
+					if (map_range)
+					{
+						glBufferParameteriAPPLE(GL_ELEMENT_ARRAY_BUFFER_ARB, GL_BUFFER_SERIALIZED_MODIFY_APPLE, GL_FALSE);
+						glBufferParameteriAPPLE(GL_ELEMENT_ARRAY_BUFFER_ARB, GL_BUFFER_FLUSHING_UNMAP_APPLE, GL_FALSE);
+						src = (U8*) glMapBufferARB(GL_ELEMENT_ARRAY_BUFFER_ARB, GL_WRITE_ONLY_ARB);
+					}
+					else
+					{
+						src = (U8*) glMapBufferARB(GL_ELEMENT_ARRAY_BUFFER_ARB, GL_WRITE_ONLY_ARB);
+					}
+				}
+				else
+				{
+					LLFastTimer t(FTM_VBO_MAP_INDEX);
+					map_range = false;
+					src = (U8*) glMapBufferARB(GL_ELEMENT_ARRAY_BUFFER_ARB, GL_WRITE_ONLY_ARB);
+				}
+
+				llassert(src != NULL);
+
+
+				mMappedIndexData = src; //LL_NEXT_ALIGNED_ADDRESS<U8>(src);
+				mAlignedIndexOffset = mMappedIndexData - src;
+				stop_glerror();
+			}
+		}
+
+		if (!mMappedIndexData)
+		{
+			log_glerror();
+			LLMemory::logMemoryInfo(TRUE) ;
+
+			if(mMappable)
+			{
+				GLint buff;
+				glGetIntegerv(GL_ELEMENT_ARRAY_BUFFER_BINDING_ARB, &buff);
+				if ((GLuint)buff != mGLIndices)
+				{
+					llerrs << "Invalid GL index buffer bound: " << buff << llendl;
+				}
+
+				llerrs << "glMapBuffer returned NULL (no index data)" << llendl;
+			}
+			else
+			{
+				llerrs << "memory allocation for Index data failed. " << llendl ;
+			}
+		}
+	}
+	else
+	{
+		map_range = false;
+	}
+
+	if (map_range && gGLManager.mHasMapBufferRange && mMappable)
+	{
+		return mMappedIndexData;
+	}
+	else
+	{
+		return mMappedIndexData + sizeof(U16)*index;
+	}
+}
+
+static LLFastTimer::DeclareTimer FTM_VBO_UNMAP("VBO Unmap");
+static LLFastTimer::DeclareTimer FTM_VBO_FLUSH_RANGE("Flush VBO Range");
+
+
+static LLFastTimer::DeclareTimer FTM_IBO_UNMAP("IBO Unmap");
+static LLFastTimer::DeclareTimer FTM_IBO_FLUSH_RANGE("Flush IBO Range");
+
+void LLVertexBuffer::unmapBuffer()
+{
+	LLMemType mt2(LLMemType::MTYPE_VERTEX_UNMAP_BUFFER);
+	if (!useVBOs())
+	{
+		return ; //nothing to unmap
+	}
+
+	bool updated_all = false ;
+
+	if (mMappedData && mVertexLocked)
+	{
+		LLFastTimer t(FTM_VBO_UNMAP);
+		bindGLBuffer(true);
+		updated_all = mIndexLocked; //both vertex and index buffers done updating
+
+		if(!mMappable)
+		{
+			if (!mMappedVertexRegions.empty())
+			{
+				stop_glerror();
+				for (U32 i = 0; i < mMappedVertexRegions.size(); ++i)
+				{
+					const MappedRegion& region = mMappedVertexRegions[i];
+					S32 offset = region.mIndex >= 0 ? mOffsets[region.mType]+sTypeSize[region.mType]*region.mIndex : 0;
+					S32 length = sTypeSize[region.mType]*region.mCount;
+					glBufferSubDataARB(GL_ARRAY_BUFFER_ARB, offset, length, (U8*) mMappedData+offset);
+					stop_glerror();
+				}
+
+				mMappedVertexRegions.clear();
+			}
+			else
+			{
+				stop_glerror();
+				glBufferSubDataARB(GL_ARRAY_BUFFER_ARB, 0, getSize(), (U8*) mMappedData);
+				stop_glerror();
+			}
+		}
+		else
+		{
+			if (gGLManager.mHasMapBufferRange || gGLManager.mHasFlushBufferRange)
+			{
+				if (!mMappedVertexRegions.empty())
+				{
+					stop_glerror();
+					for (U32 i = 0; i < mMappedVertexRegions.size(); ++i)
+					{
+						const MappedRegion& region = mMappedVertexRegions[i];
+						S32 offset = region.mIndex >= 0 ? mOffsets[region.mType]+sTypeSize[region.mType]*region.mIndex : 0;
+						S32 length = sTypeSize[region.mType]*region.mCount;
+						if (gGLManager.mHasMapBufferRange)
+						{
+							LLFastTimer t(FTM_VBO_FLUSH_RANGE);
+#ifdef GL_ARB_map_buffer_range
+							glFlushMappedBufferRange(GL_ARRAY_BUFFER_ARB, offset, length);
+#endif
+						}
+						else if (gGLManager.mHasFlushBufferRange)
+						{
+							glFlushMappedBufferRangeAPPLE(GL_ARRAY_BUFFER_ARB, offset, length);
+						}
+						stop_glerror();
+					}
+
+					mMappedVertexRegions.clear();
+				}
+			}
+			stop_glerror();
+			glUnmapBufferARB(GL_ARRAY_BUFFER_ARB);
+			stop_glerror();
+
+			mMappedData = NULL;
+		}
+
+		mVertexLocked = FALSE ;
+		sMappedCount--;
+	}
+	
+	if (mMappedIndexData && mIndexLocked)
+	{
+		LLFastTimer t(FTM_IBO_UNMAP);
+		bindGLIndices();
+		if(!mMappable)
+		{
+			if (!mMappedIndexRegions.empty())
+			{
+				for (U32 i = 0; i < mMappedIndexRegions.size(); ++i)
+				{
+					const MappedRegion& region = mMappedIndexRegions[i];
+					S32 offset = region.mIndex >= 0 ? sizeof(U16)*region.mIndex : 0;
+					S32 length = sizeof(U16)*region.mCount;
+					glBufferSubDataARB(GL_ELEMENT_ARRAY_BUFFER_ARB, offset, length, (U8*) mMappedIndexData+offset);
+					stop_glerror();
+				}
+
+				mMappedIndexRegions.clear();
+			}
+			else
+			{
+				stop_glerror();
+				glBufferSubDataARB(GL_ELEMENT_ARRAY_BUFFER_ARB, 0, getIndicesSize(), (U8*) mMappedIndexData);
+				stop_glerror();
+			}
+		}
+		else
+		{
+			if (gGLManager.mHasMapBufferRange || gGLManager.mHasFlushBufferRange)
+			{
+				if (!mMappedIndexRegions.empty())
+				{
+					for (U32 i = 0; i < mMappedIndexRegions.size(); ++i)
+					{
+						const MappedRegion& region = mMappedIndexRegions[i];
+						S32 offset = region.mIndex >= 0 ? sizeof(U16)*region.mIndex : 0;
+						S32 length = sizeof(U16)*region.mCount;
+						if (gGLManager.mHasMapBufferRange)
+						{
+							LLFastTimer t(FTM_IBO_FLUSH_RANGE);
+#ifdef GL_ARB_map_buffer_range
+							glFlushMappedBufferRange(GL_ELEMENT_ARRAY_BUFFER_ARB, offset, length);
+#endif
+						}
+						else if (gGLManager.mHasFlushBufferRange)
+						{
+#ifdef GL_APPLE_flush_buffer_range
+							glFlushMappedBufferRangeAPPLE(GL_ELEMENT_ARRAY_BUFFER_ARB, offset, length);
+#endif
+						}
+						stop_glerror();
+					}
+
+					mMappedIndexRegions.clear();
+				}
+			}
+			stop_glerror();
+			glUnmapBufferARB(GL_ELEMENT_ARRAY_BUFFER_ARB);
+			stop_glerror();
+
+			mMappedIndexData = NULL ;
+		}
+
+		mIndexLocked = FALSE ;
+		sMappedCount--;
+	}
+
+	if(updated_all)
+	{
+		mEmpty = FALSE;
+	}
+}
+
+//----------------------------------------------------------------------------
+
+template <class T,S32 type> struct VertexBufferStrider
+{
+	typedef LLStrider<T> strider_t;
+	static bool get(LLVertexBuffer& vbo, 
+					strider_t& strider, 
+					S32 index, S32 count, bool map_range)
+	{
+		if (type == LLVertexBuffer::TYPE_INDEX)
+		{
+			volatile U8* ptr = vbo.mapIndexBuffer(index, count, map_range);
+
+			if (ptr == NULL)
+			{
+				llwarns << "mapIndexBuffer failed!" << llendl;
+				return FALSE;
+			}
+
+			strider = (T*)ptr;
+			strider.setStride(0);
+			return TRUE;
+		}
+		else if (vbo.hasDataType(type))
+		{
+			S32 stride = LLVertexBuffer::sTypeSize[type];
+
+			volatile U8* ptr = vbo.mapVertexBuffer(type, index, count, map_range);
+
+			if (ptr == NULL)
+			{
+				llwarns << "mapVertexBuffer failed!" << llendl;
+				return FALSE;
+			}
+
+			strider = (T*)ptr;
+			strider.setStride(stride);
+			return TRUE;
+		}
+		else
+		{
+			llerrs << "VertexBufferStrider could not find valid vertex data." << llendl;
+		}
+		return FALSE;
+	}
+};
+
+bool LLVertexBuffer::getVertexStrider(LLStrider<LLVector3>& strider, S32 index, S32 count, bool map_range)
+{
+	return VertexBufferStrider<LLVector3,TYPE_VERTEX>::get(*this, strider, index, count, map_range);
+}
+bool LLVertexBuffer::getVertexStrider(LLStrider<LLVector4a>& strider, S32 index, S32 count, bool map_range)
+{
+	return VertexBufferStrider<LLVector4a,TYPE_VERTEX>::get(*this, strider, index, count, map_range);
+}
+bool LLVertexBuffer::getIndexStrider(LLStrider<U16>& strider, S32 index, S32 count, bool map_range)
+{
+	return VertexBufferStrider<U16,TYPE_INDEX>::get(*this, strider, index, count, map_range);
+}
+bool LLVertexBuffer::getTexCoord0Strider(LLStrider<LLVector2>& strider, S32 index, S32 count, bool map_range)
+{
+	return VertexBufferStrider<LLVector2,TYPE_TEXCOORD0>::get(*this, strider, index, count, map_range);
+}
+bool LLVertexBuffer::getTexCoord1Strider(LLStrider<LLVector2>& strider, S32 index, S32 count, bool map_range)
+{
+	return VertexBufferStrider<LLVector2,TYPE_TEXCOORD1>::get(*this, strider, index, count, map_range);
+}
+
+bool LLVertexBuffer::getNormalStrider(LLStrider<LLVector3>& strider, S32 index, S32 count, bool map_range)
+{
+	return VertexBufferStrider<LLVector3,TYPE_NORMAL>::get(*this, strider, index, count, map_range);
+}
+bool LLVertexBuffer::getBinormalStrider(LLStrider<LLVector3>& strider, S32 index, S32 count, bool map_range)
+{
+	return VertexBufferStrider<LLVector3,TYPE_BINORMAL>::get(*this, strider, index, count, map_range);
+}
+bool LLVertexBuffer::getColorStrider(LLStrider<LLColor4U>& strider, S32 index, S32 count, bool map_range)
+{
+	return VertexBufferStrider<LLColor4U,TYPE_COLOR>::get(*this, strider, index, count, map_range);
+}
+bool LLVertexBuffer::getEmissiveStrider(LLStrider<LLColor4U>& strider, S32 index, S32 count, bool map_range)
+{
+	return VertexBufferStrider<LLColor4U,TYPE_EMISSIVE>::get(*this, strider, index, count, map_range);
+}
+bool LLVertexBuffer::getWeightStrider(LLStrider<F32>& strider, S32 index, S32 count, bool map_range)
+{
+	return VertexBufferStrider<F32,TYPE_WEIGHT>::get(*this, strider, index, count, map_range);
+}
+
+bool LLVertexBuffer::getWeight4Strider(LLStrider<LLVector4>& strider, S32 index, S32 count, bool map_range)
+{
+	return VertexBufferStrider<LLVector4,TYPE_WEIGHT4>::get(*this, strider, index, count, map_range);
+}
+
+bool LLVertexBuffer::getClothWeightStrider(LLStrider<LLVector4>& strider, S32 index, S32 count, bool map_range)
+{
+	return VertexBufferStrider<LLVector4,TYPE_CLOTHWEIGHT>::get(*this, strider, index, count, map_range);
+}
+
+//----------------------------------------------------------------------------
+
+static LLFastTimer::DeclareTimer FTM_BIND_GL_ARRAY("Bind Array");
+bool LLVertexBuffer::bindGLArray()
+{
+	if (mGLArray && sGLRenderArray != mGLArray)
+	{
+		{
+			LLFastTimer t(FTM_BIND_GL_ARRAY);
+#if GL_ARB_vertex_array_object
+			glBindVertexArray(mGLArray);
+#endif
+			sGLRenderArray = mGLArray;
+		}
+
+		//really shouldn't be necessary, but some drivers don't properly restore the
+		//state of GL_ELEMENT_ARRAY_BUFFER_BINDING
+		bindGLIndices();
+		
+		return true;
+	}
+		
+	return false;
+}
+
+static LLFastTimer::DeclareTimer FTM_BIND_GL_BUFFER("Bind Buffer");
+
+bool LLVertexBuffer::bindGLBuffer(bool force_bind)
+{
+	bindGLArray();
+
+	bool ret = false;
+
+	if (useVBOs() && (force_bind || (mGLBuffer && (mGLBuffer != sGLRenderBuffer || !sVBOActive))))
+	{
+		LLFastTimer t(FTM_BIND_GL_BUFFER);
+		/*if (sMapped)
+		{
+			llerrs << "VBO bound while another VBO mapped!" << llendl;
+		}*/
+		glBindBufferARB(GL_ARRAY_BUFFER_ARB, mGLBuffer);
+		sGLRenderBuffer = mGLBuffer;
+		sBindCount++;
+		sVBOActive = TRUE;
+
+		if (mGLArray)
+		{
+			llassert(sGLRenderArray == mGLArray);
+			//mCachedRenderBuffer = mGLBuffer;
+		}
+
+		ret = true;
+	}
+
+	return ret;
+}
+
+static LLFastTimer::DeclareTimer FTM_BIND_GL_INDICES("Bind Indices");
+
+bool LLVertexBuffer::bindGLIndices(bool force_bind)
+{
+	bindGLArray();
+
+	bool ret = false;
+	if (useVBOs() && (force_bind || (mGLIndices && (mGLIndices != sGLRenderIndices || !sIBOActive))))
+	{
+		LLFastTimer t(FTM_BIND_GL_INDICES);
+		/*if (sMapped)
+		{
+			llerrs << "VBO bound while another VBO mapped!" << llendl;
+		}*/
+		glBindBufferARB(GL_ELEMENT_ARRAY_BUFFER_ARB, mGLIndices);
+		sGLRenderIndices = mGLIndices;
+		stop_glerror();
+		sBindCount++;
+		sIBOActive = TRUE;
+		ret = true;
+	}
+
+	return ret;
+}
+
+void LLVertexBuffer::flush()
+{
+	if (useVBOs())
+	{
+		unmapBuffer();
+	}
+}
+
+// Set for rendering
+void LLVertexBuffer::setBuffer(U32 data_mask)
+{
+	flush();
+
+	LLMemType mt2(LLMemType::MTYPE_VERTEX_SET_BUFFER);
+	//set up pointers if the data mask is different ...
+	BOOL setup = (sLastMask != data_mask);
+
+	if (gDebugGL && data_mask != 0)
+	{ //make sure data requirements are fulfilled
+		LLGLSLShader* shader = LLGLSLShader::sCurBoundShaderPtr;
+		if (shader)
+		{
+			U32 required_mask = 0;
+			for (U32 i = 0; i < LLVertexBuffer::TYPE_TEXTURE_INDEX; ++i)
+			{
+				if (shader->getAttribLocation(i) > -1)
+				{
+					U32 required = 1 << i;
+					if ((data_mask & required) == 0)
+					{
+						llwarns << "Missing attribute: " << LLShaderMgr::instance()->mReservedAttribs[i] << llendl;
+					}
+
+					required_mask |= required;
+				}
+			}
+
+			if ((data_mask & required_mask) != required_mask)
+			{
+				llerrs << "Shader consumption mismatches data provision." << llendl;
+			}
+		}
+	}
+
+	if (useVBOs())
+	{
+		if (mGLArray)
+		{
+			bindGLArray();
+			setup = FALSE; //do NOT perform pointer setup if using VAO
+		}
+		else
+		{
+			if (bindGLBuffer())
+			{
+				setup = TRUE;
+			}
+			if (bindGLIndices())
+			{
+				setup = TRUE;
+			}
+		}
+
+		BOOL error = FALSE;
+		if (gDebugGL && !mGLArray)
+		{
+			GLint buff;
+			glGetIntegerv(GL_ARRAY_BUFFER_BINDING_ARB, &buff);
+			if ((GLuint)buff != mGLBuffer)
+			{
+				if (gDebugSession)
+				{
+					error = TRUE;
+					gFailLog << "Invalid GL vertex buffer bound: " << buff << std::endl;
+				}
+				else
+				{
+					llerrs << "Invalid GL vertex buffer bound: " << buff << llendl;
+				}
+			}
+
+			if (mGLIndices)
+			{
+				glGetIntegerv(GL_ELEMENT_ARRAY_BUFFER_BINDING_ARB, &buff);
+				if ((GLuint)buff != mGLIndices)
+				{
+					if (gDebugSession)
+					{
+						error = TRUE;
+						gFailLog << "Invalid GL index buffer bound: " << buff <<  std::endl;
+					}
+					else
+					{
+						llerrs << "Invalid GL index buffer bound: " << buff << llendl;
+					}
+				}
+			}
+		}
+
+		
+	}
+	else
+	{	
+		if (sGLRenderArray)
+		{
+#if GL_ARB_vertex_array_object
+			glBindVertexArray(0);
+#endif
+			sGLRenderArray = 0;
+			sGLRenderIndices = 0;
+			sIBOActive = FALSE;
+		}
+
+		if (mGLBuffer)
+		{
+			if (sVBOActive)
+			{
+				glBindBufferARB(GL_ARRAY_BUFFER_ARB, 0);
+				sBindCount++;
+				sVBOActive = FALSE;
+				setup = TRUE; // ... or a VBO is deactivated
+			}
+			if (sGLRenderBuffer != mGLBuffer)
+			{
+				sGLRenderBuffer = mGLBuffer;
+				setup = TRUE; // ... or a client memory pointer changed
+			}
+		}
+		if (mGLIndices)
+		{
+			if (sIBOActive)
+			{
+				glBindBufferARB(GL_ELEMENT_ARRAY_BUFFER_ARB, 0);
+				sBindCount++;
+				sIBOActive = FALSE;
+			}
+			
+			sGLRenderIndices = mGLIndices;
+		}
+	}
+
+	if (!mGLArray)
+	{
+		setupClientArrays(data_mask);
+	}
+			
+	if (mGLBuffer)
+	{
+		if (data_mask && setup)
+		{
+			setupVertexBuffer(data_mask); // subclass specific setup (virtual function)
+			sSetCount++;
+		}
+	}
+}
+
+// virtual (default)
+void LLVertexBuffer::setupVertexBuffer(U32 data_mask)
+{
+	LLMemType mt2(LLMemType::MTYPE_VERTEX_SETUP_VERTEX_BUFFER);
+	stop_glerror();
+	volatile U8* base = useVBOs() ? (U8*) mAlignedOffset : mMappedData;
+
+	/*if ((data_mask & mTypeMask) != data_mask)
+	{
+		llerrs << "LLVertexBuffer::setupVertexBuffer missing required components for supplied data mask." << llendl;
+	}*/
+
+	if (LLGLSLShader::sNoFixedFunction)
+	{
+		if (data_mask & MAP_NORMAL)
+		{
+			S32 loc = TYPE_NORMAL;
+			void* ptr = (void*)(base + mOffsets[TYPE_NORMAL]);
+			glVertexAttribPointerARB(loc, 3, GL_FLOAT, GL_FALSE, LLVertexBuffer::sTypeSize[TYPE_NORMAL], ptr);
+		}
+		if (data_mask & MAP_TEXCOORD3)
+		{
+			S32 loc = TYPE_TEXCOORD3;
+			void* ptr = (void*)(base + mOffsets[TYPE_TEXCOORD3]);
+			glVertexAttribPointerARB(loc,2,GL_FLOAT, GL_FALSE, LLVertexBuffer::sTypeSize[TYPE_TEXCOORD3], ptr);
+		}
+		if (data_mask & MAP_TEXCOORD2)
+		{
+			S32 loc = TYPE_TEXCOORD2;
+			void* ptr = (void*)(base + mOffsets[TYPE_TEXCOORD2]);
+			glVertexAttribPointerARB(loc,2,GL_FLOAT, GL_FALSE, LLVertexBuffer::sTypeSize[TYPE_TEXCOORD2], ptr);
+		}
+		if (data_mask & MAP_TEXCOORD1)
+		{
+			S32 loc = TYPE_TEXCOORD1;
+			void* ptr = (void*)(base + mOffsets[TYPE_TEXCOORD1]);
+			glVertexAttribPointerARB(loc,2,GL_FLOAT, GL_FALSE, LLVertexBuffer::sTypeSize[TYPE_TEXCOORD1], ptr);
+		}
+		if (data_mask & MAP_BINORMAL)
+		{
+			S32 loc = TYPE_BINORMAL;
+			void* ptr = (void*)(base + mOffsets[TYPE_BINORMAL]);
+			glVertexAttribPointerARB(loc, 3,GL_FLOAT, GL_FALSE, LLVertexBuffer::sTypeSize[TYPE_BINORMAL], ptr);
+		}
+		if (data_mask & MAP_TEXCOORD0)
+		{
+			S32 loc = TYPE_TEXCOORD0;
+			void* ptr = (void*)(base + mOffsets[TYPE_TEXCOORD0]);
+			glVertexAttribPointerARB(loc,2,GL_FLOAT, GL_FALSE, LLVertexBuffer::sTypeSize[TYPE_TEXCOORD0], ptr);
+		}
+		if (data_mask & MAP_COLOR)
+		{
+			S32 loc = TYPE_COLOR;
+			void* ptr = (void*)(base + mOffsets[TYPE_COLOR]);
+			glVertexAttribPointerARB(loc, 4, GL_UNSIGNED_BYTE, GL_TRUE, LLVertexBuffer::sTypeSize[TYPE_COLOR], ptr);
+		}
+		if (data_mask & MAP_EMISSIVE)
+		{
+			S32 loc = TYPE_EMISSIVE;
+			void* ptr = (void*)(base + mOffsets[TYPE_EMISSIVE]);
+			glVertexAttribPointerARB(loc, 4, GL_UNSIGNED_BYTE, GL_TRUE, LLVertexBuffer::sTypeSize[TYPE_EMISSIVE], ptr);
+		}
+		if (data_mask & MAP_WEIGHT)
+		{
+			S32 loc = TYPE_WEIGHT;
+			void* ptr = (void*)(base + mOffsets[TYPE_WEIGHT]);
+			glVertexAttribPointerARB(loc, 1, GL_FLOAT, FALSE, LLVertexBuffer::sTypeSize[TYPE_WEIGHT], ptr);
+		}
+		if (data_mask & MAP_WEIGHT4)
+		{
+			S32 loc = TYPE_WEIGHT4;
+			void* ptr = (void*)(base+mOffsets[TYPE_WEIGHT4]);
+			glVertexAttribPointerARB(loc, 4, GL_FLOAT, FALSE, LLVertexBuffer::sTypeSize[TYPE_WEIGHT4], ptr);
+		}
+		if (data_mask & MAP_CLOTHWEIGHT)
+		{
+			S32 loc = TYPE_CLOTHWEIGHT;
+			void* ptr = (void*)(base + mOffsets[TYPE_CLOTHWEIGHT]);
+			glVertexAttribPointerARB(loc, 4, GL_FLOAT, TRUE,  LLVertexBuffer::sTypeSize[TYPE_CLOTHWEIGHT], ptr);
+		}
+		if (data_mask & MAP_TEXTURE_INDEX)
+		{
+			S32 loc = TYPE_TEXTURE_INDEX;
+			void *ptr = (void*) (base + mOffsets[TYPE_VERTEX] + 12);
+			glVertexAttribPointerARB(loc, 1, GL_FLOAT, GL_FALSE, LLVertexBuffer::sTypeSize[TYPE_VERTEX], ptr);
+		}
+		if (data_mask & MAP_VERTEX)
+		{
+			S32 loc = TYPE_VERTEX;
+			void* ptr = (void*)(base + mOffsets[TYPE_VERTEX]);
+			glVertexAttribPointerARB(loc, 3,GL_FLOAT, GL_FALSE, LLVertexBuffer::sTypeSize[TYPE_VERTEX], ptr);
+		}	
+	}	
+	else
+	{
+		if (data_mask & MAP_NORMAL)
+		{
+			glNormalPointer(GL_FLOAT, LLVertexBuffer::sTypeSize[TYPE_NORMAL], (void*)(base + mOffsets[TYPE_NORMAL]));
+		}
+		if (data_mask & MAP_TEXCOORD3)
+		{
+			glClientActiveTextureARB(GL_TEXTURE3_ARB);
+			glTexCoordPointer(2,GL_FLOAT, LLVertexBuffer::sTypeSize[TYPE_TEXCOORD3], (void*)(base + mOffsets[TYPE_TEXCOORD3]));
+			glClientActiveTextureARB(GL_TEXTURE0_ARB);
+		}
+		if (data_mask & MAP_TEXCOORD2)
+		{
+			glClientActiveTextureARB(GL_TEXTURE2_ARB);
+			glTexCoordPointer(2,GL_FLOAT, LLVertexBuffer::sTypeSize[TYPE_TEXCOORD2], (void*)(base + mOffsets[TYPE_TEXCOORD2]));
+			glClientActiveTextureARB(GL_TEXTURE0_ARB);
+		}
+		if (data_mask & MAP_TEXCOORD1)
+		{
+			glClientActiveTextureARB(GL_TEXTURE1_ARB);
+			glTexCoordPointer(2,GL_FLOAT, LLVertexBuffer::sTypeSize[TYPE_TEXCOORD1], (void*)(base + mOffsets[TYPE_TEXCOORD1]));
+			glClientActiveTextureARB(GL_TEXTURE0_ARB);
+		}
+		if (data_mask & MAP_BINORMAL)
+		{
+			glClientActiveTextureARB(GL_TEXTURE2_ARB);
+			glTexCoordPointer(3,GL_FLOAT, LLVertexBuffer::sTypeSize[TYPE_BINORMAL], (void*)(base + mOffsets[TYPE_BINORMAL]));
+			glClientActiveTextureARB(GL_TEXTURE0_ARB);
+		}
+		if (data_mask & MAP_TEXCOORD0)
+		{
+			glTexCoordPointer(2,GL_FLOAT, LLVertexBuffer::sTypeSize[TYPE_TEXCOORD0], (void*)(base + mOffsets[TYPE_TEXCOORD0]));
+		}
+		if (data_mask & MAP_COLOR)
+		{
+			glColorPointer(4, GL_UNSIGNED_BYTE, LLVertexBuffer::sTypeSize[TYPE_COLOR], (void*)(base + mOffsets[TYPE_COLOR]));
+		}
+		if (data_mask & MAP_VERTEX)
+		{
+			glVertexPointer(3,GL_FLOAT, LLVertexBuffer::sTypeSize[TYPE_VERTEX], (void*)(base + 0));
+		}	
+	}
+
+	llglassertok();
+}
+
+LLVertexBuffer::MappedRegion::MappedRegion(S32 type, S32 index, S32 count)
+: mType(type), mIndex(index), mCount(count)
+{ 
+	llassert(mType == LLVertexBuffer::TYPE_INDEX || 
+			mType < LLVertexBuffer::TYPE_TEXTURE_INDEX);
+}	
+
+