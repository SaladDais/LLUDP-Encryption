/** 
 * @file llvertexbuffer.cpp
 * @brief LLVertexBuffer implementation
 *
 * $LicenseInfo:firstyear=2003&license=viewerlgpl$
 * Second Life Viewer Source Code
 * Copyright (C) 2010, Linden Research, Inc.
 * 
 * This library is free software; you can redistribute it and/or
 * modify it under the terms of the GNU Lesser General Public
 * License as published by the Free Software Foundation;
 * version 2.1 of the License only.
 * 
 * This library is distributed in the hope that it will be useful,
 * but WITHOUT ANY WARRANTY; without even the implied warranty of
 * MERCHANTABILITY or FITNESS FOR A PARTICULAR PURPOSE.  See the GNU
 * Lesser General Public License for more details.
 * 
 * You should have received a copy of the GNU Lesser General Public
 * License along with this library; if not, write to the Free Software
 * Foundation, Inc., 51 Franklin Street, Fifth Floor, Boston, MA  02110-1301  USA
 * 
 * Linden Research, Inc., 945 Battery Street, San Francisco, CA  94111  USA
 * $/LicenseInfo$
 */

#include "linden_common.h"

#include <boost/static_assert.hpp>
#include "llsys.h"
#include "llvertexbuffer.h"
// #include "llrender.h"
#include "llglheaders.h"
#include "llmemtype.h"
#include "llrender.h"
#include "llvector4a.h"
#include "llshadermgr.h"
#include "llglslshader.h"
#include "llmemory.h"

<<<<<<< HEAD
#if LL_DARWIN
#define LL_VBO_POOLING 1
#else
#endif
=======
>>>>>>> dab915c1
//Next Highest Power Of Two
//helper function, returns first number > v that is a power of 2, or v if v is already a power of 2
U32 nhpo2(U32 v)
{
	U32 r = 1;
	while (r < v) {
		r *= 2;
	}
	return r;
}

//which power of 2 is i?
//assumes i is a power of 2 > 0
U32 wpo2(U32 i)
{
	llassert(i > 0);
	llassert(nhpo2(i) == i);

	U32 r = 0;

	while (i >>= 1) ++r;

	return r;
}


const U32 LL_VBO_BLOCK_SIZE = 2048;
const U32 LL_VBO_POOL_MAX_SEED_SIZE = 256*1024;

U32 vbo_block_size(U32 size)
{ //what block size will fit size?
	U32 mod = size % LL_VBO_BLOCK_SIZE;
	return mod == 0 ? size : size + (LL_VBO_BLOCK_SIZE-mod);
}

U32 vbo_block_index(U32 size)
{
	return vbo_block_size(size)/LL_VBO_BLOCK_SIZE;
}

const U32 LL_VBO_POOL_SEED_COUNT = vbo_block_index(LL_VBO_POOL_MAX_SEED_SIZE);


//============================================================================

//static
LLVBOPool LLVertexBuffer::sStreamVBOPool(GL_STREAM_DRAW_ARB, GL_ARRAY_BUFFER_ARB);
LLVBOPool LLVertexBuffer::sDynamicVBOPool(GL_DYNAMIC_DRAW_ARB, GL_ARRAY_BUFFER_ARB);
LLVBOPool LLVertexBuffer::sStreamIBOPool(GL_STREAM_DRAW_ARB, GL_ELEMENT_ARRAY_BUFFER_ARB);
LLVBOPool LLVertexBuffer::sDynamicIBOPool(GL_DYNAMIC_DRAW_ARB, GL_ELEMENT_ARRAY_BUFFER_ARB);

U32 LLVBOPool::sBytesPooled = 0;
U32 LLVBOPool::sIndexBytesPooled = 0;
U32 LLVBOPool::sCurGLName = 1;

std::list<U32> LLVertexBuffer::sAvailableVAOName;
U32 LLVertexBuffer::sCurVAOName = 1;

U32 LLVertexBuffer::sAllocatedIndexBytes = 0;
U32 LLVertexBuffer::sIndexCount = 0;

LLPrivateMemoryPool* LLVertexBuffer::sPrivatePoolp = NULL;
U32 LLVertexBuffer::sBindCount = 0;
U32 LLVertexBuffer::sSetCount = 0;
S32 LLVertexBuffer::sCount = 0;
S32 LLVertexBuffer::sGLCount = 0;
S32 LLVertexBuffer::sMappedCount = 0;
bool LLVertexBuffer::sDisableVBOMapping = false;
bool LLVertexBuffer::sEnableVBOs = true;
U32 LLVertexBuffer::sGLRenderBuffer = 0;
U32 LLVertexBuffer::sGLRenderArray = 0;
U32 LLVertexBuffer::sGLRenderIndices = 0;
U32 LLVertexBuffer::sLastMask = 0;
bool LLVertexBuffer::sVBOActive = false;
bool LLVertexBuffer::sIBOActive = false;
U32 LLVertexBuffer::sAllocatedBytes = 0;
U32 LLVertexBuffer::sVertexCount = 0;
bool LLVertexBuffer::sMapped = false;
bool LLVertexBuffer::sUseStreamDraw = true;
bool LLVertexBuffer::sUseVAO = false;
bool LLVertexBuffer::sPreferStreamDraw = false;


U32 LLVBOPool::genBuffer()
{
	U32 ret = 0;

	if (mGLNamePool.empty())
	{
		ret = sCurGLName++;
	}
	else
	{
		ret = mGLNamePool.front();
		mGLNamePool.pop_front();
	}

	return ret;
}

void LLVBOPool::deleteBuffer(U32 name)
{
	if (gGLManager.mInited)
	{
		LLVertexBuffer::unbind();

		glBindBufferARB(mType, name);
		glBufferDataARB(mType, 0, NULL, mUsage);

		llassert(std::find(mGLNamePool.begin(), mGLNamePool.end(), name) == mGLNamePool.end());

		mGLNamePool.push_back(name);
<<<<<<< HEAD

		glBindBufferARB(mType, 0);
	}
}

=======

		glBindBufferARB(mType, 0);
	}
}

>>>>>>> dab915c1

LLVBOPool::LLVBOPool(U32 vboUsage, U32 vboType)
: mUsage(vboUsage), mType(vboType)
{
	mMissCount.resize(LL_VBO_POOL_SEED_COUNT);
	std::fill(mMissCount.begin(), mMissCount.end(), 0);
}

volatile U8* LLVBOPool::allocate(U32& name, U32 size, bool for_seed)
{
	llassert(vbo_block_size(size) == size);
	
	volatile U8* ret = NULL;

	U32 i = vbo_block_index(size);

	if (mFreeList.size() <= i)
	{
		mFreeList.resize(i+1);
	}

	if (mFreeList[i].empty() || for_seed)
	{
		//make a new buffer
		name = genBuffer();
		
		glBindBufferARB(mType, name);

		if (!for_seed && i < LL_VBO_POOL_SEED_COUNT)
		{ //record this miss
			mMissCount[i]++;	
		}

		if (mType == GL_ARRAY_BUFFER_ARB)
		{
			LLVertexBuffer::sAllocatedBytes += size;
		}
		else
		{
			LLVertexBuffer::sAllocatedIndexBytes += size;
		}

		if (LLVertexBuffer::sDisableVBOMapping || mUsage != GL_DYNAMIC_DRAW_ARB)
		{
			glBufferDataARB(mType, size, 0, mUsage);
			ret = (U8*) ll_aligned_malloc_16(size);
		}
		else
		{ //always use a true hint of static draw when allocating non-client-backed buffers
			glBufferDataARB(mType, size, 0, GL_STATIC_DRAW_ARB);
		}

		glBindBufferARB(mType, 0);

		if (for_seed)
		{ //put into pool for future use
			llassert(mFreeList.size() > i);

			Record rec;
			rec.mGLName = name;
			rec.mClientData = ret;
	
			if (mType == GL_ARRAY_BUFFER_ARB)
			{
				sBytesPooled += size;
			}
			else
			{
				sIndexBytesPooled += size;
			}
			mFreeList[i].push_back(rec);
		}
	}
	else
	{
		name = mFreeList[i].front().mGLName;
		ret = mFreeList[i].front().mClientData;

		if (mType == GL_ARRAY_BUFFER_ARB)
		{
			sBytesPooled -= size;
		}
		else
		{
			sIndexBytesPooled -= size;
		}

		mFreeList[i].pop_front();
	}

	return ret;
}

void LLVBOPool::release(U32 name, volatile U8* buffer, U32 size)
{
	llassert(vbo_block_size(size) == size);

	deleteBuffer(name);
	ll_aligned_free_16((U8*) buffer);

	if (mType == GL_ARRAY_BUFFER_ARB)
	{
		LLVertexBuffer::sAllocatedBytes -= size;
	}
	else
	{
		LLVertexBuffer::sAllocatedIndexBytes -= size;
	}
}

void LLVBOPool::seedPool()
{
	U32 dummy_name = 0;

	if (mFreeList.size() < LL_VBO_POOL_SEED_COUNT)
	{
		mFreeList.resize(LL_VBO_POOL_SEED_COUNT);
	}

	for (U32 i = 0; i < LL_VBO_POOL_SEED_COUNT; i++)
	{
		if (mMissCount[i] > mFreeList[i].size())
		{ 
			U32 size = i*LL_VBO_BLOCK_SIZE;
		
			S32 count = mMissCount[i] - mFreeList[i].size();
			for (U32 j = 0; j < count; ++j)
			{
				allocate(dummy_name, size, true);
			}
		}
	}
}


<<<<<<< HEAD
=======

>>>>>>> dab915c1
void LLVBOPool::cleanup()
{
	U32 size = LL_VBO_BLOCK_SIZE;

	for (U32 i = 0; i < mFreeList.size(); ++i)
	{
		record_list_t& l = mFreeList[i];

		while (!l.empty())
		{
			Record& r = l.front();

			deleteBuffer(r.mGLName);
			
			if (r.mClientData)
			{
				ll_aligned_free_16((void*) r.mClientData);
			}

			l.pop_front();

			if (mType == GL_ARRAY_BUFFER_ARB)
			{
				sBytesPooled -= size;
				LLVertexBuffer::sAllocatedBytes -= size;
			}
			else
			{
				sIndexBytesPooled -= size;
				LLVertexBuffer::sAllocatedIndexBytes -= size;
			}
		}

		size += LL_VBO_BLOCK_SIZE;
	}

	//reset miss counts
	std::fill(mMissCount.begin(), mMissCount.end(), 0);
}


//NOTE: each component must be AT LEAST 4 bytes in size to avoid a performance penalty on AMD hardware
S32 LLVertexBuffer::sTypeSize[LLVertexBuffer::TYPE_MAX] =
{
	sizeof(LLVector4), // TYPE_VERTEX,
	sizeof(LLVector4), // TYPE_NORMAL,
	sizeof(LLVector2), // TYPE_TEXCOORD0,
	sizeof(LLVector2), // TYPE_TEXCOORD1,
	sizeof(LLVector2), // TYPE_TEXCOORD2,
	sizeof(LLVector2), // TYPE_TEXCOORD3,
	sizeof(LLColor4U), // TYPE_COLOR,
	sizeof(LLColor4U), // TYPE_EMISSIVE, only alpha is used currently
	sizeof(LLVector4), // TYPE_BINORMAL,
	sizeof(F32),	   // TYPE_WEIGHT,
	sizeof(LLVector4), // TYPE_WEIGHT4,
	sizeof(LLVector4), // TYPE_CLOTHWEIGHT,
	sizeof(LLVector4), // TYPE_TEXTURE_INDEX (actually exists as position.w), no extra data, but stride is 16 bytes
};

U32 LLVertexBuffer::sGLMode[LLRender::NUM_MODES] = 
{
	GL_TRIANGLES,
	GL_TRIANGLE_STRIP,
	GL_TRIANGLE_FAN,
	GL_POINTS,
	GL_LINES,
	GL_LINE_STRIP,
	GL_QUADS,
	GL_LINE_LOOP,
};

//static
U32 LLVertexBuffer::getVAOName()
{
	U32 ret = 0;

	if (!sAvailableVAOName.empty())
	{
		ret = sAvailableVAOName.front();
		sAvailableVAOName.pop_front();
	}
	else
	{
#ifdef GL_ARB_vertex_array_object
		glGenVertexArrays(1, &ret);
#endif
	}

	return ret;		
}

//static
void LLVertexBuffer::releaseVAOName(U32 name)
{
	sAvailableVAOName.push_back(name);
}


//static
void LLVertexBuffer::seedPools()
{
	sStreamVBOPool.seedPool();
	sDynamicVBOPool.seedPool();
	sStreamIBOPool.seedPool();
	sDynamicIBOPool.seedPool();
}

//static
void LLVertexBuffer::setupClientArrays(U32 data_mask)
{
	if (sLastMask != data_mask)
	{
		bool error = false;

		if (gGLManager.mGLSLVersionMajor < 2 && gGLManager.mGLSLVersionMinor < 30)
		{
			//make sure texture index is disabled
			data_mask = data_mask & ~MAP_TEXTURE_INDEX;
		}

		if (LLGLSLShader::sNoFixedFunction)
		{
			for (U32 i = 0; i < TYPE_MAX; ++i)
			{
				S32 loc = i;
										
				U32 mask = 1 << i;

				if (sLastMask & (1 << i))
				{ //was enabled
					if (!(data_mask & mask))
					{ //needs to be disabled
						glDisableVertexAttribArrayARB(loc);
					}
				}
				else 
				{	//was disabled
					if (data_mask & mask)
					{ //needs to be enabled
						glEnableVertexAttribArrayARB(loc);
					}
				}
			}
		}
		else
		{

			GLenum array[] =
			{
				GL_VERTEX_ARRAY,
				GL_NORMAL_ARRAY,
				GL_TEXTURE_COORD_ARRAY,
				GL_COLOR_ARRAY,
			};

			GLenum mask[] = 
			{
				MAP_VERTEX,
				MAP_NORMAL,
				MAP_TEXCOORD0,
				MAP_COLOR
			};



			for (U32 i = 0; i < 4; ++i)
			{
				if (sLastMask & mask[i])
				{ //was enabled
					if (!(data_mask & mask[i]))
					{ //needs to be disabled
						glDisableClientState(array[i]);
					}
					else if (gDebugGL)
					{ //needs to be enabled, make sure it was (DEBUG)
						if (!glIsEnabled(array[i]))
						{
							if (gDebugSession)
							{
								error = true;
								gFailLog << "Bad client state! " << array[i] << " disabled." << std::endl;
							}
							else
							{
								llerrs << "Bad client state! " << array[i] << " disabled." << llendl;
							}
						}
					}
				}
				else 
				{	//was disabled
					if (data_mask & mask[i])
					{ //needs to be enabled
						glEnableClientState(array[i]);
					}
					else if (gDebugGL && glIsEnabled(array[i]))
					{ //needs to be disabled, make sure it was (DEBUG TEMPORARY)
						if (gDebugSession)
						{
							error = true;
							gFailLog << "Bad client state! " << array[i] << " enabled." << std::endl;
						}
						else
						{
							llerrs << "Bad client state! " << array[i] << " enabled." << llendl;
						}
					}
				}
			}
		
			U32 map_tc[] = 
			{
				MAP_TEXCOORD1,
				MAP_TEXCOORD2,
				MAP_TEXCOORD3
			};

			for (U32 i = 0; i < 3; i++)
			{
				if (sLastMask & map_tc[i])
				{
					if (!(data_mask & map_tc[i]))
					{ //disable
						glClientActiveTextureARB(GL_TEXTURE1_ARB+i);
						glDisableClientState(GL_TEXTURE_COORD_ARRAY);
						glClientActiveTextureARB(GL_TEXTURE0_ARB);
					}
				}
				else if (data_mask & map_tc[i])
				{
					glClientActiveTextureARB(GL_TEXTURE1_ARB+i);
					glEnableClientState(GL_TEXTURE_COORD_ARRAY);
					glClientActiveTextureARB(GL_TEXTURE0_ARB);
				}
			}

			if (sLastMask & MAP_BINORMAL)
			{
				if (!(data_mask & MAP_BINORMAL))
				{
					glClientActiveTextureARB(GL_TEXTURE2_ARB);
					glDisableClientState(GL_TEXTURE_COORD_ARRAY);
					glClientActiveTextureARB(GL_TEXTURE0_ARB);
				}
			}
			else if (data_mask & MAP_BINORMAL)
			{
				glClientActiveTextureARB(GL_TEXTURE2_ARB);
				glEnableClientState(GL_TEXTURE_COORD_ARRAY);
				glClientActiveTextureARB(GL_TEXTURE0_ARB);
			}
		}
				
		sLastMask = data_mask;
	}
}

//static
void LLVertexBuffer::drawArrays(U32 mode, const std::vector<LLVector3>& pos, const std::vector<LLVector3>& norm)
{
	llassert(!LLGLSLShader::sNoFixedFunction || LLGLSLShader::sCurBoundShaderPtr != NULL);
	gGL.syncMatrices();

	U32 count = pos.size();
	
	// <FS:ND> Don't crash, but just warn and exit out. This should be safe to do and won't disrupt the user with a crash

	// llassert_always(norm.size() >= pos.size());
	// llassert_always(count > 0);

	llassert(norm.size() >= pos.size());
	llassert(count > 0);

	if( count == 0 )
	{
		llwarns << "Called drawArrays with 0 vertices" << llendl;
		return;
	}

	if( norm.size() < pos.size() )
	{
		llwarns << "Called drawArrays with #" << norm.size() << " normals and #" << pos.size() << " vertices" << llendl;
		return;
	}
	
	// </FS:ND>

	unbind();
	
	setupClientArrays(MAP_VERTEX | MAP_NORMAL);

	LLGLSLShader* shader = LLGLSLShader::sCurBoundShaderPtr;

	if (shader)
	{
		S32 loc = LLVertexBuffer::TYPE_VERTEX;
		if (loc > -1)
		{
			glVertexAttribPointerARB(loc, 3, GL_FLOAT, GL_FALSE, 0, pos[0].mV);
		}
		loc = LLVertexBuffer::TYPE_NORMAL;
		if (loc > -1)
		{
			glVertexAttribPointerARB(loc, 3, GL_FLOAT, GL_FALSE, 0, norm[0].mV);
		}
	}
	else
	{
		glVertexPointer(3, GL_FLOAT, 0, pos[0].mV);
		glNormalPointer(GL_FLOAT, 0, norm[0].mV);
	}

	glDrawArrays(sGLMode[mode], 0, count);
}

//static
void LLVertexBuffer::drawElements(U32 mode, const LLVector4a* pos, const LLVector2* tc, S32 num_indices, const U16* indicesp)
{
	llassert(!LLGLSLShader::sNoFixedFunction || LLGLSLShader::sCurBoundShaderPtr != NULL);

	gGL.syncMatrices();

	U32 mask = LLVertexBuffer::MAP_VERTEX;
	if (tc)
	{
		mask = mask | LLVertexBuffer::MAP_TEXCOORD0;
	}

	unbind();
	
	setupClientArrays(mask);

	if (LLGLSLShader::sNoFixedFunction)
	{
		S32 loc = LLVertexBuffer::TYPE_VERTEX;
		glVertexAttribPointerARB(loc, 3, GL_FLOAT, GL_FALSE, 16, pos);

		if (tc)
		{
			loc = LLVertexBuffer::TYPE_TEXCOORD0;
			glVertexAttribPointerARB(loc, 2, GL_FLOAT, GL_FALSE, 0, tc);
		}
	}
	else
	{
		glTexCoordPointer(2, GL_FLOAT, 0, tc);
		glVertexPointer(3, GL_FLOAT, 16, pos);
	}

	glDrawElements(sGLMode[mode], num_indices, GL_UNSIGNED_SHORT, indicesp);
}

void LLVertexBuffer::validateRange(U32 start, U32 end, U32 count, U32 indices_offset) const
{
	if (start >= (U32) mNumVerts ||
	    end >= (U32) mNumVerts)
	{
		llerrs << "Bad vertex buffer draw range: [" << start << ", " << end << "] vs " << mNumVerts << llendl;
	}

	llassert(mNumIndices >= 0);

	if (indices_offset >= (U32) mNumIndices ||
	    indices_offset + count > (U32) mNumIndices)
	{
		llerrs << "Bad index buffer draw range: [" << indices_offset << ", " << indices_offset+count << "]" << llendl;
	}

	if (gDebugGL && !useVBOs())
	{
		U16* idx = ((U16*) getIndicesPointer())+indices_offset;
		for (U32 i = 0; i < count; ++i)
		{
			if (idx[i] < start || idx[i] > end)
			{
				llerrs << "Index out of range: " << idx[i] << " not in [" << start << ", " << end << "]" << llendl;
			}
		}

		LLGLSLShader* shader = LLGLSLShader::sCurBoundShaderPtr;

		if (shader && shader->mFeatures.mIndexedTextureChannels > 1)
		{
			LLStrider<LLVector4a> v;
			//hack to get non-const reference
			LLVertexBuffer* vb = (LLVertexBuffer*) this;
			vb->getVertexStrider(v);

			for (U32 i = start; i < end; i++)
			{
				S32 idx = (S32) (v[i][3]+0.25f);
				if (idx < 0 || idx >= shader->mFeatures.mIndexedTextureChannels)
				{
					llerrs << "Bad texture index found in vertex data stream." << llendl;
				}
			}
		}
	}
}

void LLVertexBuffer::drawRange(U32 mode, U32 start, U32 end, U32 count, U32 indices_offset) const
{
	validateRange(start, end, count, indices_offset);
	mMappable = false;
	gGL.syncMatrices();

	llassert(mNumVerts >= 0);
	llassert(!LLGLSLShader::sNoFixedFunction || LLGLSLShader::sCurBoundShaderPtr != NULL);

	if (mGLArray)
	{
		if (mGLArray != sGLRenderArray)
		{
			llerrs << "Wrong vertex array bound." << llendl;
		}
	}
	else
	{
		if (mGLIndices != sGLRenderIndices)
		{
			llerrs << "Wrong index buffer bound." << llendl;
		}

		if (mGLBuffer != sGLRenderBuffer)
		{
			llerrs << "Wrong vertex buffer bound." << llendl;
		}
	}

	if (gDebugGL && !mGLArray && useVBOs())
	{
		GLint elem = 0;
		glGetIntegerv(GL_ELEMENT_ARRAY_BUFFER_BINDING_ARB, &elem);

		if (elem != mGLIndices)
		{
			llerrs << "Wrong index buffer bound!" << llendl;
		}
	}

	if (mode >= LLRender::NUM_MODES)
	{
		llerrs << "Invalid draw mode: " << mode << llendl;
		return;
	}

	U16* idx = ((U16*) getIndicesPointer())+indices_offset;

	stop_glerror();
	glDrawRangeElements(sGLMode[mode], start, end, count, GL_UNSIGNED_SHORT, 
		idx);
	stop_glerror();
	placeFence();
}

void LLVertexBuffer::draw(U32 mode, U32 count, U32 indices_offset) const
{
	llassert(!LLGLSLShader::sNoFixedFunction || LLGLSLShader::sCurBoundShaderPtr != NULL);
	mMappable = false;
	gGL.syncMatrices();

	llassert(mNumIndices >= 0);
	if (indices_offset >= (U32) mNumIndices ||
	    indices_offset + count > (U32) mNumIndices)
	{
		llerrs << "Bad index buffer draw range: [" << indices_offset << ", " << indices_offset+count << "]" << llendl;
	}

	if (mGLArray)
	{
		if (mGLArray != sGLRenderArray)
		{
			llerrs << "Wrong vertex array bound." << llendl;
		}
	}
	else
	{
		if (mGLIndices != sGLRenderIndices)
		{
			llerrs << "Wrong index buffer bound." << llendl;
		}

		if (mGLBuffer != sGLRenderBuffer)
		{
			llerrs << "Wrong vertex buffer bound." << llendl;
		}
	}

	if (mode >= LLRender::NUM_MODES)
	{
		llerrs << "Invalid draw mode: " << mode << llendl;
		return;
	}

	stop_glerror();
	glDrawElements(sGLMode[mode], count, GL_UNSIGNED_SHORT,
		((U16*) getIndicesPointer()) + indices_offset);
	stop_glerror();
	placeFence();
}

void LLVertexBuffer::drawArrays(U32 mode, U32 first, U32 count) const
{
	llassert(!LLGLSLShader::sNoFixedFunction || LLGLSLShader::sCurBoundShaderPtr != NULL);
	mMappable = false;
	gGL.syncMatrices();
	
	llassert(mNumVerts >= 0);
	if (first >= (U32) mNumVerts ||
	    first + count > (U32) mNumVerts)
	{
		llerrs << "Bad vertex buffer draw range: [" << first << ", " << first+count << "]" << llendl;
	}

	if (mGLArray)
	{
		if (mGLArray != sGLRenderArray)
		{
			llerrs << "Wrong vertex array bound." << llendl;
		}
	}
	else
	{
		if (mGLBuffer != sGLRenderBuffer || useVBOs() != sVBOActive)
		{
			llerrs << "Wrong vertex buffer bound." << llendl;
		}
	}

	if (mode >= LLRender::NUM_MODES)
	{
		llerrs << "Invalid draw mode: " << mode << llendl;
		return;
	}

	stop_glerror();
	glDrawArrays(sGLMode[mode], first, count);
	stop_glerror();
	placeFence();
}

//static
void LLVertexBuffer::initClass(bool use_vbo, bool no_vbo_mapping)
{
	sEnableVBOs = use_vbo && gGLManager.mHasVertexBufferObject;
	sDisableVBOMapping = sEnableVBOs && no_vbo_mapping;

	if (!sPrivatePoolp)
	{ 
		sPrivatePoolp = LLPrivateMemoryPoolManager::getInstance()->newPool(LLPrivateMemoryPool::STATIC);
	}
}

//static 
void LLVertexBuffer::unbind()
{
	if (sGLRenderArray)
	{
#if GL_ARB_vertex_array_object
		glBindVertexArray(0);
#endif
		sGLRenderArray = 0;
		sGLRenderIndices = 0;
		sIBOActive = false;
	}

	if (sVBOActive)
	{
		glBindBufferARB(GL_ARRAY_BUFFER_ARB, 0);
		sVBOActive = false;
	}
	if (sIBOActive)
	{
		glBindBufferARB(GL_ELEMENT_ARRAY_BUFFER_ARB, 0);
		sIBOActive = false;
	}

	sGLRenderBuffer = 0;
	sGLRenderIndices = 0;

	setupClientArrays(0);
}

//static
void LLVertexBuffer::cleanupClass()
{
	LLMemType mt2(LLMemType::MTYPE_VERTEX_CLEANUP_CLASS);
	unbind();
	
	sStreamIBOPool.cleanup();
	sDynamicIBOPool.cleanup();
	sStreamVBOPool.cleanup();
	sDynamicVBOPool.cleanup();

	if(sPrivatePoolp)
	{
		LLPrivateMemoryPoolManager::getInstance()->deletePool(sPrivatePoolp);
		sPrivatePoolp = NULL;
	}
}

//----------------------------------------------------------------------------

S32 LLVertexBuffer::determineUsage(S32 usage)
{
	S32 ret_usage = usage;

	if (!sEnableVBOs)
	{
		ret_usage = 0;
	}
	
	if (ret_usage == GL_STREAM_DRAW_ARB && !sUseStreamDraw)
	{
		ret_usage = 0;
	}
	
	if (ret_usage == GL_DYNAMIC_DRAW_ARB && sPreferStreamDraw)
	{
		ret_usage = GL_STREAM_DRAW_ARB;
	}
	
	if (ret_usage == 0 && LLRender::sGLCoreProfile)
	{ //MUST use VBOs for all rendering
		ret_usage = GL_STREAM_DRAW_ARB;
	}
	
	if (ret_usage && ret_usage != GL_STREAM_DRAW_ARB)
	{ //only stream_draw and dynamic_draw are supported when using VBOs, dynamic draw is the default
		if (sDisableVBOMapping)
		{ //always use stream draw if VBO mapping is disabled
			ret_usage = GL_STREAM_DRAW_ARB;
		}
		else
		{
			ret_usage = GL_DYNAMIC_DRAW_ARB;
		}
	}
	
	return ret_usage;
}

LLVertexBuffer::LLVertexBuffer(U32 typemask, S32 usage) :
	LLRefCount(),

	mNumVerts(0),
	mNumIndices(0),
	mAlignedOffset(0),
	mAlignedIndexOffset(0),
	mSize(0),
	mIndicesSize(0),
	mTypeMask(typemask),
	mUsage(LLVertexBuffer::determineUsage(usage)),
	mGLBuffer(0),
	mGLIndices(0),
	mGLArray(0),
	mMappedData(NULL),
	mMappedIndexData(NULL),
	mMappedDataUsingVBOs(false),
	mMappedIndexDataUsingVBOs(false),
	mVertexLocked(false),
	mIndexLocked(false),
	mFinal(false),
	mEmpty(true),
	mMappable(false),
	mFence(NULL)
{
	LLMemType mt2(LLMemType::MTYPE_VERTEX_CONSTRUCTOR);

	mMappable = (mUsage == GL_DYNAMIC_DRAW_ARB && !sDisableVBOMapping);

	//zero out offsets
	for (U32 i = 0; i < TYPE_MAX; i++)
	{
		mOffsets[i] = 0;
	}

	sCount++;
}

//static
S32 LLVertexBuffer::calcOffsets(const U32& typemask, S32* offsets, S32 num_vertices)
{
	S32 offset = 0;
	for (S32 i=0; i<TYPE_TEXTURE_INDEX; i++)
	{
		U32 mask = 1<<i;
		if (typemask & mask)
		{
			if (offsets && LLVertexBuffer::sTypeSize[i])
			{
				offsets[i] = offset;
				offset += LLVertexBuffer::sTypeSize[i]*num_vertices;
				offset = (offset + 0xF) & ~0xF;
			}
		}
	}

	offsets[TYPE_TEXTURE_INDEX] = offsets[TYPE_VERTEX] + 12;
	
	return offset+16;
}

//static 
S32 LLVertexBuffer::calcVertexSize(const U32& typemask)
{
	S32 size = 0;
	for (S32 i = 0; i < TYPE_TEXTURE_INDEX; i++)
	{
		U32 mask = 1<<i;
		if (typemask & mask)
		{
			size += LLVertexBuffer::sTypeSize[i];
		}
	}

	return size;
}

S32 LLVertexBuffer::getSize() const
{
	return mSize;
}

// protected, use unref()
//virtual
LLVertexBuffer::~LLVertexBuffer()
{
	LLMemType mt2(LLMemType::MTYPE_VERTEX_DESTRUCTOR);
	destroyGLBuffer();
	destroyGLIndices();

	if (mGLArray)
	{
#if GL_ARB_vertex_array_object
		releaseVAOName(mGLArray);
#endif
	}

	sCount--;

	if (mFence)
	{
		delete mFence;
	}
	
	mFence = NULL;

	sVertexCount -= mNumVerts;
	sIndexCount -= mNumIndices;

	llassert_always(!mMappedData && !mMappedIndexData);
};

void LLVertexBuffer::placeFence() const
{
	/*if (!mFence && useVBOs())
	{
		if (gGLManager.mHasSync)
		{
			mFence = new LLGLSyncFence();
		}
	}

	if (mFence)
	{
		mFence->placeFence();
	}*/
}

void LLVertexBuffer::waitFence() const
{
	/*if (mFence)
	{
		mFence->wait();
	}*/
}

//----------------------------------------------------------------------------

void LLVertexBuffer::genBuffer(U32 size)
{
	mSize = vbo_block_size(size);

	if (mUsage == GL_STREAM_DRAW_ARB)
	{
		mMappedData = sStreamVBOPool.allocate(mGLBuffer, mSize);
	}
	else
	{
		mMappedData = sDynamicVBOPool.allocate(mGLBuffer, mSize);
	}
	
	sGLCount++;
}

void LLVertexBuffer::genIndices(U32 size)
{
	mIndicesSize = vbo_block_size(size);

	if (mUsage == GL_STREAM_DRAW_ARB)
	{
		mMappedIndexData = sStreamIBOPool.allocate(mGLIndices, mIndicesSize);
	}
	else
	{
		mMappedIndexData = sDynamicIBOPool.allocate(mGLIndices, mIndicesSize);
	}
	
	sGLCount++;
}

void LLVertexBuffer::releaseBuffer()
{
	if (mUsage == GL_STREAM_DRAW_ARB)
	{
		sStreamVBOPool.release(mGLBuffer, mMappedData, mSize);
	}
	else
	{
		sDynamicVBOPool.release(mGLBuffer, mMappedData, mSize);
	}
	
	mGLBuffer = 0;
	mMappedData = NULL;

	sGLCount--;
}

void LLVertexBuffer::releaseIndices()
{
	if (mUsage == GL_STREAM_DRAW_ARB)
	{
		sStreamIBOPool.release(mGLIndices, mMappedIndexData, mIndicesSize);
	}
	else
	{
		sDynamicIBOPool.release(mGLIndices, mMappedIndexData, mIndicesSize);
	}

	mGLIndices = 0;
	mMappedIndexData = NULL;
	
	sGLCount--;
}

void LLVertexBuffer::createGLBuffer(U32 size)
{
	LLMemType mt2(LLMemType::MTYPE_VERTEX_CREATE_VERTICES);
	
	if (mGLBuffer)
	{
		destroyGLBuffer();
	}

	if (size == 0)
	{
		return;
	}

	mEmpty = true;

	mMappedDataUsingVBOs = useVBOs();
	
	if (mMappedDataUsingVBOs)
	{
		genBuffer(size);
	}
	else
	{
		static int gl_buffer_idx = 0;
		mGLBuffer = ++gl_buffer_idx;
		mMappedData = (U8*)ALLOCATE_MEM(sPrivatePoolp, size);
		mSize = size;
	}
}

void LLVertexBuffer::createGLIndices(U32 size)
{
	LLMemType mt2(LLMemType::MTYPE_VERTEX_CREATE_INDICES);
	
	if (mGLIndices)
	{
		destroyGLIndices();
	}
	
	if (size == 0)
	{
		return;
	}

	mEmpty = true;

	//pad by 16 bytes for aligned copies
	size += 16;

	mMappedIndexDataUsingVBOs = useVBOs();

	if (mMappedIndexDataUsingVBOs)
	{
		//pad by another 16 bytes for VBO pointer adjustment
		size += 16;
		genIndices(size);
	}
	else
	{
		mMappedIndexData = (U8*)ALLOCATE_MEM(sPrivatePoolp, size);
		static int gl_buffer_idx = 0;
		mGLIndices = ++gl_buffer_idx;
		mIndicesSize = size;
	}
}

void LLVertexBuffer::destroyGLBuffer()
{
	LLMemType mt2(LLMemType::MTYPE_VERTEX_DESTROY_BUFFER);
	if (mGLBuffer)
	{
		if (mMappedDataUsingVBOs)
		{
			releaseBuffer();
		}
		else
		{
			FREE_MEM(sPrivatePoolp, (void*) mMappedData);
			mMappedData = NULL;
			mEmpty = true;
		}
	}
	
	mGLBuffer = 0;
	//unbind();
}

void LLVertexBuffer::destroyGLIndices()
{
	LLMemType mt2(LLMemType::MTYPE_VERTEX_DESTROY_INDICES);
	if (mGLIndices)
	{
		if (mMappedIndexDataUsingVBOs)
		{
			releaseIndices();
		}
		else
		{
			FREE_MEM(sPrivatePoolp, (void*) mMappedIndexData);
			mMappedIndexData = NULL;
			mEmpty = true;
		}
	}

	mGLIndices = 0;
	//unbind();
}

void LLVertexBuffer::updateNumVerts(S32 nverts)
{
	LLMemType mt2(LLMemType::MTYPE_VERTEX_UPDATE_VERTS);

	llassert(nverts >= 0);

	if (nverts > 65536)
	{
<<<<<<< HEAD
		// <FS:ND> FIRE-5077; Just print an info if there are more than 0xFFFF, for now just so there is a message in the logs where in older version #vertices would have been capped.

		// llwarns << "Vertex buffer overflow!" << llendl;
		// nverts = 65536;
		llinfos << "More vertices than 65536 (#" << nverts << ")" <<llendl;

		// </FS:ND>
=======
		llwarns << "Vertex buffer overflow!" << llendl;
		nverts = 65536;
>>>>>>> dab915c1
	}

	U32 needed_size = calcOffsets(mTypeMask, mOffsets, nverts);

	if (needed_size > mSize || needed_size <= mSize/2)
	{
		createGLBuffer(needed_size);
	}

	sVertexCount -= mNumVerts;
	mNumVerts = nverts;
	sVertexCount += mNumVerts;
}

void LLVertexBuffer::updateNumIndices(S32 nindices)
{
	LLMemType mt2(LLMemType::MTYPE_VERTEX_UPDATE_INDICES);

	llassert(nindices >= 0);

	U32 needed_size = sizeof(U16) * nindices;

	if (needed_size > mIndicesSize || needed_size <= mIndicesSize/2)
	{
		createGLIndices(needed_size);
	}

	sIndexCount -= mNumIndices;
	mNumIndices = nindices;
	sIndexCount += mNumIndices;
}

void LLVertexBuffer::allocateBuffer(S32 nverts, S32 nindices, bool create)
{
	LLMemType mt2(LLMemType::MTYPE_VERTEX_ALLOCATE_BUFFER);
	
	stop_glerror();

	// <FS:ND> FIRE-5077; Just print an info if there are more than 0xFFFF, for now just so there is a message in the logs where in older version #vertices would have been capped.

	// if (nverts < 0 || nindices < 0 ||
	// 	nverts > 65536)
	// {
	// 	llerrs << "Bad vertex buffer allocation: " << nverts << " : " << nindices << llendl;
	// }

	if( nverts < 0 || nindices < 0 )
		llerrs << "Bad vertex buffer allocation: " << nverts << " : " << nindices << llendl;

	if( nverts > 0xFFFF )
		llinfos << "More vertices than 65535 (#" << nverts << ")" <<llendl;
	
	// </FS:ND>

	updateNumVerts(nverts);
	updateNumIndices(nindices);
	
	if (create && (nverts || nindices))
	{
		//actually allocate space for the vertex buffer if using VBO mapping
		flush();

		if (gGLManager.mHasVertexArrayObject && useVBOs() && (LLRender::sGLCoreProfile || sUseVAO))
		{
#if GL_ARB_vertex_array_object
			mGLArray = getVAOName();
#endif
			setupVertexArray();
		}
	}
}

static LLFastTimer::DeclareTimer FTM_SETUP_VERTEX_ARRAY("Setup VAO");

void LLVertexBuffer::setupVertexArray()
{
	if (!mGLArray)
	{
		return;
	}

	LLFastTimer t(FTM_SETUP_VERTEX_ARRAY);
#if GL_ARB_vertex_array_object
	glBindVertexArray(mGLArray);
#endif
	sGLRenderArray = mGLArray;

	U32 attrib_size[] = 
	{
		3, //TYPE_VERTEX,
		3, //TYPE_NORMAL,
		2, //TYPE_TEXCOORD0,
		2, //TYPE_TEXCOORD1,
		2, //TYPE_TEXCOORD2,
		2, //TYPE_TEXCOORD3,
		4, //TYPE_COLOR,
		4, //TYPE_EMISSIVE,
		3, //TYPE_BINORMAL,
		1, //TYPE_WEIGHT,
		4, //TYPE_WEIGHT4,
		4, //TYPE_CLOTHWEIGHT,
		1, //TYPE_TEXTURE_INDEX
	};

	U32 attrib_type[] =
	{
		GL_FLOAT, //TYPE_VERTEX,
		GL_FLOAT, //TYPE_NORMAL,
		GL_FLOAT, //TYPE_TEXCOORD0,
		GL_FLOAT, //TYPE_TEXCOORD1,
		GL_FLOAT, //TYPE_TEXCOORD2,
		GL_FLOAT, //TYPE_TEXCOORD3,
		GL_UNSIGNED_BYTE, //TYPE_COLOR,
		GL_UNSIGNED_BYTE, //TYPE_EMISSIVE,
		GL_FLOAT,   //TYPE_BINORMAL,
		GL_FLOAT, //TYPE_WEIGHT,
		GL_FLOAT, //TYPE_WEIGHT4,
		GL_FLOAT, //TYPE_CLOTHWEIGHT,
		GL_UNSIGNED_INT, //TYPE_TEXTURE_INDEX
	};

	bool attrib_integer[] = 
	{
		false, //TYPE_VERTEX,
		false, //TYPE_NORMAL,
		false, //TYPE_TEXCOORD0,
		false, //TYPE_TEXCOORD1,
		false, //TYPE_TEXCOORD2,
		false, //TYPE_TEXCOORD3,
		false, //TYPE_COLOR,
		false, //TYPE_EMISSIVE,
		false, //TYPE_BINORMAL,
		false, //TYPE_WEIGHT,
		false, //TYPE_WEIGHT4,
		false, //TYPE_CLOTHWEIGHT,
		true, //TYPE_TEXTURE_INDEX
	};

	U32 attrib_normalized[] =
	{
		GL_FALSE, //TYPE_VERTEX,
		GL_FALSE, //TYPE_NORMAL,
		GL_FALSE, //TYPE_TEXCOORD0,
		GL_FALSE, //TYPE_TEXCOORD1,
		GL_FALSE, //TYPE_TEXCOORD2,
		GL_FALSE, //TYPE_TEXCOORD3,
		GL_TRUE, //TYPE_COLOR,
		GL_TRUE, //TYPE_EMISSIVE,
		GL_FALSE,   //TYPE_BINORMAL,
		GL_FALSE, //TYPE_WEIGHT,
		GL_FALSE, //TYPE_WEIGHT4,
		GL_FALSE, //TYPE_CLOTHWEIGHT,
		GL_FALSE, //TYPE_TEXTURE_INDEX
	};

	bindGLBuffer(true);
	bindGLIndices(true);

	for (U32 i = 0; i < TYPE_MAX; ++i)
	{
		if (mTypeMask & (1 << i))
		{
			glEnableVertexAttribArrayARB(i);

			if (attrib_integer[i])
			{
#if !LL_DARWIN
				//glVertexattribIPointer requires GLSL 1.30 or later
				if (gGLManager.mGLSLVersionMajor > 1 || gGLManager.mGLSLVersionMinor >= 30)
				{
					glVertexAttribIPointer(i, attrib_size[i], attrib_type[i], sTypeSize[i], (void*) mOffsets[i]); 
				}
#endif
			}
			else
			{
				glVertexAttribPointerARB(i, attrib_size[i], attrib_type[i], attrib_normalized[i], sTypeSize[i], (void*) mOffsets[i]); 
			}
		}
		else
		{
			glDisableVertexAttribArrayARB(i);
		}
	}

	//draw a dummy triangle to set index array pointer
	//glDrawElements(GL_TRIANGLES, 0, GL_UNSIGNED_SHORT, NULL);

	unbind();
}

void LLVertexBuffer::resizeBuffer(S32 newnverts, S32 newnindices)
{
	llassert(newnverts >= 0);
	llassert(newnindices >= 0);

	LLMemType mt2(LLMemType::MTYPE_VERTEX_RESIZE_BUFFER);
	
	updateNumVerts(newnverts);		
	updateNumIndices(newnindices);
	
	if (useVBOs())
	{
		flush();

		if (mGLArray)
		{ //if size changed, offsets changed
			setupVertexArray();
		}
	}
}

bool LLVertexBuffer::useVBOs() const
{
	//it's generally ineffective to use VBO for things that are streaming on apple
	return (mUsage != 0);
}

//----------------------------------------------------------------------------

bool expand_region(LLVertexBuffer::MappedRegion& region, S32 index, S32 count)
{
	S32 end = index+count;
	S32 region_end = region.mIndex+region.mCount;
	
	if (end < region.mIndex ||
		index > region_end)
	{ //gap exists, do not merge
		return false;
	}

	S32 new_end = llmax(end, region_end);
	S32 new_index = llmin(index, region.mIndex);
	region.mIndex = new_index;
	region.mCount = new_end-new_index;
	return true;
}

static LLFastTimer::DeclareTimer FTM_VBO_MAP_BUFFER_RANGE("VBO Map Range");
static LLFastTimer::DeclareTimer FTM_VBO_MAP_BUFFER("VBO Map");

// Map for data access
volatile U8* LLVertexBuffer::mapVertexBuffer(S32 type, S32 index, S32 count, bool map_range)
{
	bindGLBuffer(true);
	LLMemType mt2(LLMemType::MTYPE_VERTEX_MAP_BUFFER);
	if (mFinal)
	{
		llerrs << "LLVertexBuffer::mapVeretxBuffer() called on a finalized buffer." << llendl;
	}
	if (!useVBOs() && !mMappedData && !mMappedIndexData)
	{
		llerrs << "LLVertexBuffer::mapVertexBuffer() called on unallocated buffer." << llendl;
	}
		
	if (useVBOs())
	{
		if (!mMappable || gGLManager.mHasMapBufferRange || gGLManager.mHasFlushBufferRange)
		{
			if (count == -1)
			{
				count = mNumVerts-index;
			}

			bool mapped = false;
			//see if range is already mapped
			for (U32 i = 0; i < mMappedVertexRegions.size(); ++i)
			{
				MappedRegion& region = mMappedVertexRegions[i];
				if (region.mType == type)
				{
					if (expand_region(region, index, count))
					{
						mapped = true;
						break;
					}
				}
			}

			if (!mapped)
			{
				//not already mapped, map new region
				MappedRegion region(type, mMappable && map_range ? -1 : index, count);
				mMappedVertexRegions.push_back(region);
			}
		}

		if (mVertexLocked && map_range)
		{
			llerrs << "Attempted to map a specific range of a buffer that was already mapped." << llendl;
		}

		if (!mVertexLocked)
		{
			LLMemType mt_v(LLMemType::MTYPE_VERTEX_MAP_BUFFER_VERTICES);
			mVertexLocked = true;
			sMappedCount++;
			stop_glerror();	

			if(!mMappable)
			{
				map_range = false;
			}
			else
			{
				volatile U8* src = NULL;
				waitFence();
				if (gGLManager.mHasMapBufferRange)
				{
					if (map_range)
					{
#ifdef GL_ARB_map_buffer_range
						LLFastTimer t(FTM_VBO_MAP_BUFFER_RANGE);
						S32 offset = mOffsets[type] + sTypeSize[type]*index;
						S32 length = (sTypeSize[type]*count+0xF) & ~0xF;
						src = (U8*) glMapBufferRange(GL_ARRAY_BUFFER_ARB, offset, length, 
							GL_MAP_WRITE_BIT | 
							GL_MAP_FLUSH_EXPLICIT_BIT | 
							GL_MAP_INVALIDATE_RANGE_BIT);
#endif
					}
					else
					{
#ifdef GL_ARB_map_buffer_range

						if (gDebugGL)
						{
							GLint size = 0;
							glGetBufferParameterivARB(GL_ARRAY_BUFFER_ARB, GL_BUFFER_SIZE_ARB, &size);

							if (size < mSize)
							{
								llerrs << "Invalid buffer size." << llendl;
							}
						}

						LLFastTimer t(FTM_VBO_MAP_BUFFER);
						src = (U8*) glMapBufferRange(GL_ARRAY_BUFFER_ARB, 0, mSize, 
							GL_MAP_WRITE_BIT | 
							GL_MAP_FLUSH_EXPLICIT_BIT);
#endif
					}
				}
				else if (gGLManager.mHasFlushBufferRange)
				{
					if (map_range)
					{
						glBufferParameteriAPPLE(GL_ARRAY_BUFFER_ARB, GL_BUFFER_SERIALIZED_MODIFY_APPLE, GL_FALSE);
						glBufferParameteriAPPLE(GL_ARRAY_BUFFER_ARB, GL_BUFFER_FLUSHING_UNMAP_APPLE, GL_FALSE);
						src = (U8*) glMapBufferARB(GL_ARRAY_BUFFER_ARB, GL_WRITE_ONLY_ARB);
					}
					else
					{
						src = (U8*) glMapBufferARB(GL_ARRAY_BUFFER_ARB, GL_WRITE_ONLY_ARB);
					}
				}
				else
				{
					map_range = false;
					src = (U8*) glMapBufferARB(GL_ARRAY_BUFFER_ARB, GL_WRITE_ONLY_ARB);
				}

				llassert(src != NULL);

				mMappedData = LL_NEXT_ALIGNED_ADDRESS<volatile U8>(src);
				mAlignedOffset = mMappedData - src;
			
				stop_glerror();
			}
				
			if (!mMappedData)
			{
				log_glerror();

				//check the availability of memory
				LLMemory::logMemoryInfo(true);
			
				if(mMappable)
				{			
					//--------------------
					//print out more debug info before crash
					llinfos << "vertex buffer size: (num verts : num indices) = " << getNumVerts() << " : " << getNumIndices() << llendl;
					GLint size;
					glGetBufferParameterivARB(GL_ARRAY_BUFFER_ARB, GL_BUFFER_SIZE_ARB, &size);
					llinfos << "GL_ARRAY_BUFFER_ARB size is " << size << llendl;
					//--------------------

					GLint buff;
					glGetIntegerv(GL_ARRAY_BUFFER_BINDING_ARB, &buff);
					if ((GLuint)buff != mGLBuffer)
					{
						llerrs << "Invalid GL vertex buffer bound: " << buff << llendl;
					}

							
					llerrs << "glMapBuffer returned NULL (no vertex data)" << llendl;
				}
				else
				{
					llerrs << "memory allocation for vertex data failed." << llendl;
				}
			}
		}
	}
	else
	{
		map_range = false;
	}
	
	if (map_range && gGLManager.mHasMapBufferRange && mMappable)
	{
		return mMappedData;
	}
	else
	{
		return mMappedData+mOffsets[type]+sTypeSize[type]*index;
	}
}


static LLFastTimer::DeclareTimer FTM_VBO_MAP_INDEX_RANGE("IBO Map Range");
static LLFastTimer::DeclareTimer FTM_VBO_MAP_INDEX("IBO Map");

volatile U8* LLVertexBuffer::mapIndexBuffer(S32 index, S32 count, bool map_range)
{
	LLMemType mt2(LLMemType::MTYPE_VERTEX_MAP_BUFFER);
	bindGLIndices(true);
	if (mFinal)
	{
		llerrs << "LLVertexBuffer::mapIndexBuffer() called on a finalized buffer." << llendl;
	}
	if (!useVBOs() && !mMappedData && !mMappedIndexData)
	{
		llerrs << "LLVertexBuffer::mapIndexBuffer() called on unallocated buffer." << llendl;
	}

	if (useVBOs())
	{
		if (!mMappable || gGLManager.mHasMapBufferRange || gGLManager.mHasFlushBufferRange)
		{
			if (count == -1)
			{
				count = mNumIndices-index;
			}

			bool mapped = false;
			//see if range is already mapped
			for (U32 i = 0; i < mMappedIndexRegions.size(); ++i)
			{
				MappedRegion& region = mMappedIndexRegions[i];
				if (expand_region(region, index, count))
				{
					mapped = true;
					break;
				}
			}

			if (!mapped)
			{
				//not already mapped, map new region
				MappedRegion region(TYPE_INDEX, mMappable && map_range ? -1 : index, count);
				mMappedIndexRegions.push_back(region);
			}
		}

		if (mIndexLocked && map_range)
		{
			llerrs << "Attempted to map a specific range of a buffer that was already mapped." << llendl;
		}

		if (!mIndexLocked)
		{
			LLMemType mt_v(LLMemType::MTYPE_VERTEX_MAP_BUFFER_INDICES);

			mIndexLocked = true;
			sMappedCount++;
			stop_glerror();	

			if (gDebugGL && useVBOs())
			{
				GLint elem = 0;
				glGetIntegerv(GL_ELEMENT_ARRAY_BUFFER_BINDING_ARB, &elem);

				if (elem != mGLIndices)
				{
					llerrs << "Wrong index buffer bound!" << llendl;
				}
			}

			if(!mMappable)
			{
				map_range = false;
			}
			else
			{
				volatile U8* src = NULL;
				waitFence();
				if (gGLManager.mHasMapBufferRange)
				{
					if (map_range)
					{
#ifdef GL_ARB_map_buffer_range
						LLFastTimer t(FTM_VBO_MAP_INDEX_RANGE);
						S32 offset = sizeof(U16)*index;
						S32 length = sizeof(U16)*count;
						src = (U8*) glMapBufferRange(GL_ELEMENT_ARRAY_BUFFER_ARB, offset, length, 
							GL_MAP_WRITE_BIT | 
							GL_MAP_FLUSH_EXPLICIT_BIT | 
							GL_MAP_INVALIDATE_RANGE_BIT);
#endif
					}
					else
					{
#ifdef GL_ARB_map_buffer_range
						LLFastTimer t(FTM_VBO_MAP_INDEX);
						src = (U8*) glMapBufferRange(GL_ELEMENT_ARRAY_BUFFER_ARB, 0, sizeof(U16)*mNumIndices, 
							GL_MAP_WRITE_BIT | 
							GL_MAP_FLUSH_EXPLICIT_BIT);
#endif
					}
				}
				else if (gGLManager.mHasFlushBufferRange)
				{
					if (map_range)
					{
						glBufferParameteriAPPLE(GL_ELEMENT_ARRAY_BUFFER_ARB, GL_BUFFER_SERIALIZED_MODIFY_APPLE, GL_FALSE);
						glBufferParameteriAPPLE(GL_ELEMENT_ARRAY_BUFFER_ARB, GL_BUFFER_FLUSHING_UNMAP_APPLE, GL_FALSE);
						src = (U8*) glMapBufferARB(GL_ELEMENT_ARRAY_BUFFER_ARB, GL_WRITE_ONLY_ARB);
					}
					else
					{
						src = (U8*) glMapBufferARB(GL_ELEMENT_ARRAY_BUFFER_ARB, GL_WRITE_ONLY_ARB);
					}
				}
				else
				{
					LLFastTimer t(FTM_VBO_MAP_INDEX);
					map_range = false;
					src = (U8*) glMapBufferARB(GL_ELEMENT_ARRAY_BUFFER_ARB, GL_WRITE_ONLY_ARB);
				}

				llassert(src != NULL);


				mMappedIndexData = src; //LL_NEXT_ALIGNED_ADDRESS<U8>(src);
				mAlignedIndexOffset = mMappedIndexData - src;
				stop_glerror();
			}
		}

		if (!mMappedIndexData)
		{
			log_glerror();
			LLMemory::logMemoryInfo(true);

			if(mMappable)
			{
				GLint buff;
				glGetIntegerv(GL_ELEMENT_ARRAY_BUFFER_BINDING_ARB, &buff);
				if ((GLuint)buff != mGLIndices)
				{
					llerrs << "Invalid GL index buffer bound: " << buff << llendl;
				}

				llerrs << "glMapBuffer returned NULL (no index data)" << llendl;
			}
			else
			{
				llerrs << "memory allocation for Index data failed. " << llendl;
			}
		}
	}
	else
	{
		map_range = false;
	}

	if (map_range && gGLManager.mHasMapBufferRange && mMappable)
	{
		return mMappedIndexData;
	}
	else
	{
		return mMappedIndexData + sizeof(U16)*index;
	}
}

static LLFastTimer::DeclareTimer FTM_VBO_UNMAP("VBO Unmap");
static LLFastTimer::DeclareTimer FTM_VBO_FLUSH_RANGE("Flush VBO Range");


static LLFastTimer::DeclareTimer FTM_IBO_UNMAP("IBO Unmap");
static LLFastTimer::DeclareTimer FTM_IBO_FLUSH_RANGE("Flush IBO Range");

void LLVertexBuffer::unmapBuffer()
{
	LLMemType mt2(LLMemType::MTYPE_VERTEX_UNMAP_BUFFER);
	if (!useVBOs())
	{
		return; //nothing to unmap
	}

	bool updated_all = false;

	if (mMappedData && mVertexLocked)
	{
		LLFastTimer t(FTM_VBO_UNMAP);
		bindGLBuffer(true);
		updated_all = mIndexLocked; //both vertex and index buffers done updating

		if(!mMappable)
		{
			if (!mMappedVertexRegions.empty())
			{
				stop_glerror();
				for (U32 i = 0; i < mMappedVertexRegions.size(); ++i)
				{
					const MappedRegion& region = mMappedVertexRegions[i];
					S32 offset = region.mIndex >= 0 ? mOffsets[region.mType]+sTypeSize[region.mType]*region.mIndex : 0;
					S32 length = sTypeSize[region.mType]*region.mCount;
					glBufferSubDataARB(GL_ARRAY_BUFFER_ARB, offset, length, (U8*) mMappedData+offset);
					stop_glerror();
				}

				mMappedVertexRegions.clear();
			}
			else
			{
				stop_glerror();
				glBufferSubDataARB(GL_ARRAY_BUFFER_ARB, 0, getSize(), (U8*) mMappedData);
				stop_glerror();
			}
		}
		else
		{
			if (gGLManager.mHasMapBufferRange || gGLManager.mHasFlushBufferRange)
			{
				if (!mMappedVertexRegions.empty())
				{
					stop_glerror();
					for (U32 i = 0; i < mMappedVertexRegions.size(); ++i)
					{
						const MappedRegion& region = mMappedVertexRegions[i];
						S32 offset = region.mIndex >= 0 ? mOffsets[region.mType]+sTypeSize[region.mType]*region.mIndex : 0;
						S32 length = sTypeSize[region.mType]*region.mCount;
						if (gGLManager.mHasMapBufferRange)
						{
							LLFastTimer t(FTM_VBO_FLUSH_RANGE);
#ifdef GL_ARB_map_buffer_range
							glFlushMappedBufferRange(GL_ARRAY_BUFFER_ARB, offset, length);
#endif
						}
						else if (gGLManager.mHasFlushBufferRange)
						{
							glFlushMappedBufferRangeAPPLE(GL_ARRAY_BUFFER_ARB, offset, length);
						}
						stop_glerror();
					}

					mMappedVertexRegions.clear();
				}
			}
			stop_glerror();
			glUnmapBufferARB(GL_ARRAY_BUFFER_ARB);
			stop_glerror();

			mMappedData = NULL;
		}

		mVertexLocked = false;
		sMappedCount--;
	}
	
	if (mMappedIndexData && mIndexLocked)
	{
		LLFastTimer t(FTM_IBO_UNMAP);
		bindGLIndices();
		if(!mMappable)
		{
			if (!mMappedIndexRegions.empty())
			{
				for (U32 i = 0; i < mMappedIndexRegions.size(); ++i)
				{
					const MappedRegion& region = mMappedIndexRegions[i];
					S32 offset = region.mIndex >= 0 ? sizeof(U16)*region.mIndex : 0;
					S32 length = sizeof(U16)*region.mCount;
					glBufferSubDataARB(GL_ELEMENT_ARRAY_BUFFER_ARB, offset, length, (U8*) mMappedIndexData+offset);
					stop_glerror();
				}

				mMappedIndexRegions.clear();
			}
			else
			{
				stop_glerror();
				glBufferSubDataARB(GL_ELEMENT_ARRAY_BUFFER_ARB, 0, getIndicesSize(), (U8*) mMappedIndexData);
				stop_glerror();
			}
		}
		else
		{
			if (gGLManager.mHasMapBufferRange || gGLManager.mHasFlushBufferRange)
			{
				if (!mMappedIndexRegions.empty())
				{
					for (U32 i = 0; i < mMappedIndexRegions.size(); ++i)
					{
						const MappedRegion& region = mMappedIndexRegions[i];
						S32 offset = region.mIndex >= 0 ? sizeof(U16)*region.mIndex : 0;
						S32 length = sizeof(U16)*region.mCount;
						if (gGLManager.mHasMapBufferRange)
						{
							LLFastTimer t(FTM_IBO_FLUSH_RANGE);
#ifdef GL_ARB_map_buffer_range
							glFlushMappedBufferRange(GL_ELEMENT_ARRAY_BUFFER_ARB, offset, length);
#endif
						}
						else if (gGLManager.mHasFlushBufferRange)
						{
#ifdef GL_APPLE_flush_buffer_range
							glFlushMappedBufferRangeAPPLE(GL_ELEMENT_ARRAY_BUFFER_ARB, offset, length);
#endif
						}
						stop_glerror();
					}

					mMappedIndexRegions.clear();
				}
			}
			stop_glerror();
			glUnmapBufferARB(GL_ELEMENT_ARRAY_BUFFER_ARB);
			stop_glerror();

			mMappedIndexData = NULL;
		}

		mIndexLocked = false;
		sMappedCount--;
	}

	if(updated_all)
	{
		mEmpty = false;
	}
}

//----------------------------------------------------------------------------

template <class T,S32 type> struct VertexBufferStrider
{
	typedef LLStrider<T> strider_t;
	static bool get(LLVertexBuffer& vbo, 
					strider_t& strider, 
					S32 index, S32 count, bool map_range)
	{
		if (type == LLVertexBuffer::TYPE_INDEX)
		{
			volatile U8* ptr = vbo.mapIndexBuffer(index, count, map_range);

			if (ptr == NULL)
			{
				llwarns << "mapIndexBuffer failed!" << llendl;
				return false;
			}

			strider = (T*)ptr;
			strider.setStride(0);
			return true;
		}
		else if (vbo.hasDataType(type))
		{
			S32 stride = LLVertexBuffer::sTypeSize[type];

			volatile U8* ptr = vbo.mapVertexBuffer(type, index, count, map_range);

			if (ptr == NULL)
			{
				llwarns << "mapVertexBuffer failed!" << llendl;
				return false;
			}

			strider = (T*)ptr;
			strider.setStride(stride);
			return true;
		}
		else
		{
			llerrs << "VertexBufferStrider could not find valid vertex data." << llendl;
		}
		return false;
	}
};

bool LLVertexBuffer::getVertexStrider(LLStrider<LLVector3>& strider, S32 index, S32 count, bool map_range)
{
	return VertexBufferStrider<LLVector3,TYPE_VERTEX>::get(*this, strider, index, count, map_range);
}
bool LLVertexBuffer::getVertexStrider(LLStrider<LLVector4a>& strider, S32 index, S32 count, bool map_range)
{
	return VertexBufferStrider<LLVector4a,TYPE_VERTEX>::get(*this, strider, index, count, map_range);
}
bool LLVertexBuffer::getIndexStrider(LLStrider<U16>& strider, S32 index, S32 count, bool map_range)
{
	return VertexBufferStrider<U16,TYPE_INDEX>::get(*this, strider, index, count, map_range);
}
bool LLVertexBuffer::getTexCoord0Strider(LLStrider<LLVector2>& strider, S32 index, S32 count, bool map_range)
{
	return VertexBufferStrider<LLVector2,TYPE_TEXCOORD0>::get(*this, strider, index, count, map_range);
}
bool LLVertexBuffer::getTexCoord1Strider(LLStrider<LLVector2>& strider, S32 index, S32 count, bool map_range)
{
	return VertexBufferStrider<LLVector2,TYPE_TEXCOORD1>::get(*this, strider, index, count, map_range);
}

bool LLVertexBuffer::getNormalStrider(LLStrider<LLVector3>& strider, S32 index, S32 count, bool map_range)
{
	return VertexBufferStrider<LLVector3,TYPE_NORMAL>::get(*this, strider, index, count, map_range);
}
bool LLVertexBuffer::getBinormalStrider(LLStrider<LLVector3>& strider, S32 index, S32 count, bool map_range)
{
	return VertexBufferStrider<LLVector3,TYPE_BINORMAL>::get(*this, strider, index, count, map_range);
}
bool LLVertexBuffer::getColorStrider(LLStrider<LLColor4U>& strider, S32 index, S32 count, bool map_range)
{
	return VertexBufferStrider<LLColor4U,TYPE_COLOR>::get(*this, strider, index, count, map_range);
}
bool LLVertexBuffer::getEmissiveStrider(LLStrider<LLColor4U>& strider, S32 index, S32 count, bool map_range)
{
	return VertexBufferStrider<LLColor4U,TYPE_EMISSIVE>::get(*this, strider, index, count, map_range);
}
bool LLVertexBuffer::getWeightStrider(LLStrider<F32>& strider, S32 index, S32 count, bool map_range)
{
	return VertexBufferStrider<F32,TYPE_WEIGHT>::get(*this, strider, index, count, map_range);
}

bool LLVertexBuffer::getWeight4Strider(LLStrider<LLVector4>& strider, S32 index, S32 count, bool map_range)
{
	return VertexBufferStrider<LLVector4,TYPE_WEIGHT4>::get(*this, strider, index, count, map_range);
}

bool LLVertexBuffer::getClothWeightStrider(LLStrider<LLVector4>& strider, S32 index, S32 count, bool map_range)
{
	return VertexBufferStrider<LLVector4,TYPE_CLOTHWEIGHT>::get(*this, strider, index, count, map_range);
}

//----------------------------------------------------------------------------

static LLFastTimer::DeclareTimer FTM_BIND_GL_ARRAY("Bind Array");
bool LLVertexBuffer::bindGLArray()
{
	if (mGLArray && sGLRenderArray != mGLArray)
	{
		{
			LLFastTimer t(FTM_BIND_GL_ARRAY);
#if GL_ARB_vertex_array_object
			glBindVertexArray(mGLArray);
#endif
			sGLRenderArray = mGLArray;
		}

		//really shouldn't be necessary, but some drivers don't properly restore the
		//state of GL_ELEMENT_ARRAY_BUFFER_BINDING
		bindGLIndices();
		
		return true;
	}
		
	return false;
}

static LLFastTimer::DeclareTimer FTM_BIND_GL_BUFFER("Bind Buffer");

bool LLVertexBuffer::bindGLBuffer(bool force_bind)
{
	bindGLArray();

	bool ret = false;

	if (useVBOs() && (force_bind || (mGLBuffer && (mGLBuffer != sGLRenderBuffer || !sVBOActive))))
	{
		LLFastTimer t(FTM_BIND_GL_BUFFER);
		/*if (sMapped)
		{
			llerrs << "VBO bound while another VBO mapped!" << llendl;
		}*/
		glBindBufferARB(GL_ARRAY_BUFFER_ARB, mGLBuffer);
		sGLRenderBuffer = mGLBuffer;
		sBindCount++;
		sVBOActive = true;

		if (mGLArray)
		{
			llassert(sGLRenderArray == mGLArray);
			//mCachedRenderBuffer = mGLBuffer;
		}

		ret = true;
	}

	return ret;
}

static LLFastTimer::DeclareTimer FTM_BIND_GL_INDICES("Bind Indices");

bool LLVertexBuffer::bindGLIndices(bool force_bind)
{
	bindGLArray();

	bool ret = false;
	if (useVBOs() && (force_bind || (mGLIndices && (mGLIndices != sGLRenderIndices || !sIBOActive))))
	{
		LLFastTimer t(FTM_BIND_GL_INDICES);
		/*if (sMapped)
		{
			llerrs << "VBO bound while another VBO mapped!" << llendl;
		}*/
		glBindBufferARB(GL_ELEMENT_ARRAY_BUFFER_ARB, mGLIndices);
		sGLRenderIndices = mGLIndices;
		stop_glerror();
		sBindCount++;
		sIBOActive = true;
		ret = true;
	}

	return ret;
}

void LLVertexBuffer::flush()
{
	if (useVBOs())
	{
		unmapBuffer();
	}
}

// bind for transform feedback (quick 'n dirty)
void LLVertexBuffer::bindForFeedback(U32 channel, U32 type, U32 index, U32 count)
{
#ifdef GL_TRANSFORM_FEEDBACK_BUFFER
	U32 offset = mOffsets[type] + sTypeSize[type]*index;
	U32 size= (sTypeSize[type]*count);
	glBindBufferRange(GL_TRANSFORM_FEEDBACK_BUFFER, channel, mGLBuffer, offset, size);
#endif
}

// Set for rendering
void LLVertexBuffer::setBuffer(U32 data_mask)
{
	flush();

	LLMemType mt2(LLMemType::MTYPE_VERTEX_SET_BUFFER);
	//set up pointers if the data mask is different ...
	bool setup = (sLastMask != data_mask);

	if (gDebugGL && data_mask != 0)
	{ //make sure data requirements are fulfilled
		LLGLSLShader* shader = LLGLSLShader::sCurBoundShaderPtr;
		if (shader)
		{
			U32 required_mask = 0;
			for (U32 i = 0; i < LLVertexBuffer::TYPE_TEXTURE_INDEX; ++i)
			{
				if (shader->getAttribLocation(i) > -1)
				{
					U32 required = 1 << i;
					if ((data_mask & required) == 0)
					{
						llwarns << "Missing attribute: " << LLShaderMgr::instance()->mReservedAttribs[i] << llendl;
					}

					required_mask |= required;
				}
			}

			if ((data_mask & required_mask) != required_mask)
			{
				llerrs << "Shader consumption mismatches data provision." << llendl;
			}
		}
	}

	if (useVBOs())
	{
		if (mGLArray)
		{
			bindGLArray();
			setup = false; //do NOT perform pointer setup if using VAO
		}
		else
		{
			const bool bindBuffer = bindGLBuffer();
			const bool bindIndices = bindGLIndices();
			
			setup = setup || bindBuffer || bindIndices;
		}

		bool error = false;
		if (gDebugGL && !mGLArray)
		{
			GLint buff;
			glGetIntegerv(GL_ARRAY_BUFFER_BINDING_ARB, &buff);
			if ((GLuint)buff != mGLBuffer)
			{
				if (gDebugSession)
				{
					error = true;
					gFailLog << "Invalid GL vertex buffer bound: " << buff << std::endl;
				}
				else
				{
					llerrs << "Invalid GL vertex buffer bound: " << buff << llendl;
				}
			}

			if (mGLIndices)
			{
				glGetIntegerv(GL_ELEMENT_ARRAY_BUFFER_BINDING_ARB, &buff);
				if ((GLuint)buff != mGLIndices)
				{
					if (gDebugSession)
					{
						error = true;
						gFailLog << "Invalid GL index buffer bound: " << buff <<  std::endl;
					}
					else
					{
						llerrs << "Invalid GL index buffer bound: " << buff << llendl;
					}
				}
			}
		}

		
	}
	else
	{	
		if (sGLRenderArray)
		{
#if GL_ARB_vertex_array_object
			glBindVertexArray(0);
#endif
			sGLRenderArray = 0;
			sGLRenderIndices = 0;
			sIBOActive = false;
		}

		if (mGLBuffer)
		{
			if (sVBOActive)
			{
				glBindBufferARB(GL_ARRAY_BUFFER_ARB, 0);
				sBindCount++;
				sVBOActive = false;
				setup = true; // ... or a VBO is deactivated
			}
			if (sGLRenderBuffer != mGLBuffer)
			{
				sGLRenderBuffer = mGLBuffer;
				setup = true; // ... or a client memory pointer changed
			}
		}
		if (mGLIndices)
		{
			if (sIBOActive)
			{
				glBindBufferARB(GL_ELEMENT_ARRAY_BUFFER_ARB, 0);
				sBindCount++;
				sIBOActive = false;
			}
			
			sGLRenderIndices = mGLIndices;
		}
	}

	if (!mGLArray)
	{
		setupClientArrays(data_mask);
	}
			
	if (mGLBuffer)
	{
		if (data_mask && setup)
		{
			setupVertexBuffer(data_mask); // subclass specific setup (virtual function)
			sSetCount++;
		}
	}
}

// virtual (default)
void LLVertexBuffer::setupVertexBuffer(U32 data_mask)
{
	LLMemType mt2(LLMemType::MTYPE_VERTEX_SETUP_VERTEX_BUFFER);
	stop_glerror();
	volatile U8* base = useVBOs() ? (U8*) mAlignedOffset : mMappedData;

	if (gDebugGL && ((data_mask & mTypeMask) != data_mask))
	{
		llerrs << "LLVertexBuffer::setupVertexBuffer missing required components for supplied data mask." << llendl;
	}

	if (LLGLSLShader::sNoFixedFunction)
	{
		if (data_mask & MAP_NORMAL)
		{
			S32 loc = TYPE_NORMAL;
			void* ptr = (void*)(base + mOffsets[TYPE_NORMAL]);
			glVertexAttribPointerARB(loc, 3, GL_FLOAT, GL_FALSE, LLVertexBuffer::sTypeSize[TYPE_NORMAL], ptr);
		}
		if (data_mask & MAP_TEXCOORD3)
		{
			S32 loc = TYPE_TEXCOORD3;
			void* ptr = (void*)(base + mOffsets[TYPE_TEXCOORD3]);
			glVertexAttribPointerARB(loc,2,GL_FLOAT, GL_FALSE, LLVertexBuffer::sTypeSize[TYPE_TEXCOORD3], ptr);
		}
		if (data_mask & MAP_TEXCOORD2)
		{
			S32 loc = TYPE_TEXCOORD2;
			void* ptr = (void*)(base + mOffsets[TYPE_TEXCOORD2]);
			glVertexAttribPointerARB(loc,2,GL_FLOAT, GL_FALSE, LLVertexBuffer::sTypeSize[TYPE_TEXCOORD2], ptr);
		}
		if (data_mask & MAP_TEXCOORD1)
		{
			S32 loc = TYPE_TEXCOORD1;
			void* ptr = (void*)(base + mOffsets[TYPE_TEXCOORD1]);
			glVertexAttribPointerARB(loc,2,GL_FLOAT, GL_FALSE, LLVertexBuffer::sTypeSize[TYPE_TEXCOORD1], ptr);
		}
		if (data_mask & MAP_BINORMAL)
		{
			S32 loc = TYPE_BINORMAL;
			void* ptr = (void*)(base + mOffsets[TYPE_BINORMAL]);
			glVertexAttribPointerARB(loc, 3,GL_FLOAT, GL_FALSE, LLVertexBuffer::sTypeSize[TYPE_BINORMAL], ptr);
		}
		if (data_mask & MAP_TEXCOORD0)
		{
			S32 loc = TYPE_TEXCOORD0;
			void* ptr = (void*)(base + mOffsets[TYPE_TEXCOORD0]);
			glVertexAttribPointerARB(loc,2,GL_FLOAT, GL_FALSE, LLVertexBuffer::sTypeSize[TYPE_TEXCOORD0], ptr);
		}
		if (data_mask & MAP_COLOR)
		{
			S32 loc = TYPE_COLOR;
			void* ptr = (void*)(base + mOffsets[TYPE_COLOR]);
			glVertexAttribPointerARB(loc, 4, GL_UNSIGNED_BYTE, GL_TRUE, LLVertexBuffer::sTypeSize[TYPE_COLOR], ptr);
		}
		if (data_mask & MAP_EMISSIVE)
		{
			S32 loc = TYPE_EMISSIVE;
			void* ptr = (void*)(base + mOffsets[TYPE_EMISSIVE]);
			glVertexAttribPointerARB(loc, 4, GL_UNSIGNED_BYTE, GL_TRUE, LLVertexBuffer::sTypeSize[TYPE_EMISSIVE], ptr);
		}
		if (data_mask & MAP_WEIGHT)
		{
			S32 loc = TYPE_WEIGHT;
			void* ptr = (void*)(base + mOffsets[TYPE_WEIGHT]);
			glVertexAttribPointerARB(loc, 1, GL_FLOAT, GL_FALSE, LLVertexBuffer::sTypeSize[TYPE_WEIGHT], ptr);
		}
		if (data_mask & MAP_WEIGHT4)
		{
			S32 loc = TYPE_WEIGHT4;
			void* ptr = (void*)(base+mOffsets[TYPE_WEIGHT4]);
			glVertexAttribPointerARB(loc, 4, GL_FLOAT, GL_FALSE, LLVertexBuffer::sTypeSize[TYPE_WEIGHT4], ptr);
		}
		if (data_mask & MAP_CLOTHWEIGHT)
		{
			S32 loc = TYPE_CLOTHWEIGHT;
			void* ptr = (void*)(base + mOffsets[TYPE_CLOTHWEIGHT]);
			glVertexAttribPointerARB(loc, 4, GL_FLOAT, GL_TRUE,  LLVertexBuffer::sTypeSize[TYPE_CLOTHWEIGHT], ptr);
		}
		if (data_mask & MAP_TEXTURE_INDEX && 
				(gGLManager.mGLSLVersionMajor >= 2 || gGLManager.mGLSLVersionMinor >= 30)) //indexed texture rendering requires GLSL 1.30 or later
		{
#if !LL_DARWIN
			S32 loc = TYPE_TEXTURE_INDEX;
			void *ptr = (void*) (base + mOffsets[TYPE_VERTEX] + 12);
			glVertexAttribIPointer(loc, 1, GL_UNSIGNED_INT, LLVertexBuffer::sTypeSize[TYPE_VERTEX], ptr);
#endif
		}
		if (data_mask & MAP_VERTEX)
		{
			S32 loc = TYPE_VERTEX;
			void* ptr = (void*)(base + mOffsets[TYPE_VERTEX]);
			glVertexAttribPointerARB(loc, 3,GL_FLOAT, GL_FALSE, LLVertexBuffer::sTypeSize[TYPE_VERTEX], ptr);
		}	
	}	
	else
	{
		if (data_mask & MAP_NORMAL)
		{
			glNormalPointer(GL_FLOAT, LLVertexBuffer::sTypeSize[TYPE_NORMAL], (void*)(base + mOffsets[TYPE_NORMAL]));
		}
		if (data_mask & MAP_TEXCOORD3)
		{
			glClientActiveTextureARB(GL_TEXTURE3_ARB);
			glTexCoordPointer(2,GL_FLOAT, LLVertexBuffer::sTypeSize[TYPE_TEXCOORD3], (void*)(base + mOffsets[TYPE_TEXCOORD3]));
			glClientActiveTextureARB(GL_TEXTURE0_ARB);
		}
		if (data_mask & MAP_TEXCOORD2)
		{
			glClientActiveTextureARB(GL_TEXTURE2_ARB);
			glTexCoordPointer(2,GL_FLOAT, LLVertexBuffer::sTypeSize[TYPE_TEXCOORD2], (void*)(base + mOffsets[TYPE_TEXCOORD2]));
			glClientActiveTextureARB(GL_TEXTURE0_ARB);
		}
		if (data_mask & MAP_TEXCOORD1)
		{
			glClientActiveTextureARB(GL_TEXTURE1_ARB);
			glTexCoordPointer(2,GL_FLOAT, LLVertexBuffer::sTypeSize[TYPE_TEXCOORD1], (void*)(base + mOffsets[TYPE_TEXCOORD1]));
			glClientActiveTextureARB(GL_TEXTURE0_ARB);
		}
		if (data_mask & MAP_BINORMAL)
		{
			glClientActiveTextureARB(GL_TEXTURE2_ARB);
			glTexCoordPointer(3,GL_FLOAT, LLVertexBuffer::sTypeSize[TYPE_BINORMAL], (void*)(base + mOffsets[TYPE_BINORMAL]));
			glClientActiveTextureARB(GL_TEXTURE0_ARB);
		}
		if (data_mask & MAP_TEXCOORD0)
		{
			glTexCoordPointer(2,GL_FLOAT, LLVertexBuffer::sTypeSize[TYPE_TEXCOORD0], (void*)(base + mOffsets[TYPE_TEXCOORD0]));
		}
		if (data_mask & MAP_COLOR)
		{
			glColorPointer(4, GL_UNSIGNED_BYTE, LLVertexBuffer::sTypeSize[TYPE_COLOR], (void*)(base + mOffsets[TYPE_COLOR]));
		}
		if (data_mask & MAP_VERTEX)
		{
			glVertexPointer(3,GL_FLOAT, LLVertexBuffer::sTypeSize[TYPE_VERTEX], (void*)(base + 0));
		}	
	}

	llglassertok();
}

LLVertexBuffer::MappedRegion::MappedRegion(S32 type, S32 index, S32 count)
: mType(type), mIndex(index), mCount(count)
{ 
	llassert(mType == LLVertexBuffer::TYPE_INDEX || 
			mType < LLVertexBuffer::TYPE_TEXTURE_INDEX);
}	

<|MERGE_RESOLUTION|>--- conflicted
+++ resolved
@@ -38,13 +38,6 @@
 #include "llglslshader.h"
 #include "llmemory.h"
 
-<<<<<<< HEAD
-#if LL_DARWIN
-#define LL_VBO_POOLING 1
-#else
-#endif
-=======
->>>>>>> dab915c1
 //Next Highest Power Of Two
 //helper function, returns first number > v that is a power of 2, or v if v is already a power of 2
 U32 nhpo2(U32 v)
@@ -157,19 +150,11 @@
 		llassert(std::find(mGLNamePool.begin(), mGLNamePool.end(), name) == mGLNamePool.end());
 
 		mGLNamePool.push_back(name);
-<<<<<<< HEAD
 
 		glBindBufferARB(mType, 0);
 	}
 }
 
-=======
-
-		glBindBufferARB(mType, 0);
-	}
-}
-
->>>>>>> dab915c1
 
 LLVBOPool::LLVBOPool(U32 vboUsage, U32 vboType)
 : mUsage(vboUsage), mType(vboType)
@@ -305,10 +290,8 @@
 }
 
 
-<<<<<<< HEAD
-=======
-
->>>>>>> dab915c1
+
+
 void LLVBOPool::cleanup()
 {
 	U32 size = LL_VBO_BLOCK_SIZE;
@@ -1272,7 +1255,6 @@
 
 	if (nverts > 65536)
 	{
-<<<<<<< HEAD
 		// <FS:ND> FIRE-5077; Just print an info if there are more than 0xFFFF, for now just so there is a message in the logs where in older version #vertices would have been capped.
 
 		// llwarns << "Vertex buffer overflow!" << llendl;
@@ -1280,10 +1262,6 @@
 		llinfos << "More vertices than 65536 (#" << nverts << ")" <<llendl;
 
 		// </FS:ND>
-=======
-		llwarns << "Vertex buffer overflow!" << llendl;
-		nverts = 65536;
->>>>>>> dab915c1
 	}
 
 	U32 needed_size = calcOffsets(mTypeMask, mOffsets, nverts);
