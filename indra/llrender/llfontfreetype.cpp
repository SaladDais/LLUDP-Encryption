--- conflicted
+++ resolved
@@ -161,14 +161,58 @@
 	
 	int error;
 
-<<<<<<< HEAD
-	// <FS:ND> FIRE-7570. Only load/mmap fonts once. loadFont will either load a font into memory, or reuse an already loaded font.
-
-	// error = FT_New_Face( gFTLibrary,
-	// 					 filename.c_str(),
-	// 					 0,
-	// 					 &mFTFace );
-
+// <FS:ND> FIRE-7570. Only load/mmap fonts once. loadFont will either load a font into memory, or reuse an already loaded font.
+//#ifdef LL_WINDOWS
+//
+//	if (mBufferSize > 0)
+//	{
+//		delete pFontBuffer;
+//		disclaimMem(mBufferSize);
+//		pFontBuffer = NULL;
+//		mBufferSize = 0;
+//	}
+//
+//	S32 file_size = 0;
+//	LLFILE* file = LLFile::fopen(filename, "rb");
+//	if (!file)
+//	{
+//		return FALSE;
+//	}
+//
+//	if (!fseek(file, 0, SEEK_END))
+//	{
+//		file_size = ftell(file);
+//		fseek(file, 0, SEEK_SET);
+//	}
+//
+//	// Don't delete before FT_Done_Face
+//	pFontBuffer = new(std::nothrow) U8[file_size];
+//	if (!pFontBuffer)
+//	{
+//		fclose(file);
+//		return FALSE;
+//	}
+//
+//	mBufferSize = fread(pFontBuffer, 1, file_size, file);
+//	fclose(file);
+//
+//	if (mBufferSize != file_size)
+//	{
+//		delete pFontBuffer;
+//		mBufferSize = 0;
+//		return FALSE;
+//	}
+//
+//	error = FT_New_Memory_Face( gFTLibrary,
+//								(FT_Byte*) pFontBuffer,
+//								mBufferSize,
+//								0,
+//								&mFTFace);
+//#else
+//	error = FT_New_Face( gFTLibrary,
+//						 filename.c_str(),
+//						 0,
+//						 &mFTFace);
 	FT_Open_Args openArgs;
 	memset( &openArgs, 0, sizeof( openArgs ) );
 	openArgs.memory_base = gFontManagerp->loadFont( filename, openArgs.memory_size );
@@ -180,61 +224,8 @@
 
 	error = FT_Open_Face( gFTLibrary, &openArgs, 0, &mFTFace );
 
-	// </FS:ND>
-=======
-#ifdef LL_WINDOWS
-
-	if (mBufferSize > 0)
-	{
-		delete pFontBuffer;
-		disclaimMem(mBufferSize);
-		pFontBuffer = NULL;
-		mBufferSize = 0;
-	}
-
-	S32 file_size = 0;
-	LLFILE* file = LLFile::fopen(filename, "rb");
-	if (!file)
-	{
-		return FALSE;
-	}
-
-	if (!fseek(file, 0, SEEK_END))
-	{
-		file_size = ftell(file);
-		fseek(file, 0, SEEK_SET);
-	}
-
-	// Don't delete before FT_Done_Face
-	pFontBuffer = new(std::nothrow) U8[file_size];
-	if (!pFontBuffer)
-	{
-		fclose(file);
-		return FALSE;
-	}
-
-	mBufferSize = fread(pFontBuffer, 1, file_size, file);
-	fclose(file);
-
-	if (mBufferSize != file_size)
-	{
-		delete pFontBuffer;
-		mBufferSize = 0;
-		return FALSE;
-	}
-
-	error = FT_New_Memory_Face( gFTLibrary,
-								(FT_Byte*) pFontBuffer,
-								mBufferSize,
-								0,
-								&mFTFace);
-#else
-	error = FT_New_Face( gFTLibrary,
-						 filename.c_str(),
-						 0,
-						 &mFTFace);
-#endif
->>>>>>> ee1b6e85
+//#endif
+// </FS:ND>
 
 	if (error)
 	{
