/** 
 * @file llgl.cpp
 * @brief LLGL implementation
 *
 * $LicenseInfo:firstyear=2001&license=viewerlgpl$
 * Second Life Viewer Source Code
 * Copyright (C) 2010, Linden Research, Inc.
 * 
 * This library is free software; you can redistribute it and/or
 * modify it under the terms of the GNU Lesser General Public
 * License as published by the Free Software Foundation;
 * version 2.1 of the License only.
 * 
 * This library is distributed in the hope that it will be useful,
 * but WITHOUT ANY WARRANTY; without even the implied warranty of
 * MERCHANTABILITY or FITNESS FOR A PARTICULAR PURPOSE.  See the GNU
 * Lesser General Public License for more details.
 * 
 * You should have received a copy of the GNU Lesser General Public
 * License along with this library; if not, write to the Free Software
 * Foundation, Inc., 51 Franklin Street, Fifth Floor, Boston, MA  02110-1301  USA
 * 
 * Linden Research, Inc., 945 Battery Street, San Francisco, CA  94111  USA
 * $/LicenseInfo$
 */

// This file sets some global GL parameters, and implements some 
// useful functions for GL operations.

#define GLH_EXT_SINGLE_FILE

#include "linden_common.h"

#include "boost/tokenizer.hpp"

#include "llsys.h"

#include "llgl.h"
#include "llglstates.h"
#include "llrender.h"

#include "llerror.h"
#include "llerrorcontrol.h"
#include "llquaternion.h"
#include "llmath.h"
#include "m4math.h"
#include "llstring.h"
#include "llstacktrace.h"

#include "llglheaders.h"
#include "llglslshader.h"

#ifdef _DEBUG
//#define GL_STATE_VERIFY
#endif


BOOL gDebugSession = FALSE;
BOOL gClothRipple = FALSE;
BOOL gHeadlessClient = FALSE;
BOOL gGLActive = FALSE;
BOOL gGLDebugLoggingEnabled = TRUE;

static const std::string HEADLESS_VENDOR_STRING("Linden Lab");
static const std::string HEADLESS_RENDERER_STRING("Headless");
static const std::string HEADLESS_VERSION_STRING("1.0");

llofstream gFailLog;

#if GL_ARB_debug_output

#ifndef APIENTRY
#define APIENTRY
#endif

void APIENTRY gl_debug_callback(GLenum source,
                                GLenum type,
                                GLuint id,
                                GLenum severity,
                                GLsizei length,
                                const GLchar* message,
                                GLvoid* userParam)
{
	if (gGLDebugLoggingEnabled)
	{
	if (severity == GL_DEBUG_SEVERITY_HIGH_ARB)
	{
		LL_WARNS() << "----- GL ERROR --------" << LL_ENDL;
	}
	else
	{
		LL_WARNS() << "----- GL WARNING -------" << LL_ENDL;
	}
	LL_WARNS() << "Type: " << std::hex << type << LL_ENDL;
	LL_WARNS() << "ID: " << std::hex << id << LL_ENDL;
	LL_WARNS() << "Severity: " << std::hex << severity << LL_ENDL;
	LL_WARNS() << "Message: " << message << LL_ENDL;
	LL_WARNS() << "-----------------------" << LL_ENDL;
	if (severity == GL_DEBUG_SEVERITY_HIGH_ARB)
	{
		LL_ERRS() << "Halting on GL Error" << LL_ENDL;
	}
}
}
#endif

void parse_glsl_version(S32& major, S32& minor);

void ll_init_fail_log(std::string filename)
{
	gFailLog.open(filename.c_str());
}


void ll_fail(std::string msg)
{
	
	if (gDebugSession)
	{
		std::vector<std::string> lines;

		gFailLog << LLError::utcTime() << " " << msg << std::endl;

		gFailLog << "Stack Trace:" << std::endl;

		ll_get_stack_trace(lines);
		
		for(size_t i = 0; i < lines.size(); ++i)
		{
			gFailLog << lines[i] << std::endl;
		}

		gFailLog << "End of Stack Trace." << std::endl << std::endl;

		gFailLog.flush();
	}
};

void ll_close_fail_log()
{
	gFailLog.close();
}

LLMatrix4 gGLObliqueProjectionInverse;

#define LL_GL_NAME_POOLING 0

std::list<LLGLUpdate*> LLGLUpdate::sGLQ;

#if (LL_WINDOWS || LL_LINUX || LL_SOLARIS)  && !LL_MESA_HEADLESS
// ATI prototypes

#if LL_WINDOWS
PFNGLGETSTRINGIPROC glGetStringi = NULL;
#endif

// vertex blending prototypes
PFNGLWEIGHTPOINTERARBPROC			glWeightPointerARB = NULL;
PFNGLVERTEXBLENDARBPROC				glVertexBlendARB = NULL;
PFNGLWEIGHTFVARBPROC				glWeightfvARB = NULL;

// Vertex buffer object prototypes
PFNGLBINDBUFFERARBPROC				glBindBufferARB = NULL;
PFNGLDELETEBUFFERSARBPROC			glDeleteBuffersARB = NULL;
PFNGLGENBUFFERSARBPROC				glGenBuffersARB = NULL;
PFNGLISBUFFERARBPROC				glIsBufferARB = NULL;
PFNGLBUFFERDATAARBPROC				glBufferDataARB = NULL;
PFNGLBUFFERSUBDATAARBPROC			glBufferSubDataARB = NULL;
PFNGLGETBUFFERSUBDATAARBPROC		glGetBufferSubDataARB = NULL;
PFNGLMAPBUFFERARBPROC				glMapBufferARB = NULL;
PFNGLUNMAPBUFFERARBPROC				glUnmapBufferARB = NULL;
PFNGLGETBUFFERPARAMETERIVARBPROC	glGetBufferParameterivARB = NULL;
PFNGLGETBUFFERPOINTERVARBPROC		glGetBufferPointervARB = NULL;

//GL_ARB_vertex_array_object
PFNGLBINDVERTEXARRAYPROC glBindVertexArray = NULL;
PFNGLDELETEVERTEXARRAYSPROC glDeleteVertexArrays = NULL;
PFNGLGENVERTEXARRAYSPROC glGenVertexArrays = NULL;
PFNGLISVERTEXARRAYPROC glIsVertexArray = NULL;

// GL_ARB_map_buffer_range
PFNGLMAPBUFFERRANGEPROC			glMapBufferRange = NULL;
PFNGLFLUSHMAPPEDBUFFERRANGEPROC	glFlushMappedBufferRange = NULL;

// GL_ARB_sync
PFNGLFENCESYNCPROC				glFenceSync = NULL;
PFNGLISSYNCPROC					glIsSync = NULL;
PFNGLDELETESYNCPROC				glDeleteSync = NULL;
PFNGLCLIENTWAITSYNCPROC			glClientWaitSync = NULL;
PFNGLWAITSYNCPROC				glWaitSync = NULL;
PFNGLGETINTEGER64VPROC			glGetInteger64v = NULL;
PFNGLGETSYNCIVPROC				glGetSynciv = NULL;

// GL_APPLE_flush_buffer_range
PFNGLBUFFERPARAMETERIAPPLEPROC	glBufferParameteriAPPLE = NULL;
PFNGLFLUSHMAPPEDBUFFERRANGEAPPLEPROC glFlushMappedBufferRangeAPPLE = NULL;

// vertex object prototypes
PFNGLNEWOBJECTBUFFERATIPROC			glNewObjectBufferATI = NULL;
PFNGLISOBJECTBUFFERATIPROC			glIsObjectBufferATI = NULL;
PFNGLUPDATEOBJECTBUFFERATIPROC		glUpdateObjectBufferATI = NULL;
PFNGLGETOBJECTBUFFERFVATIPROC		glGetObjectBufferfvATI = NULL;
PFNGLGETOBJECTBUFFERIVATIPROC		glGetObjectBufferivATI = NULL;
PFNGLFREEOBJECTBUFFERATIPROC		glFreeObjectBufferATI = NULL;
PFNGLARRAYOBJECTATIPROC				glArrayObjectATI = NULL;
PFNGLVERTEXATTRIBARRAYOBJECTATIPROC	glVertexAttribArrayObjectATI = NULL;
PFNGLGETARRAYOBJECTFVATIPROC		glGetArrayObjectfvATI = NULL;
PFNGLGETARRAYOBJECTIVATIPROC		glGetArrayObjectivATI = NULL;
PFNGLVARIANTARRAYOBJECTATIPROC		glVariantObjectArrayATI = NULL;
PFNGLGETVARIANTARRAYOBJECTFVATIPROC	glGetVariantArrayObjectfvATI = NULL;
PFNGLGETVARIANTARRAYOBJECTIVATIPROC	glGetVariantArrayObjectivATI = NULL;

// GL_ARB_occlusion_query
PFNGLGENQUERIESARBPROC glGenQueriesARB = NULL;
PFNGLDELETEQUERIESARBPROC glDeleteQueriesARB = NULL;
PFNGLISQUERYARBPROC glIsQueryARB = NULL;
PFNGLBEGINQUERYARBPROC glBeginQueryARB = NULL;
PFNGLENDQUERYARBPROC glEndQueryARB = NULL;
PFNGLGETQUERYIVARBPROC glGetQueryivARB = NULL;
PFNGLGETQUERYOBJECTIVARBPROC glGetQueryObjectivARB = NULL;
PFNGLGETQUERYOBJECTUIVARBPROC glGetQueryObjectuivARB = NULL;

// GL_ARB_timer_query
PFNGLQUERYCOUNTERPROC glQueryCounter = NULL;
PFNGLGETQUERYOBJECTI64VPROC glGetQueryObjecti64v = NULL;
PFNGLGETQUERYOBJECTUI64VPROC glGetQueryObjectui64v = NULL;

// GL_ARB_point_parameters
PFNGLPOINTPARAMETERFARBPROC glPointParameterfARB = NULL;
PFNGLPOINTPARAMETERFVARBPROC glPointParameterfvARB = NULL;

// GL_ARB_framebuffer_object
PFNGLISRENDERBUFFERPROC glIsRenderbuffer = NULL;
PFNGLBINDRENDERBUFFERPROC glBindRenderbuffer = NULL;
PFNGLDELETERENDERBUFFERSPROC glDeleteRenderbuffers = NULL;
PFNGLGENRENDERBUFFERSPROC glGenRenderbuffers = NULL;
PFNGLRENDERBUFFERSTORAGEPROC glRenderbufferStorage = NULL;
PFNGLGETRENDERBUFFERPARAMETERIVPROC glGetRenderbufferParameteriv = NULL;
PFNGLISFRAMEBUFFERPROC glIsFramebuffer = NULL;
PFNGLBINDFRAMEBUFFERPROC glBindFramebuffer = NULL;
PFNGLDELETEFRAMEBUFFERSPROC glDeleteFramebuffers = NULL;
PFNGLGENFRAMEBUFFERSPROC glGenFramebuffers = NULL;
PFNGLCHECKFRAMEBUFFERSTATUSPROC glCheckFramebufferStatus = NULL;
PFNGLFRAMEBUFFERTEXTURE1DPROC glFramebufferTexture1D = NULL;
PFNGLFRAMEBUFFERTEXTURE2DPROC glFramebufferTexture2D = NULL;
PFNGLFRAMEBUFFERTEXTURE3DPROC glFramebufferTexture3D = NULL;
PFNGLFRAMEBUFFERRENDERBUFFERPROC glFramebufferRenderbuffer = NULL;
PFNGLGETFRAMEBUFFERATTACHMENTPARAMETERIVPROC glGetFramebufferAttachmentParameteriv = NULL;
PFNGLGENERATEMIPMAPPROC glGenerateMipmap = NULL;
PFNGLBLITFRAMEBUFFERPROC glBlitFramebuffer = NULL;
PFNGLRENDERBUFFERSTORAGEMULTISAMPLEPROC glRenderbufferStorageMultisample = NULL;
PFNGLFRAMEBUFFERTEXTURELAYERPROC glFramebufferTextureLayer = NULL;

//GL_ARB_texture_multisample
PFNGLTEXIMAGE2DMULTISAMPLEPROC glTexImage2DMultisample = NULL;
PFNGLTEXIMAGE3DMULTISAMPLEPROC glTexImage3DMultisample = NULL;
PFNGLGETMULTISAMPLEFVPROC glGetMultisamplefv = NULL;
PFNGLSAMPLEMASKIPROC glSampleMaski = NULL;

//transform feedback (4.0 core)
PFNGLBEGINTRANSFORMFEEDBACKPROC glBeginTransformFeedback = NULL;
PFNGLENDTRANSFORMFEEDBACKPROC glEndTransformFeedback = NULL;
PFNGLTRANSFORMFEEDBACKVARYINGSPROC glTransformFeedbackVaryings = NULL;
PFNGLBINDBUFFERRANGEPROC glBindBufferRange = NULL;
PFNGLBINDBUFFERBASEPROC glBindBufferBase = NULL;

//GL_ARB_debug_output
PFNGLDEBUGMESSAGECONTROLARBPROC glDebugMessageControlARB = NULL;
PFNGLDEBUGMESSAGEINSERTARBPROC glDebugMessageInsertARB = NULL;
PFNGLDEBUGMESSAGECALLBACKARBPROC glDebugMessageCallbackARB = NULL;
PFNGLGETDEBUGMESSAGELOGARBPROC glGetDebugMessageLogARB = NULL;

// GL_EXT_blend_func_separate
PFNGLBLENDFUNCSEPARATEEXTPROC glBlendFuncSeparateEXT = NULL;

// GL_ARB_draw_buffers
PFNGLDRAWBUFFERSARBPROC glDrawBuffersARB = NULL;

//shader object prototypes
PFNGLDELETEOBJECTARBPROC glDeleteObjectARB = NULL;
PFNGLGETHANDLEARBPROC glGetHandleARB = NULL;
PFNGLDETACHOBJECTARBPROC glDetachObjectARB = NULL;
PFNGLCREATESHADEROBJECTARBPROC glCreateShaderObjectARB = NULL;
PFNGLSHADERSOURCEARBPROC glShaderSourceARB = NULL;
PFNGLCOMPILESHADERARBPROC glCompileShaderARB = NULL;
PFNGLCREATEPROGRAMOBJECTARBPROC glCreateProgramObjectARB = NULL;
PFNGLATTACHOBJECTARBPROC glAttachObjectARB = NULL;
PFNGLLINKPROGRAMARBPROC glLinkProgramARB = NULL;
PFNGLUSEPROGRAMOBJECTARBPROC glUseProgramObjectARB = NULL;
PFNGLVALIDATEPROGRAMARBPROC glValidateProgramARB = NULL;
PFNGLUNIFORM1FARBPROC glUniform1fARB = NULL;
PFNGLUNIFORM2FARBPROC glUniform2fARB = NULL;
PFNGLUNIFORM3FARBPROC glUniform3fARB = NULL;
PFNGLUNIFORM4FARBPROC glUniform4fARB = NULL;
PFNGLUNIFORM1IARBPROC glUniform1iARB = NULL;
PFNGLUNIFORM2IARBPROC glUniform2iARB = NULL;
PFNGLUNIFORM3IARBPROC glUniform3iARB = NULL;
PFNGLUNIFORM4IARBPROC glUniform4iARB = NULL;
PFNGLUNIFORM1FVARBPROC glUniform1fvARB = NULL;
PFNGLUNIFORM2FVARBPROC glUniform2fvARB = NULL;
PFNGLUNIFORM3FVARBPROC glUniform3fvARB = NULL;
PFNGLUNIFORM4FVARBPROC glUniform4fvARB = NULL;
PFNGLUNIFORM1IVARBPROC glUniform1ivARB = NULL;
PFNGLUNIFORM2IVARBPROC glUniform2ivARB = NULL;
PFNGLUNIFORM3IVARBPROC glUniform3ivARB = NULL;
PFNGLUNIFORM4IVARBPROC glUniform4ivARB = NULL;
PFNGLUNIFORMMATRIX2FVARBPROC glUniformMatrix2fvARB = NULL;
PFNGLUNIFORMMATRIX3FVARBPROC glUniformMatrix3fvARB = NULL;
PFNGLUNIFORMMATRIX3X4FVPROC glUniformMatrix3x4fv = NULL;
PFNGLUNIFORMMATRIX4FVARBPROC glUniformMatrix4fvARB = NULL;
PFNGLGETOBJECTPARAMETERFVARBPROC glGetObjectParameterfvARB = NULL;
PFNGLGETOBJECTPARAMETERIVARBPROC glGetObjectParameterivARB = NULL;
PFNGLGETINFOLOGARBPROC glGetInfoLogARB = NULL;
PFNGLGETATTACHEDOBJECTSARBPROC glGetAttachedObjectsARB = NULL;
PFNGLGETUNIFORMLOCATIONARBPROC glGetUniformLocationARB = NULL;
PFNGLGETACTIVEUNIFORMARBPROC glGetActiveUniformARB = NULL;
PFNGLGETUNIFORMFVARBPROC glGetUniformfvARB = NULL;
PFNGLGETUNIFORMIVARBPROC glGetUniformivARB = NULL;
PFNGLGETSHADERSOURCEARBPROC glGetShaderSourceARB = NULL;
PFNGLVERTEXATTRIBIPOINTERPROC glVertexAttribIPointer = NULL;

#if LL_WINDOWS
PFNWGLCREATECONTEXTATTRIBSARBPROC wglCreateContextAttribsARB = NULL;
#endif

// vertex shader prototypes
#if LL_LINUX || LL_SOLARIS
PFNGLVERTEXATTRIB1DARBPROC glVertexAttrib1dARB = NULL;
PFNGLVERTEXATTRIB1DVARBPROC glVertexAttrib1dvARB = NULL;
PFNGLVERTEXATTRIB1FARBPROC glVertexAttrib1fARB = NULL;
PFNGLVERTEXATTRIB1FVARBPROC glVertexAttrib1fvARB = NULL;
PFNGLVERTEXATTRIB1SARBPROC glVertexAttrib1sARB = NULL;
PFNGLVERTEXATTRIB1SVARBPROC glVertexAttrib1svARB = NULL;
PFNGLVERTEXATTRIB2DARBPROC glVertexAttrib2dARB = NULL;
PFNGLVERTEXATTRIB2DVARBPROC glVertexAttrib2dvARB = NULL;
PFNGLVERTEXATTRIB2FARBPROC glVertexAttrib2fARB = NULL;
PFNGLVERTEXATTRIB2FVARBPROC glVertexAttrib2fvARB = NULL;
PFNGLVERTEXATTRIB2SARBPROC glVertexAttrib2sARB = NULL;
PFNGLVERTEXATTRIB2SVARBPROC glVertexAttrib2svARB = NULL;
PFNGLVERTEXATTRIB3DARBPROC glVertexAttrib3dARB = NULL;
PFNGLVERTEXATTRIB3DVARBPROC glVertexAttrib3dvARB = NULL;
PFNGLVERTEXATTRIB3FARBPROC glVertexAttrib3fARB = NULL;
PFNGLVERTEXATTRIB3FVARBPROC glVertexAttrib3fvARB = NULL;
PFNGLVERTEXATTRIB3SARBPROC glVertexAttrib3sARB = NULL;
PFNGLVERTEXATTRIB3SVARBPROC glVertexAttrib3svARB = NULL;
#endif // LL_LINUX || LL_SOLARIS
PFNGLVERTEXATTRIB4NBVARBPROC glVertexAttrib4nbvARB = NULL;
PFNGLVERTEXATTRIB4NIVARBPROC glVertexAttrib4nivARB = NULL;
PFNGLVERTEXATTRIB4NSVARBPROC glVertexAttrib4nsvARB = NULL;
PFNGLVERTEXATTRIB4NUBARBPROC glVertexAttrib4nubARB = NULL;
PFNGLVERTEXATTRIB4NUBVARBPROC glVertexAttrib4nubvARB = NULL;
PFNGLVERTEXATTRIB4NUIVARBPROC glVertexAttrib4nuivARB = NULL;
PFNGLVERTEXATTRIB4NUSVARBPROC glVertexAttrib4nusvARB = NULL;
#if LL_LINUX  || LL_SOLARIS
PFNGLVERTEXATTRIB4BVARBPROC glVertexAttrib4bvARB = NULL;
PFNGLVERTEXATTRIB4DARBPROC glVertexAttrib4dARB = NULL;
PFNGLVERTEXATTRIB4DVARBPROC glVertexAttrib4dvARB = NULL;
PFNGLVERTEXATTRIB4FARBPROC glVertexAttrib4fARB = NULL;
PFNGLVERTEXATTRIB4FVARBPROC glVertexAttrib4fvARB = NULL;
PFNGLVERTEXATTRIB4IVARBPROC glVertexAttrib4ivARB = NULL;
PFNGLVERTEXATTRIB4SARBPROC glVertexAttrib4sARB = NULL;
PFNGLVERTEXATTRIB4SVARBPROC glVertexAttrib4svARB = NULL;
PFNGLVERTEXATTRIB4UBVARBPROC glVertexAttrib4ubvARB = NULL;
PFNGLVERTEXATTRIB4UIVARBPROC glVertexAttrib4uivARB = NULL;
PFNGLVERTEXATTRIB4USVARBPROC glVertexAttrib4usvARB = NULL;
PFNGLVERTEXATTRIBPOINTERARBPROC glVertexAttribPointerARB = NULL;
PFNGLENABLEVERTEXATTRIBARRAYARBPROC glEnableVertexAttribArrayARB = NULL;
PFNGLDISABLEVERTEXATTRIBARRAYARBPROC glDisableVertexAttribArrayARB = NULL;
PFNGLPROGRAMSTRINGARBPROC glProgramStringARB = NULL;
PFNGLBINDPROGRAMARBPROC glBindProgramARB = NULL;
PFNGLDELETEPROGRAMSARBPROC glDeleteProgramsARB = NULL;
PFNGLGENPROGRAMSARBPROC glGenProgramsARB = NULL;
PFNGLPROGRAMENVPARAMETER4DARBPROC glProgramEnvParameter4dARB = NULL;
PFNGLPROGRAMENVPARAMETER4DVARBPROC glProgramEnvParameter4dvARB = NULL;
PFNGLPROGRAMENVPARAMETER4FARBPROC glProgramEnvParameter4fARB = NULL;
PFNGLPROGRAMENVPARAMETER4FVARBPROC glProgramEnvParameter4fvARB = NULL;
PFNGLPROGRAMLOCALPARAMETER4DARBPROC glProgramLocalParameter4dARB = NULL;
PFNGLPROGRAMLOCALPARAMETER4DVARBPROC glProgramLocalParameter4dvARB = NULL;
PFNGLPROGRAMLOCALPARAMETER4FARBPROC glProgramLocalParameter4fARB = NULL;
PFNGLPROGRAMLOCALPARAMETER4FVARBPROC glProgramLocalParameter4fvARB = NULL;
PFNGLGETPROGRAMENVPARAMETERDVARBPROC glGetProgramEnvParameterdvARB = NULL;
PFNGLGETPROGRAMENVPARAMETERFVARBPROC glGetProgramEnvParameterfvARB = NULL;
PFNGLGETPROGRAMLOCALPARAMETERDVARBPROC glGetProgramLocalParameterdvARB = NULL;
PFNGLGETPROGRAMLOCALPARAMETERFVARBPROC glGetProgramLocalParameterfvARB = NULL;
PFNGLGETPROGRAMIVARBPROC glGetProgramivARB = NULL;
PFNGLGETPROGRAMSTRINGARBPROC glGetProgramStringARB = NULL;
PFNGLGETVERTEXATTRIBDVARBPROC glGetVertexAttribdvARB = NULL;
PFNGLGETVERTEXATTRIBFVARBPROC glGetVertexAttribfvARB = NULL;
PFNGLGETVERTEXATTRIBIVARBPROC glGetVertexAttribivARB = NULL;
PFNGLGETVERTEXATTRIBPOINTERVARBPROC glGetVertexAttribPointervARB = NULL;
PFNGLISPROGRAMARBPROC glIsProgramARB = NULL;
#endif // LL_LINUX || LL_SOLARIS
PFNGLBINDATTRIBLOCATIONARBPROC glBindAttribLocationARB = NULL;
PFNGLGETACTIVEATTRIBARBPROC glGetActiveAttribARB = NULL;
PFNGLGETATTRIBLOCATIONARBPROC glGetAttribLocationARB = NULL;

#if LL_WINDOWS
PFNWGLSWAPINTERVALEXTPROC			wglSwapIntervalEXT = NULL;
#endif

#if LL_LINUX_NV_GL_HEADERS
// linux nvidia headers.  these define these differently to mesa's.  ugh.
PFNGLACTIVETEXTUREARBPROC glActiveTextureARB = NULL;
PFNGLCLIENTACTIVETEXTUREARBPROC glClientActiveTextureARB = NULL;
PFNGLDRAWRANGEELEMENTSPROC glDrawRangeElements = NULL;
#endif // LL_LINUX_NV_GL_HEADERS
#endif

LLGLManager gGLManager;

LLGLManager::LLGLManager() :
	mInited(FALSE),
	mIsDisabled(FALSE),

	mHasMultitexture(FALSE),
	mHasATIMemInfo(FALSE),
	mHasNVXMemInfo(FALSE),
	mNumTextureUnits(1),
	mHasMipMapGeneration(FALSE),
	mHasCompressedTextures(FALSE),
	mHasFramebufferObject(FALSE),
	mMaxSamples(0),
	mHasBlendFuncSeparate(FALSE),
	mHasSync(FALSE),
	mHasVertexBufferObject(FALSE),
	mHasVertexArrayObject(FALSE),
	mHasMapBufferRange(FALSE),
	mHasFlushBufferRange(FALSE),
	mHasPBuffer(FALSE),
	mHasShaderObjects(FALSE),
	mHasVertexShader(FALSE),
	mHasFragmentShader(FALSE),
	mNumTextureImageUnits(0),
	mHasOcclusionQuery(FALSE),
	mHasTimerQuery(FALSE),
	mHasOcclusionQuery2(FALSE),
	mHasPointParameters(FALSE),
	mHasDrawBuffers(FALSE),
	mHasTextureRectangle(FALSE),
	mHasTextureMultisample(FALSE),
	mHasTransformFeedback(FALSE),
	mMaxSampleMaskWords(0),
	mMaxColorTextureSamples(0),
	mMaxDepthTextureSamples(0),
	mMaxIntegerSamples(0),

	mHasAnisotropic(FALSE),
	mHasARBEnvCombine(FALSE),
	mHasCubeMap(FALSE),
	mHasDebugOutput(FALSE),

	mIsATI(FALSE),
	mIsNVIDIA(FALSE),
	mIsIntel(FALSE),
	mIsGF2or4MX(FALSE),
	mIsGF3(FALSE),
	mIsGFFX(FALSE),
	mATIOffsetVerticalLines(FALSE),
	mATIOldDriver(FALSE),
#if LL_DARWIN
	mIsMobileGF(FALSE),
#endif
	mHasRequirements(TRUE),

	mHasSeparateSpecularColor(FALSE),

	mDebugGPU(FALSE),

	mDriverVersionMajor(1),
	mDriverVersionMinor(0),
	mDriverVersionRelease(0),
	mGLVersion(1.0f),
	mGLSLVersionMajor(0),
	mGLSLVersionMinor(0),		
	mVRAM(0),
	mGLMaxVertexRange(0),
	mGLMaxIndexRange(0)
{
}

//---------------------------------------------------------------------
// Global initialization for GL
//---------------------------------------------------------------------
void LLGLManager::initWGL()
{
	mHasPBuffer = FALSE;
#if LL_WINDOWS && !LL_MESA_HEADLESS
	if (!glh_init_extensions("WGL_ARB_pixel_format"))
	{
		LL_WARNS("RenderInit") << "No ARB pixel format extensions" << LL_ENDL;
	}

	if (ExtensionExists("WGL_ARB_create_context",gGLHExts.mSysExts))
	{
		GLH_EXT_NAME(wglCreateContextAttribsARB) = (PFNWGLCREATECONTEXTATTRIBSARBPROC)GLH_EXT_GET_PROC_ADDRESS("wglCreateContextAttribsARB");
	}
	else
	{
		LL_WARNS("RenderInit") << "No ARB create context extensions" << LL_ENDL;
	}
	
	if (ExtensionExists("WGL_EXT_swap_control", gGLHExts.mSysExts))
	{
        GLH_EXT_NAME(wglSwapIntervalEXT) = (PFNWGLSWAPINTERVALEXTPROC)GLH_EXT_GET_PROC_ADDRESS("wglSwapIntervalEXT");
	}

	if( !glh_init_extensions("WGL_ARB_pbuffer") )
	{
		LL_WARNS("RenderInit") << "No ARB WGL PBuffer extensions" << LL_ENDL;
	}

	if( !glh_init_extensions("WGL_ARB_render_texture") )
	{
		LL_WARNS("RenderInit") << "No ARB WGL render texture extensions" << LL_ENDL;
	}

	mHasPBuffer = ExtensionExists("WGL_ARB_pbuffer", gGLHExts.mSysExts) &&
					ExtensionExists("WGL_ARB_render_texture", gGLHExts.mSysExts) &&
					ExtensionExists("WGL_ARB_pixel_format", gGLHExts.mSysExts);
#endif
}

// return false if unable (or unwilling due to old drivers) to init GL
bool LLGLManager::initGL()
{
	if (mInited)
	{
		LL_ERRS("RenderInit") << "Calling init on LLGLManager after already initialized!" << LL_ENDL;
	}

	stop_glerror();

#if LL_WINDOWS
	if (!glGetStringi)
	{
		glGetStringi = (PFNGLGETSTRINGIPROC) GLH_EXT_GET_PROC_ADDRESS("glGetStringi");
	}

	//reload extensions string (may have changed after using wglCreateContextAttrib)
	if (glGetStringi)
	{
		std::stringstream str;

		GLint count = 0;
		glGetIntegerv(GL_NUM_EXTENSIONS, &count);
		for (GLint i = 0; i < count; ++i)
		{
			std::string ext((const char*) glGetStringi(GL_EXTENSIONS, i));
			str << ext << " ";
			LL_DEBUGS("GLExtensions") << ext << LL_ENDL;
		}
		
		{
			PFNWGLGETEXTENSIONSSTRINGARBPROC wglGetExtensionsStringARB = 0;
			wglGetExtensionsStringARB = (PFNWGLGETEXTENSIONSSTRINGARBPROC)wglGetProcAddress("wglGetExtensionsStringARB");
			if(wglGetExtensionsStringARB)
			{
				str << (const char*) wglGetExtensionsStringARB(wglGetCurrentDC());
			}
		}

		free(gGLHExts.mSysExts);
		std::string extensions = str.str();
		gGLHExts.mSysExts = strdup(extensions.c_str());
	}
#endif
	
	stop_glerror();

	// Extract video card strings and convert to upper case to
	// work around driver-to-driver variation in capitalization.
	mGLVendor = std::string((const char *)glGetString(GL_VENDOR));
	LLStringUtil::toUpper(mGLVendor);

	mGLRenderer = std::string((const char *)glGetString(GL_RENDERER));
	LLStringUtil::toUpper(mGLRenderer);

	parse_gl_version( &mDriverVersionMajor, 
		&mDriverVersionMinor, 
		&mDriverVersionRelease, 
		&mDriverVersionVendorString,
		&mGLVersionString);

	mGLVersion = mDriverVersionMajor + mDriverVersionMinor * .1f;

	if (mGLVersion >= 2.f)
	{
		parse_glsl_version(mGLSLVersionMajor, mGLSLVersionMinor);

#if LL_DARWIN
		//never use GLSL greater than 1.20 on OSX
		if (mGLSLVersionMajor > 1 || mGLSLVersionMinor >= 30)
		{
			mGLSLVersionMajor = 1;
			mGLSLVersionMinor = 20;
		}
#endif
	}

	if (mGLVersion >= 2.1f && LLImageGL::sCompressTextures)
	{ //use texture compression
		glHint(GL_TEXTURE_COMPRESSION_HINT, GL_NICEST);
	}
	else
	{ //GL version is < 3.0, always disable texture compression
		LLImageGL::sCompressTextures = false;
	}
	
	// Trailing space necessary to keep "nVidia Corpor_ati_on" cards
	// from being recognized as ATI.
	if (mGLVendor.substr(0,4) == "ATI ")
	{
		mGLVendorShort = "ATI";
		// *TODO: Fix this?
		mIsATI = TRUE;

#if LL_WINDOWS && !LL_MESA_HEADLESS
		if (mDriverVersionRelease < 3842)
		{
			mATIOffsetVerticalLines = TRUE;
		}
#endif // LL_WINDOWS

#if (LL_WINDOWS || LL_LINUX) && !LL_MESA_HEADLESS
		// count any pre OpenGL 3.0 implementation as an old driver
		if (mGLVersion < 3.f) 
		{
			mATIOldDriver = TRUE;
		}
#endif // (LL_WINDOWS || LL_LINUX) && !LL_MESA_HEADLESS
	}
	else if (mGLVendor.find("NVIDIA ") != std::string::npos)
	{
		mGLVendorShort = "NVIDIA";
		mIsNVIDIA = TRUE;
		if (   mGLRenderer.find("GEFORCE4 MX") != std::string::npos
			|| mGLRenderer.find("GEFORCE2") != std::string::npos
			|| mGLRenderer.find("GEFORCE 2") != std::string::npos
			|| mGLRenderer.find("GEFORCE4 460 GO") != std::string::npos
			|| mGLRenderer.find("GEFORCE4 440 GO") != std::string::npos
			|| mGLRenderer.find("GEFORCE4 420 GO") != std::string::npos)
		{
			mIsGF2or4MX = TRUE;
		}
		else if (mGLRenderer.find("GEFORCE FX") != std::string::npos
				 || mGLRenderer.find("QUADRO FX") != std::string::npos
				 || mGLRenderer.find("NV34") != std::string::npos)
		{
			mIsGFFX = TRUE;
		}
		else if(mGLRenderer.find("GEFORCE3") != std::string::npos)
		{
			mIsGF3 = TRUE;
		}
#if LL_DARWIN
		else if ((mGLRenderer.find("9400M") != std::string::npos)
			  || (mGLRenderer.find("9600M") != std::string::npos)
			  || (mGLRenderer.find("9800M") != std::string::npos))
		{
			mIsMobileGF = TRUE;
		}
#endif

	}
	else if (mGLVendor.find("INTEL") != std::string::npos
#if LL_LINUX
		 // The Mesa-based drivers put this in the Renderer string,
		 // not the Vendor string.
		 || mGLRenderer.find("INTEL") != std::string::npos
#endif //LL_LINUX
		 )
	{
		mGLVendorShort = "INTEL";
		mIsIntel = TRUE;
	}
	else
	{
		mGLVendorShort = "MISC";
	}
	
	stop_glerror();
	// This is called here because it depends on the setting of mIsGF2or4MX, and sets up mHasMultitexture.
	initExtensions();
	stop_glerror();

	S32 old_vram = mVRAM;

	if (mHasATIMemInfo)
	{ //ask the gl how much vram is free at startup and attempt to use no more than half of that
		S32 meminfo[4];
		glGetIntegerv(GL_TEXTURE_FREE_MEMORY_ATI, meminfo);

		mVRAM = meminfo[0]/1024;

		// <FS:Ansariel> VRAM detection logging
		LL_INFOS("RenderInit") << "VRAM detected via ATI MemInfo OpenGL extension: " << mVRAM << " MB" << LL_ENDL;
	}
	else if (mHasNVXMemInfo)
	{
		S32 dedicated_memory;
		glGetIntegerv(GL_GPU_MEMORY_INFO_DEDICATED_VIDMEM_NVX, &dedicated_memory);
		mVRAM = dedicated_memory/1024;

		// <FS:Ansariel> VRAM detection logging
		LL_INFOS("RenderInit") << "VRAM detected via nVidia MemInfo OpenGL extension: " << mVRAM << " MB" << LL_ENDL;
	}

	if (mVRAM < 256)
	{ //something likely went wrong using the above extensions, fall back to old method
		mVRAM = old_vram;

		// <FS:Ansariel> VRAM detection logging
		LL_WARNS("RenderInit") << "VRAM detected via MemInfo OpenGL extension most likely broken. Reverting to " << mVRAM << " MB" << LL_ENDL;
	}

	stop_glerror();

	stop_glerror();

	if (mHasFragmentShader)
	{
		GLint num_tex_image_units;
		glGetIntegerv(GL_MAX_TEXTURE_IMAGE_UNITS_ARB, &num_tex_image_units);
		mNumTextureImageUnits = llmin(num_tex_image_units, 32);
	}

	if (LLRender::sGLCoreProfile)
	{
		mNumTextureUnits = llmin(mNumTextureImageUnits, MAX_GL_TEXTURE_UNITS);
	}
	else if (mHasMultitexture)
	{
		GLint num_tex_units;		
		glGetIntegerv(GL_MAX_TEXTURE_UNITS_ARB, &num_tex_units);
		mNumTextureUnits = llmin(num_tex_units, (GLint)MAX_GL_TEXTURE_UNITS);
		if (mIsIntel)
		{
			mNumTextureUnits = llmin(mNumTextureUnits, 2);
		}
	}
	else
	{
		mHasRequirements = FALSE;

		// We don't support cards that don't support the GL_ARB_multitexture extension
		LL_WARNS("RenderInit") << "GL Drivers do not support GL_ARB_multitexture" << LL_ENDL;
		return false;
	}
	
	stop_glerror();

	if (mHasTextureMultisample)
	{
		glGetIntegerv(GL_MAX_COLOR_TEXTURE_SAMPLES, &mMaxColorTextureSamples);
		glGetIntegerv(GL_MAX_DEPTH_TEXTURE_SAMPLES, &mMaxDepthTextureSamples);
		glGetIntegerv(GL_MAX_INTEGER_SAMPLES, &mMaxIntegerSamples);
		glGetIntegerv(GL_MAX_SAMPLE_MASK_WORDS, &mMaxSampleMaskWords);
	}

	stop_glerror();

#if LL_WINDOWS
	if (mHasDebugOutput && gDebugGL)
	{ //setup debug output callback
		//glDebugMessageControlARB(GL_DONT_CARE, GL_DONT_CARE, GL_DEBUG_SEVERITY_LOW_ARB, 0, NULL, GL_TRUE);
		glDebugMessageCallbackARB((GLDEBUGPROCARB) gl_debug_callback, NULL);
		glEnable(GL_DEBUG_OUTPUT_SYNCHRONOUS_ARB);
	}
#endif

	stop_glerror();

	//HACK always disable texture multisample, use FXAA instead
	mHasTextureMultisample = FALSE;
#if LL_WINDOWS
	if (mIsATI)
	{ //using multisample textures on ATI results in black screen for some reason
		mHasTextureMultisample = FALSE;
	}


// <FS:CR> FIRE-7603: Revert MAINT-804 because FBO's and shadows appear to be working now!
	//if (mIsIntel && mGLVersion <= 3.f)
	//{ //never try to use framebuffer objects on older intel drivers (crashy)
	//	mHasFramebufferObject = FALSE;
	//}
// </FS:CR>
#endif

	if (mHasFramebufferObject)
	{
		glGetIntegerv(GL_MAX_SAMPLES, &mMaxSamples);
	}

	stop_glerror();
	
	setToDebugGPU();

	stop_glerror();

	initGLStates();

	stop_glerror();

	return true;
}

void LLGLManager::setToDebugGPU()
{
	//"MOBILE INTEL(R) 965 EXPRESS CHIP", 
	if (mGLRenderer.find("INTEL") != std::string::npos && mGLRenderer.find("965") != std::string::npos)
	{
		mDebugGPU = TRUE ;
	}

	return ;
}

void LLGLManager::getGLInfo(LLSD& info)
{
	if (gHeadlessClient)
	{
		info["GLInfo"]["GLVendor"] = HEADLESS_VENDOR_STRING;
		info["GLInfo"]["GLRenderer"] = HEADLESS_RENDERER_STRING;
		info["GLInfo"]["GLVersion"] = HEADLESS_VERSION_STRING;
		return;
	}
	else
	{
		info["GLInfo"]["GLVendor"] = std::string((const char *)glGetString(GL_VENDOR));
		info["GLInfo"]["GLRenderer"] = std::string((const char *)glGetString(GL_RENDERER));
		info["GLInfo"]["GLVersion"] = std::string((const char *)glGetString(GL_VERSION));
	}

#if !LL_MESA_HEADLESS
	std::string all_exts = ll_safe_string((const char *)gGLHExts.mSysExts);
	boost::char_separator<char> sep(" ");
	boost::tokenizer<boost::char_separator<char> > tok(all_exts, sep);
	for(boost::tokenizer<boost::char_separator<char> >::iterator i = tok.begin(); i != tok.end(); ++i)
	{
		info["GLInfo"]["GLExtensions"].append(*i);
	}
#endif
}

std::string LLGLManager::getGLInfoString()
{
	std::string info_str;

	if (gHeadlessClient)
	{
		info_str += std::string("GL_VENDOR      ") + HEADLESS_VENDOR_STRING + std::string("\n");
		info_str += std::string("GL_RENDERER    ") + HEADLESS_RENDERER_STRING + std::string("\n");
		info_str += std::string("GL_VERSION     ") + HEADLESS_VERSION_STRING + std::string("\n");
	}
	else
	{
		info_str += std::string("GL_VENDOR      ") + ll_safe_string((const char *)glGetString(GL_VENDOR)) + std::string("\n");
		info_str += std::string("GL_RENDERER    ") + ll_safe_string((const char *)glGetString(GL_RENDERER)) + std::string("\n");
		info_str += std::string("GL_VERSION     ") + ll_safe_string((const char *)glGetString(GL_VERSION)) + std::string("\n");
	}

#if !LL_MESA_HEADLESS 
	std::string all_exts= ll_safe_string(((const char *)gGLHExts.mSysExts));
	LLStringUtil::replaceChar(all_exts, ' ', '\n');
	info_str += std::string("GL_EXTENSIONS:\n") + all_exts + std::string("\n");
#endif
	
	return info_str;
}

void LLGLManager::printGLInfoString()
{
	if (gHeadlessClient)
	{
		LL_INFOS("RenderInit") << "GL_VENDOR:     " << HEADLESS_VENDOR_STRING << LL_ENDL;
		LL_INFOS("RenderInit") << "GL_RENDERER:   " << HEADLESS_RENDERER_STRING << LL_ENDL;
		LL_INFOS("RenderInit") << "GL_VERSION:    " << HEADLESS_VERSION_STRING << LL_ENDL;
	}
	else
	{
		LL_INFOS("RenderInit") << "GL_VENDOR:     " << ((const char *)glGetString(GL_VENDOR)) << LL_ENDL;
		LL_INFOS("RenderInit") << "GL_RENDERER:   " << ((const char *)glGetString(GL_RENDERER)) << LL_ENDL;
		LL_INFOS("RenderInit") << "GL_VERSION:    " << ((const char *)glGetString(GL_VERSION)) << LL_ENDL;
	}

#if !LL_MESA_HEADLESS
	std::string all_exts= ll_safe_string(((const char *)gGLHExts.mSysExts));
	LLStringUtil::replaceChar(all_exts, ' ', '\n');
	LL_DEBUGS("RenderInit") << "GL_EXTENSIONS:\n" << all_exts << LL_ENDL;
#endif
}

std::string LLGLManager::getRawGLString()
{
	std::string gl_string;
	if (gHeadlessClient)
	{
		gl_string = HEADLESS_VENDOR_STRING + " " + HEADLESS_RENDERER_STRING;
	}
	else
	{
		gl_string = ll_safe_string((char*)glGetString(GL_VENDOR)) + " " + ll_safe_string((char*)glGetString(GL_RENDERER));
	}
	return gl_string;
}

void LLGLManager::shutdownGL()
{
	if (mInited)
	{
		glFinish();
		stop_glerror();
		mInited = FALSE;
	}
}

// these are used to turn software blending on. They appear in the Debug/Avatar menu
// presence of vertex skinning/blending or vertex programs will set these to FALSE by default.

void LLGLManager::initExtensions()
{
#if LL_MESA_HEADLESS
# ifdef GL_ARB_multitexture
	mHasMultitexture = TRUE;
# else
	mHasMultitexture = FALSE;
# endif // GL_ARB_multitexture
# ifdef GL_ARB_texture_env_combine
	mHasARBEnvCombine = TRUE;	
# else
	mHasARBEnvCombine = FALSE;
# endif // GL_ARB_texture_env_combine
# ifdef GL_ARB_texture_compression
	mHasCompressedTextures = TRUE;
# else
	mHasCompressedTextures = FALSE;
# endif // GL_ARB_texture_compression
# ifdef GL_ARB_vertex_buffer_object
	mHasVertexBufferObject = TRUE;
# else
	mHasVertexBufferObject = FALSE;
# endif // GL_ARB_vertex_buffer_object
# ifdef GL_EXT_framebuffer_object
	mHasFramebufferObject = TRUE;
# else
	mHasFramebufferObject = FALSE;
# endif // GL_EXT_framebuffer_object
# ifdef GL_ARB_draw_buffers
	mHasDrawBuffers = TRUE;
#else
	mHasDrawBuffers = FALSE;
# endif // GL_ARB_draw_buffers
# if defined(GL_NV_depth_clamp) || defined(GL_ARB_depth_clamp)
	mHasDepthClamp = TRUE;
#else
	mHasDepthClamp = FALSE;
#endif // defined(GL_NV_depth_clamp) || defined(GL_ARB_depth_clamp)
# if GL_EXT_blend_func_separate
	mHasBlendFuncSeparate = TRUE;
#else
	mHasBlendFuncSeparate = FALSE;
# endif // GL_EXT_blend_func_separate
	mHasMipMapGeneration = FALSE;
	mHasSeparateSpecularColor = FALSE;
	mHasAnisotropic = FALSE;
	mHasCubeMap = FALSE;
	mHasOcclusionQuery = FALSE;
	mHasPointParameters = FALSE;
	mHasShaderObjects = FALSE;
	mHasVertexShader = FALSE;
	mHasFragmentShader = FALSE;
	mHasTextureRectangle = FALSE;
#else // LL_MESA_HEADLESS //important, gGLHExts.mSysExts is uninitialized until after glh_init_extensions is called
	mHasMultitexture = glh_init_extensions("GL_ARB_multitexture");
	mHasATIMemInfo = ExtensionExists("GL_ATI_meminfo", gGLHExts.mSysExts);
	mHasNVXMemInfo = ExtensionExists("GL_NVX_gpu_memory_info", gGLHExts.mSysExts);
	mHasSeparateSpecularColor = glh_init_extensions("GL_EXT_separate_specular_color");
	mHasAnisotropic = glh_init_extensions("GL_EXT_texture_filter_anisotropic");
	glh_init_extensions("GL_ARB_texture_cube_map");
	mHasCubeMap = ExtensionExists("GL_ARB_texture_cube_map", gGLHExts.mSysExts);
	mHasARBEnvCombine = ExtensionExists("GL_ARB_texture_env_combine", gGLHExts.mSysExts);
	mHasCompressedTextures = glh_init_extensions("GL_ARB_texture_compression");
	mHasOcclusionQuery = ExtensionExists("GL_ARB_occlusion_query", gGLHExts.mSysExts);
	mHasTimerQuery = ExtensionExists("GL_ARB_timer_query", gGLHExts.mSysExts);
	mHasOcclusionQuery2 = ExtensionExists("GL_ARB_occlusion_query2", gGLHExts.mSysExts);
	mHasVertexBufferObject = ExtensionExists("GL_ARB_vertex_buffer_object", gGLHExts.mSysExts);
	mHasVertexArrayObject = ExtensionExists("GL_ARB_vertex_array_object", gGLHExts.mSysExts);
	mHasSync = ExtensionExists("GL_ARB_sync", gGLHExts.mSysExts);
	mHasMapBufferRange = ExtensionExists("GL_ARB_map_buffer_range", gGLHExts.mSysExts);
	mHasFlushBufferRange = ExtensionExists("GL_APPLE_flush_buffer_range", gGLHExts.mSysExts);
	//mHasDepthClamp = ExtensionExists("GL_ARB_depth_clamp", gGLHExts.mSysExts) || ExtensionExists("GL_NV_depth_clamp", gGLHExts.mSysExts);
	mHasDepthClamp = FALSE;
	// mask out FBO support when packed_depth_stencil isn't there 'cause we need it for LLRenderTarget -Brad
#ifdef GL_ARB_framebuffer_object
	mHasFramebufferObject = ExtensionExists("GL_ARB_framebuffer_object", gGLHExts.mSysExts);
#else
	mHasFramebufferObject = ExtensionExists("GL_EXT_framebuffer_object", gGLHExts.mSysExts) &&
							ExtensionExists("GL_EXT_framebuffer_blit", gGLHExts.mSysExts) &&
							ExtensionExists("GL_EXT_framebuffer_multisample", gGLHExts.mSysExts) &&
							ExtensionExists("GL_EXT_packed_depth_stencil", gGLHExts.mSysExts);
#endif
#ifdef GL_EXT_texture_sRGB
	mHassRGBTexture = ExtensionExists("GL_EXT_texture_sRGB", gGLHExts.mSysExts);
#endif
	
#ifdef GL_ARB_framebuffer_sRGB
	mHassRGBFramebuffer = ExtensionExists("GL_ARB_framebuffer_sRGB", gGLHExts.mSysExts);
#else
	mHassRGBFramebuffer = ExtensionExists("GL_EXT_framebuffer_sRGB", gGLHExts.mSysExts);
#endif
	
#ifdef GL_EXT_texture_sRGB_decode
    mHasTexturesRGBDecode = ExtensionExists("GL_EXT_texture_sRGB_decode", gGLHExts.mSysExts);
#else
    mHasTexturesRGBDecode = ExtensionExists("GL_ARB_texture_sRGB_decode", gGLHExts.mSysExts);
#endif

	mHasMipMapGeneration = mHasFramebufferObject || mGLVersion >= 1.4f;

	mHasDrawBuffers = ExtensionExists("GL_ARB_draw_buffers", gGLHExts.mSysExts);
	mHasBlendFuncSeparate = ExtensionExists("GL_EXT_blend_func_separate", gGLHExts.mSysExts);
	mHasTextureRectangle = ExtensionExists("GL_ARB_texture_rectangle", gGLHExts.mSysExts);
	mHasTextureMultisample = ExtensionExists("GL_ARB_texture_multisample", gGLHExts.mSysExts);
	mHasDebugOutput = ExtensionExists("GL_ARB_debug_output", gGLHExts.mSysExts);
	mHasTransformFeedback = mGLVersion >= 4.f ? TRUE : FALSE;
#if !LL_DARWIN
	mHasPointParameters = !mIsATI && ExtensionExists("GL_ARB_point_parameters", gGLHExts.mSysExts);
#endif
	mHasShaderObjects = ExtensionExists("GL_ARB_shader_objects", gGLHExts.mSysExts) && (LLRender::sGLCoreProfile || ExtensionExists("GL_ARB_shading_language_100", gGLHExts.mSysExts));
	mHasVertexShader = ExtensionExists("GL_ARB_vertex_program", gGLHExts.mSysExts) && ExtensionExists("GL_ARB_vertex_shader", gGLHExts.mSysExts)
		&& (LLRender::sGLCoreProfile || ExtensionExists("GL_ARB_shading_language_100", gGLHExts.mSysExts));
	mHasFragmentShader = ExtensionExists("GL_ARB_fragment_shader", gGLHExts.mSysExts) && (LLRender::sGLCoreProfile || ExtensionExists("GL_ARB_shading_language_100", gGLHExts.mSysExts));
#endif

#if LL_LINUX || LL_SOLARIS
	LL_INFOS() << "initExtensions() checking shell variables to adjust features..." << LL_ENDL;
	// Our extension support for the Linux Client is very young with some
	// potential driver gotchas, so offer a semi-secret way to turn it off.
	if (getenv("LL_GL_NOEXT"))
	{
		//mHasMultitexture = FALSE; // NEEDED!
		mHasDepthClamp = FALSE;
		mHasARBEnvCombine = FALSE;
		mHasCompressedTextures = FALSE;
		mHasVertexBufferObject = FALSE;
		mHasFramebufferObject = FALSE;
		mHasDrawBuffers = FALSE;
		mHasBlendFuncSeparate = FALSE;
		mHasMipMapGeneration = FALSE;
		mHasSeparateSpecularColor = FALSE;
		mHasAnisotropic = FALSE;
		mHasCubeMap = FALSE;
		mHasOcclusionQuery = FALSE;
		mHasPointParameters = FALSE;
		mHasShaderObjects = FALSE;
		mHasVertexShader = FALSE;
		mHasFragmentShader = FALSE;
		LL_WARNS("RenderInit") << "GL extension support DISABLED via LL_GL_NOEXT" << LL_ENDL;
	}
	else if (getenv("LL_GL_BASICEXT"))	/* Flawfinder: ignore */
	{
		// This switch attempts to turn off all support for exotic
		// extensions which I believe correspond to fatal driver
		// bug reports.  This should be the default until we get a
		// proper blacklist/whitelist on Linux.
		mHasMipMapGeneration = FALSE;
		mHasAnisotropic = FALSE;
		//mHasCubeMap = FALSE; // apparently fatal on Intel 915 & similar
		//mHasOcclusionQuery = FALSE; // source of many ATI system hangs
		mHasShaderObjects = FALSE;
		mHasVertexShader = FALSE;
		mHasFragmentShader = FALSE;
		mHasBlendFuncSeparate = FALSE;
		LL_WARNS("RenderInit") << "GL extension support forced to SIMPLE level via LL_GL_BASICEXT" << LL_ENDL;
	}
	if (getenv("LL_GL_BLACKLIST"))	/* Flawfinder: ignore */
	{
		// This lets advanced troubleshooters disable specific
		// GL extensions to isolate problems with their hardware.
		// SL-28126
		const char *const blacklist = getenv("LL_GL_BLACKLIST");	/* Flawfinder: ignore */
		LL_WARNS("RenderInit") << "GL extension support partially disabled via LL_GL_BLACKLIST: " << blacklist << LL_ENDL;
		if (strchr(blacklist,'a')) mHasARBEnvCombine = FALSE;
		if (strchr(blacklist,'b')) mHasCompressedTextures = FALSE;
		if (strchr(blacklist,'c')) mHasVertexBufferObject = FALSE;
		if (strchr(blacklist,'d')) mHasMipMapGeneration = FALSE;//S
// 		if (strchr(blacklist,'f')) mHasNVVertexArrayRange = FALSE;//S
// 		if (strchr(blacklist,'g')) mHasNVFence = FALSE;//S
		if (strchr(blacklist,'h')) mHasSeparateSpecularColor = FALSE;
		if (strchr(blacklist,'i')) mHasAnisotropic = FALSE;//S
		if (strchr(blacklist,'j')) mHasCubeMap = FALSE;//S
// 		if (strchr(blacklist,'k')) mHasATIVAO = FALSE;//S
		if (strchr(blacklist,'l')) mHasOcclusionQuery = FALSE;
		if (strchr(blacklist,'m')) mHasShaderObjects = FALSE;//S
		if (strchr(blacklist,'n')) mHasVertexShader = FALSE;//S
		if (strchr(blacklist,'o')) mHasFragmentShader = FALSE;//S
		if (strchr(blacklist,'p')) mHasPointParameters = FALSE;//S
		if (strchr(blacklist,'q')) mHasFramebufferObject = FALSE;//S
		if (strchr(blacklist,'r')) mHasDrawBuffers = FALSE;//S
		if (strchr(blacklist,'s')) mHasTextureRectangle = FALSE;
		if (strchr(blacklist,'t')) mHasBlendFuncSeparate = FALSE;//S
		if (strchr(blacklist,'u')) mHasDepthClamp = FALSE;
		
	}
#endif // LL_LINUX || LL_SOLARIS
	
	if (!mHasMultitexture)
	{
		LL_INFOS("RenderInit") << "Couldn't initialize multitexturing" << LL_ENDL;
	}
	if (!mHasMipMapGeneration)
	{
		LL_INFOS("RenderInit") << "Couldn't initialize mipmap generation" << LL_ENDL;
	}
	if (!mHasARBEnvCombine)
	{
		LL_INFOS("RenderInit") << "Couldn't initialize GL_ARB_texture_env_combine" << LL_ENDL;
	}
	if (!mHasSeparateSpecularColor)
	{
		LL_INFOS("RenderInit") << "Couldn't initialize separate specular color" << LL_ENDL;
	}
	if (!mHasAnisotropic)
	{
		LL_INFOS("RenderInit") << "Couldn't initialize anisotropic filtering" << LL_ENDL;
	}
	if (!mHasCompressedTextures)
	{
		LL_INFOS("RenderInit") << "Couldn't initialize GL_ARB_texture_compression" << LL_ENDL;
	}
	if (!mHasOcclusionQuery)
	{
		LL_INFOS("RenderInit") << "Couldn't initialize GL_ARB_occlusion_query" << LL_ENDL;
	}
	if (!mHasOcclusionQuery2)
	{
		LL_INFOS("RenderInit") << "Couldn't initialize GL_ARB_occlusion_query2" << LL_ENDL;
	}
	if (!mHasPointParameters)
	{
		LL_INFOS("RenderInit") << "Couldn't initialize GL_ARB_point_parameters" << LL_ENDL;
	}
	if (!mHasShaderObjects)
	{
		LL_INFOS("RenderInit") << "Couldn't initialize GL_ARB_shader_objects" << LL_ENDL;
	}
	if (!mHasVertexShader)
	{
		LL_INFOS("RenderInit") << "Couldn't initialize GL_ARB_vertex_shader" << LL_ENDL;
	}
	if (!mHasFragmentShader)
	{
		LL_INFOS("RenderInit") << "Couldn't initialize GL_ARB_fragment_shader" << LL_ENDL;
	}
	if (!mHasBlendFuncSeparate)
	{
		LL_INFOS("RenderInit") << "Couldn't initialize GL_EXT_blend_func_separate" << LL_ENDL;
	}
	if (!mHasDrawBuffers)
	{
		LL_INFOS("RenderInit") << "Couldn't initialize GL_ARB_draw_buffers" << LL_ENDL;
	}

	// Disable certain things due to known bugs
	if (mIsIntel && mHasMipMapGeneration)
	{
		LL_INFOS("RenderInit") << "Disabling mip-map generation for Intel GPUs" << LL_ENDL;
		mHasMipMapGeneration = FALSE;
	}
#if !LL_DARWIN
	if (mIsATI && mHasMipMapGeneration)
	{
		LL_INFOS("RenderInit") << "Disabling mip-map generation for ATI GPUs (performance opt)" << LL_ENDL;
		mHasMipMapGeneration = FALSE;
	}
#endif
	
	// Misc
	glGetIntegerv(GL_MAX_ELEMENTS_VERTICES, (GLint*) &mGLMaxVertexRange);
	glGetIntegerv(GL_MAX_ELEMENTS_INDICES, (GLint*) &mGLMaxIndexRange);
	glGetIntegerv(GL_MAX_TEXTURE_SIZE, (GLint*) &mGLMaxTextureSize);
	
#if (LL_WINDOWS || LL_LINUX || LL_SOLARIS) && !LL_MESA_HEADLESS
	LL_DEBUGS("RenderInit") << "GL Probe: Getting symbols" << LL_ENDL;
	if (mHasVertexBufferObject)
	{
		glBindBufferARB = (PFNGLBINDBUFFERARBPROC)GLH_EXT_GET_PROC_ADDRESS("glBindBufferARB");
		if (glBindBufferARB)
		{
			glDeleteBuffersARB = (PFNGLDELETEBUFFERSARBPROC)GLH_EXT_GET_PROC_ADDRESS("glDeleteBuffersARB");
			glGenBuffersARB = (PFNGLGENBUFFERSARBPROC)GLH_EXT_GET_PROC_ADDRESS("glGenBuffersARB");
			glIsBufferARB = (PFNGLISBUFFERARBPROC)GLH_EXT_GET_PROC_ADDRESS("glIsBufferARB");
			glBufferDataARB = (PFNGLBUFFERDATAARBPROC)GLH_EXT_GET_PROC_ADDRESS("glBufferDataARB");
			glBufferSubDataARB = (PFNGLBUFFERSUBDATAARBPROC)GLH_EXT_GET_PROC_ADDRESS("glBufferSubDataARB");
			glGetBufferSubDataARB = (PFNGLGETBUFFERSUBDATAARBPROC)GLH_EXT_GET_PROC_ADDRESS("glGetBufferSubDataARB");
			glMapBufferARB = (PFNGLMAPBUFFERARBPROC)GLH_EXT_GET_PROC_ADDRESS("glMapBufferARB");
			glUnmapBufferARB = (PFNGLUNMAPBUFFERARBPROC)GLH_EXT_GET_PROC_ADDRESS("glUnmapBufferARB");
			glGetBufferParameterivARB = (PFNGLGETBUFFERPARAMETERIVARBPROC)GLH_EXT_GET_PROC_ADDRESS("glGetBufferParameterivARB");
			glGetBufferPointervARB = (PFNGLGETBUFFERPOINTERVARBPROC)GLH_EXT_GET_PROC_ADDRESS("glGetBufferPointervARB");
		}
		else
		{
			mHasVertexBufferObject = FALSE;
		}
	}
	if (mHasVertexArrayObject)
	{
		glBindVertexArray = (PFNGLBINDVERTEXARRAYPROC) GLH_EXT_GET_PROC_ADDRESS("glBindVertexArray");
		glDeleteVertexArrays = (PFNGLDELETEVERTEXARRAYSPROC) GLH_EXT_GET_PROC_ADDRESS("glDeleteVertexArrays");
		glGenVertexArrays = (PFNGLGENVERTEXARRAYSPROC) GLH_EXT_GET_PROC_ADDRESS("glGenVertexArrays");
		glIsVertexArray = (PFNGLISVERTEXARRAYPROC) GLH_EXT_GET_PROC_ADDRESS("glIsVertexArray");
	}
	if (mHasSync)
	{
		glFenceSync = (PFNGLFENCESYNCPROC) GLH_EXT_GET_PROC_ADDRESS("glFenceSync");
		glIsSync = (PFNGLISSYNCPROC) GLH_EXT_GET_PROC_ADDRESS("glIsSync");
		glDeleteSync = (PFNGLDELETESYNCPROC) GLH_EXT_GET_PROC_ADDRESS("glDeleteSync");
		glClientWaitSync = (PFNGLCLIENTWAITSYNCPROC) GLH_EXT_GET_PROC_ADDRESS("glClientWaitSync");
		glWaitSync = (PFNGLWAITSYNCPROC) GLH_EXT_GET_PROC_ADDRESS("glWaitSync");
		glGetInteger64v = (PFNGLGETINTEGER64VPROC) GLH_EXT_GET_PROC_ADDRESS("glGetInteger64v");
		glGetSynciv = (PFNGLGETSYNCIVPROC) GLH_EXT_GET_PROC_ADDRESS("glGetSynciv");
	}
	if (mHasMapBufferRange)
	{
		glMapBufferRange = (PFNGLMAPBUFFERRANGEPROC) GLH_EXT_GET_PROC_ADDRESS("glMapBufferRange");
		glFlushMappedBufferRange = (PFNGLFLUSHMAPPEDBUFFERRANGEPROC) GLH_EXT_GET_PROC_ADDRESS("glFlushMappedBufferRange");
	}
	if (mHasFramebufferObject)
	{
		LL_INFOS() << "initExtensions() FramebufferObject-related procs..." << LL_ENDL;
		glIsRenderbuffer = (PFNGLISRENDERBUFFERPROC) GLH_EXT_GET_PROC_ADDRESS("glIsRenderbuffer");
		glBindRenderbuffer = (PFNGLBINDRENDERBUFFERPROC) GLH_EXT_GET_PROC_ADDRESS("glBindRenderbuffer");
		glDeleteRenderbuffers = (PFNGLDELETERENDERBUFFERSPROC) GLH_EXT_GET_PROC_ADDRESS("glDeleteRenderbuffers");
		glGenRenderbuffers = (PFNGLGENRENDERBUFFERSPROC) GLH_EXT_GET_PROC_ADDRESS("glGenRenderbuffers");
		glRenderbufferStorage = (PFNGLRENDERBUFFERSTORAGEPROC) GLH_EXT_GET_PROC_ADDRESS("glRenderbufferStorage");
		glGetRenderbufferParameteriv = (PFNGLGETRENDERBUFFERPARAMETERIVPROC) GLH_EXT_GET_PROC_ADDRESS("glGetRenderbufferParameteriv");
		glIsFramebuffer = (PFNGLISFRAMEBUFFERPROC) GLH_EXT_GET_PROC_ADDRESS("glIsFramebuffer");
		glBindFramebuffer = (PFNGLBINDFRAMEBUFFERPROC) GLH_EXT_GET_PROC_ADDRESS("glBindFramebuffer");
		glDeleteFramebuffers = (PFNGLDELETEFRAMEBUFFERSPROC) GLH_EXT_GET_PROC_ADDRESS("glDeleteFramebuffers");
		glGenFramebuffers = (PFNGLGENFRAMEBUFFERSPROC) GLH_EXT_GET_PROC_ADDRESS("glGenFramebuffers");
		glCheckFramebufferStatus = (PFNGLCHECKFRAMEBUFFERSTATUSPROC) GLH_EXT_GET_PROC_ADDRESS("glCheckFramebufferStatus");
		glFramebufferTexture1D = (PFNGLFRAMEBUFFERTEXTURE1DPROC) GLH_EXT_GET_PROC_ADDRESS("glFramebufferTexture1D");
		glFramebufferTexture2D = (PFNGLFRAMEBUFFERTEXTURE2DPROC) GLH_EXT_GET_PROC_ADDRESS("glFramebufferTexture2D");
		glFramebufferTexture3D = (PFNGLFRAMEBUFFERTEXTURE3DPROC) GLH_EXT_GET_PROC_ADDRESS("glFramebufferTexture3D");
		glFramebufferRenderbuffer = (PFNGLFRAMEBUFFERRENDERBUFFERPROC) GLH_EXT_GET_PROC_ADDRESS("glFramebufferRenderbuffer");
		glGetFramebufferAttachmentParameteriv = (PFNGLGETFRAMEBUFFERATTACHMENTPARAMETERIVPROC) GLH_EXT_GET_PROC_ADDRESS("glGetFramebufferAttachmentParameteriv");
		glGenerateMipmap = (PFNGLGENERATEMIPMAPPROC) GLH_EXT_GET_PROC_ADDRESS("glGenerateMipmap");
		glBlitFramebuffer = (PFNGLBLITFRAMEBUFFERPROC) GLH_EXT_GET_PROC_ADDRESS("glBlitFramebuffer");
		glRenderbufferStorageMultisample = (PFNGLRENDERBUFFERSTORAGEMULTISAMPLEPROC) GLH_EXT_GET_PROC_ADDRESS("glRenderbufferStorageMultisample");
		glFramebufferTextureLayer = (PFNGLFRAMEBUFFERTEXTURELAYERPROC) GLH_EXT_GET_PROC_ADDRESS("glFramebufferTextureLayer");
	}
	if (mHasDrawBuffers)
	{
		glDrawBuffersARB = (PFNGLDRAWBUFFERSARBPROC) GLH_EXT_GET_PROC_ADDRESS("glDrawBuffersARB");
	}
	if (mHasBlendFuncSeparate)
	{
		glBlendFuncSeparateEXT = (PFNGLBLENDFUNCSEPARATEEXTPROC) GLH_EXT_GET_PROC_ADDRESS("glBlendFuncSeparateEXT");
	}
	if (mHasTextureMultisample)
	{
		glTexImage2DMultisample = (PFNGLTEXIMAGE2DMULTISAMPLEPROC) GLH_EXT_GET_PROC_ADDRESS("glTexImage2DMultisample");
		glTexImage3DMultisample = (PFNGLTEXIMAGE3DMULTISAMPLEPROC) GLH_EXT_GET_PROC_ADDRESS("glTexImage3DMultisample");
		glGetMultisamplefv = (PFNGLGETMULTISAMPLEFVPROC) GLH_EXT_GET_PROC_ADDRESS("glGetMultisamplefv");
		glSampleMaski = (PFNGLSAMPLEMASKIPROC) GLH_EXT_GET_PROC_ADDRESS("glSampleMaski");
	}
	if (mHasTransformFeedback)
	{
		glBeginTransformFeedback = (PFNGLBEGINTRANSFORMFEEDBACKPROC) GLH_EXT_GET_PROC_ADDRESS("glBeginTransformFeedback");
		glEndTransformFeedback = (PFNGLENDTRANSFORMFEEDBACKPROC) GLH_EXT_GET_PROC_ADDRESS("glEndTransformFeedback");
		glTransformFeedbackVaryings = (PFNGLTRANSFORMFEEDBACKVARYINGSPROC) GLH_EXT_GET_PROC_ADDRESS("glTransformFeedbackVaryings");
		glBindBufferRange = (PFNGLBINDBUFFERRANGEPROC) GLH_EXT_GET_PROC_ADDRESS("glBindBufferRange");
		glBindBufferBase = (PFNGLBINDBUFFERBASEPROC) GLH_EXT_GET_PROC_ADDRESS("glBindBufferBase");
	}
	if (mHasDebugOutput)
	{
		glDebugMessageControlARB = (PFNGLDEBUGMESSAGECONTROLARBPROC) GLH_EXT_GET_PROC_ADDRESS("glDebugMessageControlARB");
		glDebugMessageInsertARB = (PFNGLDEBUGMESSAGEINSERTARBPROC) GLH_EXT_GET_PROC_ADDRESS("glDebugMessageInsertARB");
		glDebugMessageCallbackARB = (PFNGLDEBUGMESSAGECALLBACKARBPROC) GLH_EXT_GET_PROC_ADDRESS("glDebugMessageCallbackARB");
		glGetDebugMessageLogARB = (PFNGLGETDEBUGMESSAGELOGARBPROC) GLH_EXT_GET_PROC_ADDRESS("glGetDebugMessageLogARB");
	}
#if (!LL_LINUX && !LL_SOLARIS) || LL_LINUX_NV_GL_HEADERS
	// This is expected to be a static symbol on Linux GL implementations, except if we use the nvidia headers - bah
	glDrawRangeElements = (PFNGLDRAWRANGEELEMENTSPROC)GLH_EXT_GET_PROC_ADDRESS("glDrawRangeElements");
	if (!glDrawRangeElements)
	{
		mGLMaxVertexRange = 0;
		mGLMaxIndexRange = 0;
	}
#endif // !LL_LINUX || LL_LINUX_NV_GL_HEADERS
#if LL_LINUX_NV_GL_HEADERS
	// nvidia headers are critically different from mesa-esque
 	glActiveTextureARB = (PFNGLACTIVETEXTUREARBPROC)GLH_EXT_GET_PROC_ADDRESS("glActiveTextureARB");
 	glClientActiveTextureARB = (PFNGLCLIENTACTIVETEXTUREARBPROC)GLH_EXT_GET_PROC_ADDRESS("glClientActiveTextureARB");
#endif // LL_LINUX_NV_GL_HEADERS

	if (mHasOcclusionQuery)
	{
		LL_INFOS() << "initExtensions() OcclusionQuery-related procs..." << LL_ENDL;
		glGenQueriesARB = (PFNGLGENQUERIESARBPROC)GLH_EXT_GET_PROC_ADDRESS("glGenQueriesARB");
		glDeleteQueriesARB = (PFNGLDELETEQUERIESARBPROC)GLH_EXT_GET_PROC_ADDRESS("glDeleteQueriesARB");
		glIsQueryARB = (PFNGLISQUERYARBPROC)GLH_EXT_GET_PROC_ADDRESS("glIsQueryARB");
		glBeginQueryARB = (PFNGLBEGINQUERYARBPROC)GLH_EXT_GET_PROC_ADDRESS("glBeginQueryARB");
		glEndQueryARB = (PFNGLENDQUERYARBPROC)GLH_EXT_GET_PROC_ADDRESS("glEndQueryARB");
		glGetQueryivARB = (PFNGLGETQUERYIVARBPROC)GLH_EXT_GET_PROC_ADDRESS("glGetQueryivARB");
		glGetQueryObjectivARB = (PFNGLGETQUERYOBJECTIVARBPROC)GLH_EXT_GET_PROC_ADDRESS("glGetQueryObjectivARB");
		glGetQueryObjectuivARB = (PFNGLGETQUERYOBJECTUIVARBPROC)GLH_EXT_GET_PROC_ADDRESS("glGetQueryObjectuivARB");
	}
	if (mHasTimerQuery)
	{
		LL_INFOS() << "initExtensions() TimerQuery-related procs..." << LL_ENDL;
		glQueryCounter = (PFNGLQUERYCOUNTERPROC) GLH_EXT_GET_PROC_ADDRESS("glQueryCounter");
		glGetQueryObjecti64v = (PFNGLGETQUERYOBJECTI64VPROC) GLH_EXT_GET_PROC_ADDRESS("glGetQueryObjecti64v");
		glGetQueryObjectui64v = (PFNGLGETQUERYOBJECTUI64VPROC) GLH_EXT_GET_PROC_ADDRESS("glGetQueryObjectui64v");
	}
	if (mHasPointParameters)
	{
		LL_INFOS() << "initExtensions() PointParameters-related procs..." << LL_ENDL;
		glPointParameterfARB = (PFNGLPOINTPARAMETERFARBPROC)GLH_EXT_GET_PROC_ADDRESS("glPointParameterfARB");
		glPointParameterfvARB = (PFNGLPOINTPARAMETERFVARBPROC)GLH_EXT_GET_PROC_ADDRESS("glPointParameterfvARB");
	}
	if (mHasShaderObjects)
	{
		glDeleteObjectARB = (PFNGLDELETEOBJECTARBPROC) GLH_EXT_GET_PROC_ADDRESS("glDeleteObjectARB");
		glGetHandleARB = (PFNGLGETHANDLEARBPROC) GLH_EXT_GET_PROC_ADDRESS("glGetHandleARB");
		glDetachObjectARB = (PFNGLDETACHOBJECTARBPROC) GLH_EXT_GET_PROC_ADDRESS("glDetachObjectARB");
		glCreateShaderObjectARB = (PFNGLCREATESHADEROBJECTARBPROC) GLH_EXT_GET_PROC_ADDRESS("glCreateShaderObjectARB");
		glShaderSourceARB = (PFNGLSHADERSOURCEARBPROC) GLH_EXT_GET_PROC_ADDRESS("glShaderSourceARB");
		glCompileShaderARB = (PFNGLCOMPILESHADERARBPROC) GLH_EXT_GET_PROC_ADDRESS("glCompileShaderARB");
		glCreateProgramObjectARB = (PFNGLCREATEPROGRAMOBJECTARBPROC) GLH_EXT_GET_PROC_ADDRESS("glCreateProgramObjectARB");
		glAttachObjectARB = (PFNGLATTACHOBJECTARBPROC) GLH_EXT_GET_PROC_ADDRESS("glAttachObjectARB");
		glLinkProgramARB = (PFNGLLINKPROGRAMARBPROC) GLH_EXT_GET_PROC_ADDRESS("glLinkProgramARB");
		glUseProgramObjectARB = (PFNGLUSEPROGRAMOBJECTARBPROC) GLH_EXT_GET_PROC_ADDRESS("glUseProgramObjectARB");
		glValidateProgramARB = (PFNGLVALIDATEPROGRAMARBPROC) GLH_EXT_GET_PROC_ADDRESS("glValidateProgramARB");
		glUniform1fARB = (PFNGLUNIFORM1FARBPROC) GLH_EXT_GET_PROC_ADDRESS("glUniform1fARB");
		glUniform2fARB = (PFNGLUNIFORM2FARBPROC) GLH_EXT_GET_PROC_ADDRESS("glUniform2fARB");
		glUniform3fARB = (PFNGLUNIFORM3FARBPROC) GLH_EXT_GET_PROC_ADDRESS("glUniform3fARB");
		glUniform4fARB = (PFNGLUNIFORM4FARBPROC) GLH_EXT_GET_PROC_ADDRESS("glUniform4fARB");
		glUniform1iARB = (PFNGLUNIFORM1IARBPROC) GLH_EXT_GET_PROC_ADDRESS("glUniform1iARB");
		glUniform2iARB = (PFNGLUNIFORM2IARBPROC) GLH_EXT_GET_PROC_ADDRESS("glUniform2iARB");
		glUniform3iARB = (PFNGLUNIFORM3IARBPROC) GLH_EXT_GET_PROC_ADDRESS("glUniform3iARB");
		glUniform4iARB = (PFNGLUNIFORM4IARBPROC) GLH_EXT_GET_PROC_ADDRESS("glUniform4iARB");
		glUniform1fvARB = (PFNGLUNIFORM1FVARBPROC) GLH_EXT_GET_PROC_ADDRESS("glUniform1fvARB");
		glUniform2fvARB = (PFNGLUNIFORM2FVARBPROC) GLH_EXT_GET_PROC_ADDRESS("glUniform2fvARB");
		glUniform3fvARB = (PFNGLUNIFORM3FVARBPROC) GLH_EXT_GET_PROC_ADDRESS("glUniform3fvARB");
		glUniform4fvARB = (PFNGLUNIFORM4FVARBPROC) GLH_EXT_GET_PROC_ADDRESS("glUniform4fvARB");
		glUniform1ivARB = (PFNGLUNIFORM1IVARBPROC) GLH_EXT_GET_PROC_ADDRESS("glUniform1ivARB");
		glUniform2ivARB = (PFNGLUNIFORM2IVARBPROC) GLH_EXT_GET_PROC_ADDRESS("glUniform2ivARB");
		glUniform3ivARB = (PFNGLUNIFORM3IVARBPROC) GLH_EXT_GET_PROC_ADDRESS("glUniform3ivARB");
		glUniform4ivARB = (PFNGLUNIFORM4IVARBPROC) GLH_EXT_GET_PROC_ADDRESS("glUniform4ivARB");
		glUniformMatrix2fvARB = (PFNGLUNIFORMMATRIX2FVARBPROC) GLH_EXT_GET_PROC_ADDRESS("glUniformMatrix2fvARB");
		glUniformMatrix3fvARB = (PFNGLUNIFORMMATRIX3FVARBPROC) GLH_EXT_GET_PROC_ADDRESS("glUniformMatrix3fvARB");
		glUniformMatrix3x4fv = (PFNGLUNIFORMMATRIX3X4FVPROC) GLH_EXT_GET_PROC_ADDRESS("glUniformMatrix3x4fv");
		glUniformMatrix4fvARB = (PFNGLUNIFORMMATRIX4FVARBPROC) GLH_EXT_GET_PROC_ADDRESS("glUniformMatrix4fvARB");
		glGetObjectParameterfvARB = (PFNGLGETOBJECTPARAMETERFVARBPROC) GLH_EXT_GET_PROC_ADDRESS("glGetObjectParameterfvARB");
		glGetObjectParameterivARB = (PFNGLGETOBJECTPARAMETERIVARBPROC) GLH_EXT_GET_PROC_ADDRESS("glGetObjectParameterivARB");
		glGetInfoLogARB = (PFNGLGETINFOLOGARBPROC) GLH_EXT_GET_PROC_ADDRESS("glGetInfoLogARB");
		glGetAttachedObjectsARB = (PFNGLGETATTACHEDOBJECTSARBPROC) GLH_EXT_GET_PROC_ADDRESS("glGetAttachedObjectsARB");
		glGetUniformLocationARB = (PFNGLGETUNIFORMLOCATIONARBPROC) GLH_EXT_GET_PROC_ADDRESS("glGetUniformLocationARB");
		glGetActiveUniformARB = (PFNGLGETACTIVEUNIFORMARBPROC) GLH_EXT_GET_PROC_ADDRESS("glGetActiveUniformARB");
		glGetUniformfvARB = (PFNGLGETUNIFORMFVARBPROC) GLH_EXT_GET_PROC_ADDRESS("glGetUniformfvARB");
		glGetUniformivARB = (PFNGLGETUNIFORMIVARBPROC) GLH_EXT_GET_PROC_ADDRESS("glGetUniformivARB");
		glGetShaderSourceARB = (PFNGLGETSHADERSOURCEARBPROC) GLH_EXT_GET_PROC_ADDRESS("glGetShaderSourceARB");
	}
	if (mHasVertexShader)
	{
		LL_INFOS() << "initExtensions() VertexShader-related procs..." << LL_ENDL;

        // nSight doesn't support use of ARB funcs that have been normalized in the API
        if (!LLRender::sNsightDebugSupport)
        {
		    glGetAttribLocationARB = (PFNGLGETATTRIBLOCATIONARBPROC) GLH_EXT_GET_PROC_ADDRESS("glGetAttribLocationARB");
		    glBindAttribLocationARB = (PFNGLBINDATTRIBLOCATIONARBPROC) GLH_EXT_GET_PROC_ADDRESS("glBindAttribLocationARB");
        }
        else
        {
            glGetAttribLocationARB = (PFNGLGETATTRIBLOCATIONARBPROC)GLH_EXT_GET_PROC_ADDRESS("glGetAttribLocation");
            glBindAttribLocationARB = (PFNGLBINDATTRIBLOCATIONARBPROC)GLH_EXT_GET_PROC_ADDRESS("glBindAttribLocation");
        }

		glGetActiveAttribARB = (PFNGLGETACTIVEATTRIBARBPROC) GLH_EXT_GET_PROC_ADDRESS("glGetActiveAttribARB");
		glVertexAttrib1dARB = (PFNGLVERTEXATTRIB1DARBPROC) GLH_EXT_GET_PROC_ADDRESS("glVertexAttrib1dARB");
		glVertexAttrib1dvARB = (PFNGLVERTEXATTRIB1DVARBPROC) GLH_EXT_GET_PROC_ADDRESS("glVertexAttrib1dvARB");
		glVertexAttrib1fARB = (PFNGLVERTEXATTRIB1FARBPROC) GLH_EXT_GET_PROC_ADDRESS("glVertexAttrib1fARB");
		glVertexAttrib1fvARB = (PFNGLVERTEXATTRIB1FVARBPROC) GLH_EXT_GET_PROC_ADDRESS("glVertexAttrib1fvARB");
		glVertexAttrib1sARB = (PFNGLVERTEXATTRIB1SARBPROC) GLH_EXT_GET_PROC_ADDRESS("glVertexAttrib1sARB");
		glVertexAttrib1svARB = (PFNGLVERTEXATTRIB1SVARBPROC) GLH_EXT_GET_PROC_ADDRESS("glVertexAttrib1svARB");
		glVertexAttrib2dARB = (PFNGLVERTEXATTRIB2DARBPROC) GLH_EXT_GET_PROC_ADDRESS("glVertexAttrib2dARB");
		glVertexAttrib2dvARB = (PFNGLVERTEXATTRIB2DVARBPROC) GLH_EXT_GET_PROC_ADDRESS("glVertexAttrib2dvARB");
		glVertexAttrib2fARB = (PFNGLVERTEXATTRIB2FARBPROC) GLH_EXT_GET_PROC_ADDRESS("glVertexAttrib2fARB");
		glVertexAttrib2fvARB = (PFNGLVERTEXATTRIB2FVARBPROC) GLH_EXT_GET_PROC_ADDRESS("glVertexAttrib2fvARB");
		glVertexAttrib2sARB = (PFNGLVERTEXATTRIB2SARBPROC) GLH_EXT_GET_PROC_ADDRESS("glVertexAttrib2sARB");
		glVertexAttrib2svARB = (PFNGLVERTEXATTRIB2SVARBPROC) GLH_EXT_GET_PROC_ADDRESS("glVertexAttrib2svARB");
		glVertexAttrib3dARB = (PFNGLVERTEXATTRIB3DARBPROC) GLH_EXT_GET_PROC_ADDRESS("glVertexAttrib3dARB");
		glVertexAttrib3dvARB = (PFNGLVERTEXATTRIB3DVARBPROC) GLH_EXT_GET_PROC_ADDRESS("glVertexAttrib3dvARB");
		glVertexAttrib3fARB = (PFNGLVERTEXATTRIB3FARBPROC) GLH_EXT_GET_PROC_ADDRESS("glVertexAttrib3fARB");
		glVertexAttrib3fvARB = (PFNGLVERTEXATTRIB3FVARBPROC) GLH_EXT_GET_PROC_ADDRESS("glVertexAttrib3fvARB");
		glVertexAttrib3sARB = (PFNGLVERTEXATTRIB3SARBPROC) GLH_EXT_GET_PROC_ADDRESS("glVertexAttrib3sARB");
		glVertexAttrib3svARB = (PFNGLVERTEXATTRIB3SVARBPROC) GLH_EXT_GET_PROC_ADDRESS("glVertexAttrib3svARB");
		glVertexAttrib4nbvARB = (PFNGLVERTEXATTRIB4NBVARBPROC) GLH_EXT_GET_PROC_ADDRESS("glVertexAttrib4nbvARB");
		glVertexAttrib4nivARB = (PFNGLVERTEXATTRIB4NIVARBPROC) GLH_EXT_GET_PROC_ADDRESS("glVertexAttrib4nivARB");
		glVertexAttrib4nsvARB = (PFNGLVERTEXATTRIB4NSVARBPROC) GLH_EXT_GET_PROC_ADDRESS("glVertexAttrib4nsvARB");
		glVertexAttrib4nubARB = (PFNGLVERTEXATTRIB4NUBARBPROC) GLH_EXT_GET_PROC_ADDRESS("glVertexAttrib4nubARB");
		glVertexAttrib4nubvARB = (PFNGLVERTEXATTRIB4NUBVARBPROC) GLH_EXT_GET_PROC_ADDRESS("glVertexAttrib4nubvARB");
		glVertexAttrib4nuivARB = (PFNGLVERTEXATTRIB4NUIVARBPROC) GLH_EXT_GET_PROC_ADDRESS("glVertexAttrib4nuivARB");
		glVertexAttrib4nusvARB = (PFNGLVERTEXATTRIB4NUSVARBPROC) GLH_EXT_GET_PROC_ADDRESS("glVertexAttrib4nusvARB");
		glVertexAttrib4bvARB = (PFNGLVERTEXATTRIB4BVARBPROC) GLH_EXT_GET_PROC_ADDRESS("glVertexAttrib4bvARB");
		glVertexAttrib4dARB = (PFNGLVERTEXATTRIB4DARBPROC) GLH_EXT_GET_PROC_ADDRESS("glVertexAttrib4dARB");
		glVertexAttrib4dvARB = (PFNGLVERTEXATTRIB4DVARBPROC) GLH_EXT_GET_PROC_ADDRESS("glVertexAttrib4dvARB");
		glVertexAttrib4fARB = (PFNGLVERTEXATTRIB4FARBPROC) GLH_EXT_GET_PROC_ADDRESS("glVertexAttrib4fARB");
		glVertexAttrib4fvARB = (PFNGLVERTEXATTRIB4FVARBPROC) GLH_EXT_GET_PROC_ADDRESS("glVertexAttrib4fvARB");
		glVertexAttrib4ivARB = (PFNGLVERTEXATTRIB4IVARBPROC) GLH_EXT_GET_PROC_ADDRESS("glVertexAttrib4ivARB");
		glVertexAttrib4sARB = (PFNGLVERTEXATTRIB4SARBPROC) GLH_EXT_GET_PROC_ADDRESS("glVertexAttrib4sARB");
		glVertexAttrib4svARB = (PFNGLVERTEXATTRIB4SVARBPROC) GLH_EXT_GET_PROC_ADDRESS("glVertexAttrib4svARB");
		glVertexAttrib4ubvARB = (PFNGLVERTEXATTRIB4UBVARBPROC) GLH_EXT_GET_PROC_ADDRESS("glVertexAttrib4ubvARB");
		glVertexAttrib4uivARB = (PFNGLVERTEXATTRIB4UIVARBPROC) GLH_EXT_GET_PROC_ADDRESS("glVertexAttrib4uivARB");
		glVertexAttrib4usvARB = (PFNGLVERTEXATTRIB4USVARBPROC) GLH_EXT_GET_PROC_ADDRESS("glVertexAttrib4usvARB");
		glVertexAttribPointerARB = (PFNGLVERTEXATTRIBPOINTERARBPROC) GLH_EXT_GET_PROC_ADDRESS("glVertexAttribPointerARB");
		glVertexAttribIPointer = (PFNGLVERTEXATTRIBIPOINTERPROC) GLH_EXT_GET_PROC_ADDRESS("glVertexAttribIPointer");
		glEnableVertexAttribArrayARB = (PFNGLENABLEVERTEXATTRIBARRAYARBPROC) GLH_EXT_GET_PROC_ADDRESS("glEnableVertexAttribArrayARB");
		glDisableVertexAttribArrayARB = (PFNGLDISABLEVERTEXATTRIBARRAYARBPROC) GLH_EXT_GET_PROC_ADDRESS("glDisableVertexAttribArrayARB");
		glProgramStringARB = (PFNGLPROGRAMSTRINGARBPROC) GLH_EXT_GET_PROC_ADDRESS("glProgramStringARB");
		glBindProgramARB = (PFNGLBINDPROGRAMARBPROC) GLH_EXT_GET_PROC_ADDRESS("glBindProgramARB");
		glDeleteProgramsARB = (PFNGLDELETEPROGRAMSARBPROC) GLH_EXT_GET_PROC_ADDRESS("glDeleteProgramsARB");
		glGenProgramsARB = (PFNGLGENPROGRAMSARBPROC) GLH_EXT_GET_PROC_ADDRESS("glGenProgramsARB");
		glProgramEnvParameter4dARB = (PFNGLPROGRAMENVPARAMETER4DARBPROC) GLH_EXT_GET_PROC_ADDRESS("glProgramEnvParameter4dARB");
		glProgramEnvParameter4dvARB = (PFNGLPROGRAMENVPARAMETER4DVARBPROC) GLH_EXT_GET_PROC_ADDRESS("glProgramEnvParameter4dvARB");
		glProgramEnvParameter4fARB = (PFNGLPROGRAMENVPARAMETER4FARBPROC) GLH_EXT_GET_PROC_ADDRESS("glProgramEnvParameter4fARB");
		glProgramEnvParameter4fvARB = (PFNGLPROGRAMENVPARAMETER4FVARBPROC) GLH_EXT_GET_PROC_ADDRESS("glProgramEnvParameter4fvARB");
		glProgramLocalParameter4dARB = (PFNGLPROGRAMLOCALPARAMETER4DARBPROC) GLH_EXT_GET_PROC_ADDRESS("glProgramLocalParameter4dARB");
		glProgramLocalParameter4dvARB = (PFNGLPROGRAMLOCALPARAMETER4DVARBPROC) GLH_EXT_GET_PROC_ADDRESS("glProgramLocalParameter4dvARB");
		glProgramLocalParameter4fARB = (PFNGLPROGRAMLOCALPARAMETER4FARBPROC) GLH_EXT_GET_PROC_ADDRESS("glProgramLocalParameter4fARB");
		glProgramLocalParameter4fvARB = (PFNGLPROGRAMLOCALPARAMETER4FVARBPROC) GLH_EXT_GET_PROC_ADDRESS("glProgramLocalParameter4fvARB");
		glGetProgramEnvParameterdvARB = (PFNGLGETPROGRAMENVPARAMETERDVARBPROC) GLH_EXT_GET_PROC_ADDRESS("glGetProgramEnvParameterdvARB");
		glGetProgramEnvParameterfvARB = (PFNGLGETPROGRAMENVPARAMETERFVARBPROC) GLH_EXT_GET_PROC_ADDRESS("glGetProgramEnvParameterfvARB");
		glGetProgramLocalParameterdvARB = (PFNGLGETPROGRAMLOCALPARAMETERDVARBPROC) GLH_EXT_GET_PROC_ADDRESS("glGetProgramLocalParameterdvARB");
		glGetProgramLocalParameterfvARB = (PFNGLGETPROGRAMLOCALPARAMETERFVARBPROC) GLH_EXT_GET_PROC_ADDRESS("glGetProgramLocalParameterfvARB");
		glGetProgramivARB = (PFNGLGETPROGRAMIVARBPROC) GLH_EXT_GET_PROC_ADDRESS("glGetProgramivARB");
		glGetProgramStringARB = (PFNGLGETPROGRAMSTRINGARBPROC) GLH_EXT_GET_PROC_ADDRESS("glGetProgramStringARB");
		glGetVertexAttribdvARB = (PFNGLGETVERTEXATTRIBDVARBPROC) GLH_EXT_GET_PROC_ADDRESS("glGetVertexAttribdvARB");
		glGetVertexAttribfvARB = (PFNGLGETVERTEXATTRIBFVARBPROC) GLH_EXT_GET_PROC_ADDRESS("glGetVertexAttribfvARB");
		glGetVertexAttribivARB = (PFNGLGETVERTEXATTRIBIVARBPROC) GLH_EXT_GET_PROC_ADDRESS("glGetVertexAttribivARB");
		glGetVertexAttribPointervARB = (PFNGLGETVERTEXATTRIBPOINTERVARBPROC) GLH_EXT_GET_PROC_ADDRESS("glgetVertexAttribPointervARB");
		glIsProgramARB = (PFNGLISPROGRAMARBPROC) GLH_EXT_GET_PROC_ADDRESS("glIsProgramARB");
	}
	LL_DEBUGS("RenderInit") << "GL Probe: Got symbols" << LL_ENDL;
#endif

	mInited = TRUE;
}

void rotate_quat(LLQuaternion& rotation)
{
	F32 angle_radians, x, y, z;
	rotation.getAngleAxis(&angle_radians, &x, &y, &z);
	gGL.rotatef(angle_radians * RAD_TO_DEG, x, y, z);
}

void flush_glerror()
{
	glGetError();
}

//this function outputs gl error to the log file, does not crash the code.
void log_glerror()
{
	if (LL_UNLIKELY(!gGLManager.mInited))
	{
		return ;
	}
	//  Create or update texture to be used with this data 
	GLenum error;
	error = glGetError();
	while (LL_UNLIKELY(error))
	{
		GLubyte const * gl_error_msg = gluErrorString(error);
		if (NULL != gl_error_msg)
		{
			LL_WARNS() << "GL Error: " << error << " GL Error String: " << gl_error_msg << LL_ENDL ;			
		}
		else
		{
			// gluErrorString returns NULL for some extensions' error codes.
			// you'll probably have to grep for the number in glext.h.
			LL_WARNS() << "GL Error: UNKNOWN 0x" << std::hex << error << std::dec << LL_ENDL;
		}
		error = glGetError();
	}
}

void do_assert_glerror()
{
	//  Create or update texture to be used with this data 
	GLenum error;
	error = glGetError();
	BOOL quit = FALSE;
	while (LL_UNLIKELY(error))
	{
		quit = TRUE;
		GLubyte const * gl_error_msg = gluErrorString(error);
		if (NULL != gl_error_msg)
		{
			LL_WARNS("RenderState") << "GL Error:" << error<< LL_ENDL;
			LL_WARNS("RenderState") << "GL Error String:" << gl_error_msg << LL_ENDL;

			if (gDebugSession)
			{
				gFailLog << "GL Error:" << gl_error_msg << std::endl;
			}
		}
		else
		{
			// gluErrorString returns NULL for some extensions' error codes.
			// you'll probably have to grep for the number in glext.h.
			LL_WARNS("RenderState") << "GL Error: UNKNOWN 0x" << std::hex << error << std::dec << LL_ENDL;

			if (gDebugSession)
			{
				gFailLog << "GL Error: UNKNOWN 0x" << std::hex << error << std::dec << std::endl;
			}
		}
		error = glGetError();
	}

	if (quit)
	{
		if (gDebugSession)
		{
			ll_fail("assert_glerror failed");
		}
		else
		{
			LL_ERRS() << "One or more unhandled GL errors." << LL_ENDL;
		}
	}
}

void assert_glerror()
{
/*	if (!gGLActive)
	{
		//LL_WARNS() << "GL used while not active!" << LL_ENDL;

		if (gDebugSession)
		{
			//ll_fail("GL used while not active");
		}
	}
*/

	if (!gDebugGL) 
	{
		//funny looking if for branch prediction -- gDebugGL is almost always false and assert_glerror is called often
	}
	else
	{
		do_assert_glerror();
	}
}
	

void clear_glerror()
{
	glGetError();
	glGetError();
}

///////////////////////////////////////////////////////////////
//
// LLGLState
//

// Static members
boost::unordered_map<LLGLenum, LLGLboolean> LLGLState::sStateMap;

GLboolean LLGLDepthTest::sDepthEnabled = GL_FALSE; // OpenGL default
GLenum LLGLDepthTest::sDepthFunc = GL_LESS; // OpenGL default
GLboolean LLGLDepthTest::sWriteEnabled = GL_TRUE; // OpenGL default

//static
void LLGLState::initClass() 
{
	sStateMap[GL_DITHER] = GL_TRUE;
	// sStateMap[GL_TEXTURE_2D] = GL_TRUE;
	
	//make sure multisample defaults to disabled
	sStateMap[GL_MULTISAMPLE_ARB] = GL_FALSE;
	glDisable(GL_MULTISAMPLE_ARB);
}

//static
void LLGLState::restoreGL()
{
	sStateMap.clear();
	initClass();
}

//static
// Really shouldn't be needed, but seems we sometimes do.
void LLGLState::resetTextureStates()
{
	gGL.flush();
	GLint maxTextureUnits;
	
	glGetIntegerv(GL_MAX_TEXTURE_UNITS_ARB, &maxTextureUnits);
	for (S32 j = maxTextureUnits-1; j >=0; j--)
	{
		gGL.getTexUnit(j)->activate();
		glClientActiveTextureARB(GL_TEXTURE0_ARB+j);
		j == 0 ? gGL.getTexUnit(j)->enable(LLTexUnit::TT_TEXTURE) : gGL.getTexUnit(j)->disable();
	}
}

void LLGLState::dumpStates() 
{
	LL_INFOS("RenderState") << "GL States:" << LL_ENDL;
	for (boost::unordered_map<LLGLenum, LLGLboolean>::iterator iter = sStateMap.begin();
		 iter != sStateMap.end(); ++iter)
	{
		LL_INFOS("RenderState") << llformat(" 0x%04x : %s",(S32)iter->first,iter->second?"TRUE":"FALSE") << LL_ENDL;
	}
}

void LLGLState::checkStates(const std::string& msg)  
{
	if (!gDebugGL)
	{
		return;
	}

	stop_glerror();

	GLint src;
	GLint dst;
	glGetIntegerv(GL_BLEND_SRC, &src);
	glGetIntegerv(GL_BLEND_DST, &dst);
	
	stop_glerror();

	BOOL error = FALSE;

	if (src != GL_SRC_ALPHA || dst != GL_ONE_MINUS_SRC_ALPHA)
	{
		if (gDebugSession)
		{
			gFailLog << "Blend function corrupted: " << std::hex << src << " " << std::hex << dst << "  " << msg << std::dec << std::endl;
			error = TRUE;
		}
		else
		{
			LL_GL_ERRS << "Blend function corrupted: " << std::hex << src << " " << std::hex << dst << "  " << msg << std::dec << LL_ENDL;
		}
	}
	
	for (boost::unordered_map<LLGLenum, LLGLboolean>::iterator iter = sStateMap.begin();
		 iter != sStateMap.end(); ++iter)
	{
		LLGLenum state = iter->first;
		LLGLboolean cur_state = iter->second;
		stop_glerror();
		LLGLboolean gl_state = glIsEnabled(state);
		stop_glerror();
		if(cur_state != gl_state)
		{
			dumpStates();
			if (gDebugSession)
			{
				gFailLog << llformat("LLGLState error. State: 0x%04x",state) << std::endl;
				error = TRUE;
			}
			else
			{
				LL_GL_ERRS << llformat("LLGLState error. State: 0x%04x",state) << LL_ENDL;
			}
		}
	}
	
	if (error)
	{
		ll_fail("LLGLState::checkStates failed.");
	}
	stop_glerror();
}

void LLGLState::checkTextureChannels(const std::string& msg)
{
#if 0
	if (!gDebugGL)
	{
		return;
	}
	stop_glerror();

	GLint activeTexture;
	glGetIntegerv(GL_ACTIVE_TEXTURE_ARB, &activeTexture);
	stop_glerror();

	BOOL error = FALSE;

	if (activeTexture == GL_TEXTURE0_ARB)
	{
		GLint tex_env_mode = 0;

		glGetTexEnviv(GL_TEXTURE_ENV, GL_TEXTURE_ENV_MODE, &tex_env_mode);
		stop_glerror();

		if (tex_env_mode != GL_MODULATE)
		{
			error = TRUE;
			LL_WARNS("RenderState") << "GL_TEXTURE_ENV_MODE invalid: " << std::hex << tex_env_mode << std::dec << LL_ENDL;
			if (gDebugSession)
			{
				gFailLog << "GL_TEXTURE_ENV_MODE invalid: " << std::hex << tex_env_mode << std::dec << std::endl;
			}
		}
	}

	static const char* label[] =
	{
		"GL_TEXTURE_2D",
		"GL_TEXTURE_COORD_ARRAY",
		"GL_TEXTURE_1D",
		"GL_TEXTURE_CUBE_MAP_ARB",
		"GL_TEXTURE_GEN_S",
		"GL_TEXTURE_GEN_T",
		"GL_TEXTURE_GEN_Q",
		"GL_TEXTURE_GEN_R",
		"GL_TEXTURE_RECTANGLE_ARB",
		"GL_TEXTURE_2D_MULTISAMPLE"
	};

	static GLint value[] =
	{
		GL_TEXTURE_2D,
		GL_TEXTURE_COORD_ARRAY,
		GL_TEXTURE_1D,
		GL_TEXTURE_CUBE_MAP_ARB,
		GL_TEXTURE_GEN_S,
		GL_TEXTURE_GEN_T,
		GL_TEXTURE_GEN_Q,
		GL_TEXTURE_GEN_R,
		GL_TEXTURE_RECTANGLE_ARB,
		GL_TEXTURE_2D_MULTISAMPLE
	};

	GLint stackDepth = 0;

	glh::matrix4f mat;
	glh::matrix4f identity;
	identity.identity();

	for (GLint i = 1; i < gGLManager.mNumTextureUnits; i++)
	{
		gGL.getTexUnit(i)->activate();

		if (i < gGLManager.mNumTextureUnits)
		{
			glClientActiveTextureARB(GL_TEXTURE0_ARB+i);
			stop_glerror();
			glGetIntegerv(GL_TEXTURE_STACK_DEPTH, &stackDepth);
			stop_glerror();

			if (stackDepth != 1)
			{
				error = TRUE;
				LL_WARNS("RenderState") << "Texture matrix stack corrupted." << LL_ENDL;

				if (gDebugSession)
				{
					gFailLog << "Texture matrix stack corrupted." << std::endl;
				}
			}

			glGetFloatv(GL_TEXTURE_MATRIX, (GLfloat*) mat.m);
			stop_glerror();

			if (mat != identity)
			{
				error = TRUE;
				LL_WARNS("RenderState") << "Texture matrix in channel " << i << " corrupt." << LL_ENDL;
				if (gDebugSession)
				{
					gFailLog << "Texture matrix in channel " << i << " corrupt." << std::endl;
				}
			}
				
			for (S32 j = (i == 0 ? 1 : 0); 
				j < 9; j++)
			{
				if (j == 8 && !gGLManager.mHasTextureRectangle ||
					j == 9 && !gGLManager.mHasTextureMultisample)
				{
					continue;
				}
				
				if (glIsEnabled(value[j]))
				{
					error = TRUE;
					LL_WARNS("RenderState") << "Texture channel " << i << " still has " << label[j] << " enabled." << LL_ENDL;
					if (gDebugSession)
					{
						gFailLog << "Texture channel " << i << " still has " << label[j] << " enabled." << std::endl;
					}
				}
				stop_glerror();
			}

			glGetFloatv(GL_TEXTURE_MATRIX, mat.m);
			stop_glerror();

			if (mat != identity)
			{
				error = TRUE;
				LL_WARNS("RenderState") << "Texture matrix " << i << " is not identity." << LL_ENDL;
				if (gDebugSession)
				{
					gFailLog << "Texture matrix " << i << " is not identity." << std::endl;
				}
			}
		}

		{
			GLint tex = 0;
			stop_glerror();
			glGetIntegerv(GL_TEXTURE_BINDING_2D, &tex);
			stop_glerror();

			if (tex != 0)
			{
				error = TRUE;
				LL_WARNS("RenderState") << "Texture channel " << i << " still has texture " << tex << " bound." << LL_ENDL;

				if (gDebugSession)
				{
					gFailLog << "Texture channel " << i << " still has texture " << tex << " bound." << std::endl;
				}
			}
		}
	}

	stop_glerror();
	gGL.getTexUnit(0)->activate();
	glClientActiveTextureARB(GL_TEXTURE0_ARB);
	stop_glerror();

	if (error)
	{
		if (gDebugSession)
		{
			ll_fail("LLGLState::checkTextureChannels failed.");
		}
		else
		{
			LL_GL_ERRS << "GL texture state corruption detected.  " << msg << LL_ENDL;
		}
	}
#endif
}

void LLGLState::checkClientArrays(const std::string& msg, U32 data_mask)
{
	if (!gDebugGL || LLGLSLShader::sNoFixedFunction)
	{
		return;
	}

	stop_glerror();
	BOOL error = FALSE;

	GLint active_texture;
	glGetIntegerv(GL_CLIENT_ACTIVE_TEXTURE_ARB, &active_texture);

	if (active_texture != GL_TEXTURE0_ARB)
	{
		LL_WARNS() << "Client active texture corrupted: " << active_texture << LL_ENDL;
		if (gDebugSession)
		{
			gFailLog << "Client active texture corrupted: " << active_texture << std::endl;
		}
		error = TRUE;
	}

	/*glGetIntegerv(GL_ACTIVE_TEXTURE_ARB, &active_texture);
	if (active_texture != GL_TEXTURE0_ARB)
	{
		LL_WARNS() << "Active texture corrupted: " << active_texture << LL_ENDL;
		if (gDebugSession)
		{
			gFailLog << "Active texture corrupted: " << active_texture << std::endl;
		}
		error = TRUE;
	}*/

	static const char* label[] =
	{
		"GL_VERTEX_ARRAY",
		"GL_NORMAL_ARRAY",
		"GL_COLOR_ARRAY",
		"GL_TEXTURE_COORD_ARRAY"
	};

	static GLint value[] =
	{
		GL_VERTEX_ARRAY,
		GL_NORMAL_ARRAY,
		GL_COLOR_ARRAY,
		GL_TEXTURE_COORD_ARRAY
	};

	static const U32 mask[] = 
	{ //copied from llvertexbuffer.h
		0x0001, //MAP_VERTEX,
		0x0002, //MAP_NORMAL,
		0x0010, //MAP_COLOR,
		0x0004, //MAP_TEXCOORD
	};


	for (S32 j = 1; j < 4; j++)
	{
		if (glIsEnabled(value[j]))
		{
			if (!(mask[j] & data_mask))
			{
				error = TRUE;
				LL_WARNS("RenderState") << "GL still has " << label[j] << " enabled." << LL_ENDL;
				if (gDebugSession)
				{
					gFailLog << "GL still has " << label[j] << " enabled." << std::endl;
				}
			}
		}
		else
		{
			if (mask[j] & data_mask)
			{
				error = TRUE;
				LL_WARNS("RenderState") << "GL does not have " << label[j] << " enabled." << LL_ENDL;
				if (gDebugSession)
				{
					gFailLog << "GL does not have " << label[j] << " enabled." << std::endl;
				}
			}
		}
	}

	glClientActiveTextureARB(GL_TEXTURE1_ARB);
	gGL.getTexUnit(1)->activate();
	if (glIsEnabled(GL_TEXTURE_COORD_ARRAY))
	{
		if (!(data_mask & 0x0008))
		{
			error = TRUE;
			LL_WARNS("RenderState") << "GL still has GL_TEXTURE_COORD_ARRAY enabled on channel 1." << LL_ENDL;
			if (gDebugSession)
			{
				gFailLog << "GL still has GL_TEXTURE_COORD_ARRAY enabled on channel 1." << std::endl;
			}
		}
	}
	else
	{
		if (data_mask & 0x0008)
		{
			error = TRUE;
			LL_WARNS("RenderState") << "GL does not have GL_TEXTURE_COORD_ARRAY enabled on channel 1." << LL_ENDL;
			if (gDebugSession)
			{
				gFailLog << "GL does not have GL_TEXTURE_COORD_ARRAY enabled on channel 1." << std::endl;
			}
		}
	}

	/*if (glIsEnabled(GL_TEXTURE_2D))
	{
		if (!(data_mask & 0x0008))
		{
			error = TRUE;
			LL_WARNS("RenderState") << "GL still has GL_TEXTURE_2D enabled on channel 1." << LL_ENDL;
			if (gDebugSession)
			{
				gFailLog << "GL still has GL_TEXTURE_2D enabled on channel 1." << std::endl;
			}
		}
	}
	else
	{
		if (data_mask & 0x0008)
		{
			error = TRUE;
			LL_WARNS("RenderState") << "GL does not have GL_TEXTURE_2D enabled on channel 1." << LL_ENDL;
			if (gDebugSession)
			{
				gFailLog << "GL does not have GL_TEXTURE_2D enabled on channel 1." << std::endl;
			}
		}
	}*/

	glClientActiveTextureARB(GL_TEXTURE0_ARB);
	gGL.getTexUnit(0)->activate();

	if (gGLManager.mHasVertexShader && LLGLSLShader::sNoFixedFunction)
	{	//make sure vertex attribs are all disabled
		GLint count;
		glGetIntegerv(GL_MAX_VERTEX_ATTRIBS_ARB, &count);
		for (GLint i = 0; i < count; i++)
		{
			GLint enabled;
			glGetVertexAttribivARB((GLuint) i, GL_VERTEX_ATTRIB_ARRAY_ENABLED_ARB, &enabled);
			if (enabled)
			{
				error = TRUE;
				LL_WARNS("RenderState") << "GL still has vertex attrib array " << i << " enabled." << LL_ENDL;
				if (gDebugSession)
				{
					gFailLog <<  "GL still has vertex attrib array " << i << " enabled." << std::endl;
				}
			}
		}
	}

	if (error)
	{
		if (gDebugSession)
		{
			ll_fail("LLGLState::checkClientArrays failed.");
		}
		else
		{
			LL_GL_ERRS << "GL client array corruption detected.  " << msg << LL_ENDL;
		}
	}
}

///////////////////////////////////////////////////////////////////////

LLGLState::LLGLState(LLGLenum state, S32 enabled) :
	mState(state), mWasEnabled(FALSE), mIsEnabled(FALSE)
{
	if (LLGLSLShader::sNoFixedFunction)
	{ //always ignore state that's deprecated post GL 3.0
		switch (state)
		{
			case GL_ALPHA_TEST:
			case GL_NORMALIZE:
			case GL_TEXTURE_GEN_R:
			case GL_TEXTURE_GEN_S:
			case GL_TEXTURE_GEN_T:
			case GL_TEXTURE_GEN_Q:
			case GL_LIGHTING:
			case GL_COLOR_MATERIAL:
			case GL_FOG:
			case GL_LINE_STIPPLE:
			case GL_POLYGON_STIPPLE:
				mState = 0;
				break;
		}
	}

	stop_glerror();
	if (mState)
	{
		mWasEnabled = sStateMap[state];
		llassert(mWasEnabled == glIsEnabled(state));
		setEnabled(enabled);
		stop_glerror();
	}
}

void LLGLState::setEnabled(S32 enabled)
{
	if (!mState)
	{
		return;
	}
	if (enabled == CURRENT_STATE)
	{
		enabled = sStateMap[mState] == GL_TRUE ? TRUE : FALSE;
	}
	else if (enabled == TRUE && sStateMap[mState] != GL_TRUE)
	{
		gGL.flush();
		glEnable(mState);
		sStateMap[mState] = GL_TRUE;
	}
	else if (enabled == FALSE && sStateMap[mState] != GL_FALSE)
	{
		gGL.flush();
		glDisable(mState);
		sStateMap[mState] = GL_FALSE;
	}
	mIsEnabled = enabled;
}

LLGLState::~LLGLState() 
{
	stop_glerror();
	if (mState)
	{
		if (gDebugGL)
		{
			if (!gDebugSession)
			{
				llassert_always(sStateMap[mState] == glIsEnabled(mState));
			}
			else
			{
				if (sStateMap[mState] != glIsEnabled(mState))
				{
					ll_fail("GL enabled state does not match expected");
				}
			}
		}

		if (mIsEnabled != mWasEnabled)
		{
			gGL.flush();
			if (mWasEnabled)
			{
				glEnable(mState);
				sStateMap[mState] = GL_TRUE;
			}
			else
			{
				glDisable(mState);
				sStateMap[mState] = GL_FALSE;
			}
		}
	}
	stop_glerror();
}

////////////////////////////////////////////////////////////////////////////////

void LLGLManager::initGLStates()
{
	//gl states moved to classes in llglstates.h
	LLGLState::initClass();
}

////////////////////////////////////////////////////////////////////////////////

void parse_gl_version( S32* major, S32* minor, S32* release, std::string* vendor_specific, std::string* version_string )
{
	// GL_VERSION returns a null-terminated string with the format: 
	// <major>.<minor>[.<release>] [<vendor specific>]

	const char* version = (const char*) glGetString(GL_VERSION);
	*major = 0;
	*minor = 0;
	*release = 0;
	vendor_specific->assign("");

	if( !version )
	{
		return;
	}

	version_string->assign(version);

	std::string ver_copy( version );
	S32 len = (S32)strlen( version );	/* Flawfinder: ignore */
	S32 i = 0;
	S32 start;
	// Find the major version
	start = i;
	for( ; i < len; i++ )
	{
		if( '.' == version[i] )
		{
			break;
		}
	}
	std::string major_str = ver_copy.substr(start,i-start);
	LLStringUtil::convertToS32(major_str, *major);

	if( '.' == version[i] )
	{
		i++;
	}

	// Find the minor version
	start = i;
	for( ; i < len; i++ )
	{
		if( ('.' == version[i]) || isspace(version[i]) )
		{
			break;
		}
	}
	std::string minor_str = ver_copy.substr(start,i-start);
	LLStringUtil::convertToS32(minor_str, *minor);

	// Find the release number (optional)
	if( '.' == version[i] )
	{
		i++;

		start = i;
		for( ; i < len; i++ )
		{
			if( isspace(version[i]) )
			{
				break;
			}
		}

		std::string release_str = ver_copy.substr(start,i-start);
		LLStringUtil::convertToS32(release_str, *release);
	}

	// Skip over any white space
	while( version[i] && isspace( version[i] ) )
	{
		i++;
	}

	// Copy the vendor-specific string (optional)
	if( version[i] )
	{
		vendor_specific->assign( version + i );
	}
}


void parse_glsl_version(S32& major, S32& minor)
{
	// GL_SHADING_LANGUAGE_VERSION returns a null-terminated string with the format: 
	// <major>.<minor>[.<release>] [<vendor specific>]

	const char* version = (const char*) glGetString(GL_SHADING_LANGUAGE_VERSION);
	major = 0;
	minor = 0;
	
	if( !version )
	{
		return;
	}

	std::string ver_copy( version );
	S32 len = (S32)strlen( version );	/* Flawfinder: ignore */
	S32 i = 0;
	S32 start;
	// Find the major version
	start = i;
	for( ; i < len; i++ )
	{
		if( '.' == version[i] )
		{
			break;
		}
	}
	std::string major_str = ver_copy.substr(start,i-start);
	LLStringUtil::convertToS32(major_str, major);

	if( '.' == version[i] )
	{
		i++;
	}

	// Find the minor version
	start = i;
	for( ; i < len; i++ )
	{
		if( ('.' == version[i]) || isspace(version[i]) )
		{
			break;
		}
	}
	std::string minor_str = ver_copy.substr(start,i-start);
	LLStringUtil::convertToS32(minor_str, minor);
}

LLGLUserClipPlane::LLGLUserClipPlane(const LLPlane& p, const glh::matrix4f& modelview, const glh::matrix4f& projection, bool apply)
{
	mApply = apply;

	if (mApply)
	{
		mModelview = modelview;
		mProjection = projection;

		setPlane(p[0], p[1], p[2], p[3]);
	}
}

void LLGLUserClipPlane::disable()
{
    if (mApply)
	{
		gGL.matrixMode(LLRender::MM_PROJECTION);
		gGL.popMatrix();
		gGL.matrixMode(LLRender::MM_MODELVIEW);
	}
    mApply = false;
}

void LLGLUserClipPlane::setPlane(F32 a, F32 b, F32 c, F32 d)
{
	glh::matrix4f& P = mProjection;
	glh::matrix4f& M = mModelview;
    
	glh::matrix4f invtrans_MVP = (P * M).inverse().transpose();
    glh::vec4f oplane(a,b,c,d);
    glh::vec4f cplane;
    invtrans_MVP.mult_matrix_vec(oplane, cplane);

    cplane /= fabs(cplane[2]); // normalize such that depth is not scaled
    cplane[3] -= 1;

    if(cplane[2] < 0)
        cplane *= -1;

    glh::matrix4f suffix;
    suffix.set_row(2, cplane);
    glh::matrix4f newP = suffix * P;
    gGL.matrixMode(LLRender::MM_PROJECTION);
	gGL.pushMatrix();
    gGL.loadMatrix(newP.m);
	gGLObliqueProjectionInverse = LLMatrix4(newP.inverse().transpose().m);
    gGL.matrixMode(LLRender::MM_MODELVIEW);
}

LLGLUserClipPlane::~LLGLUserClipPlane()
{
	disable();
}

LLGLNamePool::LLGLNamePool()
{
}

LLGLNamePool::~LLGLNamePool()
{
}

void LLGLNamePool::upkeep()
{
	std::sort(mNameList.begin(), mNameList.end(), CompareUsed());
}

void LLGLNamePool::cleanup()
{
	for (name_list_t::iterator iter = mNameList.begin(); iter != mNameList.end(); ++iter)
	{
		releaseName(iter->name);
	}

	mNameList.clear();
}

GLuint LLGLNamePool::allocate()
{
#if LL_GL_NAME_POOLING
	for (name_list_t::iterator iter = mNameList.begin(); iter != mNameList.end(); ++iter)
	{
		if (!iter->used)
		{
			iter->used = TRUE;
			return iter->name;
		}
	}

	NameEntry entry;
	entry.name = allocateName();
	entry.used = TRUE;
	mNameList.push_back(entry);

	return entry.name;
#else
	return allocateName();
#endif
}

void LLGLNamePool::release(GLuint name)
{
#if LL_GL_NAME_POOLING
	for (name_list_t::iterator iter = mNameList.begin(); iter != mNameList.end(); ++iter)
	{
		if (iter->name == name)
		{
			if (iter->used)
			{
				iter->used = FALSE;
				return;
			}
			else
			{
				LL_ERRS() << "Attempted to release a pooled name that is not in use!" << LL_ENDL;
			}
		}
	}
	LL_ERRS() << "Attempted to release a non pooled name!" << LL_ENDL;
#else
	releaseName(name);
#endif
}

//static
void LLGLNamePool::upkeepPools()
{
	for (tracker_t::instance_iter iter = beginInstances(); iter != endInstances(); ++iter)
	{
		LLGLNamePool & pool = *iter;
		pool.upkeep();
	}
}

//static
void LLGLNamePool::cleanupPools()
{
	for (tracker_t::instance_iter iter = beginInstances(); iter != endInstances(); ++iter)
	{
		LLGLNamePool & pool = *iter;
		pool.cleanup();
	}
}

LLGLDepthTest::LLGLDepthTest(GLboolean depth_enabled, GLboolean write_enabled, GLenum depth_func)
: mPrevDepthEnabled(sDepthEnabled), mPrevDepthFunc(sDepthFunc), mPrevWriteEnabled(sWriteEnabled)
{
	stop_glerror();
	
	checkState();

	if (!depth_enabled)
	{ // always disable depth writes if depth testing is disabled
	  // GL spec defines this as a requirement, but some implementations allow depth writes with testing disabled
	  // The proper way to write to depth buffer with testing disabled is to enable testing and use a depth_func of GL_ALWAYS
		write_enabled = FALSE;
	}

	if (depth_enabled != sDepthEnabled)
	{
		gGL.flush();
		if (depth_enabled) glEnable(GL_DEPTH_TEST);
		else glDisable(GL_DEPTH_TEST);
		sDepthEnabled = depth_enabled;
	}
	if (depth_func != sDepthFunc)
	{
		gGL.flush();
		glDepthFunc(depth_func);
		sDepthFunc = depth_func;
	}
	if (write_enabled != sWriteEnabled)
	{
		gGL.flush();
		glDepthMask(write_enabled);
		sWriteEnabled = write_enabled;
	}
}

LLGLDepthTest::~LLGLDepthTest()
{
	checkState();
	if (sDepthEnabled != mPrevDepthEnabled )
	{
		gGL.flush();
		if (mPrevDepthEnabled) glEnable(GL_DEPTH_TEST);
		else glDisable(GL_DEPTH_TEST);
		sDepthEnabled = mPrevDepthEnabled;
	}
	if (sDepthFunc != mPrevDepthFunc)
	{
		gGL.flush();
		glDepthFunc(mPrevDepthFunc);
		sDepthFunc = mPrevDepthFunc;
	}
	if (sWriteEnabled != mPrevWriteEnabled )
	{
		gGL.flush();
		glDepthMask(mPrevWriteEnabled);
		sWriteEnabled = mPrevWriteEnabled;
	}
}

void LLGLDepthTest::checkState()
{
	if (gDebugGL)
	{
		GLint func = 0;
		GLboolean mask = FALSE;

		glGetIntegerv(GL_DEPTH_FUNC, &func);
		glGetBooleanv(GL_DEPTH_WRITEMASK, &mask);

		if (glIsEnabled(GL_DEPTH_TEST) != sDepthEnabled ||
			sWriteEnabled != mask ||
			sDepthFunc != func)
		{
			if (gDebugSession)
			{
				gFailLog << "Unexpected depth testing state." << std::endl;
			}
			else
			{
				LL_GL_ERRS << "Unexpected depth testing state." << LL_ENDL;
			}
		}
	}
}

LLGLSquashToFarClip::LLGLSquashToFarClip()
{
    glh::matrix4f proj = get_current_projection();
    setProjectionMatrix(proj, 0);
}

LLGLSquashToFarClip::LLGLSquashToFarClip(glh::matrix4f& P, U32 layer)
{
    setProjectionMatrix(P, layer);
}


void LLGLSquashToFarClip::setProjectionMatrix(glh::matrix4f& projection, U32 layer)
{

	F32 depth = 0.99999f - 0.0001f * layer;

	for (U32 i = 0; i < 4; i++)
	{
		projection.element(2, i) = projection.element(3, i) * depth;
	}

    LLRender::eMatrixMode last_matrix_mode = gGL.getMatrixMode();

	gGL.matrixMode(LLRender::MM_PROJECTION);
	gGL.pushMatrix();
	gGL.loadMatrix(projection.m);

	gGL.matrixMode(last_matrix_mode);
}

LLGLSquashToFarClip::~LLGLSquashToFarClip()
{
    LLRender::eMatrixMode last_matrix_mode = gGL.getMatrixMode();

	gGL.matrixMode(LLRender::MM_PROJECTION);
	gGL.popMatrix();

	gGL.matrixMode(last_matrix_mode);
}


	
LLGLSyncFence::LLGLSyncFence()
{
#ifdef GL_ARB_sync
	mSync = 0;
#endif
}

LLGLSyncFence::~LLGLSyncFence()
{
#ifdef GL_ARB_sync
	if (mSync)
	{
		glDeleteSync(mSync);
	}
#endif
}

void LLGLSyncFence::placeFence()
{
#ifdef GL_ARB_sync
	if (mSync)
	{
		glDeleteSync(mSync);
	}
	mSync = glFenceSync(GL_SYNC_GPU_COMMANDS_COMPLETE, 0);
#endif
}

bool LLGLSyncFence::isCompleted()
{
	bool ret = true;
#ifdef GL_ARB_sync
	if (mSync)
	{
		GLenum status = glClientWaitSync(mSync, 0, 1);
		if (status == GL_TIMEOUT_EXPIRED)
		{
			ret = false;
		}
	}
#endif
	return ret;
}

void LLGLSyncFence::wait()
{
#ifdef GL_ARB_sync
	if (mSync)
	{
		while (glClientWaitSync(mSync, 0, FENCE_WAIT_TIME_NANOSECONDS) == GL_TIMEOUT_EXPIRED)
		{ //track the number of times we've waited here
			static S32 waits = 0;
			waits++;
		}
	}
#endif
}

<<<<<<< HEAD
LLGLSPipelineSkyBox::LLGLSPipelineSkyBox()
: mAlphaTest(GL_ALPHA_TEST)
, mCullFace(GL_CULL_FACE)
, mSquashClip()
{ 
    if (!LLGLSLShader::sNoFixedFunction)
    {
        glDisable(GL_LIGHTING);
        glDisable(GL_FOG);
        glDisable(GL_CLIP_PLANE0);
    }
}

LLGLSPipelineSkyBox::~LLGLSPipelineSkyBox()
{
    if (!LLGLSLShader::sNoFixedFunction)
    {
        glEnable(GL_LIGHTING);
        glEnable(GL_FOG);
        glEnable(GL_CLIP_PLANE0);
    }
}

LLGLSPipelineDepthTestSkyBox::LLGLSPipelineDepthTestSkyBox(bool depth_test, bool depth_write)
: LLGLSPipelineSkyBox()
, mDepth(depth_test ? GL_TRUE : GL_FALSE, depth_write ? GL_TRUE : GL_FALSE, GL_LEQUAL)
{

}

LLGLSPipelineBlendSkyBox::LLGLSPipelineBlendSkyBox(bool depth_test, bool depth_write)
: LLGLSPipelineDepthTestSkyBox(depth_test, depth_write)    
, mBlend(GL_BLEND)
{ 
    gGL.setSceneBlendType(LLRender::BT_ALPHA);
}
=======
#if LL_WINDOWS
// Expose desired use of high-performance graphics processor to Optimus driver
extern "C" 
{ 
    _declspec(dllexport) DWORD NvOptimusEnablement = 0x00000001; 
}
#endif
>>>>>>> 406220fa
<|MERGE_RESOLUTION|>--- conflicted
+++ resolved
@@ -2603,7 +2603,6 @@
 #endif
 }
 
-<<<<<<< HEAD
 LLGLSPipelineSkyBox::LLGLSPipelineSkyBox()
 : mAlphaTest(GL_ALPHA_TEST)
 , mCullFace(GL_CULL_FACE)
@@ -2640,12 +2639,11 @@
 { 
     gGL.setSceneBlendType(LLRender::BT_ALPHA);
 }
-=======
+
 #if LL_WINDOWS
 // Expose desired use of high-performance graphics processor to Optimus driver
 extern "C" 
 { 
     _declspec(dllexport) DWORD NvOptimusEnablement = 0x00000001; 
 }
-#endif
->>>>>>> 406220fa
+#endif