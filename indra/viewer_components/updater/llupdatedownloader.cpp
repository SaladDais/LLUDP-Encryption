--- conflicted
+++ resolved
@@ -158,11 +158,7 @@
 	mDownloadRecordPath(LLUpdateDownloader::downloadMarkerPath())
 {
 	CURLcode code = curl_global_init(CURL_GLOBAL_ALL); // Just in case.
-<<<<<<< HEAD
 	llverify(code == CURLE_OK); // TODO: real error handling here. 
-=======
-	llassert(code == CURLE_OK); // TODO: real error handling here. 
->>>>>>> 02c362b8
 }
 
 
