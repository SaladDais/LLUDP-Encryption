# -*- cmake -*-

project(login)

include(00-Common)
if(LL_TESTS)
  include(LLAddBuildTest)
endif(LL_TESTS)
include(LLCommon)
include(LLMath)
include(LLXML)
include(Boost)

include_directories(
    ${LLCOMMON_INCLUDE_DIRS}
    ${LLMATH_INCLUDE_DIRS}
    ${LLXML_INCLUDE_DIRS}
    )
include_directories(SYSTEM
    ${LLCOMMON_SYSTEM_INCLUDE_DIRS}
    ${LLXML_SYSTEM_INCLUDE_DIRS}
    )

set(login_SOURCE_FILES
    lllogin.cpp
    )

set(login_HEADER_FILES
    lllogin.h
    )

set_source_files_properties(${login_HEADER_FILES}
                            PROPERTIES HEADER_FILE_ONLY TRUE)

list(APPEND 
    login_SOURCE_FILES 
    ${login_HEADER_FILES} 
    )

add_library(lllogin 
            ${login_SOURCE_FILES}
            )

target_link_libraries(lllogin
    ${LLCOMMON_LIBRARIES}
    ${LLMATH_LIBRARIES}
    ${LLXML_LIBRARIES}
    ${BOOST_CONTEXT_LIBRARY}
<<<<<<< HEAD
=======
    ${BOOST_THREAD_LIBRARY}
    ${BOOST_COROUTINE_LIBRARY}
    ${BOOST_SYSTEM_LIBRARY}
>>>>>>> fde08682
    )

if(LL_TESTS)
  SET(lllogin_TEST_SOURCE_FILES
      lllogin.cpp
      )
  set_source_files_properties(
    lllogin.cpp
    PROPERTIES
<<<<<<< HEAD
    LL_TEST_ADDITIONAL_LIBRARIES "${BOOST_CONTEXT_LIBRARY}"
=======
    LL_TEST_ADDITIONAL_LIBRARIES "${BOOST_COROUTINE_LIBRARY};${BOOST_CONTEXT_LIBRARY};${BOOST_THREAD_LIBRARY};${BOOST_SYSTEM_LIBRARY}"
>>>>>>> fde08682
    )

  LL_ADD_PROJECT_UNIT_TESTS(lllogin "${lllogin_TEST_SOURCE_FILES}")
endif(LL_TESTS)<|MERGE_RESOLUTION|>--- conflicted
+++ resolved
@@ -46,12 +46,9 @@
     ${LLMATH_LIBRARIES}
     ${LLXML_LIBRARIES}
     ${BOOST_CONTEXT_LIBRARY}
-<<<<<<< HEAD
-=======
     ${BOOST_THREAD_LIBRARY}
     ${BOOST_COROUTINE_LIBRARY}
     ${BOOST_SYSTEM_LIBRARY}
->>>>>>> fde08682
     )
 
 if(LL_TESTS)
@@ -61,11 +58,7 @@
   set_source_files_properties(
     lllogin.cpp
     PROPERTIES
-<<<<<<< HEAD
-    LL_TEST_ADDITIONAL_LIBRARIES "${BOOST_CONTEXT_LIBRARY}"
-=======
     LL_TEST_ADDITIONAL_LIBRARIES "${BOOST_COROUTINE_LIBRARY};${BOOST_CONTEXT_LIBRARY};${BOOST_THREAD_LIBRARY};${BOOST_SYSTEM_LIBRARY}"
->>>>>>> fde08682
     )
 
   LL_ADD_PROJECT_UNIT_TESTS(lllogin "${lllogin_TEST_SOURCE_FILES}")
