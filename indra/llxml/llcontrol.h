/** 
 * @file llcontrol.h
 * @brief A mechanism for storing "control state" for a program
 *
 * $LicenseInfo:firstyear=2001&license=viewerlgpl$
 * Second Life Viewer Source Code
 * Copyright (C) 2010, Linden Research, Inc.
 * 
 * This library is free software; you can redistribute it and/or
 * modify it under the terms of the GNU Lesser General Public
 * License as published by the Free Software Foundation;
 * version 2.1 of the License only.
 * 
 * This library is distributed in the hope that it will be useful,
 * but WITHOUT ANY WARRANTY; without even the implied warranty of
 * MERCHANTABILITY or FITNESS FOR A PARTICULAR PURPOSE.  See the GNU
 * Lesser General Public License for more details.
 * 
 * You should have received a copy of the GNU Lesser General Public
 * License along with this library; if not, write to the Free Software
 * Foundation, Inc., 51 Franklin Street, Fifth Floor, Boston, MA  02110-1301  USA
 * 
 * Linden Research, Inc., 945 Battery Street, San Francisco, CA  94111  USA
 * $/LicenseInfo$
 */

#ifndef LL_LLCONTROL_H
#define LL_LLCONTROL_H

#include "llboost.h"
#include "llevent.h"
#include "llstring.h"
#include "llrect.h"
#include "llrefcount.h"
#include "llinstancetracker.h"

#include "llcontrolgroupreader.h"

#include <vector>

// *NOTE: boost::visit_each<> generates warning 4675 on .net 2003
// Disable the warning for the boost includes.
#if LL_WINDOWS
# if (_MSC_VER >= 1300 && _MSC_VER < 1400)
#   pragma warning(push)
#   pragma warning( disable : 4675 )
# endif
#endif

#include <boost/bind.hpp>

#if LL_WINDOWS
	#pragma warning (push)
	#pragma warning (disable : 4263) // boost::signals2::expired_slot::what() has const mismatch
	#pragma warning (disable : 4264) 
#endif
#include <boost/signals2.hpp>
#if LL_WINDOWS
	#pragma warning (pop)
#endif

#if LL_WINDOWS
# if (_MSC_VER >= 1300 && _MSC_VER < 1400)
#   pragma warning(pop)
# endif
#endif

class LLVector3;
class LLVector3d;
class LLColor4;
class LLColor3;

typedef enum e_control_type
{
	TYPE_U32 = 0,
	TYPE_S32,
	TYPE_F32,
	TYPE_BOOLEAN,
	TYPE_STRING,
	TYPE_VEC3,
	TYPE_VEC3D,
	TYPE_RECT,
	TYPE_COL4,
	TYPE_COL3,
	TYPE_LLSD,
	TYPE_COUNT
} eControlType;

typedef enum e_sanity_type
{
	SANITY_TYPE_NONE = 0,
	SANITY_TYPE_EQUALS,
	SANITY_TYPE_NOT_EQUALS,
	SANITY_TYPE_LESS_THAN,
	SANITY_TYPE_GREATER_THAN,
	SANITY_TYPE_BETWEEN,
	SANITY_TYPE_NOT_BETWEEN,
	SANITY_TYPE_COUNT
} eSanityType;

class LLControlVariable : public LLRefCount
{
	LOG_CLASS(LLControlVariable);

	friend class LLControlGroup;
	
public:
	typedef boost::signals2::signal<bool(LLControlVariable* control, const LLSD&), boost_boolean_combiner> validate_signal_t;
	typedef boost::signals2::signal<void(LLControlVariable* control, const LLSD&, const LLSD&)> commit_signal_t;
	typedef boost::signals2::signal<void(LLControlVariable* control, const LLSD&)> sanity_signal_t;

	enum ePersist
	{
		PERSIST_NO,                 // don't save this var
		PERSIST_NONDFT,             // save this var if differs from default
		PERSIST_ALWAYS              // save this var even if has default value
	};

private:
	std::string		mName;
	std::string		mComment;
	eControlType		mType;
	eSanityType		mSanityType;
	std::string		mSanityComment;
	ePersist		mPersist;
	bool			mCanBackup;		// <FS:Zi> Backup Settings
	bool			mHideFromSettingsEditor;
	std::vector<LLSD> mValues;
	std::vector<LLSD> mSanityValues;

	commit_signal_t mCommitSignal;
	validate_signal_t mValidateSignal;
	sanity_signal_t mSanitySignal;
	
public:
	LLControlVariable(const std::string& name, eControlType type,
		LLSD initial, const std::string& comment,
		eSanityType sanityType,
		LLSD sanityValues,
		const std::string& sanityComment,
		// <FS:Zi> Backup Settings
		// ePersist persist = PERSIST_NONDFT, bool hidefromsettingseditor = false
		ePersist persist = PERSIST_NONDFT, bool can_backup = true, bool hidefromsettingseditor = false
		// </FS:Zi>
	);

	virtual ~LLControlVariable();
	
	const std::string& getName() const { return mName; }
	const std::string& getComment() const { return mComment; }
	eSanityType getSanityType() { return mSanityType; }
	const std::string& getSanityComment() const { return mSanityComment; }
	const std::vector<LLSD>& getSanityValues() { return mSanityValues; };

	eControlType type()		{ return mType; }
	bool isType(eControlType tp) { return tp == mType; }

	void resetToDefault(bool fire_signal = false);

	commit_signal_t* getSignal() { return &mCommitSignal; } // shorthand for commit signal
	commit_signal_t* getCommitSignal() { return &mCommitSignal; }
	validate_signal_t* getValidateSignal() { return &mValidateSignal; }
	sanity_signal_t* getSanitySignal() { return &mSanitySignal; }

	bool isDefault() { return (mValues.size() == 1); }
	bool isSane();
	bool shouldSave(bool nondefault_only);
	bool isPersisted() { return mPersist != PERSIST_NO; }
	bool isBackupable() { return mCanBackup; }		// <FS:Zi> Backup Settings
	bool isHiddenFromSettingsEditor() { return mHideFromSettingsEditor; }
	LLSD get()			const	{ return getValue(); }
	LLSD getValue()		const	{ return mValues.back(); }
	LLSD getDefault()	const	{ return mValues.front(); }
	LLSD getSaveValue() const;

	void set(const LLSD& val)	{ setValue(val); }
	void setValue(const LLSD& value, bool saved_value = TRUE);
	void setDefaultValue(const LLSD& value);
	void setPersist(ePersist);
	void setBackupable(bool state);		// <FS:Zi> Backup Settings
	void setHiddenFromSettingsEditor(bool hide);
	void setComment(const std::string& comment);

private:
	void firePropertyChanged(const LLSD &pPreviousValue)
	{
		mCommitSignal(this, mValues.back(), pPreviousValue);
	}
	LLSD getComparableValue(const LLSD& value);
	bool llsd_compare(const LLSD& a, const LLSD & b);
};

typedef LLPointer<LLControlVariable> LLControlVariablePtr;

//! Helper functions for converting between static types and LLControl values
template <class T> 
eControlType get_control_type()
{
	LL_WARNS() << "Usupported control type: " << typeid(T).name() << "." << LL_ENDL;
	return TYPE_COUNT;
}

template <class T> 
LLSD convert_to_llsd(const T& in)
{
	// default implementation
	return LLSD(in);
}

template <class T>
T convert_from_llsd(const LLSD& sd, eControlType type, const std::string& control_name)
{
	// needs specialization
	return T(sd);
}

//const U32 STRING_CACHE_SIZE = 10000;
class LLControlGroup : public LLInstanceTracker<LLControlGroup, std::string>
{
	LOG_CLASS(LLControlGroup);

protected:
	typedef std::map<std::string, LLControlVariablePtr > ctrl_name_table_t;
	ctrl_name_table_t mNameTable;
	std::string mTypeString[TYPE_COUNT];
	std::string mSanityTypeString[SANITY_TYPE_COUNT];

public:
	eControlType typeStringToEnum(const std::string& typestr);
	eSanityType sanityTypeStringToEnum(const std::string& sanitystr);
	std::string typeEnumToString(eControlType typeenum);	
	std::string sanityTypeEnumToString(eSanityType sanitytypeenum);	

	LLControlGroup(const std::string& name);
	~LLControlGroup();
	void cleanup();
	
	typedef LLInstanceTracker<LLControlGroup, std::string>::instance_iter instance_iter;

	LLControlVariablePtr getControl(const std::string& name);

	struct ApplyFunctor
	{
		virtual ~ApplyFunctor() {};
		virtual void apply(const std::string& name, LLControlVariable* control) = 0;
	};
	void applyToAll(ApplyFunctor* func);

	// <FS:Zi> Backup Settings
	//LLControlVariable* declareControl(const std::string& name, eControlType type, const LLSD initial_val, const std::string& comment, LLControlVariable::ePersist persist, BOOL hidefromsettingseditor = FALSE);
	LLControlVariable* declareControl(const std::string& name, eControlType type, const LLSD initial_val, const std::string& comment, eSanityType sanity_type, LLSD sanity_value, const std::string& sanity_comment, LLControlVariable::ePersist persist, BOOL can_backup = TRUE, BOOL hidefromsettingseditor = FALSE);
	// </FS:Zi>

	LLControlVariable* declareU32(const std::string& name, U32 initial_val, const std::string& comment, LLControlVariable::ePersist persist = LLControlVariable::PERSIST_NONDFT);
	LLControlVariable* declareS32(const std::string& name, S32 initial_val, const std::string& comment, LLControlVariable::ePersist persist = LLControlVariable::PERSIST_NONDFT);
	LLControlVariable* declareF32(const std::string& name, F32 initial_val, const std::string& comment, LLControlVariable::ePersist persist = LLControlVariable::PERSIST_NONDFT);
	LLControlVariable* declareBOOL(const std::string& name, BOOL initial_val, const std::string& comment, LLControlVariable::ePersist persist = LLControlVariable::PERSIST_NONDFT);
	LLControlVariable* declareString(const std::string& name, const std::string &initial_val, const std::string& comment, LLControlVariable::ePersist persist = LLControlVariable::PERSIST_NONDFT);
	LLControlVariable* declareVec3(const std::string& name, const LLVector3 &initial_val,const std::string& comment,  LLControlVariable::ePersist persist = LLControlVariable::PERSIST_NONDFT);
	LLControlVariable* declareVec3d(const std::string& name, const LLVector3d &initial_val, const std::string& comment, LLControlVariable::ePersist persist = LLControlVariable::PERSIST_NONDFT);
	LLControlVariable* declareRect(const std::string& name, const LLRect &initial_val, const std::string& comment, LLControlVariable::ePersist persist = LLControlVariable::PERSIST_NONDFT);
	LLControlVariable* declareColor4(const std::string& name, const LLColor4 &initial_val, const std::string& comment, LLControlVariable::ePersist persist = LLControlVariable::PERSIST_NONDFT);
	LLControlVariable* declareColor3(const std::string& name, const LLColor3 &initial_val, const std::string& comment, LLControlVariable::ePersist persist = LLControlVariable::PERSIST_NONDFT);
	LLControlVariable* declareLLSD(const std::string& name, const LLSD &initial_val, const std::string& comment, LLControlVariable::ePersist persist = LLControlVariable::PERSIST_NONDFT);

	std::string getString(const std::string& name);
	std::string getText(const std::string& name);
	BOOL		getBOOL(const std::string& name);
	S32			getS32(const std::string& name);
	F32			getF32(const std::string& name);
	U32			getU32(const std::string& name);
	
	LLWString	getWString(const std::string& name);
	LLVector3	getVector3(const std::string& name);
	LLVector3d	getVector3d(const std::string& name);
	LLRect		getRect(const std::string& name);
	LLSD        getLLSD(const std::string& name);


	LLColor4	getColor(const std::string& name);
	LLColor4	getColor4(const std::string& name);
	LLColor3	getColor3(const std::string& name);

	// generic getter
	template<typename T> T get(const std::string& name)
	{
		LLControlVariable* control = getControl(name);
		LLSD value;
		eControlType type = TYPE_COUNT;

		if (control)		
		{
			value = control->get();
			type = control->type();
		}
		else
		{
			LL_WARNS() << "Control " << name << " not found." << LL_ENDL;
			return T();
		}
		return convert_from_llsd<T>(value, type, name);
	}

	void	setBOOL(const std::string& name, BOOL val);
	void	setS32(const std::string& name, S32 val);
	void	setF32(const std::string& name, F32 val);
	void	setU32(const std::string& name, U32 val);
	void	setString(const std::string&  name, const std::string& val);
	void	setVector3(const std::string& name, const LLVector3 &val);
	void	setVector3d(const std::string& name, const LLVector3d &val);
	void	setRect(const std::string& name, const LLRect &val);
	void	setColor4(const std::string& name, const LLColor4 &val);
	void    setLLSD(const std::string& name, const LLSD& val);

	// type agnostic setter that takes LLSD
	void	setUntypedValue(const std::string& name, const LLSD& val);

	// generic setter
	template<typename T> void set(const std::string& name, const T& val)
	{
		LLControlVariable* control = getControl(name);
	
		if (control && control->isType(get_control_type<T>()))
		{
			control->set(convert_to_llsd(val));
		}
		else
		{
			LL_WARNS() << "Invalid control " << name << LL_ENDL;
		}
	}
	
	BOOL    controlExists(const std::string& name);

	// Returns number of controls loaded, 0 if failed
	// If require_declaration is false, will auto-declare controls it finds
	// as the given type.
	U32	loadFromFileLegacy(const std::string& filename, BOOL require_declaration = TRUE, eControlType declare_as = TYPE_STRING);
 	U32 saveToFile(const std::string& filename, BOOL nondefault_only);
 	U32	loadFromFile(const std::string& filename, bool default_values = false, bool save_values = true);
	void	resetToDefaults();
};


//! Publish/Subscribe object to interact with LLControlGroups.

//! Use an LLCachedControl instance to connect to a LLControlVariable
//! without have to manually create and bind a listener to a local
//! object.
template <class T>
class LLControlCache : public LLRefCount, public LLInstanceTracker<LLControlCache<T>, std::string>
{
public:
	// This constructor will declare a control if it doesn't exist in the contol group
	LLControlCache(LLControlGroup& group,
					const std::string& name, 
					const T& default_value, 
					const std::string& comment)
	:	LLInstanceTracker<LLControlCache<T>, std::string >(name)
	{
		if(!group.controlExists(name))
		{
			if(!declareTypedControl(group, name, default_value, comment))
			{
				LL_ERRS() << "The control could not be created!!!" << LL_ENDL;
			}
		}

		bindToControl(group, name);
	}

	LLControlCache(LLControlGroup& group,
					const std::string& name)
	:	LLInstanceTracker<LLControlCache<T>, std::string >(name)
	{
		if(!group.controlExists(name))
		{
<<<<<<< HEAD
			llerrs << "Control named \"" << name << "\" not found." << llendl;
=======
			LL_ERRS() << "Control named " << name << "not found." << LL_ENDL;
>>>>>>> d0ef02c2
		}

		bindToControl(group, name);
	}

	~LLControlCache()
	{
	}

	const T& getValue() const { return mCachedValue; }
	
private:
	void bindToControl(LLControlGroup& group, const std::string& name)
	{
		LLControlVariablePtr controlp = group.getControl(name);
		mType = controlp->type();
		mCachedValue = convert_from_llsd<T>(controlp->get(), mType, name);

		// Add a listener to the controls signal...
		mConnection = controlp->getSignal()->connect(
			boost::bind(&LLControlCache<T>::handleValueChange, this, _2)
			);
		mType = controlp->type();
	}
	bool declareTypedControl(LLControlGroup& group,
							const std::string& name, 
							 const T& default_value,
							 const std::string& comment)
	{
		LLSD init_value;
		eControlType type = get_control_type<T>();
		init_value = convert_to_llsd(default_value);
		if(type < TYPE_COUNT)
		{
			// <FS:Zi> Backup Settings
			// group.declareControl(name, type, init_value, comment, SANITY_TYPE_NONE, LLSD(), std::string(""), LLControlVariable::PERSIST_NO);
			group.declareControl(name, type, init_value, comment, SANITY_TYPE_NONE, LLSD(), std::string(""), LLControlVariable::PERSIST_NO);
			// </FS_Zi>
			return true;
		}
		return false;
	}

	bool handleValueChange(const LLSD& newvalue)
	{
		mCachedValue = convert_from_llsd<T>(newvalue, mType, "");
		return true;
	}

private:
    T							mCachedValue;
	eControlType				mType;
    boost::signals2::scoped_connection	mConnection;
};

template <typename T>
class LLCachedControl
{
public:
	LLCachedControl(LLControlGroup& group,
					const std::string& name,
					const T& default_value, 
					const std::string& comment = "Declared In Code")
	{
		mCachedControlPtr = LLControlCache<T>::getInstance(name);
		if (mCachedControlPtr.isNull())
		{
			mCachedControlPtr = new LLControlCache<T>(group, name, default_value, comment);
		}
	}

	LLCachedControl(LLControlGroup& group,
					const std::string& name)
	{
		mCachedControlPtr = LLControlCache<T>::getInstance(name);
		if (mCachedControlPtr.isNull())
		{
			mCachedControlPtr = new LLControlCache<T>(group, name);
		}
	}

	operator const T&() const { return mCachedControlPtr->getValue(); }
	operator boost::function<const T&()> () const { return boost::function<const T&()>(*this); }
	const T& operator()() { return mCachedControlPtr->getValue(); }

private:
	LLPointer<LLControlCache<T> > mCachedControlPtr;
};

template <> eControlType get_control_type<U32>();
template <> eControlType get_control_type<S32>();
template <> eControlType get_control_type<F32>();
template <> eControlType get_control_type<bool>(); 
// Yay BOOL, its really an S32.
//template <> eControlType get_control_type<BOOL> () 
template <> eControlType get_control_type<std::string>();
template <> eControlType get_control_type<LLVector3>();
template <> eControlType get_control_type<LLVector3d>(); 
template <> eControlType get_control_type<LLRect>();
template <> eControlType get_control_type<LLColor4>();
template <> eControlType get_control_type<LLColor3>();
template <> eControlType get_control_type<LLSD>();

template <> LLSD convert_to_llsd<U32>(const U32& in);
template <> LLSD convert_to_llsd<LLVector3>(const LLVector3& in);
template <> LLSD convert_to_llsd<LLVector3d>(const LLVector3d& in); 
template <> LLSD convert_to_llsd<LLRect>(const LLRect& in);
template <> LLSD convert_to_llsd<LLColor4>(const LLColor4& in);
template <> LLSD convert_to_llsd<LLColor3>(const LLColor3& in);

template<> std::string convert_from_llsd<std::string>(const LLSD& sd, eControlType type, const std::string& control_name);
template<> LLWString convert_from_llsd<LLWString>(const LLSD& sd, eControlType type, const std::string& control_name);
template<> LLVector3 convert_from_llsd<LLVector3>(const LLSD& sd, eControlType type, const std::string& control_name);
template<> LLVector3d convert_from_llsd<LLVector3d>(const LLSD& sd, eControlType type, const std::string& control_name);
template<> LLRect convert_from_llsd<LLRect>(const LLSD& sd, eControlType type, const std::string& control_name);
template<> bool convert_from_llsd<bool>(const LLSD& sd, eControlType type, const std::string& control_name);
template<> S32 convert_from_llsd<S32>(const LLSD& sd, eControlType type, const std::string& control_name);
template<> F32 convert_from_llsd<F32>(const LLSD& sd, eControlType type, const std::string& control_name);
template<> U32 convert_from_llsd<U32>(const LLSD& sd, eControlType type, const std::string& control_name);
template<> LLColor3 convert_from_llsd<LLColor3>(const LLSD& sd, eControlType type, const std::string& control_name);
template<> LLColor4 convert_from_llsd<LLColor4>(const LLSD& sd, eControlType type, const std::string& control_name);
template<> LLSD convert_from_llsd<LLSD>(const LLSD& sd, eControlType type, const std::string& control_name);

//#define TEST_CACHED_CONTROL 1
#ifdef TEST_CACHED_CONTROL
void test_cached_control();
#endif // TEST_CACHED_CONTROL

#endif<|MERGE_RESOLUTION|>--- conflicted
+++ resolved
@@ -375,11 +375,7 @@
 	{
 		if(!group.controlExists(name))
 		{
-<<<<<<< HEAD
-			llerrs << "Control named \"" << name << "\" not found." << llendl;
-=======
-			LL_ERRS() << "Control named " << name << "not found." << LL_ENDL;
->>>>>>> d0ef02c2
+			LL_ERRS() << "Control named \"" << name << "\" not found." << LL_ENDL;
 		}
 
 		bindToControl(group, name);
