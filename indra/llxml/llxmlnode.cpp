--- conflicted
+++ resolved
@@ -706,18 +706,14 @@
 	// Do the parsing
 	if (XML_Parse(my_parser, (const char *)buffer, length, TRUE) != XML_STATUS_OK)
 	{
-<<<<<<< HEAD
 #ifdef LL_RELEASE_WITH_DEBUG_INFO
-		llerrs << "";
+		LL_ERRS() << "";
 #elif defined LL_DEBUG
-		llerrs << "";
+		LL_ERRS() << "";
 #else
-		llwarns << "";
+		LL_WARNS() << "";
 #endif //LL_RELEASE_WITH_DEBUG_INFO
-		llcont << "Error parsing xml error code: "
-=======
-		LL_WARNS() << "Error parsing xml error code: "
->>>>>>> d0ef02c2
+		LL_CONT<< "Error parsing xml error code: "
 				<< XML_ErrorString(XML_GetErrorCode(my_parser))
 				<< " on line " << XML_GetCurrentLineNumber(my_parser)
 				<< LL_ENDL;
@@ -774,24 +770,18 @@
 		{
 			LL_WARNS() << "Error parsing xml error code: "
 					<< XML_ErrorString(XML_GetErrorCode(my_parser))
-<<<<<<< HEAD
 					// <FS:AW> Return false and a NULL node if failing instead of a broken node and true 
 					//<< " on lne " << XML_GetCurrentLineNumber(my_parser)
 					<< " line:   " << XML_GetCurrentLineNumber(my_parser)
 					<< " column: " << XML_GetCurrentColumnNumber(my_parser)
 					// </FS:AW> Return false and a NULL node if failing instead of a broken node and true 
-					<< llendl;
+					<< LL_ENDL;
 			// <FS:AW> Return false and a NULL node if failing instead of a broken node and true 
 			//break;
 			delete []buffer;
 			node = NULL;
 			return false;
 			// </FS:AW> Return false and a NULL node if failing instead of a broken node and true 
-=======
-					<< " on lne " << XML_GetCurrentLineNumber(my_parser)
-					<< LL_ENDL;
-			break;
->>>>>>> d0ef02c2
 		}
 	}
 	
