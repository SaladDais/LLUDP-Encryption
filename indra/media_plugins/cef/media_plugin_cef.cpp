/**
* @file media_plugin_cef.cpp
* @brief CEF (Chromium Embedding Framework) plugin for LLMedia API plugin system
*
* @cond
* $LicenseInfo:firstyear=2008&license=viewerlgpl$
* Second Life Viewer Source Code
* Copyright (C) 2010, Linden Research, Inc.
*
* This library is free software; you can redistribute it and/or
* modify it under the terms of the GNU Lesser General Public
* License as published by the Free Software Foundation;
* version 2.1 of the License only.
*
* This library is distributed in the hope that it will be useful,
* but WITHOUT ANY WARRANTY; without even the implied warranty of
* MERCHANTABILITY or FITNESS FOR A PARTICULAR PURPOSE.  See the GNU
* Lesser General Public License for more details.
*
* You should have received a copy of the GNU Lesser General Public
* License along with this library; if not, write to the Free Software
* Foundation, Inc., 51 Franklin Street, Fifth Floor, Boston, MA  02110-1301  USA
*
* Linden Research, Inc., 945 Battery Street, San Francisco, CA  94111  USA
* $/LicenseInfo$
* @endcond
*/

#include "linden_common.h"
#include "indra_constants.h" // for indra keyboard codes

#include "llgl.h"
#include "llsdutil.h"
#include "llplugininstance.h"
#include "llpluginmessage.h"
#include "llpluginmessageclasses.h"
#include "volume_catcher.h"
#include "media_plugin_base.h"

#include <functional>
#include <chrono>

#include "dullahan.h"

////////////////////////////////////////////////////////////////////////////////
//
class MediaPluginCEF :
	public MediaPluginBase
{
public:
	MediaPluginCEF(LLPluginInstance::sendMessageFunction host_send_func, void *host_user_data);
	~MediaPluginCEF();

	/*virtual*/
	void receiveMessage(const char* message_string);

private:
	bool init();

	void onPageChangedCallback(const unsigned char* pixels, int x, int y, const int width, const int height);
	void onCustomSchemeURLCallback(std::string url);
	void onConsoleMessageCallback(std::string message, std::string source, int line);
	void onStatusMessageCallback(std::string value);
	void onTitleChangeCallback(std::string title);
	void onLoadStartCallback();
	void onRequestExitCallback();
	void onLoadEndCallback(int httpStatusCode);
	void onLoadError(int status, const std::string error_text);
	void onAddressChangeCallback(std::string url);
	void onNavigateURLCallback(std::string url, std::string target);
	bool onHTTPAuthCallback(const std::string host, const std::string realm, std::string& username, std::string& password);
	void onCursorChangedCallback(dullahan::ECursorType type);
	const std::vector<std::string> onFileDialog(dullahan::EFileDialogType dialog_type, const std::string dialog_title, const std::string default_file, const std::string dialog_accept_filter, bool& use_default);

	void postDebugMessage(const std::string& msg);
	void authResponse(LLPluginMessage &message);

	void keyEvent(dullahan::EKeyEvent key_event, LLSD native_key_data);
	void unicodeInput(std::string event, LLSD native_key_data);

	void checkEditState();
    void setVolume();

	bool mEnableMediaPluginDebugging;
	std::string mHostLanguage;
	bool mCookiesEnabled;
	bool mPluginsEnabled;
	bool mJavascriptEnabled;
	bool mDisableGPU;
	std::string mUserAgentSubtring;
	std::string mAuthUsername;
	std::string mAuthPassword;
	bool mAuthOK;
	bool mCanCut;
	bool mCanCopy;
	bool mCanPaste;
	std::string mCachePath;
	std::string mCookiePath;
	std::string mCefLogFile;
	bool mCefLogVerbose;
	std::vector<std::string> mPickedFiles;
	VolumeCatcher mVolumeCatcher;
	F32 mCurVolume;
	dullahan* mCEFLib;
};

////////////////////////////////////////////////////////////////////////////////
//
MediaPluginCEF::MediaPluginCEF(LLPluginInstance::sendMessageFunction host_send_func, void *host_user_data) :
MediaPluginBase(host_send_func, host_user_data)
{
	mWidth = 0;
	mHeight = 0;
	mDepth = 4;
	mPixels = 0;
	mEnableMediaPluginDebugging = true;
	mHostLanguage = "en";
	mCookiesEnabled = true;
	mPluginsEnabled = false;
	mJavascriptEnabled = true;
	mDisableGPU = false;
	mUserAgentSubtring = "";
	mAuthUsername = "";
	mAuthPassword = "";
	mAuthOK = false;
	mCanCut = false;
	mCanCopy = false;
	mCanPaste = false;
	mCachePath = "";
	mCookiePath = "";
	mCefLogFile = "";
	mCefLogVerbose = false;
	mPickedFiles.clear();
	mCurVolume = 0.0;

	mCEFLib = new dullahan();

	setVolume();
}

////////////////////////////////////////////////////////////////////////////////
//
MediaPluginCEF::~MediaPluginCEF()
{
	mCEFLib->shutdown();
}

////////////////////////////////////////////////////////////////////////////////
//
void MediaPluginCEF::postDebugMessage(const std::string& msg)
{
	if (mEnableMediaPluginDebugging)
	{
		std::stringstream str;
		str << "@Media Msg> " << msg;

		LLPluginMessage debug_message(LLPLUGIN_MESSAGE_CLASS_MEDIA, "debug_message");
		debug_message.setValue("message_text", str.str());
		debug_message.setValue("message_level", "info");
		sendMessage(debug_message);
	}
}

////////////////////////////////////////////////////////////////////////////////
//
void MediaPluginCEF::onPageChangedCallback(const unsigned char* pixels, int x, int y, const int width, const int height)
{
	if( mPixels && pixels )
	{
		if (mWidth == width && mHeight == height)
		{
			memcpy(mPixels, pixels, mWidth * mHeight * mDepth);
		}
		else
		{
			mCEFLib->setSize(mWidth, mHeight);
		}
		setDirty(0, 0, mWidth, mHeight);
	}
}

////////////////////////////////////////////////////////////////////////////////
//
void MediaPluginCEF::onConsoleMessageCallback(std::string message, std::string source, int line)
{
	std::stringstream str;
	str << "Console message: " << message << " in file(" << source << ") at line " << line;
	postDebugMessage(str.str());
}

////////////////////////////////////////////////////////////////////////////////
//
void MediaPluginCEF::onStatusMessageCallback(std::string value)
{
	LLPluginMessage message(LLPLUGIN_MESSAGE_CLASS_MEDIA_BROWSER, "status_text");
	message.setValue("status", value);
	sendMessage(message);
}

////////////////////////////////////////////////////////////////////////////////
//
void MediaPluginCEF::onTitleChangeCallback(std::string title)
{
	LLPluginMessage message(LLPLUGIN_MESSAGE_CLASS_MEDIA, "name_text");
	message.setValue("name", title);
	sendMessage(message);
}

////////////////////////////////////////////////////////////////////////////////
//
void MediaPluginCEF::onLoadStartCallback()
{
	LLPluginMessage message(LLPLUGIN_MESSAGE_CLASS_MEDIA_BROWSER, "navigate_begin");
	//message.setValue("uri", event.getEventUri());  // not easily available here in CEF - needed?
	message.setValueBoolean("history_back_available", mCEFLib->canGoBack());
	message.setValueBoolean("history_forward_available", mCEFLib->canGoForward());
	sendMessage(message);
}

/////////////////////////////////////////////////////////////////////////////////
//
void MediaPluginCEF::onLoadError(int status, const std::string error_text)
{
	std::stringstream msg;

	msg << "<b>Loading error!</b>";
	msg << "<p>";
	msg << "Message: " << error_text;
	msg << "<br>";
	msg << "Code: " << status;

	mCEFLib->showBrowserMessage(msg.str());
}

////////////////////////////////////////////////////////////////////////////////
//
void MediaPluginCEF::onRequestExitCallback()
{
	LLPluginMessage message("base", "goodbye");
	sendMessage(message);

	mDeleteMe = true;
}

////////////////////////////////////////////////////////////////////////////////
//
void MediaPluginCEF::onLoadEndCallback(int httpStatusCode)
{
	LLPluginMessage message(LLPLUGIN_MESSAGE_CLASS_MEDIA_BROWSER, "navigate_complete");
	//message.setValue("uri", event.getEventUri());  // not easily available here in CEF - needed?
	message.setValueS32("result_code", httpStatusCode);
	message.setValueBoolean("history_back_available", mCEFLib->canGoBack());
	message.setValueBoolean("history_forward_available", mCEFLib->canGoForward());
	sendMessage(message);
}

////////////////////////////////////////////////////////////////////////////////
//
void MediaPluginCEF::onAddressChangeCallback(std::string url)
{
	LLPluginMessage message(LLPLUGIN_MESSAGE_CLASS_MEDIA_BROWSER, "location_changed");
	message.setValue("uri", url);
	sendMessage(message);
}

////////////////////////////////////////////////////////////////////////////////
//
void MediaPluginCEF::onNavigateURLCallback(std::string url, std::string target)
{
	LLPluginMessage message(LLPLUGIN_MESSAGE_CLASS_MEDIA_BROWSER, "click_href");
	message.setValue("uri", url);
	message.setValue("target", target);
	sendMessage(message);
}

////////////////////////////////////////////////////////////////////////////////
//
void MediaPluginCEF::onCustomSchemeURLCallback(std::string url)
{
	LLPluginMessage message(LLPLUGIN_MESSAGE_CLASS_MEDIA_BROWSER, "click_nofollow");
	message.setValue("uri", url);
	message.setValue("nav_type", "clicked");	// TODO: differentiate between click and navigate to
	sendMessage(message);
}

////////////////////////////////////////////////////////////////////////////////
//
bool MediaPluginCEF::onHTTPAuthCallback(const std::string host, const std::string realm, std::string& username, std::string& password)
{
	mAuthOK = false;

	LLPluginMessage message(LLPLUGIN_MESSAGE_CLASS_MEDIA, "auth_request");
	message.setValue("url", host);
	message.setValue("realm", realm);
	message.setValueBoolean("blocking_request", true);

	// The "blocking_request" key in the message means this sendMessage call will block until a response is received.
	sendMessage(message);

	if (mAuthOK)
	{
		username = mAuthUsername;
		password = mAuthPassword;
	}

	return mAuthOK;
}

////////////////////////////////////////////////////////////////////////////////
//
const std::vector<std::string> MediaPluginCEF::onFileDialog(dullahan::EFileDialogType dialog_type, const std::string dialog_title, const std::string default_file, std::string dialog_accept_filter, bool& use_default)
{
	// do not use the default CEF file picker
	use_default = false;

	if (dialog_type == dullahan::FD_OPEN_FILE)
	{
		mPickedFiles.clear();

		LLPluginMessage message(LLPLUGIN_MESSAGE_CLASS_MEDIA, "pick_file");
		message.setValueBoolean("blocking_request", true);
		message.setValueBoolean("multiple_files", false);

		sendMessage(message);

		return mPickedFiles;
	}
	else if (dialog_type == dullahan::FD_OPEN_MULTIPLE_FILES)
	{
		mPickedFiles.clear();

		LLPluginMessage message(LLPLUGIN_MESSAGE_CLASS_MEDIA, "pick_file");
		message.setValueBoolean("blocking_request", true);
		message.setValueBoolean("multiple_files", true);
<<<<<<< HEAD

		sendMessage(message);

		return mPickedFiles;
	}
	else if (dialog_type == dullahan::FD_SAVE_FILE)
	{
		mAuthOK = false;

		LLPluginMessage message(LLPLUGIN_MESSAGE_CLASS_MEDIA, "file_download");
		message.setValue("filename", default_file);

		sendMessage(message);

=======

		sendMessage(message);

		return mPickedFiles;
	}
	else if (dialog_type == dullahan::FD_SAVE_FILE)
	{
		mAuthOK = false;

		LLPluginMessage message(LLPLUGIN_MESSAGE_CLASS_MEDIA, "file_download");
		message.setValue("filename", default_file);

		sendMessage(message);

>>>>>>> f4867d03
		return std::vector<std::string>();
	}

	return std::vector<std::string>();
}

////////////////////////////////////////////////////////////////////////////////
//
void MediaPluginCEF::onCursorChangedCallback(dullahan::ECursorType type)
{
	std::string name = "";

	switch (type)
	{
		case dullahan::CT_POINTER:
			name = "arrow";
			break;
		case dullahan::CT_IBEAM:
			name = "ibeam";
			break;
		case dullahan::CT_NORTHSOUTHRESIZE:
			name = "splitv";
			break;
		case dullahan::CT_EASTWESTRESIZE:
			name = "splith";
			break;
		case dullahan::CT_HAND:
			name = "hand";
			break;

		default:
			LL_WARNS() << "Unknown cursor ID: " << (int)type << LL_ENDL;
			break;
	}

	LLPluginMessage message(LLPLUGIN_MESSAGE_CLASS_MEDIA, "cursor_changed");
	message.setValue("name", name);
	sendMessage(message);
}

////////////////////////////////////////////////////////////////////////////////
//
void MediaPluginCEF::authResponse(LLPluginMessage &message)
{
	mAuthOK = message.getValueBoolean("ok");
	if (mAuthOK)
	{
		mAuthUsername = message.getValue("username");
		mAuthPassword = message.getValue("password");
	}
}

////////////////////////////////////////////////////////////////////////////////
//
void MediaPluginCEF::receiveMessage(const char* message_string)
{
	//  std::cerr << "MediaPluginCEF::receiveMessage: received message: \"" << message_string << "\"" << std::endl;
	LLPluginMessage message_in;

	if (message_in.parse(message_string) >= 0)
	{
		std::string message_class = message_in.getClass();
		std::string message_name = message_in.getName();
		if (message_class == LLPLUGIN_MESSAGE_CLASS_BASE)
		{
			if (message_name == "init")
			{
				LLPluginMessage message("base", "init_response");
				LLSD versions = LLSD::emptyMap();
				versions[LLPLUGIN_MESSAGE_CLASS_BASE] = LLPLUGIN_MESSAGE_CLASS_BASE_VERSION;
				versions[LLPLUGIN_MESSAGE_CLASS_MEDIA] = LLPLUGIN_MESSAGE_CLASS_MEDIA_VERSION;
				versions[LLPLUGIN_MESSAGE_CLASS_MEDIA_BROWSER] = LLPLUGIN_MESSAGE_CLASS_MEDIA_BROWSER_VERSION;
				message.setValueLLSD("versions", versions);

				std::string plugin_version = "CEF plugin 1.1.412";
				message.setValue("plugin_version", plugin_version);
				sendMessage(message);
			}
			else if (message_name == "idle")
			{
				mCEFLib->update();

				// this seems bad but unless the state changes (it won't until we figure out
				// how to get CEF to tell us if copy/cut/paste is available) then this function
				// will return immediately
				checkEditState();
			}
			else if (message_name == "cleanup")
			{
				mVolumeCatcher.setVolume(0);
				mCEFLib->requestExit();
			}
			else if (message_name == "shm_added")
			{
				SharedSegmentInfo info;
				info.mAddress = message_in.getValuePointer("address");
				info.mSize = (size_t)message_in.getValueS32("size");
				std::string name = message_in.getValue("name");

				mSharedSegments.insert(SharedSegmentMap::value_type(name, info));

			}
			else if (message_name == "shm_remove")
			{
				std::string name = message_in.getValue("name");

				SharedSegmentMap::iterator iter = mSharedSegments.find(name);
				if (iter != mSharedSegments.end())
				{
					if (mPixels == iter->second.mAddress)
					{
						mPixels = NULL;
						mTextureSegmentName.clear();
					}
					mSharedSegments.erase(iter);
				}
				else
				{
				}

				LLPluginMessage message("base", "shm_remove_response");
				message.setValue("name", name);
				sendMessage(message);
			}
			else
			{
			}
		}
		else if (message_class == LLPLUGIN_MESSAGE_CLASS_MEDIA)
		{
			if (message_name == "init")
			{
				// event callbacks from Dullahan
				mCEFLib->setOnPageChangedCallback(std::bind(&MediaPluginCEF::onPageChangedCallback, this, std::placeholders::_1, std::placeholders::_2, std::placeholders::_3, std::placeholders::_4, std::placeholders::_5));
				mCEFLib->setOnCustomSchemeURLCallback(std::bind(&MediaPluginCEF::onCustomSchemeURLCallback, this, std::placeholders::_1));
				mCEFLib->setOnConsoleMessageCallback(std::bind(&MediaPluginCEF::onConsoleMessageCallback, this, std::placeholders::_1, std::placeholders::_2, std::placeholders::_3));
				mCEFLib->setOnStatusMessageCallback(std::bind(&MediaPluginCEF::onStatusMessageCallback, this, std::placeholders::_1));
				mCEFLib->setOnTitleChangeCallback(std::bind(&MediaPluginCEF::onTitleChangeCallback, this, std::placeholders::_1));
				mCEFLib->setOnLoadStartCallback(std::bind(&MediaPluginCEF::onLoadStartCallback, this));
				mCEFLib->setOnLoadEndCallback(std::bind(&MediaPluginCEF::onLoadEndCallback, this, std::placeholders::_1));
				mCEFLib->setOnLoadErrorCallback(std::bind(&MediaPluginCEF::onLoadError, this, std::placeholders::_1, std::placeholders::_2));
				mCEFLib->setOnAddressChangeCallback(std::bind(&MediaPluginCEF::onAddressChangeCallback, this, std::placeholders::_1));
				mCEFLib->setOnNavigateURLCallback(std::bind(&MediaPluginCEF::onNavigateURLCallback, this, std::placeholders::_1, std::placeholders::_2));
				mCEFLib->setOnHTTPAuthCallback(std::bind(&MediaPluginCEF::onHTTPAuthCallback, this, std::placeholders::_1, std::placeholders::_2, std::placeholders::_3, std::placeholders::_4));
				mCEFLib->setOnFileDialogCallback(std::bind(&MediaPluginCEF::onFileDialog, this, std::placeholders::_1, std::placeholders::_2, std::placeholders::_3, std::placeholders::_4, std::placeholders::_5));
				mCEFLib->setOnCursorChangedCallback(std::bind(&MediaPluginCEF::onCursorChangedCallback, this, std::placeholders::_1));
				mCEFLib->setOnRequestExitCallback(std::bind(&MediaPluginCEF::onRequestExitCallback, this));

				dullahan::dullahan_settings settings;
				settings.accept_language_list = mHostLanguage;
				settings.background_color = 0xff282828;
				settings.cache_enabled = true;
				settings.cache_path = mCachePath;
				settings.cookie_store_path = mCookiePath;
				settings.cookies_enabled = mCookiesEnabled;
				settings.disable_gpu = mDisableGPU;
				settings.flash_enabled = mPluginsEnabled;
				settings.flip_mouse_y = false;
				settings.flip_pixels_y = true;
				settings.frame_rate = 60;
				settings.force_wave_audio = true;
				settings.initial_height = 1024;
				settings.initial_width = 1024;
				settings.java_enabled = false;
				settings.javascript_enabled = mJavascriptEnabled;
				settings.media_stream_enabled = false; // MAINT-6060 - WebRTC media removed until we can add granualrity/query UI
				settings.plugins_enabled = mPluginsEnabled;
				settings.user_agent_substring = mCEFLib->makeCompatibleUserAgentString(mUserAgentSubtring);
				settings.webgl_enabled = true;
				settings.log_file = mCefLogFile;
				settings.log_verbose = mCefLogVerbose;

				std::vector<std::string> custom_schemes(1, "secondlife");
				mCEFLib->setCustomSchemes(custom_schemes);

				bool result = mCEFLib->init(settings);
				if (!result)
				{
					// if this fails, the media system in viewer will put up a message
				}

				// now we can set page zoom factor
				mCEFLib->setPageZoom(message_in.getValueReal("factor"));

				// Plugin gets to decide the texture parameters to use.
				mDepth = 4;
				LLPluginMessage message(LLPLUGIN_MESSAGE_CLASS_MEDIA, "texture_params");
				message.setValueS32("default_width", 1024);
				message.setValueS32("default_height", 1024);
				message.setValueS32("depth", mDepth);
				message.setValueU32("internalformat", GL_RGB);
				message.setValueU32("format", GL_BGRA);
				message.setValueU32("type", GL_UNSIGNED_BYTE);
				message.setValueBoolean("coords_opengl", true);
				sendMessage(message);
			}
			else if (message_name == "set_user_data_path")
			{
				std::string user_data_path_cache = message_in.getValue("cache_path");
				std::string user_data_path_cookies = message_in.getValue("cookies_path");

				mCachePath = user_data_path_cache + "cef_cache";
				mCookiePath = user_data_path_cookies + "cef_cookies";
				mCefLogFile = message_in.getValue("cef_log_file");
				mCefLogVerbose = message_in.getValueBoolean("cef_verbose_log");
			}
			else if (message_name == "size_change")
			{
				std::string name = message_in.getValue("name");
				S32 width = message_in.getValueS32("width");
				S32 height = message_in.getValueS32("height");
				S32 texture_width = message_in.getValueS32("texture_width");
				S32 texture_height = message_in.getValueS32("texture_height");

				if (!name.empty())
				{
					// Find the shared memory region with this name
					SharedSegmentMap::iterator iter = mSharedSegments.find(name);
					if (iter != mSharedSegments.end())
					{
						mPixels = (unsigned char*)iter->second.mAddress;
						mWidth = width;
						mHeight = height;

						mTextureWidth = texture_width;
						mTextureHeight = texture_height;

						mCEFLib->setSize(mWidth, mHeight);
					};
				};

				LLPluginMessage message(LLPLUGIN_MESSAGE_CLASS_MEDIA, "size_change_response");
				message.setValue("name", name);
				message.setValueS32("width", width);
				message.setValueS32("height", height);
				message.setValueS32("texture_width", texture_width);
				message.setValueS32("texture_height", texture_height);
				sendMessage(message);

			}
			else if (message_name == "set_language_code")
			{
				mHostLanguage = message_in.getValue("language");
			}
			else if (message_name == "load_uri")
			{
				std::string uri = message_in.getValue("uri");
				mCEFLib->navigate(uri);
			}
			else if (message_name == "set_cookie")
			{
				std::string uri = message_in.getValue("uri");
				std::string name = message_in.getValue("name");
				std::string value = message_in.getValue("value");
				std::string domain = message_in.getValue("domain");
				std::string path = message_in.getValue("path");
				bool httponly = message_in.getValueBoolean("httponly");
				bool secure = message_in.getValueBoolean("secure");
				mCEFLib->setCookie(uri, name, value, domain, path, httponly, secure);
			}
			else if (message_name == "mouse_event")
			{
				std::string event = message_in.getValue("event");

				S32 x = message_in.getValueS32("x");
				S32 y = message_in.getValueS32("y");

				// only even send left mouse button events to the CEF library
				// (partially prompted by crash in OS X CEF when sending right button events)
				// we catch the right click in viewer and display our own context menu anyway
				S32 button = message_in.getValueS32("button");
				dullahan::EMouseButton btn = dullahan::MB_MOUSE_BUTTON_LEFT;

				if (event == "down" && button == 0)
				{
					mCEFLib->mouseButton(btn, dullahan::ME_MOUSE_DOWN, x, y);
					mCEFLib->setFocus();

					std::stringstream str;
					str << "Mouse down at = " << x << ", " << y;
					postDebugMessage(str.str());
				}
				else if (event == "up" && button == 0)
				{
					mCEFLib->mouseButton(btn, dullahan::ME_MOUSE_UP, x, y);

					std::stringstream str;
					str << "Mouse up at = " << x << ", " << y;
					postDebugMessage(str.str());
				}
				else if (event == "double_click")
				{
					mCEFLib->mouseButton(btn, dullahan::ME_MOUSE_DOUBLE_CLICK, x, y);
				}
				else
				{
					mCEFLib->mouseMove(x, y);
				}
			}
			else if (message_name == "scroll_event")
			{
				S32 x = message_in.getValueS32("x");
				S32 y = message_in.getValueS32("y");
				const int scaling_factor = 40;
				y *= -scaling_factor;

				mCEFLib->mouseWheel(x, y);
			}
			else if (message_name == "text_event")
			{
				std::string event = message_in.getValue("event");
				LLSD native_key_data = message_in.getValueLLSD("native_key_data");
				unicodeInput(event, native_key_data);
			}
			else if (message_name == "key_event")
			{
#if LL_DARWIN
				std::string event = message_in.getValue("event");
                LLSD native_key_data = message_in.getValueLLSD("native_key_data");

                dullahan::EKeyEvent key_event = dullahan::KE_KEY_UP;
                if (event == "down")
                {
                    key_event = dullahan::KE_KEY_DOWN;
                }
                else if (event == "repeat")
                {
                    key_event = dullahan::KE_KEY_REPEAT;
                }

                keyEvent(key_event, native_key_data);

//#elif LL_WINDOWS // <FS:ND/> Windows & Linux
#else
				std::string event = message_in.getValue("event");
				LLSD native_key_data = message_in.getValueLLSD("native_key_data");

				// Treat unknown events as key-up for safety.
				dullahan::EKeyEvent key_event = dullahan::KE_KEY_UP;
				if (event == "down")
				{
					key_event = dullahan::KE_KEY_DOWN;
				}
				else if (event == "repeat")
				{
					key_event = dullahan::KE_KEY_REPEAT;
				}

				keyEvent(key_event, native_key_data);
#endif
			}
			else if (message_name == "enable_media_plugin_debugging")
			{
				mEnableMediaPluginDebugging = message_in.getValueBoolean("enable");
			}
			if (message_name == "pick_file_response")
			{
				LLSD file_list_llsd = message_in.getValueLLSD("file_list");

				LLSD::array_const_iterator iter = file_list_llsd.beginArray();
				LLSD::array_const_iterator end = file_list_llsd.endArray();
				for (; iter != end; ++iter)
				{
					mPickedFiles.push_back(((*iter).asString()));
				}
			}
			if (message_name == "auth_response")
			{
				authResponse(message_in);
			}
			if (message_name == "edit_cut")
			{
				mCEFLib->editCut();
			}
			if (message_name == "edit_copy")
			{
				mCEFLib->editCopy();
			}
			if (message_name == "edit_paste")
			{
				mCEFLib->editPaste();
			}
		}
		else if (message_class == LLPLUGIN_MESSAGE_CLASS_MEDIA_BROWSER)
		{
			if (message_name == "set_page_zoom_factor")
			{
				F32 factor = (F32)message_in.getValueReal("factor");
				mCEFLib->setPageZoom(factor);
			}
			if (message_name == "browse_stop")
			{
				mCEFLib->stop();
			}
			else if (message_name == "browse_reload")
			{
				bool ignore_cache = true;
				mCEFLib->reload(ignore_cache);
			}
			else if (message_name == "browse_forward")
			{
				mCEFLib->goForward();
			}
			else if (message_name == "browse_back")
			{
				mCEFLib->goBack();
			}
			else if (message_name == "cookies_enabled")
			{
				mCookiesEnabled = message_in.getValueBoolean("enable");
			}
			else if (message_name == "clear_cookies")
			{
				mCEFLib->deleteAllCookies();
			}
			else if (message_name == "set_user_agent")
			{
				mUserAgentSubtring = message_in.getValue("user_agent");
			}
			else if (message_name == "show_web_inspector")
			{
				mCEFLib->showDevTools();
			}
			else if (message_name == "plugins_enabled")
			{
				mPluginsEnabled = message_in.getValueBoolean("enable");
			}
			else if (message_name == "javascript_enabled")
			{
				mJavascriptEnabled = message_in.getValueBoolean("enable");
			}
			else if (message_name == "gpu_disabled")
			{
				mDisableGPU = message_in.getValueBoolean("disable");
			}
		}
        else if (message_class == LLPLUGIN_MESSAGE_CLASS_MEDIA_TIME)
        {
            if (message_name == "set_volume")
            {
				F32 volume = (F32)message_in.getValueReal("volume");
				mCurVolume = volume;
                setVolume();
            }
        }
        else
		{
		};
	}
}

////////////////////////////////////////////////////////////////////////////////
//
void MediaPluginCEF::keyEvent(dullahan::EKeyEvent key_event, LLSD native_key_data = LLSD::emptyMap())
{
#if LL_DARWIN
	U32 event_modifiers = native_key_data["event_modifiers"].asInteger();
	U32 event_keycode = native_key_data["event_keycode"].asInteger();
	U32 event_chars = native_key_data["event_chars"].asInteger();
	U32 event_umodchars = native_key_data["event_umodchars"].asInteger();
	bool event_isrepeat = native_key_data["event_isrepeat"].asBoolean();

	// adding new code below in unicodeInput means we don't send ascii chars
	// here too or we get double key presses on a mac.  
	if (((unsigned char)event_chars < 0x20 || (unsigned char)event_chars >= 0x7f ))
	{
		mCEFLib->nativeKeyboardEventOSX(key_event, event_modifiers, 
										event_keycode, event_chars, 
										event_umodchars, event_isrepeat);
	}
#elif LL_WINDOWS
	U32 msg = ll_U32_from_sd(native_key_data["msg"]);
	U32 wparam = ll_U32_from_sd(native_key_data["w_param"]);
	U64 lparam = ll_U32_from_sd(native_key_data["l_param"]);

	mCEFLib->nativeKeyboardEventWin(msg, wparam, lparam);
#endif

// <FS:ND> Keyboard handling for Linux.
#if LL_LINUX
	uint32_t native_scan_code = (uint32_t)(native_key_data["sdl_sym"].asInteger());
	uint32_t native_virtual_key = (uint32_t)(native_key_data["virtual_key"].asInteger());
	uint32_t native_modifiers = (uint32_t)(native_key_data["cef_modifiers"].asInteger());
	if( native_scan_code == '\n' )
		native_scan_code = '\r';
	mCEFLib->nativeKeyboardEvent(key_event, native_scan_code, native_virtual_key, native_modifiers);
#endif
// </FS:ND>
};

void MediaPluginCEF::unicodeInput(std::string event, LLSD native_key_data = LLSD::emptyMap())
{
#if LL_DARWIN
	// i didn't think this code was needed for macOS but without it, the IME
	// input in japanese (and likely others too) doesn't work correctly.
	// see maint-7654
	U32 event_modifiers = native_key_data["event_modifiers"].asInteger();
	U32 event_keycode = native_key_data["event_keycode"].asInteger();
	U32 event_chars = native_key_data["event_chars"].asInteger();
	U32 event_umodchars = native_key_data["event_umodchars"].asInteger();
	bool event_isrepeat = native_key_data["event_isrepeat"].asBoolean();

    dullahan::EKeyEvent key_event = dullahan::KE_KEY_UP;
    if (event == "down")
    {
        key_event = dullahan::KE_KEY_DOWN;
    }

	mCEFLib->nativeKeyboardEventOSX(key_event, event_modifiers, 
									event_keycode, event_chars, 
									event_umodchars, event_isrepeat);
#elif LL_WINDOWS
	event = ""; // not needed here but prevents unused var warning as error
	U32 msg = ll_U32_from_sd(native_key_data["msg"]);
	U32 wparam = ll_U32_from_sd(native_key_data["w_param"]);
	U64 lparam = ll_U32_from_sd(native_key_data["l_param"]);
	mCEFLib->nativeKeyboardEventWin(msg, wparam, lparam);
#endif
};

////////////////////////////////////////////////////////////////////////////////
//
void MediaPluginCEF::checkEditState()
{
	bool can_cut = mCEFLib->editCanCut();
	bool can_copy = mCEFLib->editCanCopy();
	bool can_paste = mCEFLib->editCanPaste();

	if ((can_cut != mCanCut) || (can_copy != mCanCopy) || (can_paste != mCanPaste))
	{
		LLPluginMessage message(LLPLUGIN_MESSAGE_CLASS_MEDIA, "edit_state");

		if (can_cut != mCanCut)
		{
			mCanCut = can_cut;
			message.setValueBoolean("cut", can_cut);
		}

		if (can_copy != mCanCopy)
		{
			mCanCopy = can_copy;
			message.setValueBoolean("copy", can_copy);
		}

		if (can_paste != mCanPaste)
		{
			mCanPaste = can_paste;
			message.setValueBoolean("paste", can_paste);
		}

		sendMessage(message);
	}
}

void MediaPluginCEF::setVolume()
{
	mVolumeCatcher.setVolume(mCurVolume);
}

////////////////////////////////////////////////////////////////////////////////
//
bool MediaPluginCEF::init()
{
	LLPluginMessage message(LLPLUGIN_MESSAGE_CLASS_MEDIA, "name_text");
	message.setValue("name", "CEF Plugin");
	sendMessage(message);

	return true;
};

////////////////////////////////////////////////////////////////////////////////
//
int init_media_plugin(LLPluginInstance::sendMessageFunction host_send_func,
	void* host_user_data,
	LLPluginInstance::sendMessageFunction *plugin_send_func,
	void **plugin_user_data)
{
	MediaPluginCEF* self = new MediaPluginCEF(host_send_func, host_user_data);
	*plugin_send_func = MediaPluginCEF::staticReceiveMessage;
	*plugin_user_data = (void*)self;

	return 0;
}<|MERGE_RESOLUTION|>--- conflicted
+++ resolved
@@ -332,7 +332,6 @@
 		LLPluginMessage message(LLPLUGIN_MESSAGE_CLASS_MEDIA, "pick_file");
 		message.setValueBoolean("blocking_request", true);
 		message.setValueBoolean("multiple_files", true);
-<<<<<<< HEAD
 
 		sendMessage(message);
 
@@ -347,22 +346,6 @@
 
 		sendMessage(message);
 
-=======
-
-		sendMessage(message);
-
-		return mPickedFiles;
-	}
-	else if (dialog_type == dullahan::FD_SAVE_FILE)
-	{
-		mAuthOK = false;
-
-		LLPluginMessage message(LLPLUGIN_MESSAGE_CLASS_MEDIA, "file_download");
-		message.setValue("filename", default_file);
-
-		sendMessage(message);
-
->>>>>>> f4867d03
 		return std::vector<std::string>();
 	}
 
