--- conflicted
+++ resolved
@@ -16,11 +16,6 @@
 include(OpenGL)
 
 include(CEFPlugin)
-
-# <FS:ND> Linux volume catcher
-include(PulseAudio)
-include_directories( ${PULSEAUDIO_INCLUDE_DIRS} )
-# </FS:ND>
 
 include_directories(
     ${LLPLUGIN_INCLUDE_DIRS}
@@ -59,33 +54,6 @@
   ${PLUGIN_API_WINDOWS_LIBRARIES})
 
 
-<<<<<<< HEAD
-# Select which VolumeCatcher implementation to use
-if (LINUX)
-  #message(FATAL_ERROR "CEF plugin has been enabled for a Linux compile.\n"
-  #  "  Please create a volume_catcher implementation for this platform.")
-  if (PULSEAUDIO_FOUND)
-    list(APPEND media_plugin_cef_SOURCE_FILES linux_volume_catcher.cpp)
-  else (PULSEAUDIO_FOUND)
-    list(APPEND media_plugin_cef_SOURCE_FILES dummy_volume_catcher.cpp)
-  endif (PULSEAUDIO_FOUND)
-  list(APPEND media_plugin_cef_LINK_LIBRARIES
-       ${UI_LIBRARIES}     # for glib/GTK
-       Xext #<FS:ND/> force pulling libXext in, otherwise we get undefined symbols.
-       )
-elseif (DARWIN)
-  list(APPEND media_plugin_cef_SOURCE_FILES mac_volume_catcher.cpp)
-  find_library(CORESERVICES_LIBRARY CoreServices)
-  find_library(AUDIOUNIT_LIBRARY AudioUnit)
-  list(APPEND media_plugin_cef_LINK_LIBRARIES
-       ${CORESERVICES_LIBRARY}     # for Component Manager calls
-       ${AUDIOUNIT_LIBRARY}        # for AudioUnit calls
-       )
-elseif (WINDOWS)
-  list(APPEND media_plugin_cef_SOURCE_FILES windows_volume_catcher.cpp)
-endif (LINUX)
-=======
->>>>>>> a0c18425
 
 set_source_files_properties(${media_plugin_cef_HEADER_FILES}
                             PROPERTIES HEADER_FILE_ONLY TRUE)
