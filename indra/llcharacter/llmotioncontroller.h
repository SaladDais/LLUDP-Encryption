--- conflicted
+++ resolved
@@ -155,14 +155,11 @@
 	void setTimeFactor(F32 time_factor);
 	F32 getTimeFactor() const { return mTimeFactor; }
 
-<<<<<<< HEAD
+    F32 getAnimTime() const { return mAnimTime; }
+    
 	// <FS:Ansariel> Fix impostered animation speed based on a fix by Henri Beauchamp
 	void setUpdateFactor(F32 update_factor) { mUpdateFactor = update_factor; }
 
-=======
-    F32 getAnimTime() const { return mAnimTime; }
-    
->>>>>>> a634d878
 	motion_list_t& getActiveMotions() { return mActiveMotions; }
 
 	void incMotionCounts(S32& num_motions, S32& num_loading_motions, S32& num_loaded_motions, S32& num_active_motions, S32& num_deprecated_motions);
