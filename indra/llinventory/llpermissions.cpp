--- conflicted
+++ resolved
@@ -577,147 +577,8 @@
 
 BOOL LLPermissions::importFile(LLFILE* fp)
 {
-<<<<<<< HEAD
-	init(LLUUID::null, LLUUID::null, LLUUID::null, LLUUID::null);
-	const S32 BUFSIZE = 16384;
-
-	// *NOTE: Changing the buffer size will require changing the scanf
-	// calls below.
-	char buffer[BUFSIZE];	/* Flawfinder: ignore */
-	
-	// <FS:ND> inventory optimization
-
-	//char keyword[256];	/* Flawfinder: ignore */
-	//char valuestr[256];	/* Flawfinder: ignore */
-	//U32 mask;
-	//keyword[0]  = '\0';
-	//valuestr[0] = '\0';	
-	//char uuid_str[256];	/* Flawfinder: ignore */
-
-	char *keyword;	/* Flawfinder: ignore */
-	char *valuestr;	/* Flawfinder: ignore */
-
-	// </FS:ND>
-
-
-	while (!feof(fp))
-	{
-		if (fgets(buffer, BUFSIZE, fp) == NULL)
-		{
-			buffer[0] = '\0';
-		}
-		
-//		sscanf( /* Flawfinder: ignore */
-//			buffer,
-//			" %255s %255s",
-//			keyword, valuestr);
-
-		int nKWLen = splitCacheLine( buffer, keyword, valuestr );
-
-		if( !nKWLen )
-			continue;
-
-		if ( sizeof("{")-1 == nKWLen && !strcmp("{", keyword))
-		{
-			continue;
-		}
-		//if (!strcmp("}",keyword))
-		if ( sizeof("}")-1 == nKWLen && !strcmp("}",keyword))
-		{
-			break;
-		}
-		//else if (!strcmp("creator_mask", keyword))
-		else if ( sizeof("creator_mask")-1 == nKWLen && !strcmp("creator_mask", keyword))
-		{
-			// legacy support for "creator" masks
-			//sscanf(valuestr, "%x", &mask);
-			//mMaskBase = mask;
-			mMaskBase = strtol( valuestr, 0, 16 );
-			fixFairUse();
-		}
-		//else if (!strcmp("base_mask", keyword))
-		else if ( sizeof("base_mask")-1 == nKWLen && !strcmp("base_mask", keyword))
-		{
-			//sscanf(valuestr, "%x", &mask);
-			//mMaskBase = mask;
-			mMaskBase = strtol( valuestr, 0, 16 );
-			//fixFairUse();
-		}
-		//else if (!strcmp("owner_mask", keyword))
-		else if ( sizeof("owner_mask")-1 == nKWLen && !strcmp("owner_mask", keyword))
-		{
-			//sscanf(valuestr, "%x", &mask);
-			//mMaskOwner = mask;
-			mMaskOwner = strtol( valuestr, 0, 16 );;
-		}
-		//else if (!strcmp("group_mask", keyword))
-		else if ( sizeof("group_mask")-1 == nKWLen && !strcmp("group_mask", keyword))
-		{
-			// sscanf(valuestr, "%x", &mask);
-			// mMaskGroup = mask;
-			mMaskGroup = strtol( valuestr, 0, 16 );;
-		}
-		//else if (!strcmp("everyone_mask", keyword))
-		else if ( sizeof("everyone_mask")-1 == nKWLen && !strcmp("everyone_mask", keyword))
-		{
-			//sscanf(valuestr, "%x", &mask);
-			//mMaskEveryone = mask;
-			mMaskEveryone = strtol( valuestr, 0, 16 );;
-		}
-		//else if (!strcmp("next_owner_mask", keyword))
-		else if ( sizeof("next_owner_mask")-1 == nKWLen && !strcmp("next_owner_mask", keyword))
-		{
-			//sscanf(valuestr, "%x", &mask);
-			//mMaskNextOwner = mask;
-			mMaskNextOwner = strtol( valuestr, 0, 16 );;
-		}
-		//else if (!strcmp("creator_id", keyword))
-		else if ( sizeof("creator_id")-1 == nKWLen && !strcmp("creator_id", keyword))
-		{
-			//sscanf(valuestr, "%255s", uuid_str); /* Flawfinder: ignore */
-			//mCreator.set(uuid_str);			
-			mCreator.set(valuestr);
-		}
-		//else if (!strcmp("owner_id", keyword))
-		else if ( sizeof("owner_id")-1 == nKWLen && !strcmp("owner_id", keyword))
-		{
-			//sscanf(valuestr, "%255s", uuid_str); /* Flawfinder: ignore */
-			//mOwner.set(uuid_str);
-			mOwner.set(valuestr);
-		}
-		//else if (!strcmp("last_owner_id", keyword))
-		else if ( sizeof("last_owner_id")-1 == nKWLen && !strcmp("last_owner_id", keyword))
-		{
-			//sscanf(valuestr, "%255s", uuid_str); /* Flawfinder: ignore */
-			//mLastOwner.set(uuid_str);
-			mLastOwner.set(valuestr);
-		}
-		//else if (!strcmp("group_id", keyword))
-		else if ( sizeof("group_id")-1 == nKWLen && !strcmp("group_id", keyword))
-		{
-			//sscanf(valuestr, "%255s", uuid_str); /* Flawfinder: ignore */
-			//mGroup.set(uuid_str);
-			mGroup.set(valuestr);
-		}
-		//else if (!strcmp("group_owned", keyword))
-		else if ( sizeof("group_owned")-1 == nKWLen && !strcmp("group_owned", keyword))
-		{
-			//sscanf(valuestr, "%d", &mask);
-			U32 mask( atoi(valuestr) );
-			if(mask) mIsGroupOwned = true;
-			else mIsGroupOwned = false;
-		}
-		else
-		{
-			llinfos << "unknown keyword " << keyword << " in permissions import" << llendl;
-		}
-	}
-	fix();
-	return TRUE;
-=======
 	llifstream ifs(fp);
 	return importStream(ifs);
->>>>>>> 8eef31e4
 }
 
 BOOL LLPermissions::exportFile(LLFILE* fp) const
