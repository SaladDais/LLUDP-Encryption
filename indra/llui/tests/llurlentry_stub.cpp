/**
 * @file llurlentry_stub.cpp
 * @author Martin Reddy
 * @brief Stub implementations for LLUrlEntry unit test dependencies
 *
 * $LicenseInfo:firstyear=2009&license=viewerlgpl$
 * Second Life Viewer Source Code
 * Copyright (C) 2010, Linden Research, Inc.
 * 
 * This library is free software; you can redistribute it and/or
 * modify it under the terms of the GNU Lesser General Public
 * License as published by the Free Software Foundation;
 * version 2.1 of the License only.
 * 
 * This library is distributed in the hope that it will be useful,
 * but WITHOUT ANY WARRANTY; without even the implied warranty of
 * MERCHANTABILITY or FITNESS FOR A PARTICULAR PURPOSE.  See the GNU
 * Lesser General Public License for more details.
 * 
 * You should have received a copy of the GNU Lesser General Public
 * License along with this library; if not, write to the Free Software
 * Foundation, Inc., 51 Franklin Street, Fifth Floor, Boston, MA  02110-1301  USA
 * 
 * Linden Research, Inc., 945 Battery Street, San Francisco, CA  94111  USA
 * $/LicenseInfo$
 */

#include "llstring.h"
#include "llfile.h"
#include "llavatarnamecache.h"
#include "llcachename.h"
#include "lluuid.h"
#include "message.h"

#include <string>

// Stub for LLAvatarNameCache
bool LLAvatarNameCache::get(const LLUUID& agent_id, LLAvatarName *av_name)
{
	return false;
}

void LLAvatarNameCache::get(const LLUUID& agent_id, callback_slot_t slot)
{
	return;
}

bool LLAvatarNameCache::useDisplayNames()
{
	return false;
}

//
// Stub implementation for LLCacheName
//
BOOL LLCacheName::getFullName(const LLUUID& id, std::string& fullname)
{
	fullname = "Lynx Linden";
	return TRUE;
}

BOOL LLCacheName::getGroupName(const LLUUID& id, std::string& group)
{
	group = "My Group";
	return TRUE;
}

boost::signals2::connection LLCacheName::get(const LLUUID& id, bool is_group, const LLCacheNameCallback& callback)
{
	return boost::signals2::connection();
}

boost::signals2::connection LLCacheName::getGroup(const LLUUID& id, const LLCacheNameCallback& callback)
{
	return boost::signals2::connection();
}

LLCacheName* gCacheName = NULL;

//
// Stub implementation for LLTrans
//
class LLTrans
{
public:
	static std::string getString(const std::string &xml_desc, const LLStringUtil::format_map_t& args);
};

std::string LLTrans::getString(const std::string &xml_desc, const LLStringUtil::format_map_t& args)
{
	return std::string();
}

//
// Stub implementation for LLStyle::Params::Params
//

LLStyle::Params::Params()
{
}

//
// Stub implementations for various LLInitParam classes
//

namespace LLInitParam
{
	BaseBlock::BaseBlock() {}
	BaseBlock::~BaseBlock() {}
	Param::Param(BaseBlock* enclosing_block)
	:	mIsProvided(false)
	{
		const U8* my_addr = reinterpret_cast<const U8*>(this);
		const U8* block_addr = reinterpret_cast<const U8*>(enclosing_block);
		mEnclosingBlockOffset = (U16)(my_addr - block_addr);
	}
	void BaseBlock::setLastChangedParam(const Param& last_param, bool user_provided) {}

	void BaseBlock::addParam(BlockDescriptor& block_data, const ParamDescriptor& in_param, const char* char_name){}
	param_handle_t BaseBlock::getHandleFromParam(const Param* param) const {return 0;}
	
	void BaseBlock::init(BlockDescriptor& descriptor, BlockDescriptor& base_descriptor, size_t block_size)
	{
		descriptor.mCurrentBlockPtr = this;
	}
	bool BaseBlock::deserializeBlock(Parser& p, Parser::name_stack_range_t name_stack){ return true; }
	bool BaseBlock::serializeBlock(Parser& parser, Parser::name_stack_t name_stack, const LLInitParam::BaseBlock* diff_block) const { return true; }
	bool BaseBlock::inspectBlock(Parser& parser, Parser::name_stack_t name_stack) const { return true; }
	bool BaseBlock::merge(BlockDescriptor& block_data, const BaseBlock& other, bool overwrite) { return true; }
	bool BaseBlock::validateBlock(bool emit_errors) const { return true; }

	TypedParam<LLUIColor >::TypedParam(BlockDescriptor& descriptor, const char* name, const LLUIColor& value, ParamDescriptor::validation_func_t func, S32 min_count, S32 max_count)
	:	super_t(descriptor, name, value, func, min_count, max_count)
	{}

	void TypedParam<LLUIColor>::setValueFromBlock() const
	{}
	
	void TypedParam<LLUIColor>::setBlockFromValue()
	{}

	void TypeValues<LLUIColor>::declareValues()
	{}

	bool ParamCompare<const LLFontGL*, false>::equals(const LLFontGL* a, const LLFontGL* b)
	{
		return false;
	}

	TypedParam<const LLFontGL*>::TypedParam(BlockDescriptor& descriptor, const char* _name, const LLFontGL*const value, ParamDescriptor::validation_func_t func, S32 min_count, S32 max_count)
	:	super_t(descriptor, _name, value, func, min_count, max_count)
	{}

	void TypedParam<const LLFontGL*>::setValueFromBlock() const
	{}
	
	void TypedParam<const LLFontGL*>::setBlockFromValue()
	{}

	void TypeValues<LLFontGL::HAlign>::declareValues()
	{}

	void TypeValues<LLFontGL::VAlign>::declareValues()
	{}

	void TypeValues<LLFontGL::ShadowType>::declareValues()
	{}

	void TypedParam<LLUIImage*>::setValueFromBlock() const
	{}
	
	void TypedParam<LLUIImage*>::setBlockFromValue()
	{}

	
	bool ParamCompare<LLUIImage*, false>::equals(
		LLUIImage* const &a,
		LLUIImage* const &b)
	{
		return false;
	}

	bool ParamCompare<LLUIColor, false>::equals(const LLUIColor &a, const LLUIColor &b)
	{
		return false;
	}

}

//static
LLFontGL* LLFontGL::getFontDefault()
{
	return NULL; 
}

<<<<<<< HEAD
char* _PREHASH_AgentData = (char *) "AgentData";
char* _PREHASH_AgentID = (char *) "AgentID";
=======
char* _PREHASH_AgentData = const_cast<char*>("AgentData");
char* _PREHASH_AgentID   = const_cast<char*>("AgentID");
>>>>>>> 18bf5f09

LLHost LLHost::invalid(INVALID_PORT,INVALID_HOST_IP_ADDRESS);

LLMessageSystem* gMessageSystem = NULL;

//
// Stub implementation for LLMessageSystem
//
void LLMessageSystem::newMessage(const char *name) { }
void LLMessageSystem::nextBlockFast(const char *blockname) { }
void LLMessageSystem::nextBlock(const char *blockname) { }
void LLMessageSystem::addUUIDFast( const char *varname, const LLUUID& uuid) { }
void LLMessageSystem::addUUID( const char *varname, const LLUUID& uuid) { }
S32 LLMessageSystem::sendReliable(const LLHost &host) { return 0; }<|MERGE_RESOLUTION|>--- conflicted
+++ resolved
@@ -193,13 +193,8 @@
 	return NULL; 
 }
 
-<<<<<<< HEAD
-char* _PREHASH_AgentData = (char *) "AgentData";
-char* _PREHASH_AgentID = (char *) "AgentID";
-=======
 char* _PREHASH_AgentData = const_cast<char*>("AgentData");
 char* _PREHASH_AgentID   = const_cast<char*>("AgentID");
->>>>>>> 18bf5f09
 
 LLHost LLHost::invalid(INVALID_PORT,INVALID_HOST_IP_ADDRESS);
 
