--- conflicted
+++ resolved
@@ -98,14 +98,9 @@
 	LLUrlEntryBase* mLLUrlEntryInvalidSLURL;
 	LLUrlEntryBase* mUrlEntryHTTPLabel;
 	LLUrlEntryBase* mUrlEntrySLLabel;
-<<<<<<< HEAD
-	// <FS:Ansariel> Fix the "nolink>" fail; Fix from Alchemy viewer, courtesy of Drake Arconis
 	LLUrlEntryBase* mUrlEntryNoLink;
 	// <FS:Ansariel> Normalize only trusted URL
 	LLUrlEntryBase* mUrlEntryTrustedUrl;
-=======
-	LLUrlEntryBase* mUrlEntryNoLink;
->>>>>>> cf53c157
 };
 
 #endif