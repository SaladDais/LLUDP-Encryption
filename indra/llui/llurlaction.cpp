--- conflicted
+++ resolved
@@ -227,14 +227,7 @@
 	std::string object_name = getObjectName(url);
 	if (LLUUID::validate(object_id))
 	{
-<<<<<<< HEAD
-		// <FS:Ansariel> FIRE-14987: Cannot mute objects with slashes in their name via V1 chat history
-		//executeSLURL("secondlife:///app/agent/" + object_id + "/block/" + object_name);
 		executeSLURL("secondlife:///app/agent/" + object_id + "/block/" + LLURI::escape(object_name));
-		// </FS:Ansariel>
-=======
-		executeSLURL("secondlife:///app/agent/" + object_id + "/block/" + LLURI::escape(object_name));
->>>>>>> 9367a378
 	}
 }
 
