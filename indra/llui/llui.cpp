--- conflicted
+++ resolved
@@ -263,12 +263,6 @@
 //static 
 void LLUI::setMousePositionScreen(S32 x, S32 y)
 {
-<<<<<<< HEAD
-	S32 screen_x, screen_y;
-	screen_x = ll_round((F32)x * getScaleFactor().mV[VX]);
-	screen_y = ll_round((F32)y * getScaleFactor().mV[VY]);
-
-=======
 #if defined(LL_DARWIN)
     S32 screen_x = ll_round(((F32)x * getScaleFactor().mV[VX]) / LLView::getWindow()->getSystemUISize());
     S32 screen_y = ll_round(((F32)y * getScaleFactor().mV[VY]) / LLView::getWindow()->getSystemUISize());
@@ -277,7 +271,6 @@
     S32 screen_y = ll_round((F32)y * getScaleFactor().mV[VY]);
 #endif
 	
->>>>>>> 293d1861
 	LLView::getWindow()->setCursorPosition(LLCoordGL(screen_x, screen_y).convert());
 }
 
