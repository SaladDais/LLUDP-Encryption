/** 
 * @file llui.cpp
 * @brief UI implementation
 *
 * $LicenseInfo:firstyear=2001&license=viewerlgpl$
 * Second Life Viewer Source Code
 * Copyright (C) 2010, Linden Research, Inc.
 * 
 * This library is free software; you can redistribute it and/or
 * modify it under the terms of the GNU Lesser General Public
 * License as published by the Free Software Foundation;
 * version 2.1 of the License only.
 * 
 * This library is distributed in the hope that it will be useful,
 * but WITHOUT ANY WARRANTY; without even the implied warranty of
 * MERCHANTABILITY or FITNESS FOR A PARTICULAR PURPOSE.  See the GNU
 * Lesser General Public License for more details.
 * 
 * You should have received a copy of the GNU Lesser General Public
 * License along with this library; if not, write to the Free Software
 * Foundation, Inc., 51 Franklin Street, Fifth Floor, Boston, MA  02110-1301  USA
 * 
 * Linden Research, Inc., 945 Battery Street, San Francisco, CA  94111  USA
 * $/LicenseInfo$
 */

// Utilities functions the user interface needs

#include "linden_common.h"

#include <string>
#include <map>

// Linden library includes
#include "v2math.h"
#include "m3math.h"
#include "v4color.h"
#include "llrender.h"
#include "llrect.h"
#include "lldir.h"
#include "llgl.h"
#include "llsd.h"

// Project includes
#include "llcommandmanager.h"
#include "llcontrol.h"
#include "llui.h"
#include "lluicolortable.h"
#include "llview.h"
#include "lllineeditor.h"
#include "llfloater.h"
#include "llfloaterreg.h"
#include "llmenugl.h"
#include "llmenubutton.h"
#include "llloadingindicator.h"
#include "llwindow.h"

// for registration
#include "llfiltereditor.h"
#include "llflyoutbutton.h"
#include "llsearcheditor.h"
#include "lltoolbar.h"

// for XUIParse
#include "llquaternion.h"
#include <boost/tokenizer.hpp>
#include <boost/algorithm/string/find_iterator.hpp>
#include <boost/algorithm/string/finder.hpp>

//
// Globals
//

// Language for UI construction
std::map<std::string, std::string> gTranslation;
std::list<std::string> gUntranslated;
/*static*/ LLUI::settings_map_t LLUI::sSettingGroups;
/*static*/ LLUIAudioCallback LLUI::sAudioCallback = NULL;
/*static*/ LLWindow*		LLUI::sWindow = NULL;
/*static*/ LLView*			LLUI::sRootView = NULL;
/*static*/ BOOL                         LLUI::sDirty = FALSE;
/*static*/ LLRect                       LLUI::sDirtyRect;
/*static*/ LLHelp*			LLUI::sHelpImpl = NULL;
/*static*/ std::vector<std::string> LLUI::sXUIPaths;
/*static*/ LLFrameTimer		LLUI::sMouseIdleTimer;
/*static*/ LLUI::add_popup_t	LLUI::sAddPopupFunc;
/*static*/ LLUI::remove_popup_t	LLUI::sRemovePopupFunc;
/*static*/ LLUI::clear_popups_t	LLUI::sClearPopupsFunc;

// register filter editor here
static LLDefaultChildRegistry::Register<LLFilterEditor> register_filter_editor("filter_editor");
static LLDefaultChildRegistry::Register<LLFlyoutButton> register_flyout_button("flyout_button");
static LLDefaultChildRegistry::Register<LLSearchEditor> register_search_editor("search_editor");

// register other widgets which otherwise may not be linked in
static LLDefaultChildRegistry::Register<LLLoadingIndicator> register_loading_indicator("loading_indicator");
static LLDefaultChildRegistry::Register<LLToolBar> register_toolbar("toolbar");
static LLDefaultChildRegistry::Register<LLToolBarVertical> register_toolbar_vertical("toolbar_vertical"); // <FS:Ansariel> Separate vertical toolbar

//
// Functions
//
void make_ui_sound(const char* namep)
{
	std::string name = ll_safe_string(namep);
	if (!LLUI::sSettingGroups["config"]->controlExists(name))
	{
		llwarns << "tried to make UI sound for unknown sound name: " << name << llendl;	
	}
	else
	{
		LLUUID uuid(LLUI::sSettingGroups["config"]->getString(name));
		if (uuid.isNull())
		{
			if (LLUI::sSettingGroups["config"]->getString(name) == LLUUID::null.asString())
			{
				if (LLUI::sSettingGroups["config"]->getBOOL("UISndDebugSpamToggle"))
				{
					llinfos << "UI sound name: " << name << " triggered but silent (null uuid)" << llendl;	
				}				
			}
			else
			{
				llwarns << "UI sound named: " << name << " does not translate to a valid uuid" << llendl;	
			}

		}
		else if (LLUI::sAudioCallback != NULL)
		{
			// <FS:PP> Silencer for FIRE-7556: Configurable User Interface sounds
			if (name != "UISndNewIncomingIMSession" && name != "UISndNewIncomingGroupIMSession") // There is no need to process these two, checks are in llimview.cpp already, in LLIMMgr::addMessage
			{
				if ( (name != "UISndSnapshot" && !LLUI::sSettingGroups["config"]->getBOOL("PlayMode"+name)) || (name == "UISndSnapshot" && LLUI::sSettingGroups["config"]->getBOOL("PlayModeUISndSnapshot")) )
					return;
			}
			// </FS:PP>
			
			if (LLUI::sSettingGroups["config"]->getBOOL("UISndDebugSpamToggle"))
			{
				llinfos << "UI sound name: " << name << llendl;	
			}
			LLUI::sAudioCallback(uuid);
		}
	}
}

<<<<<<< HEAD
BOOL ui_point_in_rect(S32 x, S32 y, S32 left, S32 top, S32 right, S32 bottom)
{
	if (x < left || right < x) return FALSE;
	if (y < bottom || top < y) return FALSE;
	return TRUE;
}


// Puts GL into 2D drawing mode by turning off lighting, setting to an
// orthographic projection, etc.
void gl_state_for_2d(S32 width, S32 height)
{
	stop_glerror();
	F32 window_width = (F32) width;//gViewerWindow->getWindowWidth();
	F32 window_height = (F32) height;//gViewerWindow->getWindowHeight();

	gGL.matrixMode(LLRender::MM_PROJECTION);
	gGL.loadIdentity();
	gGL.ortho(0.0f, llmax(window_width, 1.f), 0.0f, llmax(window_height,1.f), -1.0f, 1.0f);
	gGL.matrixMode(LLRender::MM_MODELVIEW);
	gGL.loadIdentity();
	stop_glerror();
}


void gl_draw_x(const LLRect& rect, const LLColor4& color)
{
	gGL.getTexUnit(0)->unbind(LLTexUnit::TT_TEXTURE);

	gGL.color4fv( color.mV );

	gGL.begin( LLRender::LINES );
		gGL.vertex2i( rect.mLeft,		rect.mTop );
		gGL.vertex2i( rect.mRight,	rect.mBottom );
		gGL.vertex2i( rect.mLeft,		rect.mBottom );
		gGL.vertex2i( rect.mRight,	rect.mTop );
	gGL.end();
}


void gl_rect_2d_offset_local( S32 left, S32 top, S32 right, S32 bottom, const LLColor4 &color, S32 pixel_offset, BOOL filled)
{
	gGL.color4fv(color.mV);
	gl_rect_2d_offset_local(left, top, right, bottom, pixel_offset, filled);
}

void gl_rect_2d_offset_local( S32 left, S32 top, S32 right, S32 bottom, S32 pixel_offset, BOOL filled)
{
	gGL.pushUIMatrix();
	left += LLFontGL::sCurOrigin.mX;
	right += LLFontGL::sCurOrigin.mX;
	bottom += LLFontGL::sCurOrigin.mY;
	top += LLFontGL::sCurOrigin.mY;

	gGL.loadUIIdentity();
	gl_rect_2d(llfloor((F32)left * LLUI::sGLScaleFactor.mV[VX]) - pixel_offset,
				llfloor((F32)top * LLUI::sGLScaleFactor.mV[VY]) + pixel_offset,
				llfloor((F32)right * LLUI::sGLScaleFactor.mV[VX]) + pixel_offset,
				llfloor((F32)bottom * LLUI::sGLScaleFactor.mV[VY]) - pixel_offset,
				filled);
	gGL.popUIMatrix();
}


void gl_rect_2d(S32 left, S32 top, S32 right, S32 bottom, BOOL filled )
{
	stop_glerror();
	gGL.getTexUnit(0)->unbind(LLTexUnit::TT_TEXTURE);

	// Counterclockwise quad will face the viewer
	if( filled )
	{ 
		gGL.begin( LLRender::QUADS );
			gGL.vertex2i(left, top);
			gGL.vertex2i(left, bottom);
			gGL.vertex2i(right, bottom);
			gGL.vertex2i(right, top);
		gGL.end();
	}
	else
	{
		if( gGLManager.mATIOffsetVerticalLines )
		{
			// Work around bug in ATI driver: vertical lines are offset by (-1,-1)
			gGL.begin( LLRender::LINES );

				// Verticals 
				gGL.vertex2i(left + 1, top);
				gGL.vertex2i(left + 1, bottom);

				gGL.vertex2i(right, bottom);
				gGL.vertex2i(right, top);

				// Horizontals
				top--;
				right--;
				gGL.vertex2i(left, bottom);
				gGL.vertex2i(right, bottom);

				gGL.vertex2i(left, top);
				gGL.vertex2i(right, top);
			gGL.end();
		}
		else
		{
			top--;
			right--;
			gGL.begin( LLRender::LINE_STRIP );
				gGL.vertex2i(left, top);
				gGL.vertex2i(left, bottom);
				gGL.vertex2i(right, bottom);
				gGL.vertex2i(right, top);
				gGL.vertex2i(left, top);
			gGL.end();
		}
	}
	stop_glerror();
}

void gl_rect_2d(S32 left, S32 top, S32 right, S32 bottom, const LLColor4 &color, BOOL filled )
{
	gGL.color4fv( color.mV );
	gl_rect_2d( left, top, right, bottom, filled );
}


void gl_rect_2d( const LLRect& rect, const LLColor4& color, BOOL filled )
{
	gGL.color4fv( color.mV );
	gl_rect_2d( rect.mLeft, rect.mTop, rect.mRight, rect.mBottom, filled );
}

// Given a rectangle on the screen, draws a drop shadow _outside_
// the right and bottom edges of it.  Along the right it has width "lines"
// and along the bottom it has height "lines".
void gl_drop_shadow(S32 left, S32 top, S32 right, S32 bottom, const LLColor4 &start_color, S32 lines)
{
	stop_glerror();
	gGL.getTexUnit(0)->unbind(LLTexUnit::TT_TEXTURE);
	
	// HACK: Overlap with the rectangle by a single pixel.
	right--;
	bottom++;
	lines++;

	LLColor4 end_color = start_color;
	end_color.mV[VALPHA] = 0.f;

	gGL.begin(LLRender::QUADS);

	// Right edge, CCW faces screen
	gGL.color4fv(start_color.mV);
	gGL.vertex2i(right,		top-lines);
	gGL.vertex2i(right,		bottom);
	gGL.color4fv(end_color.mV);
	gGL.vertex2i(right+lines, bottom);
	gGL.vertex2i(right+lines, top-lines);

	// Bottom edge, CCW faces screen
	gGL.color4fv(start_color.mV);
	gGL.vertex2i(right,		bottom);
	gGL.vertex2i(left+lines,	bottom);
	gGL.color4fv(end_color.mV);
	gGL.vertex2i(left+lines,	bottom-lines);
	gGL.vertex2i(right,		bottom-lines);

	// bottom left Corner
	gGL.color4fv(start_color.mV);
	gGL.vertex2i(left+lines,	bottom);
	gGL.color4fv(end_color.mV);
	gGL.vertex2i(left,		bottom);
	// make the bottom left corner not sharp
	gGL.vertex2i(left+1,		bottom-lines+1);
	gGL.vertex2i(left+lines,	bottom-lines);

	// bottom right corner
	gGL.color4fv(start_color.mV);
	gGL.vertex2i(right,		bottom);
	gGL.color4fv(end_color.mV);
	gGL.vertex2i(right,		bottom-lines);
	// make the rightmost corner not sharp
	gGL.vertex2i(right+lines-1,	bottom-lines+1);
	gGL.vertex2i(right+lines,	bottom);

	// top right corner
	gGL.color4fv(start_color.mV);
	gGL.vertex2i( right,			top-lines );
	gGL.color4fv(end_color.mV);
	gGL.vertex2i( right+lines,	top-lines );
	// make the corner not sharp
	gGL.vertex2i( right+lines-1,	top-1 );
	gGL.vertex2i( right,			top );

	gGL.end();
	stop_glerror();
}

void gl_line_2d(S32 x1, S32 y1, S32 x2, S32 y2 )
{
	// Work around bug in ATI driver: vertical lines are offset by (-1,-1)
	if( (x1 == x2) && gGLManager.mATIOffsetVerticalLines )
	{
		x1++;
		x2++;
		y1++;
		y2++;
	}

	gGL.getTexUnit(0)->unbind(LLTexUnit::TT_TEXTURE);
	
	gGL.begin(LLRender::LINES);
		gGL.vertex2i(x1, y1);
		gGL.vertex2i(x2, y2);
	gGL.end();
}

void gl_line_2d(S32 x1, S32 y1, S32 x2, S32 y2, const LLColor4 &color )
{
	// Work around bug in ATI driver: vertical lines are offset by (-1,-1)
	if( (x1 == x2) && gGLManager.mATIOffsetVerticalLines )
	{
		x1++;
		x2++;
		y1++;
		y2++;
	}

	gGL.getTexUnit(0)->unbind(LLTexUnit::TT_TEXTURE);

	gGL.color4fv( color.mV );

	gGL.begin(LLRender::LINES);
		gGL.vertex2i(x1, y1);
		gGL.vertex2i(x2, y2);
	gGL.end();
}

void gl_triangle_2d(S32 x1, S32 y1, S32 x2, S32 y2, S32 x3, S32 y3, const LLColor4& color, BOOL filled)
{
	gGL.getTexUnit(0)->unbind(LLTexUnit::TT_TEXTURE);

	gGL.color4fv(color.mV);

	if (filled)
	{
		gGL.begin(LLRender::TRIANGLES);
	}
	else
	{
		gGL.begin(LLRender::LINE_LOOP);
	}
	gGL.vertex2i(x1, y1);
	gGL.vertex2i(x2, y2);
	gGL.vertex2i(x3, y3);
	gGL.end();
}

void gl_corners_2d(S32 left, S32 top, S32 right, S32 bottom, S32 length, F32 max_frac)
{
	gGL.getTexUnit(0)->unbind(LLTexUnit::TT_TEXTURE);

	length = llmin((S32)(max_frac*(right - left)), length);
	length = llmin((S32)(max_frac*(top - bottom)), length);
	gGL.begin(LLRender::LINES);
	gGL.vertex2i(left, top);
	gGL.vertex2i(left + length, top);
	
	gGL.vertex2i(left, top);
	gGL.vertex2i(left, top - length);

	gGL.vertex2i(left, bottom);
	gGL.vertex2i(left + length, bottom);
	
	gGL.vertex2i(left, bottom);
	gGL.vertex2i(left, bottom + length);

	gGL.vertex2i(right, top);
	gGL.vertex2i(right - length, top);

	gGL.vertex2i(right, top);
	gGL.vertex2i(right, top - length);

	gGL.vertex2i(right, bottom);
	gGL.vertex2i(right - length, bottom);

	gGL.vertex2i(right, bottom);
	gGL.vertex2i(right, bottom + length);
	gGL.end();
}


void gl_draw_image( S32 x, S32 y, LLTexture* image, const LLColor4& color, const LLRectf& uv_rect )
{
	if (NULL == image)
	{
		llwarns << "image == NULL; aborting function" << llendl;
		return;
	}
	gl_draw_scaled_rotated_image( x, y, image->getWidth(0), image->getHeight(0), 0.f, image, color, uv_rect );
}

void gl_draw_scaled_image(S32 x, S32 y, S32 width, S32 height, LLTexture* image, const LLColor4& color, const LLRectf& uv_rect)
{
	if (NULL == image)
	{
		llwarns << "image == NULL; aborting function" << llendl;
		return;
	}
	gl_draw_scaled_rotated_image( x, y, width, height, 0.f, image, color, uv_rect );
}

void gl_draw_scaled_image_with_border(S32 x, S32 y, S32 border_width, S32 border_height, S32 width, S32 height, LLTexture* image, const LLColor4& color, BOOL solid_color, const LLRectf& uv_rect)
{
	if (NULL == image)
	{
		llwarns << "image == NULL; aborting function" << llendl;
		return;
	}

	// scale screen size of borders down
	F32 border_width_fraction = (F32)border_width / (F32)image->getWidth(0);
	F32 border_height_fraction = (F32)border_height / (F32)image->getHeight(0);

	LLRectf scale_rect(border_width_fraction, 1.f - border_height_fraction, 1.f - border_width_fraction, border_height_fraction);
	gl_draw_scaled_image_with_border(x, y, width, height, image, color, solid_color, uv_rect, scale_rect);
}

void gl_draw_scaled_image_with_border(S32 x, S32 y, S32 width, S32 height, LLTexture* image, const LLColor4& color, BOOL solid_color, const LLRectf& uv_outer_rect, const LLRectf& center_rect)
{
	stop_glerror();

	if (NULL == image)
	{
		llwarns << "image == NULL; aborting function" << llendl;
		return;
	}

	// add in offset of current image to current UI translation
	const LLVector3 ui_scale = gGL.getUIScale();
	const LLVector3 ui_translation = (gGL.getUITranslation() + LLVector3(x, y, 0.f)).scaledVec(ui_scale);

	F32 uv_width = uv_outer_rect.getWidth();
	F32 uv_height = uv_outer_rect.getHeight();

	// shrink scaling region to be proportional to clipped image region
	LLRectf uv_center_rect(
		uv_outer_rect.mLeft + (center_rect.mLeft * uv_width),
		uv_outer_rect.mBottom + (center_rect.mTop * uv_height),
		uv_outer_rect.mLeft + (center_rect.mRight * uv_width),
		uv_outer_rect.mBottom + (center_rect.mBottom * uv_height));

	F32 image_width = image->getWidth(0);
	F32 image_height = image->getHeight(0);

	S32 image_natural_width = llround(image_width * uv_width);
	S32 image_natural_height = llround(image_height * uv_height);

	LLRectf draw_center_rect(	uv_center_rect.mLeft * image_width,
								uv_center_rect.mTop * image_height,
								uv_center_rect.mRight * image_width,
								uv_center_rect.mBottom * image_height);

	{	// scale fixed region of image to drawn region
		draw_center_rect.mRight += width - image_natural_width;
		draw_center_rect.mTop += height - image_natural_height;

		F32 border_shrink_width = llmax(0.f, draw_center_rect.mLeft - draw_center_rect.mRight);
		F32 border_shrink_height = llmax(0.f, draw_center_rect.mBottom - draw_center_rect.mTop);

		F32 shrink_width_ratio = center_rect.getWidth() == 1.f ? 0.f : border_shrink_width / ((F32)image_natural_width * (1.f - center_rect.getWidth()));
		F32 shrink_height_ratio = center_rect.getHeight() == 1.f ? 0.f : border_shrink_height / ((F32)image_natural_height * (1.f - center_rect.getHeight()));

		F32 shrink_scale = 1.f - llmax(shrink_width_ratio, shrink_height_ratio);

		draw_center_rect.mLeft = llround(ui_translation.mV[VX] + (F32)draw_center_rect.mLeft * shrink_scale * ui_scale.mV[VX]);
		draw_center_rect.mTop = llround(ui_translation.mV[VY] + lerp((F32)height, (F32)draw_center_rect.mTop, shrink_scale) * ui_scale.mV[VY]);
		draw_center_rect.mRight = llround(ui_translation.mV[VX] + lerp((F32)width, (F32)draw_center_rect.mRight, shrink_scale) * ui_scale.mV[VX]);
		draw_center_rect.mBottom = llround(ui_translation.mV[VY] + (F32)draw_center_rect.mBottom * shrink_scale * ui_scale.mV[VY]);
	}

	LLRectf draw_outer_rect(ui_translation.mV[VX], 
							ui_translation.mV[VY] + height * ui_scale.mV[VY], 
							ui_translation.mV[VX] + width * ui_scale.mV[VX], 
							ui_translation.mV[VY]);

	LLGLSUIDefault gls_ui;
	
	if (solid_color)
	{
		if (LLGLSLShader::sNoFixedFunction)
		{
			// <FS:ND> FIRE-6855; When running with a intel gfx card, do not use the solidcolor?.glsl files. Instead use a custom one for those cards. Passing color as a uniform and
			// not a shader attribute

			// gSolidColorProgram.bind();

			if( gGLManager.mIsIntel )
				gSolidColorProgramIntel.bind();
			else
				gSolidColorProgram.bind();

			// </FS:ND>
		}
		else
		{
			gGL.getTexUnit(0)->setTextureColorBlend(LLTexUnit::TBO_REPLACE, LLTexUnit::TBS_PREV_COLOR);
			gGL.getTexUnit(0)->setTextureAlphaBlend(LLTexUnit::TBO_MULT, LLTexUnit::TBS_TEX_ALPHA, LLTexUnit::TBS_VERT_ALPHA);
		}
	}

	gGL.getTexUnit(0)->bind(image, true);

	// <FS:ND> FIRE-6855; When running with a intel gfx card, do not use the solidcolor?.glsl files. Instead use a custom one for those cards. Passing color as a uniform and
	// not a shader attribute

	// gGL.color4fv(color.mV);

	if( solid_color && LLGLSLShader::sNoFixedFunction && gGLManager.mIsIntel )
		gGL.diffuseColor4fv( color.mV );
	else
		gGL.color4fv(color.mV);

	// </FS:ND>
	
	const S32 NUM_VERTICES = 9 * 4; // 9 quads
	LLVector2 uv[NUM_VERTICES];
	LLVector3 pos[NUM_VERTICES];

	S32 index = 0;

	gGL.begin(LLRender::QUADS);
	{
		// draw bottom left
		uv[index] = LLVector2(uv_outer_rect.mLeft, uv_outer_rect.mBottom);
		pos[index] = LLVector3(draw_outer_rect.mLeft, draw_outer_rect.mBottom, 0.f);
		index++;

		uv[index] = LLVector2(uv_center_rect.mLeft, uv_outer_rect.mBottom);
		pos[index] = LLVector3(draw_center_rect.mLeft, draw_outer_rect.mBottom, 0.f);
		index++;

		uv[index] = LLVector2(uv_center_rect.mLeft, uv_center_rect.mBottom);
		pos[index] = LLVector3(draw_center_rect.mLeft, draw_center_rect.mBottom, 0.f);
		index++;

		uv[index] = LLVector2(uv_outer_rect.mLeft, uv_center_rect.mBottom);
		pos[index] = LLVector3(draw_outer_rect.mLeft, draw_center_rect.mBottom, 0.f);
		index++;

		// draw bottom middle
		uv[index] = LLVector2(uv_center_rect.mLeft, uv_outer_rect.mBottom);
		pos[index] = LLVector3(draw_center_rect.mLeft, draw_outer_rect.mBottom, 0.f);
		index++;

		uv[index] = LLVector2(uv_center_rect.mRight, uv_outer_rect.mBottom);
		pos[index] = LLVector3(draw_center_rect.mRight, draw_outer_rect.mBottom, 0.f);
		index++;

		uv[index] = LLVector2(uv_center_rect.mRight, uv_center_rect.mBottom);
		pos[index] = LLVector3(draw_center_rect.mRight, draw_center_rect.mBottom, 0.f);
		index++;

		uv[index] = LLVector2(uv_center_rect.mLeft, uv_center_rect.mBottom);
		pos[index] = LLVector3(draw_center_rect.mLeft, draw_center_rect.mBottom, 0.f);
		index++;

		// draw bottom right
		uv[index] = LLVector2(uv_center_rect.mRight, uv_outer_rect.mBottom);
		pos[index] = LLVector3(draw_center_rect.mRight, draw_outer_rect.mBottom, 0.f);
		index++;

		uv[index] = LLVector2(uv_outer_rect.mRight, uv_outer_rect.mBottom);
		pos[index] = LLVector3(draw_outer_rect.mRight, draw_outer_rect.mBottom, 0.f);
		index++;

		uv[index] = LLVector2(uv_outer_rect.mRight, uv_center_rect.mBottom);
		pos[index] = LLVector3(draw_outer_rect.mRight, draw_center_rect.mBottom, 0.f);
		index++;

		uv[index] = LLVector2(uv_center_rect.mRight, uv_center_rect.mBottom);
		pos[index] = LLVector3(draw_center_rect.mRight, draw_center_rect.mBottom, 0.f);
		index++;

		// draw left 
		uv[index] = LLVector2(uv_outer_rect.mLeft, uv_center_rect.mBottom);
		pos[index] = LLVector3(draw_outer_rect.mLeft, draw_center_rect.mBottom, 0.f);
		index++;

		uv[index] = LLVector2(uv_center_rect.mLeft, uv_center_rect.mBottom);
		pos[index] = LLVector3(draw_center_rect.mLeft, draw_center_rect.mBottom, 0.f);
		index++;

		uv[index] = LLVector2(uv_center_rect.mLeft, uv_center_rect.mTop);
		pos[index] = LLVector3(draw_center_rect.mLeft, draw_center_rect.mTop, 0.f);
		index++;

		uv[index] = LLVector2(uv_outer_rect.mLeft, uv_center_rect.mTop);
		pos[index] = LLVector3(draw_outer_rect.mLeft, draw_center_rect.mTop, 0.f);
		index++;

		// draw middle
		uv[index] = LLVector2(uv_center_rect.mLeft, uv_center_rect.mBottom);
		pos[index] = LLVector3(draw_center_rect.mLeft, draw_center_rect.mBottom, 0.f);
		index++;

		uv[index] = LLVector2(uv_center_rect.mRight, uv_center_rect.mBottom);
		pos[index] = LLVector3(draw_center_rect.mRight, draw_center_rect.mBottom, 0.f);
		index++;

		uv[index] = LLVector2(uv_center_rect.mRight, uv_center_rect.mTop);
		pos[index] = LLVector3(draw_center_rect.mRight, draw_center_rect.mTop, 0.f);
		index++;

		uv[index] = LLVector2(uv_center_rect.mLeft, uv_center_rect.mTop);
		pos[index] = LLVector3(draw_center_rect.mLeft, draw_center_rect.mTop, 0.f);
		index++;

		// draw right 
		uv[index] = LLVector2(uv_center_rect.mRight, uv_center_rect.mBottom);
		pos[index] = LLVector3(draw_center_rect.mRight, draw_center_rect.mBottom, 0.f);
		index++;

		uv[index] = LLVector2(uv_outer_rect.mRight, uv_center_rect.mBottom);
		pos[index] = LLVector3(draw_outer_rect.mRight, draw_center_rect.mBottom, 0.f);
		index++;

		uv[index] = LLVector2(uv_outer_rect.mRight, uv_center_rect.mTop);
		pos[index] = LLVector3(draw_outer_rect.mRight, draw_center_rect.mTop, 0.f);
		index++;

		uv[index] = LLVector2(uv_center_rect.mRight, uv_center_rect.mTop);
		pos[index] = LLVector3(draw_center_rect.mRight, draw_center_rect.mTop, 0.f);
		index++;

		// draw top left
		uv[index] = LLVector2(uv_outer_rect.mLeft, uv_center_rect.mTop);
		pos[index] = LLVector3(draw_outer_rect.mLeft, draw_center_rect.mTop, 0.f);
		index++;

		uv[index] = LLVector2(uv_center_rect.mLeft, uv_center_rect.mTop);
		pos[index] = LLVector3(draw_center_rect.mLeft, draw_center_rect.mTop, 0.f);
		index++;

		uv[index] = LLVector2(uv_center_rect.mLeft, uv_outer_rect.mTop);
		pos[index] = LLVector3(draw_center_rect.mLeft, draw_outer_rect.mTop, 0.f);
		index++;

		uv[index] = LLVector2(uv_outer_rect.mLeft, uv_outer_rect.mTop);
		pos[index] = LLVector3(draw_outer_rect.mLeft, draw_outer_rect.mTop, 0.f);
		index++;

		// draw top middle
		uv[index] = LLVector2(uv_center_rect.mLeft, uv_center_rect.mTop);
		pos[index] = LLVector3(draw_center_rect.mLeft, draw_center_rect.mTop, 0.f);
		index++;

		uv[index] = LLVector2(uv_center_rect.mRight, uv_center_rect.mTop);
		pos[index] = LLVector3(draw_center_rect.mRight, draw_center_rect.mTop, 0.f);
		index++;

		uv[index] = LLVector2(uv_center_rect.mRight, uv_outer_rect.mTop);
		pos[index] = LLVector3(draw_center_rect.mRight, draw_outer_rect.mTop, 0.f);
		index++;

		uv[index] = LLVector2(uv_center_rect.mLeft, uv_outer_rect.mTop);
		pos[index] = LLVector3(draw_center_rect.mLeft, draw_outer_rect.mTop, 0.f);
		index++;

		// draw top right
		uv[index] = LLVector2(uv_center_rect.mRight, uv_center_rect.mTop);
		pos[index] = LLVector3(draw_center_rect.mRight, draw_center_rect.mTop, 0.f);
		index++;

		uv[index] = LLVector2(uv_outer_rect.mRight, uv_center_rect.mTop);
		pos[index] = LLVector3(draw_outer_rect.mRight, draw_center_rect.mTop, 0.f);
		index++;

		uv[index] = LLVector2(uv_outer_rect.mRight, uv_outer_rect.mTop);
		pos[index] = LLVector3(draw_outer_rect.mRight, draw_outer_rect.mTop, 0.f);
		index++;

		uv[index] = LLVector2(uv_center_rect.mRight, uv_outer_rect.mTop);
		pos[index] = LLVector3(draw_center_rect.mRight, draw_outer_rect.mTop, 0.f);
		index++;

		gGL.vertexBatchPreTransformed(pos, uv, NUM_VERTICES);
	}
	gGL.end();

	if (solid_color)
	{
		if (LLGLSLShader::sNoFixedFunction)
		{
			gUIProgram.bind();
		}
		else
		{
			gGL.getTexUnit(0)->setTextureBlendType(LLTexUnit::TB_MULT);
		}
	}
}

void gl_draw_rotated_image(S32 x, S32 y, F32 degrees, LLTexture* image, const LLColor4& color, const LLRectf& uv_rect)
{
	gl_draw_scaled_rotated_image( x, y, image->getWidth(0), image->getHeight(0), degrees, image, color, uv_rect );
}

void gl_draw_scaled_rotated_image(S32 x, S32 y, S32 width, S32 height, F32 degrees, LLTexture* image, const LLColor4& color, const LLRectf& uv_rect)
{
	if (NULL == image)
	{
		llwarns << "image == NULL; aborting function" << llendl;
		return;
	}

	LLGLSUIDefault gls_ui;


	gGL.getTexUnit(0)->bind(image, true);

	gGL.color4fv(color.mV);

	if (degrees == 0.f)
	{
		const S32 NUM_VERTICES = 4; // 9 quads
		LLVector2 uv[NUM_VERTICES];
		LLVector3 pos[NUM_VERTICES];

		gGL.begin(LLRender::QUADS);
		{
			LLVector3 ui_scale = gGL.getUIScale();
			LLVector3 ui_translation = gGL.getUITranslation();
			ui_translation.mV[VX] += x;
			ui_translation.mV[VY] += y;
			ui_translation.scaleVec(ui_scale);
			S32 index = 0;
			S32 scaled_width = llround(width * ui_scale.mV[VX]);
			S32 scaled_height = llround(height * ui_scale.mV[VY]);

			uv[index] = LLVector2(uv_rect.mRight, uv_rect.mTop);
			pos[index] = LLVector3(ui_translation.mV[VX] + scaled_width, ui_translation.mV[VY] + scaled_height, 0.f);
			index++;

			uv[index] = LLVector2(uv_rect.mLeft, uv_rect.mTop);
			pos[index] = LLVector3(ui_translation.mV[VX], ui_translation.mV[VY] + scaled_height, 0.f);
			index++;

			uv[index] = LLVector2(uv_rect.mLeft, uv_rect.mBottom);
			pos[index] = LLVector3(ui_translation.mV[VX], ui_translation.mV[VY], 0.f);
			index++;

			uv[index] = LLVector2(uv_rect.mRight, uv_rect.mBottom);
			pos[index] = LLVector3(ui_translation.mV[VX] + scaled_width, ui_translation.mV[VY], 0.f);
			index++;

			gGL.vertexBatchPreTransformed(pos, uv, NUM_VERTICES);
		}
		gGL.end();
	}
	else
	{
		gGL.pushUIMatrix();
		gGL.translateUI((F32)x, (F32)y, 0.f);
	
		F32 offset_x = F32(width/2);
		F32 offset_y = F32(height/2);

		gGL.translateUI(offset_x, offset_y, 0.f);

		LLMatrix3 quat(0.f, 0.f, degrees*DEG_TO_RAD);
		
		gGL.getTexUnit(0)->bind(image, true);

		gGL.color4fv(color.mV);
		
		gGL.begin(LLRender::QUADS);
		{
			LLVector3 v;

			v = LLVector3(offset_x, offset_y, 0.f) * quat;
			gGL.texCoord2f(uv_rect.mRight, uv_rect.mTop);
			gGL.vertex2f(v.mV[0], v.mV[1] );

			v = LLVector3(-offset_x, offset_y, 0.f) * quat;
			gGL.texCoord2f(uv_rect.mLeft, uv_rect.mTop);
			gGL.vertex2f(v.mV[0], v.mV[1] );

			v = LLVector3(-offset_x, -offset_y, 0.f) * quat;
			gGL.texCoord2f(uv_rect.mLeft, uv_rect.mBottom);
			gGL.vertex2f(v.mV[0], v.mV[1] );

			v = LLVector3(offset_x, -offset_y, 0.f) * quat;
			gGL.texCoord2f(uv_rect.mRight, uv_rect.mBottom);
			gGL.vertex2f(v.mV[0], v.mV[1] );
		}
		gGL.end();
		gGL.popUIMatrix();
	}
}


void gl_stippled_line_3d( const LLVector3& start, const LLVector3& end, const LLColor4& color, F32 phase )
{
	phase = fmod(phase, 1.f);

	S32 shift = S32(phase * 4.f) % 4;

	// Stippled line
	LLGLEnable stipple(GL_LINE_STIPPLE);
	
	gGL.color4f(color.mV[VRED], color.mV[VGREEN], color.mV[VBLUE], color.mV[VALPHA]);

	gGL.flush();
	glLineWidth(2.5f);

	if (!LLGLSLShader::sNoFixedFunction)
	{
		glLineStipple(2, 0x3333 << shift);
	}

	gGL.begin(LLRender::LINES);
	{
		gGL.vertex3fv( start.mV );
		gGL.vertex3fv( end.mV );
	}
	gGL.end();

	LLUI::setLineWidth(1.f);
}

void gl_arc_2d(F32 center_x, F32 center_y, F32 radius, S32 steps, BOOL filled, F32 start_angle, F32 end_angle)
{
	if (end_angle < start_angle)
	{
		end_angle += F_TWO_PI;
	}

	gGL.pushUIMatrix();
	{
		gGL.translateUI(center_x, center_y, 0.f);

		// Inexact, but reasonably fast.
		F32 delta = (end_angle - start_angle) / steps;
		F32 sin_delta = sin( delta );
		F32 cos_delta = cos( delta );
		F32 x = cosf(start_angle) * radius;
		F32 y = sinf(start_angle) * radius;

		if (filled)
		{
			gGL.begin(LLRender::TRIANGLE_FAN);
			gGL.vertex2f(0.f, 0.f);
			// make sure circle is complete
			steps += 1;
		}
		else
		{
			gGL.begin(LLRender::LINE_STRIP);
		}

		while( steps-- )
		{
			// Successive rotations
			gGL.vertex2f( x, y );
			F32 x_new = x * cos_delta - y * sin_delta;
			y = x * sin_delta +  y * cos_delta;
			x = x_new;
		}
		gGL.end();
	}
	gGL.popUIMatrix();
}

void gl_circle_2d(F32 center_x, F32 center_y, F32 radius, S32 steps, BOOL filled)
{
	gGL.pushUIMatrix();
	{
		gGL.getTexUnit(0)->unbind(LLTexUnit::TT_TEXTURE);
		gGL.translateUI(center_x, center_y, 0.f);

		// Inexact, but reasonably fast.
		F32 delta = F_TWO_PI / steps;
		F32 sin_delta = sin( delta );
		F32 cos_delta = cos( delta );
		F32 x = radius;
		F32 y = 0.f;

		if (filled)
		{
			gGL.begin(LLRender::TRIANGLE_FAN);
			gGL.vertex2f(0.f, 0.f);
			// make sure circle is complete
			steps += 1;
		}
		else
		{
			gGL.begin(LLRender::LINE_LOOP);
		}

		while( steps-- )
		{
			// Successive rotations
			gGL.vertex2f( x, y );
			F32 x_new = x * cos_delta - y * sin_delta;
			y = x * sin_delta +  y * cos_delta;
			x = x_new;
		}
		gGL.end();
	}
	gGL.popUIMatrix();
}

// Renders a ring with sides (tube shape)
void gl_deep_circle( F32 radius, F32 depth, S32 steps )
{
	F32 x = radius;
	F32 y = 0.f;
	F32 angle_delta = F_TWO_PI / (F32)steps;
	gGL.begin( LLRender::TRIANGLE_STRIP  );
	{
		S32 step = steps + 1; // An extra step to close the circle.
		while( step-- )
		{
			gGL.vertex3f( x, y, depth );
			gGL.vertex3f( x, y, 0.f );

			F32 x_new = x * cosf(angle_delta) - y * sinf(angle_delta);
			y = x * sinf(angle_delta) +  y * cosf(angle_delta);
			x = x_new;
		}
	}
	gGL.end();
}

void gl_ring( F32 radius, F32 width, const LLColor4& center_color, const LLColor4& side_color, S32 steps, BOOL render_center )
{
	gGL.pushUIMatrix();
	{
		gGL.translateUI(0.f, 0.f, -width / 2);
		if( render_center )
		{
			gGL.color4fv(center_color.mV);
			gGL.diffuseColor4fv(center_color.mV);
			gl_deep_circle( radius, width, steps );
		}
		else
		{
			gGL.diffuseColor4fv(side_color.mV);
			gl_washer_2d(radius, radius - width, steps, side_color, side_color);
			gGL.translateUI(0.f, 0.f, width);
			gl_washer_2d(radius - width, radius, steps, side_color, side_color);
		}
	}
	gGL.popUIMatrix();
}

// Draw gray and white checkerboard with black border
void gl_rect_2d_checkerboard(const LLRect& rect, GLfloat alpha)
{
	if (!LLGLSLShader::sNoFixedFunction)
	{ 
		// Initialize the first time this is called.
		const S32 PIXELS = 32;
		static GLubyte checkerboard[PIXELS * PIXELS];
		static BOOL first = TRUE;
		if( first )
		{
			for( S32 i = 0; i < PIXELS; i++ )
			{
				for( S32 j = 0; j < PIXELS; j++ )
				{
					checkerboard[i * PIXELS + j] = ((i & 1) ^ (j & 1)) * 0xFF;
				}
			}
			first = FALSE;
		}
	
		gGL.getTexUnit(0)->unbind(LLTexUnit::TT_TEXTURE);

		// ...white squares
		gGL.color4f( 1.f, 1.f, 1.f, alpha );
		gl_rect_2d(rect);

		// ...gray squares
		gGL.color4f( .7f, .7f, .7f, alpha );
		gGL.flush();

		glPolygonStipple( checkerboard );

		LLGLEnable polygon_stipple(GL_POLYGON_STIPPLE);
		gl_rect_2d(rect);
	}
	else
	{ //polygon stipple is deprecated, use "Checker" texture
		LLPointer<LLUIImage> img = LLUI::getUIImage("Checker");
		gGL.getTexUnit(0)->bind(img->getImage());
		gGL.getTexUnit(0)->setTextureAddressMode(LLTexUnit::TAM_WRAP);
		gGL.getTexUnit(0)->setTextureFilteringOption(LLTexUnit::TFO_POINT);

		LLColor4 color(1.f, 1.f, 1.f, alpha);
		LLRectf uv_rect(0, 0, rect.getWidth()/32.f, rect.getHeight()/32.f);

		gl_draw_scaled_image(rect.mLeft, rect.mBottom, rect.getWidth(), rect.getHeight(),
			img->getImage(), color, uv_rect);
	}
	
	gGL.flush();
}


// Draws the area between two concentric circles, like
// a doughnut or washer.
void gl_washer_2d(F32 outer_radius, F32 inner_radius, S32 steps, const LLColor4& inner_color, const LLColor4& outer_color)
{
	const F32 DELTA = F_TWO_PI / steps;
	const F32 SIN_DELTA = sin( DELTA );
	const F32 COS_DELTA = cos( DELTA );

	F32 x1 = outer_radius;
	F32 y1 = 0.f;
	F32 x2 = inner_radius;
	F32 y2 = 0.f;

	gGL.getTexUnit(0)->unbind(LLTexUnit::TT_TEXTURE);

	gGL.begin( LLRender::TRIANGLE_STRIP  );
	{
		steps += 1; // An extra step to close the circle.
		while( steps-- )
		{
			gGL.color4fv(outer_color.mV);
			gGL.vertex2f( x1, y1 );
			gGL.color4fv(inner_color.mV);
			gGL.vertex2f( x2, y2 );

			F32 x1_new = x1 * COS_DELTA - y1 * SIN_DELTA;
			y1 = x1 * SIN_DELTA +  y1 * COS_DELTA;
			x1 = x1_new;

			F32 x2_new = x2 * COS_DELTA - y2 * SIN_DELTA;
			y2 = x2 * SIN_DELTA +  y2 * COS_DELTA;
			x2 = x2_new;
		}
	}
	gGL.end();
}

// Draws the area between two concentric circles, like
// a doughnut or washer.
void gl_washer_segment_2d(F32 outer_radius, F32 inner_radius, F32 start_radians, F32 end_radians, S32 steps, const LLColor4& inner_color, const LLColor4& outer_color)
{
	const F32 DELTA = (end_radians - start_radians) / steps;
	const F32 SIN_DELTA = sin( DELTA );
	const F32 COS_DELTA = cos( DELTA );

	F32 x1 = outer_radius * cos( start_radians );
	F32 y1 = outer_radius * sin( start_radians );
	F32 x2 = inner_radius * cos( start_radians );
	F32 y2 = inner_radius * sin( start_radians );

	gGL.getTexUnit(0)->unbind(LLTexUnit::TT_TEXTURE);
	gGL.begin( LLRender::TRIANGLE_STRIP  );
	{
		steps += 1; // An extra step to close the circle.
		while( steps-- )
		{
			gGL.color4fv(outer_color.mV);
			gGL.vertex2f( x1, y1 );
			gGL.color4fv(inner_color.mV);
			gGL.vertex2f( x2, y2 );

			F32 x1_new = x1 * COS_DELTA - y1 * SIN_DELTA;
			y1 = x1 * SIN_DELTA +  y1 * COS_DELTA;
			x1 = x1_new;

			F32 x2_new = x2 * COS_DELTA - y2 * SIN_DELTA;
			y2 = x2 * SIN_DELTA +  y2 * COS_DELTA;
			x2 = x2_new;
		}
	}
	gGL.end();
}

void gl_rect_2d_simple_tex( S32 width, S32 height )
{
	gGL.begin( LLRender::QUADS );

		gGL.texCoord2f(1.f, 1.f);
		gGL.vertex2i(width, height);

		gGL.texCoord2f(0.f, 1.f);
		gGL.vertex2i(0, height);

		gGL.texCoord2f(0.f, 0.f);
		gGL.vertex2i(0, 0);

		gGL.texCoord2f(1.f, 0.f);
		gGL.vertex2i(width, 0);
	
	gGL.end();
}

void gl_rect_2d_simple( S32 width, S32 height )
{
	gGL.begin( LLRender::QUADS );
		gGL.vertex2i(width, height);
		gGL.vertex2i(0, height);
		gGL.vertex2i(0, 0);
		gGL.vertex2i(width, 0);
	gGL.end();
}

void gl_segmented_rect_2d_tex(const S32 left, 
							  const S32 top, 
							  const S32 right, 
							  const S32 bottom, 
							  const S32 texture_width, 
							  const S32 texture_height, 
							  const S32 border_size, 
							  const U32 edges)
{
	S32 width = llabs(right - left);
	S32 height = llabs(top - bottom);

	gGL.pushUIMatrix();

	gGL.translateUI((F32)left, (F32)bottom, 0.f);
	LLVector2 border_uv_scale((F32)border_size / (F32)texture_width, (F32)border_size / (F32)texture_height);

	if (border_uv_scale.mV[VX] > 0.5f)
	{
		border_uv_scale *= 0.5f / border_uv_scale.mV[VX];
	}
	if (border_uv_scale.mV[VY] > 0.5f)
	{
		border_uv_scale *= 0.5f / border_uv_scale.mV[VY];
	}

	F32 border_scale = llmin((F32)border_size, (F32)width * 0.5f, (F32)height * 0.5f);
	LLVector2 border_width_left = ((edges & (~(U32)ROUNDED_RECT_RIGHT)) != 0) ? LLVector2(border_scale, 0.f) : LLVector2::zero;
	LLVector2 border_width_right = ((edges & (~(U32)ROUNDED_RECT_LEFT)) != 0) ? LLVector2(border_scale, 0.f) : LLVector2::zero;
	LLVector2 border_height_bottom = ((edges & (~(U32)ROUNDED_RECT_TOP)) != 0) ? LLVector2(0.f, border_scale) : LLVector2::zero;
	LLVector2 border_height_top = ((edges & (~(U32)ROUNDED_RECT_BOTTOM)) != 0) ? LLVector2(0.f, border_scale) : LLVector2::zero;
	LLVector2 width_vec((F32)width, 0.f);
	LLVector2 height_vec(0.f, (F32)height);

	gGL.begin(LLRender::QUADS);
	{
		// draw bottom left
		gGL.texCoord2f(0.f, 0.f);
		gGL.vertex2f(0.f, 0.f);

		gGL.texCoord2f(border_uv_scale.mV[VX], 0.f);
		gGL.vertex2fv(border_width_left.mV);

		gGL.texCoord2f(border_uv_scale.mV[VX], border_uv_scale.mV[VY]);
		gGL.vertex2fv((border_width_left + border_height_bottom).mV);

		gGL.texCoord2f(0.f, border_uv_scale.mV[VY]);
		gGL.vertex2fv(border_height_bottom.mV);

		// draw bottom middle
		gGL.texCoord2f(border_uv_scale.mV[VX], 0.f);
		gGL.vertex2fv(border_width_left.mV);

		gGL.texCoord2f(1.f - border_uv_scale.mV[VX], 0.f);
		gGL.vertex2fv((width_vec - border_width_right).mV);

		gGL.texCoord2f(1.f - border_uv_scale.mV[VX], border_uv_scale.mV[VY]);
		gGL.vertex2fv((width_vec - border_width_right + border_height_bottom).mV);

		gGL.texCoord2f(border_uv_scale.mV[VX], border_uv_scale.mV[VY]);
		gGL.vertex2fv((border_width_left + border_height_bottom).mV);

		// draw bottom right
		gGL.texCoord2f(1.f - border_uv_scale.mV[VX], 0.f);
		gGL.vertex2fv((width_vec - border_width_right).mV);

		gGL.texCoord2f(1.f, 0.f);
		gGL.vertex2fv(width_vec.mV);

		gGL.texCoord2f(1.f, border_uv_scale.mV[VY]);
		gGL.vertex2fv((width_vec + border_height_bottom).mV);

		gGL.texCoord2f(1.f - border_uv_scale.mV[VX], border_uv_scale.mV[VY]);
		gGL.vertex2fv((width_vec - border_width_right + border_height_bottom).mV);

		// draw left 
		gGL.texCoord2f(0.f, border_uv_scale.mV[VY]);
		gGL.vertex2fv(border_height_bottom.mV);

		gGL.texCoord2f(border_uv_scale.mV[VX], border_uv_scale.mV[VY]);
		gGL.vertex2fv((border_width_left + border_height_bottom).mV);

		gGL.texCoord2f(border_uv_scale.mV[VX], 1.f - border_uv_scale.mV[VY]);
		gGL.vertex2fv((border_width_left + height_vec - border_height_top).mV);

		gGL.texCoord2f(0.f, 1.f - border_uv_scale.mV[VY]);
		gGL.vertex2fv((height_vec - border_height_top).mV);

		// draw middle
		gGL.texCoord2f(border_uv_scale.mV[VX], border_uv_scale.mV[VY]);
		gGL.vertex2fv((border_width_left + border_height_bottom).mV);

		gGL.texCoord2f(1.f - border_uv_scale.mV[VX], border_uv_scale.mV[VY]);
		gGL.vertex2fv((width_vec - border_width_right + border_height_bottom).mV);

		gGL.texCoord2f(1.f - border_uv_scale.mV[VX], 1.f - border_uv_scale.mV[VY]);
		gGL.vertex2fv((width_vec - border_width_right + height_vec - border_height_top).mV);

		gGL.texCoord2f(border_uv_scale.mV[VX], 1.f - border_uv_scale.mV[VY]);
		gGL.vertex2fv((border_width_left + height_vec - border_height_top).mV);

		// draw right 
		gGL.texCoord2f(1.f - border_uv_scale.mV[VX], border_uv_scale.mV[VY]);
		gGL.vertex2fv((width_vec - border_width_right + border_height_bottom).mV);

		gGL.texCoord2f(1.f, border_uv_scale.mV[VY]);
		gGL.vertex2fv((width_vec + border_height_bottom).mV);

		gGL.texCoord2f(1.f, 1.f - border_uv_scale.mV[VY]);
		gGL.vertex2fv((width_vec + height_vec - border_height_top).mV);

		gGL.texCoord2f(1.f - border_uv_scale.mV[VX], 1.f - border_uv_scale.mV[VY]);
		gGL.vertex2fv((width_vec - border_width_right + height_vec - border_height_top).mV);

		// draw top left
		gGL.texCoord2f(0.f, 1.f - border_uv_scale.mV[VY]);
		gGL.vertex2fv((height_vec - border_height_top).mV);

		gGL.texCoord2f(border_uv_scale.mV[VX], 1.f - border_uv_scale.mV[VY]);
		gGL.vertex2fv((border_width_left + height_vec - border_height_top).mV);

		gGL.texCoord2f(border_uv_scale.mV[VX], 1.f);
		gGL.vertex2fv((border_width_left + height_vec).mV);

		gGL.texCoord2f(0.f, 1.f);
		gGL.vertex2fv((height_vec).mV);

		// draw top middle
		gGL.texCoord2f(border_uv_scale.mV[VX], 1.f - border_uv_scale.mV[VY]);
		gGL.vertex2fv((border_width_left + height_vec - border_height_top).mV);

		gGL.texCoord2f(1.f - border_uv_scale.mV[VX], 1.f - border_uv_scale.mV[VY]);
		gGL.vertex2fv((width_vec - border_width_right + height_vec - border_height_top).mV);

		gGL.texCoord2f(1.f - border_uv_scale.mV[VX], 1.f);
		gGL.vertex2fv((width_vec - border_width_right + height_vec).mV);

		gGL.texCoord2f(border_uv_scale.mV[VX], 1.f);
		gGL.vertex2fv((border_width_left + height_vec).mV);

		// draw top right
		gGL.texCoord2f(1.f - border_uv_scale.mV[VX], 1.f - border_uv_scale.mV[VY]);
		gGL.vertex2fv((width_vec - border_width_right + height_vec - border_height_top).mV);

		gGL.texCoord2f(1.f, 1.f - border_uv_scale.mV[VY]);
		gGL.vertex2fv((width_vec + height_vec - border_height_top).mV);

		gGL.texCoord2f(1.f, 1.f);
		gGL.vertex2fv((width_vec + height_vec).mV);

		gGL.texCoord2f(1.f - border_uv_scale.mV[VX], 1.f);
		gGL.vertex2fv((width_vec - border_width_right + height_vec).mV);
	}
	gGL.end();

	gGL.popUIMatrix();
}

//FIXME: rewrite to use scissor?
void gl_segmented_rect_2d_fragment_tex(const S32 left, 
									   const S32 top, 
									   const S32 right, 
									   const S32 bottom, 
									   const S32 texture_width, 
									   const S32 texture_height, 
									   const S32 border_size, 
									   const F32 start_fragment, 
									   const F32 end_fragment, 
									   const U32 edges)
{
	S32 width = llabs(right - left);
	S32 height = llabs(top - bottom);

	gGL.pushUIMatrix();

	gGL.translateUI((F32)left, (F32)bottom, 0.f);
	LLVector2 border_uv_scale((F32)border_size / (F32)texture_width, (F32)border_size / (F32)texture_height);

	if (border_uv_scale.mV[VX] > 0.5f)
	{
		border_uv_scale *= 0.5f / border_uv_scale.mV[VX];
	}
	if (border_uv_scale.mV[VY] > 0.5f)
	{
		border_uv_scale *= 0.5f / border_uv_scale.mV[VY];
	}

	F32 border_scale = llmin((F32)border_size, (F32)width * 0.5f, (F32)height * 0.5f);
	LLVector2 border_width_left = ((edges & (~(U32)ROUNDED_RECT_RIGHT)) != 0) ? LLVector2(border_scale, 0.f) : LLVector2::zero;
	LLVector2 border_width_right = ((edges & (~(U32)ROUNDED_RECT_LEFT)) != 0) ? LLVector2(border_scale, 0.f) : LLVector2::zero;
	LLVector2 border_height_bottom = ((edges & (~(U32)ROUNDED_RECT_TOP)) != 0) ? LLVector2(0.f, border_scale) : LLVector2::zero;
	LLVector2 border_height_top = ((edges & (~(U32)ROUNDED_RECT_BOTTOM)) != 0) ? LLVector2(0.f, border_scale) : LLVector2::zero;
	LLVector2 width_vec((F32)width, 0.f);
	LLVector2 height_vec(0.f, (F32)height);

	F32 middle_start = border_scale / (F32)width;
	F32 middle_end = 1.f - middle_start;

	F32 u_min;
	F32 u_max;
	LLVector2 x_min;
	LLVector2 x_max;

	gGL.begin(LLRender::QUADS);
	{
		if (start_fragment < middle_start)
		{
			u_min = (start_fragment / middle_start) * border_uv_scale.mV[VX];
			u_max = llmin(end_fragment / middle_start, 1.f) * border_uv_scale.mV[VX];
			x_min = (start_fragment / middle_start) * border_width_left;
			x_max = llmin(end_fragment / middle_start, 1.f) * border_width_left;

			// draw bottom left
			gGL.texCoord2f(u_min, 0.f);
			gGL.vertex2fv(x_min.mV);

			gGL.texCoord2f(border_uv_scale.mV[VX], 0.f);
			gGL.vertex2fv(x_max.mV);

			gGL.texCoord2f(u_max, border_uv_scale.mV[VY]);
			gGL.vertex2fv((x_max + border_height_bottom).mV);

			gGL.texCoord2f(u_min, border_uv_scale.mV[VY]);
			gGL.vertex2fv((x_min + border_height_bottom).mV);

			// draw left 
			gGL.texCoord2f(u_min, border_uv_scale.mV[VY]);
			gGL.vertex2fv((x_min + border_height_bottom).mV);

			gGL.texCoord2f(u_max, border_uv_scale.mV[VY]);
			gGL.vertex2fv((x_max + border_height_bottom).mV);

			gGL.texCoord2f(u_max, 1.f - border_uv_scale.mV[VY]);
			gGL.vertex2fv((x_max + height_vec - border_height_top).mV);

			gGL.texCoord2f(u_min, 1.f - border_uv_scale.mV[VY]);
			gGL.vertex2fv((x_min + height_vec - border_height_top).mV);
			
			// draw top left
			gGL.texCoord2f(u_min, 1.f - border_uv_scale.mV[VY]);
			gGL.vertex2fv((x_min + height_vec - border_height_top).mV);

			gGL.texCoord2f(u_max, 1.f - border_uv_scale.mV[VY]);
			gGL.vertex2fv((x_max + height_vec - border_height_top).mV);

			gGL.texCoord2f(u_max, 1.f);
			gGL.vertex2fv((x_max + height_vec).mV);

			gGL.texCoord2f(u_min, 1.f);
			gGL.vertex2fv((x_min + height_vec).mV);
		}

		if (end_fragment > middle_start || start_fragment < middle_end)
		{
			x_min = border_width_left + ((llclamp(start_fragment, middle_start, middle_end) - middle_start)) * width_vec;
			x_max = border_width_left + ((llclamp(end_fragment, middle_start, middle_end) - middle_start)) * width_vec;

			// draw bottom middle
			gGL.texCoord2f(border_uv_scale.mV[VX], 0.f);
			gGL.vertex2fv(x_min.mV);

			gGL.texCoord2f(1.f - border_uv_scale.mV[VX], 0.f);
			gGL.vertex2fv((x_max).mV);

			gGL.texCoord2f(1.f - border_uv_scale.mV[VX], border_uv_scale.mV[VY]);
			gGL.vertex2fv((x_max + border_height_bottom).mV);

			gGL.texCoord2f(border_uv_scale.mV[VX], border_uv_scale.mV[VY]);
			gGL.vertex2fv((x_min + border_height_bottom).mV);

			// draw middle
			gGL.texCoord2f(border_uv_scale.mV[VX], border_uv_scale.mV[VY]);
			gGL.vertex2fv((x_min + border_height_bottom).mV);

			gGL.texCoord2f(1.f - border_uv_scale.mV[VX], border_uv_scale.mV[VY]);
			gGL.vertex2fv((x_max + border_height_bottom).mV);

			gGL.texCoord2f(1.f - border_uv_scale.mV[VX], 1.f - border_uv_scale.mV[VY]);
			gGL.vertex2fv((x_max + height_vec - border_height_top).mV);

			gGL.texCoord2f(border_uv_scale.mV[VX], 1.f - border_uv_scale.mV[VY]);
			gGL.vertex2fv((x_min + height_vec - border_height_top).mV);

			// draw top middle
			gGL.texCoord2f(border_uv_scale.mV[VX], 1.f - border_uv_scale.mV[VY]);
			gGL.vertex2fv((x_min + height_vec - border_height_top).mV);

			gGL.texCoord2f(1.f - border_uv_scale.mV[VX], 1.f - border_uv_scale.mV[VY]);
			gGL.vertex2fv((x_max + height_vec - border_height_top).mV);

			gGL.texCoord2f(1.f - border_uv_scale.mV[VX], 1.f);
			gGL.vertex2fv((x_max + height_vec).mV);

			gGL.texCoord2f(border_uv_scale.mV[VX], 1.f);
			gGL.vertex2fv((x_min + height_vec).mV);
		}

		if (end_fragment > middle_end)
		{
			u_min = (1.f - llmax(0.f, ((start_fragment - middle_end) / middle_start))) * border_uv_scale.mV[VX];
			u_max = (1.f - ((end_fragment - middle_end) / middle_start)) * border_uv_scale.mV[VX];
			x_min = width_vec - ((1.f - llmax(0.f, ((start_fragment - middle_end) / middle_start))) * border_width_right);
			x_max = width_vec - ((1.f - ((end_fragment - middle_end) / middle_start)) * border_width_right);

			// draw bottom right
			gGL.texCoord2f(u_min, 0.f);
			gGL.vertex2fv((x_min).mV);

			gGL.texCoord2f(u_max, 0.f);
			gGL.vertex2fv(x_max.mV);

			gGL.texCoord2f(u_max, border_uv_scale.mV[VY]);
			gGL.vertex2fv((x_max + border_height_bottom).mV);

			gGL.texCoord2f(u_min, border_uv_scale.mV[VY]);
			gGL.vertex2fv((x_min + border_height_bottom).mV);

			// draw right 
			gGL.texCoord2f(u_min, border_uv_scale.mV[VY]);
			gGL.vertex2fv((x_min + border_height_bottom).mV);

			gGL.texCoord2f(u_max, border_uv_scale.mV[VY]);
			gGL.vertex2fv((x_max + border_height_bottom).mV);

			gGL.texCoord2f(u_max, 1.f - border_uv_scale.mV[VY]);
			gGL.vertex2fv((x_max + height_vec - border_height_top).mV);

			gGL.texCoord2f(u_min, 1.f - border_uv_scale.mV[VY]);
			gGL.vertex2fv((x_min + height_vec - border_height_top).mV);

			// draw top right
			gGL.texCoord2f(u_min, 1.f - border_uv_scale.mV[VY]);
			gGL.vertex2fv((x_min + height_vec - border_height_top).mV);

			gGL.texCoord2f(u_max, 1.f - border_uv_scale.mV[VY]);
			gGL.vertex2fv((x_max + height_vec - border_height_top).mV);

			gGL.texCoord2f(u_max, 1.f);
			gGL.vertex2fv((x_max + height_vec).mV);

			gGL.texCoord2f(u_min, 1.f);
			gGL.vertex2fv((x_min + height_vec).mV);
		}
	}
	gGL.end();

	gGL.popUIMatrix();
}

void gl_segmented_rect_3d_tex(const LLVector2& border_scale, const LLVector3& border_width, 
							  const LLVector3& border_height, const LLVector3& width_vec, const LLVector3& height_vec,
							  const U32 edges)
{
	LLVector3 left_border_width = ((edges & (~(U32)ROUNDED_RECT_RIGHT)) != 0) ? border_width : LLVector3::zero;
	LLVector3 right_border_width = ((edges & (~(U32)ROUNDED_RECT_LEFT)) != 0) ? border_width : LLVector3::zero;

	LLVector3 top_border_height = ((edges & (~(U32)ROUNDED_RECT_BOTTOM)) != 0) ? border_height : LLVector3::zero;
	LLVector3 bottom_border_height = ((edges & (~(U32)ROUNDED_RECT_TOP)) != 0) ? border_height : LLVector3::zero;


	gGL.begin(LLRender::QUADS);
	{
		// draw bottom left
		gGL.texCoord2f(0.f, 0.f);
		gGL.vertex3f(0.f, 0.f, 0.f);

		gGL.texCoord2f(border_scale.mV[VX], 0.f);
		gGL.vertex3fv(left_border_width.mV);

		gGL.texCoord2f(border_scale.mV[VX], border_scale.mV[VY]);
		gGL.vertex3fv((left_border_width + bottom_border_height).mV);

		gGL.texCoord2f(0.f, border_scale.mV[VY]);
		gGL.vertex3fv(bottom_border_height.mV);

		// draw bottom middle
		gGL.texCoord2f(border_scale.mV[VX], 0.f);
		gGL.vertex3fv(left_border_width.mV);

		gGL.texCoord2f(1.f - border_scale.mV[VX], 0.f);
		gGL.vertex3fv((width_vec - right_border_width).mV);

		gGL.texCoord2f(1.f - border_scale.mV[VX], border_scale.mV[VY]);
		gGL.vertex3fv((width_vec - right_border_width + bottom_border_height).mV);

		gGL.texCoord2f(border_scale.mV[VX], border_scale.mV[VY]);
		gGL.vertex3fv((left_border_width + bottom_border_height).mV);

		// draw bottom right
		gGL.texCoord2f(1.f - border_scale.mV[VX], 0.f);
		gGL.vertex3fv((width_vec - right_border_width).mV);

		gGL.texCoord2f(1.f, 0.f);
		gGL.vertex3fv(width_vec.mV);

		gGL.texCoord2f(1.f, border_scale.mV[VY]);
		gGL.vertex3fv((width_vec + bottom_border_height).mV);

		gGL.texCoord2f(1.f - border_scale.mV[VX], border_scale.mV[VY]);
		gGL.vertex3fv((width_vec - right_border_width + bottom_border_height).mV);

		// draw left 
		gGL.texCoord2f(0.f, border_scale.mV[VY]);
		gGL.vertex3fv(bottom_border_height.mV);

		gGL.texCoord2f(border_scale.mV[VX], border_scale.mV[VY]);
		gGL.vertex3fv((left_border_width + bottom_border_height).mV);

		gGL.texCoord2f(border_scale.mV[VX], 1.f - border_scale.mV[VY]);
		gGL.vertex3fv((left_border_width + height_vec - top_border_height).mV);

		gGL.texCoord2f(0.f, 1.f - border_scale.mV[VY]);
		gGL.vertex3fv((height_vec - top_border_height).mV);

		// draw middle
		gGL.texCoord2f(border_scale.mV[VX], border_scale.mV[VY]);
		gGL.vertex3fv((left_border_width + bottom_border_height).mV);

		gGL.texCoord2f(1.f - border_scale.mV[VX], border_scale.mV[VY]);
		gGL.vertex3fv((width_vec - right_border_width + bottom_border_height).mV);

		gGL.texCoord2f(1.f - border_scale.mV[VX], 1.f - border_scale.mV[VY]);
		gGL.vertex3fv((width_vec - right_border_width + height_vec - top_border_height).mV);

		gGL.texCoord2f(border_scale.mV[VX], 1.f - border_scale.mV[VY]);
		gGL.vertex3fv((left_border_width + height_vec - top_border_height).mV);

		// draw right 
		gGL.texCoord2f(1.f - border_scale.mV[VX], border_scale.mV[VY]);
		gGL.vertex3fv((width_vec - right_border_width + bottom_border_height).mV);

		gGL.texCoord2f(1.f, border_scale.mV[VY]);
		gGL.vertex3fv((width_vec + bottom_border_height).mV);

		gGL.texCoord2f(1.f, 1.f - border_scale.mV[VY]);
		gGL.vertex3fv((width_vec + height_vec - top_border_height).mV);

		gGL.texCoord2f(1.f - border_scale.mV[VX], 1.f - border_scale.mV[VY]);
		gGL.vertex3fv((width_vec - right_border_width + height_vec - top_border_height).mV);

		// draw top left
		gGL.texCoord2f(0.f, 1.f - border_scale.mV[VY]);
		gGL.vertex3fv((height_vec - top_border_height).mV);

		gGL.texCoord2f(border_scale.mV[VX], 1.f - border_scale.mV[VY]);
		gGL.vertex3fv((left_border_width + height_vec - top_border_height).mV);

		gGL.texCoord2f(border_scale.mV[VX], 1.f);
		gGL.vertex3fv((left_border_width + height_vec).mV);

		gGL.texCoord2f(0.f, 1.f);
		gGL.vertex3fv((height_vec).mV);

		// draw top middle
		gGL.texCoord2f(border_scale.mV[VX], 1.f - border_scale.mV[VY]);
		gGL.vertex3fv((left_border_width + height_vec - top_border_height).mV);

		gGL.texCoord2f(1.f - border_scale.mV[VX], 1.f - border_scale.mV[VY]);
		gGL.vertex3fv((width_vec - right_border_width + height_vec - top_border_height).mV);

		gGL.texCoord2f(1.f - border_scale.mV[VX], 1.f);
		gGL.vertex3fv((width_vec - right_border_width + height_vec).mV);

		gGL.texCoord2f(border_scale.mV[VX], 1.f);
		gGL.vertex3fv((left_border_width + height_vec).mV);

		// draw top right
		gGL.texCoord2f(1.f - border_scale.mV[VX], 1.f - border_scale.mV[VY]);
		gGL.vertex3fv((width_vec - right_border_width + height_vec - top_border_height).mV);

		gGL.texCoord2f(1.f, 1.f - border_scale.mV[VY]);
		gGL.vertex3fv((width_vec + height_vec - top_border_height).mV);

		gGL.texCoord2f(1.f, 1.f);
		gGL.vertex3fv((width_vec + height_vec).mV);

		gGL.texCoord2f(1.f - border_scale.mV[VX], 1.f);
		gGL.vertex3fv((width_vec - right_border_width + height_vec).mV);
	}
	gGL.end();

}

void gl_segmented_rect_3d_tex_top(const LLVector2& border_scale, const LLVector3& border_width, const LLVector3& border_height, const LLVector3& width_vec, const LLVector3& height_vec)
{
	gl_segmented_rect_3d_tex(border_scale, border_width, border_height, width_vec, height_vec, ROUNDED_RECT_TOP);
}

=======
>>>>>>> 8eef31e4
void LLUI::initClass(const settings_map_t& settings,
					 LLImageProviderInterface* image_provider,
					 LLUIAudioCallback audio_callback,
					 const LLVector2* scale_factor,
					 const std::string& language)
{
	LLRender2D::initClass(image_provider, scale_factor);
	sSettingGroups = settings;

	if ((get_ptr_in_map(sSettingGroups, std::string("config")) == NULL) ||
		(get_ptr_in_map(sSettingGroups, std::string("floater")) == NULL) ||
		(get_ptr_in_map(sSettingGroups, std::string("ignores")) == NULL))
	{
		llerrs << "Failure to initialize configuration groups" << llendl;
	}

	sAudioCallback = audio_callback;
	sWindow = NULL; // set later in startup
	LLFontGL::sShadowColor = LLUIColorTable::instance().getColor("ColorDropShadow");

	LLUICtrl::CommitCallbackRegistry::Registrar& reg = LLUICtrl::CommitCallbackRegistry::defaultRegistrar();

	// Callbacks for associating controls with floater visibility:
	reg.add("Floater.Toggle", boost::bind(&LLFloaterReg::toggleInstance, _2, LLSD()));
	reg.add("Floater.ToggleOrBringToFront", boost::bind(&LLFloaterReg::toggleInstanceOrBringToFront, _2, LLSD()));
	reg.add("Floater.Show", boost::bind(&LLFloaterReg::showInstance, _2, LLSD(), FALSE));
	reg.add("Floater.Hide", boost::bind(&LLFloaterReg::hideInstance, _2, LLSD()));
	
	// Button initialization callback for toggle buttons
	reg.add("Button.SetFloaterToggle", boost::bind(&LLButton::setFloaterToggle, _1, _2));
	
	// Button initialization callback for toggle buttons on dockable floaters
	reg.add("Button.SetDockableFloaterToggle", boost::bind(&LLButton::setDockableFloaterToggle, _1, _2));

	// Display the help topic for the current context
	reg.add("Button.ShowHelp", boost::bind(&LLButton::showHelp, _1, _2));

	// Currently unused, but kept for reference:
	reg.add("Button.ToggleFloater", boost::bind(&LLButton::toggleFloaterAndSetToggleState, _1, _2));
	
	// Used by menus along with Floater.Toggle to display visibility as a check-mark
	LLUICtrl::EnableCallbackRegistry::defaultRegistrar().add("Floater.Visible", boost::bind(&LLFloaterReg::instanceVisible, _2, LLSD()));
	LLUICtrl::EnableCallbackRegistry::defaultRegistrar().add("Floater.IsOpen", boost::bind(&LLFloaterReg::instanceVisible, _2, LLSD()));
// [RLVa:KB] - Checked: 2012-02-07 (RLVa-1.4.5) | Added: RLVa-1.4.5
	LLUICtrl::EnableCallbackRegistry::defaultRegistrar().add("Floater.CanShow", boost::bind(&LLFloaterReg::canShowInstance, _2, LLSD()));
// [/RLVa:KB]

	// Parse the master list of commands
	LLCommandManager::load();
}

void LLUI::cleanupClass()
{
	LLRender2D::cleanupClass();
}

void LLUI::setPopupFuncs(const add_popup_t& add_popup, const remove_popup_t& remove_popup,  const clear_popups_t& clear_popups)
{
	sAddPopupFunc = add_popup;
	sRemovePopupFunc = remove_popup;
	sClearPopupsFunc = clear_popups;
}

//static
void LLUI::dirtyRect(LLRect rect)
{
	if (!sDirty)
	{
		sDirtyRect = rect;
		sDirty = TRUE;
	}
	else
	{
		sDirtyRect.unionWith(rect);
	}		
}
 
//static 
void LLUI::setMousePositionScreen(S32 x, S32 y)
{
	S32 screen_x, screen_y;
	screen_x = llround((F32)x * getScaleFactor().mV[VX]);
	screen_y = llround((F32)y * getScaleFactor().mV[VY]);
	
	LLView::getWindow()->setCursorPosition(LLCoordGL(screen_x, screen_y).convert());
}

//static 
void LLUI::getMousePositionScreen(S32 *x, S32 *y)
{
	LLCoordWindow cursor_pos_window;
	getWindow()->getCursorPosition(&cursor_pos_window);
	LLCoordGL cursor_pos_gl(cursor_pos_window.convert());
	*x = llround((F32)cursor_pos_gl.mX / getScaleFactor().mV[VX]);
	*y = llround((F32)cursor_pos_gl.mY / getScaleFactor().mV[VX]);
}

//static 
void LLUI::setMousePositionLocal(const LLView* viewp, S32 x, S32 y)
{
	S32 screen_x, screen_y;
	viewp->localPointToScreen(x, y, &screen_x, &screen_y);

	setMousePositionScreen(screen_x, screen_y);
}

//static 
void LLUI::getMousePositionLocal(const LLView* viewp, S32 *x, S32 *y)
{
	S32 screen_x, screen_y;
	getMousePositionScreen(&screen_x, &screen_y);
	viewp->screenPointToLocal(screen_x, screen_y, x, y);
}


// On Windows, the user typically sets the language when they install the
// app (by running it with a shortcut that sets InstallLanguage).  On Mac,
// or on Windows if the SecondLife.exe executable is run directly, the 
// language follows the OS language.  In all cases the user can override
// the language manually in preferences. JC
// static
std::string LLUI::getLanguage()
{
	std::string language = "en";
	if (sSettingGroups["config"])
	{
		language = sSettingGroups["config"]->getString("Language");
		if (language.empty() || language == "default")
		{
			language = sSettingGroups["config"]->getString("InstallLanguage");
		}
		if (language.empty() || language == "default")
		{
			language = sSettingGroups["config"]->getString("SystemLanguage");
		}
		if (language.empty() || language == "default")
		{
			language = "en";
		}
	}
	return language;
}

struct SubDir : public LLInitParam::Block<SubDir>
{
	Mandatory<std::string> value;

	SubDir()
	:	value("value")
	{}
};

struct Directory : public LLInitParam::Block<Directory>
{
	Multiple<SubDir, AtLeast<1> > subdirs;

	Directory()
	:	subdirs("subdir")
	{}
};

struct Paths : public LLInitParam::Block<Paths>
{
	Multiple<Directory, AtLeast<1> > directories;

	Paths()
	:	directories("directory")
	{}
};


//static
std::string LLUI::locateSkin(const std::string& filename)
{
	std::string found_file = filename;
	if (gDirUtilp->fileExists(found_file))
	{
		return found_file;
	}

	found_file = gDirUtilp->getExpandedFilename(LL_PATH_USER_SETTINGS, filename); // Should be CUSTOM_SKINS?
	if (gDirUtilp->fileExists(found_file))
	{
		return found_file;
	}

	found_file = gDirUtilp->findSkinnedFilename(LLDir::XUI, filename);
	if (! found_file.empty())
	{
		return found_file;
	}

	found_file = gDirUtilp->getExpandedFilename(LL_PATH_APP_SETTINGS, filename);
	if (gDirUtilp->fileExists(found_file))
	{
		return found_file;
	}
	LL_WARNS("LLUI") << "Can't find '" << filename
					 << "' in user settings, any skin directory or app_settings" << LL_ENDL;
	return "";
}

//static
LLVector2 LLUI::getWindowSize()
{
	LLCoordWindow window_rect;
	sWindow->getSize(&window_rect);

	return LLVector2(window_rect.mX / getScaleFactor().mV[VX], window_rect.mY / getScaleFactor().mV[VY]);
}

//static
void LLUI::screenPointToGL(S32 screen_x, S32 screen_y, S32 *gl_x, S32 *gl_y)
{
	*gl_x = llround((F32)screen_x * getScaleFactor().mV[VX]);
	*gl_y = llround((F32)screen_y * getScaleFactor().mV[VY]);
}

//static
void LLUI::glPointToScreen(S32 gl_x, S32 gl_y, S32 *screen_x, S32 *screen_y)
{
	*screen_x = llround((F32)gl_x / getScaleFactor().mV[VX]);
	*screen_y = llround((F32)gl_y / getScaleFactor().mV[VY]);
}

//static
void LLUI::screenRectToGL(const LLRect& screen, LLRect *gl)
{
	screenPointToGL(screen.mLeft, screen.mTop, &gl->mLeft, &gl->mTop);
	screenPointToGL(screen.mRight, screen.mBottom, &gl->mRight, &gl->mBottom);
}

//static
void LLUI::glRectToScreen(const LLRect& gl, LLRect *screen)
{
	glPointToScreen(gl.mLeft, gl.mTop, &screen->mLeft, &screen->mTop);
	glPointToScreen(gl.mRight, gl.mBottom, &screen->mRight, &screen->mBottom);
}


LLControlGroup& LLUI::getControlControlGroup (const std::string& controlname)
{
	for (settings_map_t::iterator itor = sSettingGroups.begin();
		 itor != sSettingGroups.end(); ++itor)
	{
		LLControlGroup* control_group = itor->second;
		if(control_group != NULL)
		{
			if (control_group->controlExists(controlname))
				return *control_group;
		}
	}

	return *sSettingGroups["config"]; // default group
}

//static 
void LLUI::addPopup(LLView* viewp)
{
	if (sAddPopupFunc)
	{
		sAddPopupFunc(viewp);
	}
}

//static 
void LLUI::removePopup(LLView* viewp)
{
	if (sRemovePopupFunc)
	{
		sRemovePopupFunc(viewp);
	}
}

//static
void LLUI::clearPopups()
{
	if (sClearPopupsFunc)
	{
		sClearPopupsFunc();
	}
}

//static
void LLUI::reportBadKeystroke()
{
	make_ui_sound("UISndBadKeystroke");
}
	
//static
// spawn_x and spawn_y are top left corner of view in screen GL coordinates
void LLUI::positionViewNearMouse(LLView* view, S32 spawn_x, S32 spawn_y)
{
	const S32 CURSOR_HEIGHT = 16;		// Approximate "normal" cursor size
	const S32 CURSOR_WIDTH = 8;

	LLView* parent = view->getParent();

	S32 mouse_x;
	S32 mouse_y;
	LLUI::getMousePositionScreen(&mouse_x, &mouse_y);

	// If no spawn location provided, use mouse position
	if (spawn_x == S32_MAX || spawn_y == S32_MAX)
	{
		spawn_x = mouse_x + CURSOR_WIDTH;
		spawn_y = mouse_y - CURSOR_HEIGHT;
	}

	LLRect virtual_window_rect = parent->getLocalRect();

	LLRect mouse_rect;
	const S32 MOUSE_CURSOR_PADDING = 1;
	mouse_rect.setLeftTopAndSize(mouse_x - MOUSE_CURSOR_PADDING, 
								mouse_y + MOUSE_CURSOR_PADDING, 
								CURSOR_WIDTH + MOUSE_CURSOR_PADDING * 2, 
								CURSOR_HEIGHT + MOUSE_CURSOR_PADDING * 2);

	S32 local_x, local_y;
	// convert screen coordinates to tooltip view-local coordinates
	parent->screenPointToLocal(spawn_x, spawn_y, &local_x, &local_y);

	// Start at spawn position (using left/top)
	view->setOrigin( local_x, local_y - view->getRect().getHeight());
	// Make sure we're on-screen and not overlapping the mouse
	view->translateIntoRectWithExclusion( virtual_window_rect, mouse_rect );
}

LLView* LLUI::resolvePath(LLView* context, const std::string& path)
{
	// Nothing about resolvePath() should require non-const LLView*. If caller
	// wants non-const, call the const flavor and then cast away const-ness.
	return const_cast<LLView*>(resolvePath(const_cast<const LLView*>(context), path));
}

const LLView* LLUI::resolvePath(const LLView* context, const std::string& path)
{
	// Create an iterator over slash-separated parts of 'path'. Dereferencing
	// this iterator returns an iterator_range over the substring. Unlike
	// LLStringUtil::getTokens(), this split_iterator doesn't combine adjacent
	// delimiters: leading/trailing slash produces an empty substring, double
	// slash produces an empty substring. That's what we need.
	boost::split_iterator<std::string::const_iterator> ti(path, boost::first_finder("/")), tend;

	if (ti == tend)
	{
		// 'path' is completely empty, no navigation
		return context;
	}

	// leading / means "start at root"
	if (ti->empty())
	{
		context = getRootView();
		++ti;
	}

	bool recurse = false;
	for (; ti != tend && context; ++ti)
	{
		if (ti->empty()) 
		{
			recurse = true;
		}
		else
		{
			std::string part(ti->begin(), ti->end());
			context = context->findChildView(part, recurse);
			recurse = false;
		}
	}

	return context;
}


// LLLocalClipRect and LLScreenClipRect moved to lllocalcliprect.h/cpp

namespace LLInitParam
{
	ParamValue<LLUIColor, TypeValues<LLUIColor> >::ParamValue(const LLUIColor& color)
	:	super_t(color),
		red("red"),
		green("green"),
		blue("blue"),
		alpha("alpha"),
		control("")
	{
		updateBlockFromValue(false);
	}

	void ParamValue<LLUIColor, TypeValues<LLUIColor> >::updateValueFromBlock()
	{
		if (control.isProvided() && !control().empty())
		{
			updateValue(LLUIColorTable::instance().getColor(control));
		}
		else
		{
			updateValue(LLColor4(red, green, blue, alpha));
		}
	}
	
	void ParamValue<LLUIColor, TypeValues<LLUIColor> >::updateBlockFromValue(bool make_block_authoritative)
	{
		LLColor4 color = getValue();
		red.set(color.mV[VRED], make_block_authoritative);
		green.set(color.mV[VGREEN], make_block_authoritative);
		blue.set(color.mV[VBLUE], make_block_authoritative);
		alpha.set(color.mV[VALPHA], make_block_authoritative);
		control.set("", make_block_authoritative);
	}

	bool ParamCompare<const LLFontGL*, false>::equals(const LLFontGL* a, const LLFontGL* b)
	{
		return !(a->getFontDesc() < b->getFontDesc())
			&& !(b->getFontDesc() < a->getFontDesc());
	}

	ParamValue<const LLFontGL*, TypeValues<const LLFontGL*> >::ParamValue(const LLFontGL* fontp)
	:	super_t(fontp),
		name("name"),
		size("size"),
		style("style")
	{
		if (!fontp)
		{
			updateValue(LLFontGL::getFontDefault());
		}
		addSynonym(name, "");
		updateBlockFromValue(false);
	}

	void ParamValue<const LLFontGL*, TypeValues<const LLFontGL*> >::updateValueFromBlock()
	{
		const LLFontGL* res_fontp = LLFontGL::getFontByName(name);
		if (res_fontp)
		{
			updateValue(res_fontp);
			return;
		}

		U8 fontstyle = 0;
		fontstyle = LLFontGL::getStyleFromString(style());
		LLFontDescriptor desc(name(), size(), fontstyle);
		const LLFontGL* fontp = LLFontGL::getFont(desc);
		if (fontp)
		{
			updateValue(fontp);
		}
		else
		{
			updateValue(LLFontGL::getFontDefault());
		}
	}
	
	void ParamValue<const LLFontGL*, TypeValues<const LLFontGL*> >::updateBlockFromValue(bool make_block_authoritative)
	{
		if (getValue())
		{
			name.set(LLFontGL::nameFromFont(getValue()), make_block_authoritative);
			size.set(LLFontGL::sizeFromFont(getValue()), make_block_authoritative);
			style.set(LLFontGL::getStringFromStyle(getValue()->getFontDesc().getStyle()), make_block_authoritative);
		}
	}

	ParamValue<LLRect, TypeValues<LLRect> >::ParamValue(const LLRect& rect)
	:	super_t(rect),
		left("left"),
		top("top"),
		right("right"),
		bottom("bottom"),
		width("width"),
		height("height")
	{
		updateBlockFromValue(false);
	}

	void ParamValue<LLRect, TypeValues<LLRect> >::updateValueFromBlock()
	{
		LLRect rect;

		//calculate from params
		// prefer explicit left and right
		if (left.isProvided() && right.isProvided())
		{
			rect.mLeft = left;
			rect.mRight = right;
		}
		// otherwise use width along with specified side, if any
		else if (width.isProvided())
		{
			// only right + width provided
			if (right.isProvided())
			{
				rect.mRight = right;
				rect.mLeft = right - width;
			}
			else // left + width, or just width
			{
				rect.mLeft = left;
				rect.mRight = left + width;
			}
		}
		// just left, just right, or none
		else
		{
			rect.mLeft = left;
			rect.mRight = right;
		}

		// prefer explicit bottom and top
		if (bottom.isProvided() && top.isProvided())
		{
			rect.mBottom = bottom;
			rect.mTop = top;
		}
		// otherwise height along with specified side, if any
		else if (height.isProvided())
		{
			// top + height provided
			if (top.isProvided())
			{
				rect.mTop = top;
				rect.mBottom = top - height;
			}
			// bottom + height or just height
			else
			{
				rect.mBottom = bottom;
				rect.mTop = bottom + height;
			}
		}
		// just bottom, just top, or none
		else
		{
			rect.mBottom = bottom;
			rect.mTop = top;
		}
		updateValue(rect);
	}
	
	void ParamValue<LLRect, TypeValues<LLRect> >::updateBlockFromValue(bool make_block_authoritative)
	{
		// because of the ambiguity in specifying a rect by position and/or dimensions
		// we use the lowest priority pairing so that any valid pairing in xui 
		// will override those calculated from the rect object
		// in this case, that is left+width and bottom+height
		LLRect& value = getValue();

		right.set(value.mRight, false);
		left.set(value.mLeft, make_block_authoritative);
		width.set(value.getWidth(), make_block_authoritative);

		top.set(value.mTop, false);
		bottom.set(value.mBottom, make_block_authoritative);
		height.set(value.getHeight(), make_block_authoritative);
	}

	ParamValue<LLCoordGL, TypeValues<LLCoordGL> >::ParamValue(const LLCoordGL& coord)
	:	super_t(coord),
		x("x"),
		y("y")
	{
		updateBlockFromValue(false);
	}

	void ParamValue<LLCoordGL, TypeValues<LLCoordGL> >::updateValueFromBlock()
	{
		updateValue(LLCoordGL(x, y));
	}
	
	void ParamValue<LLCoordGL, TypeValues<LLCoordGL> >::updateBlockFromValue(bool make_block_authoritative)
	{
		x.set(getValue().mX, make_block_authoritative);
		y.set(getValue().mY, make_block_authoritative);
	}


	void TypeValues<LLFontGL::HAlign>::declareValues()
	{
		declare("left", LLFontGL::LEFT);
		declare("right", LLFontGL::RIGHT);
		declare("center", LLFontGL::HCENTER);
	}

	void TypeValues<LLFontGL::VAlign>::declareValues()
	{
		declare("top", LLFontGL::TOP);
		declare("center", LLFontGL::VCENTER);
		declare("baseline", LLFontGL::BASELINE);
		declare("bottom", LLFontGL::BOTTOM);
	}

	void TypeValues<LLFontGL::ShadowType>::declareValues()
	{
		declare("none", LLFontGL::NO_SHADOW);
		declare("hard", LLFontGL::DROP_SHADOW);
		declare("soft", LLFontGL::DROP_SHADOW_SOFT);
	}
}
<|MERGE_RESOLUTION|>--- conflicted
+++ resolved
@@ -144,1509 +144,6 @@
 	}
 }
 
-<<<<<<< HEAD
-BOOL ui_point_in_rect(S32 x, S32 y, S32 left, S32 top, S32 right, S32 bottom)
-{
-	if (x < left || right < x) return FALSE;
-	if (y < bottom || top < y) return FALSE;
-	return TRUE;
-}
-
-
-// Puts GL into 2D drawing mode by turning off lighting, setting to an
-// orthographic projection, etc.
-void gl_state_for_2d(S32 width, S32 height)
-{
-	stop_glerror();
-	F32 window_width = (F32) width;//gViewerWindow->getWindowWidth();
-	F32 window_height = (F32) height;//gViewerWindow->getWindowHeight();
-
-	gGL.matrixMode(LLRender::MM_PROJECTION);
-	gGL.loadIdentity();
-	gGL.ortho(0.0f, llmax(window_width, 1.f), 0.0f, llmax(window_height,1.f), -1.0f, 1.0f);
-	gGL.matrixMode(LLRender::MM_MODELVIEW);
-	gGL.loadIdentity();
-	stop_glerror();
-}
-
-
-void gl_draw_x(const LLRect& rect, const LLColor4& color)
-{
-	gGL.getTexUnit(0)->unbind(LLTexUnit::TT_TEXTURE);
-
-	gGL.color4fv( color.mV );
-
-	gGL.begin( LLRender::LINES );
-		gGL.vertex2i( rect.mLeft,		rect.mTop );
-		gGL.vertex2i( rect.mRight,	rect.mBottom );
-		gGL.vertex2i( rect.mLeft,		rect.mBottom );
-		gGL.vertex2i( rect.mRight,	rect.mTop );
-	gGL.end();
-}
-
-
-void gl_rect_2d_offset_local( S32 left, S32 top, S32 right, S32 bottom, const LLColor4 &color, S32 pixel_offset, BOOL filled)
-{
-	gGL.color4fv(color.mV);
-	gl_rect_2d_offset_local(left, top, right, bottom, pixel_offset, filled);
-}
-
-void gl_rect_2d_offset_local( S32 left, S32 top, S32 right, S32 bottom, S32 pixel_offset, BOOL filled)
-{
-	gGL.pushUIMatrix();
-	left += LLFontGL::sCurOrigin.mX;
-	right += LLFontGL::sCurOrigin.mX;
-	bottom += LLFontGL::sCurOrigin.mY;
-	top += LLFontGL::sCurOrigin.mY;
-
-	gGL.loadUIIdentity();
-	gl_rect_2d(llfloor((F32)left * LLUI::sGLScaleFactor.mV[VX]) - pixel_offset,
-				llfloor((F32)top * LLUI::sGLScaleFactor.mV[VY]) + pixel_offset,
-				llfloor((F32)right * LLUI::sGLScaleFactor.mV[VX]) + pixel_offset,
-				llfloor((F32)bottom * LLUI::sGLScaleFactor.mV[VY]) - pixel_offset,
-				filled);
-	gGL.popUIMatrix();
-}
-
-
-void gl_rect_2d(S32 left, S32 top, S32 right, S32 bottom, BOOL filled )
-{
-	stop_glerror();
-	gGL.getTexUnit(0)->unbind(LLTexUnit::TT_TEXTURE);
-
-	// Counterclockwise quad will face the viewer
-	if( filled )
-	{ 
-		gGL.begin( LLRender::QUADS );
-			gGL.vertex2i(left, top);
-			gGL.vertex2i(left, bottom);
-			gGL.vertex2i(right, bottom);
-			gGL.vertex2i(right, top);
-		gGL.end();
-	}
-	else
-	{
-		if( gGLManager.mATIOffsetVerticalLines )
-		{
-			// Work around bug in ATI driver: vertical lines are offset by (-1,-1)
-			gGL.begin( LLRender::LINES );
-
-				// Verticals 
-				gGL.vertex2i(left + 1, top);
-				gGL.vertex2i(left + 1, bottom);
-
-				gGL.vertex2i(right, bottom);
-				gGL.vertex2i(right, top);
-
-				// Horizontals
-				top--;
-				right--;
-				gGL.vertex2i(left, bottom);
-				gGL.vertex2i(right, bottom);
-
-				gGL.vertex2i(left, top);
-				gGL.vertex2i(right, top);
-			gGL.end();
-		}
-		else
-		{
-			top--;
-			right--;
-			gGL.begin( LLRender::LINE_STRIP );
-				gGL.vertex2i(left, top);
-				gGL.vertex2i(left, bottom);
-				gGL.vertex2i(right, bottom);
-				gGL.vertex2i(right, top);
-				gGL.vertex2i(left, top);
-			gGL.end();
-		}
-	}
-	stop_glerror();
-}
-
-void gl_rect_2d(S32 left, S32 top, S32 right, S32 bottom, const LLColor4 &color, BOOL filled )
-{
-	gGL.color4fv( color.mV );
-	gl_rect_2d( left, top, right, bottom, filled );
-}
-
-
-void gl_rect_2d( const LLRect& rect, const LLColor4& color, BOOL filled )
-{
-	gGL.color4fv( color.mV );
-	gl_rect_2d( rect.mLeft, rect.mTop, rect.mRight, rect.mBottom, filled );
-}
-
-// Given a rectangle on the screen, draws a drop shadow _outside_
-// the right and bottom edges of it.  Along the right it has width "lines"
-// and along the bottom it has height "lines".
-void gl_drop_shadow(S32 left, S32 top, S32 right, S32 bottom, const LLColor4 &start_color, S32 lines)
-{
-	stop_glerror();
-	gGL.getTexUnit(0)->unbind(LLTexUnit::TT_TEXTURE);
-	
-	// HACK: Overlap with the rectangle by a single pixel.
-	right--;
-	bottom++;
-	lines++;
-
-	LLColor4 end_color = start_color;
-	end_color.mV[VALPHA] = 0.f;
-
-	gGL.begin(LLRender::QUADS);
-
-	// Right edge, CCW faces screen
-	gGL.color4fv(start_color.mV);
-	gGL.vertex2i(right,		top-lines);
-	gGL.vertex2i(right,		bottom);
-	gGL.color4fv(end_color.mV);
-	gGL.vertex2i(right+lines, bottom);
-	gGL.vertex2i(right+lines, top-lines);
-
-	// Bottom edge, CCW faces screen
-	gGL.color4fv(start_color.mV);
-	gGL.vertex2i(right,		bottom);
-	gGL.vertex2i(left+lines,	bottom);
-	gGL.color4fv(end_color.mV);
-	gGL.vertex2i(left+lines,	bottom-lines);
-	gGL.vertex2i(right,		bottom-lines);
-
-	// bottom left Corner
-	gGL.color4fv(start_color.mV);
-	gGL.vertex2i(left+lines,	bottom);
-	gGL.color4fv(end_color.mV);
-	gGL.vertex2i(left,		bottom);
-	// make the bottom left corner not sharp
-	gGL.vertex2i(left+1,		bottom-lines+1);
-	gGL.vertex2i(left+lines,	bottom-lines);
-
-	// bottom right corner
-	gGL.color4fv(start_color.mV);
-	gGL.vertex2i(right,		bottom);
-	gGL.color4fv(end_color.mV);
-	gGL.vertex2i(right,		bottom-lines);
-	// make the rightmost corner not sharp
-	gGL.vertex2i(right+lines-1,	bottom-lines+1);
-	gGL.vertex2i(right+lines,	bottom);
-
-	// top right corner
-	gGL.color4fv(start_color.mV);
-	gGL.vertex2i( right,			top-lines );
-	gGL.color4fv(end_color.mV);
-	gGL.vertex2i( right+lines,	top-lines );
-	// make the corner not sharp
-	gGL.vertex2i( right+lines-1,	top-1 );
-	gGL.vertex2i( right,			top );
-
-	gGL.end();
-	stop_glerror();
-}
-
-void gl_line_2d(S32 x1, S32 y1, S32 x2, S32 y2 )
-{
-	// Work around bug in ATI driver: vertical lines are offset by (-1,-1)
-	if( (x1 == x2) && gGLManager.mATIOffsetVerticalLines )
-	{
-		x1++;
-		x2++;
-		y1++;
-		y2++;
-	}
-
-	gGL.getTexUnit(0)->unbind(LLTexUnit::TT_TEXTURE);
-	
-	gGL.begin(LLRender::LINES);
-		gGL.vertex2i(x1, y1);
-		gGL.vertex2i(x2, y2);
-	gGL.end();
-}
-
-void gl_line_2d(S32 x1, S32 y1, S32 x2, S32 y2, const LLColor4 &color )
-{
-	// Work around bug in ATI driver: vertical lines are offset by (-1,-1)
-	if( (x1 == x2) && gGLManager.mATIOffsetVerticalLines )
-	{
-		x1++;
-		x2++;
-		y1++;
-		y2++;
-	}
-
-	gGL.getTexUnit(0)->unbind(LLTexUnit::TT_TEXTURE);
-
-	gGL.color4fv( color.mV );
-
-	gGL.begin(LLRender::LINES);
-		gGL.vertex2i(x1, y1);
-		gGL.vertex2i(x2, y2);
-	gGL.end();
-}
-
-void gl_triangle_2d(S32 x1, S32 y1, S32 x2, S32 y2, S32 x3, S32 y3, const LLColor4& color, BOOL filled)
-{
-	gGL.getTexUnit(0)->unbind(LLTexUnit::TT_TEXTURE);
-
-	gGL.color4fv(color.mV);
-
-	if (filled)
-	{
-		gGL.begin(LLRender::TRIANGLES);
-	}
-	else
-	{
-		gGL.begin(LLRender::LINE_LOOP);
-	}
-	gGL.vertex2i(x1, y1);
-	gGL.vertex2i(x2, y2);
-	gGL.vertex2i(x3, y3);
-	gGL.end();
-}
-
-void gl_corners_2d(S32 left, S32 top, S32 right, S32 bottom, S32 length, F32 max_frac)
-{
-	gGL.getTexUnit(0)->unbind(LLTexUnit::TT_TEXTURE);
-
-	length = llmin((S32)(max_frac*(right - left)), length);
-	length = llmin((S32)(max_frac*(top - bottom)), length);
-	gGL.begin(LLRender::LINES);
-	gGL.vertex2i(left, top);
-	gGL.vertex2i(left + length, top);
-	
-	gGL.vertex2i(left, top);
-	gGL.vertex2i(left, top - length);
-
-	gGL.vertex2i(left, bottom);
-	gGL.vertex2i(left + length, bottom);
-	
-	gGL.vertex2i(left, bottom);
-	gGL.vertex2i(left, bottom + length);
-
-	gGL.vertex2i(right, top);
-	gGL.vertex2i(right - length, top);
-
-	gGL.vertex2i(right, top);
-	gGL.vertex2i(right, top - length);
-
-	gGL.vertex2i(right, bottom);
-	gGL.vertex2i(right - length, bottom);
-
-	gGL.vertex2i(right, bottom);
-	gGL.vertex2i(right, bottom + length);
-	gGL.end();
-}
-
-
-void gl_draw_image( S32 x, S32 y, LLTexture* image, const LLColor4& color, const LLRectf& uv_rect )
-{
-	if (NULL == image)
-	{
-		llwarns << "image == NULL; aborting function" << llendl;
-		return;
-	}
-	gl_draw_scaled_rotated_image( x, y, image->getWidth(0), image->getHeight(0), 0.f, image, color, uv_rect );
-}
-
-void gl_draw_scaled_image(S32 x, S32 y, S32 width, S32 height, LLTexture* image, const LLColor4& color, const LLRectf& uv_rect)
-{
-	if (NULL == image)
-	{
-		llwarns << "image == NULL; aborting function" << llendl;
-		return;
-	}
-	gl_draw_scaled_rotated_image( x, y, width, height, 0.f, image, color, uv_rect );
-}
-
-void gl_draw_scaled_image_with_border(S32 x, S32 y, S32 border_width, S32 border_height, S32 width, S32 height, LLTexture* image, const LLColor4& color, BOOL solid_color, const LLRectf& uv_rect)
-{
-	if (NULL == image)
-	{
-		llwarns << "image == NULL; aborting function" << llendl;
-		return;
-	}
-
-	// scale screen size of borders down
-	F32 border_width_fraction = (F32)border_width / (F32)image->getWidth(0);
-	F32 border_height_fraction = (F32)border_height / (F32)image->getHeight(0);
-
-	LLRectf scale_rect(border_width_fraction, 1.f - border_height_fraction, 1.f - border_width_fraction, border_height_fraction);
-	gl_draw_scaled_image_with_border(x, y, width, height, image, color, solid_color, uv_rect, scale_rect);
-}
-
-void gl_draw_scaled_image_with_border(S32 x, S32 y, S32 width, S32 height, LLTexture* image, const LLColor4& color, BOOL solid_color, const LLRectf& uv_outer_rect, const LLRectf& center_rect)
-{
-	stop_glerror();
-
-	if (NULL == image)
-	{
-		llwarns << "image == NULL; aborting function" << llendl;
-		return;
-	}
-
-	// add in offset of current image to current UI translation
-	const LLVector3 ui_scale = gGL.getUIScale();
-	const LLVector3 ui_translation = (gGL.getUITranslation() + LLVector3(x, y, 0.f)).scaledVec(ui_scale);
-
-	F32 uv_width = uv_outer_rect.getWidth();
-	F32 uv_height = uv_outer_rect.getHeight();
-
-	// shrink scaling region to be proportional to clipped image region
-	LLRectf uv_center_rect(
-		uv_outer_rect.mLeft + (center_rect.mLeft * uv_width),
-		uv_outer_rect.mBottom + (center_rect.mTop * uv_height),
-		uv_outer_rect.mLeft + (center_rect.mRight * uv_width),
-		uv_outer_rect.mBottom + (center_rect.mBottom * uv_height));
-
-	F32 image_width = image->getWidth(0);
-	F32 image_height = image->getHeight(0);
-
-	S32 image_natural_width = llround(image_width * uv_width);
-	S32 image_natural_height = llround(image_height * uv_height);
-
-	LLRectf draw_center_rect(	uv_center_rect.mLeft * image_width,
-								uv_center_rect.mTop * image_height,
-								uv_center_rect.mRight * image_width,
-								uv_center_rect.mBottom * image_height);
-
-	{	// scale fixed region of image to drawn region
-		draw_center_rect.mRight += width - image_natural_width;
-		draw_center_rect.mTop += height - image_natural_height;
-
-		F32 border_shrink_width = llmax(0.f, draw_center_rect.mLeft - draw_center_rect.mRight);
-		F32 border_shrink_height = llmax(0.f, draw_center_rect.mBottom - draw_center_rect.mTop);
-
-		F32 shrink_width_ratio = center_rect.getWidth() == 1.f ? 0.f : border_shrink_width / ((F32)image_natural_width * (1.f - center_rect.getWidth()));
-		F32 shrink_height_ratio = center_rect.getHeight() == 1.f ? 0.f : border_shrink_height / ((F32)image_natural_height * (1.f - center_rect.getHeight()));
-
-		F32 shrink_scale = 1.f - llmax(shrink_width_ratio, shrink_height_ratio);
-
-		draw_center_rect.mLeft = llround(ui_translation.mV[VX] + (F32)draw_center_rect.mLeft * shrink_scale * ui_scale.mV[VX]);
-		draw_center_rect.mTop = llround(ui_translation.mV[VY] + lerp((F32)height, (F32)draw_center_rect.mTop, shrink_scale) * ui_scale.mV[VY]);
-		draw_center_rect.mRight = llround(ui_translation.mV[VX] + lerp((F32)width, (F32)draw_center_rect.mRight, shrink_scale) * ui_scale.mV[VX]);
-		draw_center_rect.mBottom = llround(ui_translation.mV[VY] + (F32)draw_center_rect.mBottom * shrink_scale * ui_scale.mV[VY]);
-	}
-
-	LLRectf draw_outer_rect(ui_translation.mV[VX], 
-							ui_translation.mV[VY] + height * ui_scale.mV[VY], 
-							ui_translation.mV[VX] + width * ui_scale.mV[VX], 
-							ui_translation.mV[VY]);
-
-	LLGLSUIDefault gls_ui;
-	
-	if (solid_color)
-	{
-		if (LLGLSLShader::sNoFixedFunction)
-		{
-			// <FS:ND> FIRE-6855; When running with a intel gfx card, do not use the solidcolor?.glsl files. Instead use a custom one for those cards. Passing color as a uniform and
-			// not a shader attribute
-
-			// gSolidColorProgram.bind();
-
-			if( gGLManager.mIsIntel )
-				gSolidColorProgramIntel.bind();
-			else
-				gSolidColorProgram.bind();
-
-			// </FS:ND>
-		}
-		else
-		{
-			gGL.getTexUnit(0)->setTextureColorBlend(LLTexUnit::TBO_REPLACE, LLTexUnit::TBS_PREV_COLOR);
-			gGL.getTexUnit(0)->setTextureAlphaBlend(LLTexUnit::TBO_MULT, LLTexUnit::TBS_TEX_ALPHA, LLTexUnit::TBS_VERT_ALPHA);
-		}
-	}
-
-	gGL.getTexUnit(0)->bind(image, true);
-
-	// <FS:ND> FIRE-6855; When running with a intel gfx card, do not use the solidcolor?.glsl files. Instead use a custom one for those cards. Passing color as a uniform and
-	// not a shader attribute
-
-	// gGL.color4fv(color.mV);
-
-	if( solid_color && LLGLSLShader::sNoFixedFunction && gGLManager.mIsIntel )
-		gGL.diffuseColor4fv( color.mV );
-	else
-		gGL.color4fv(color.mV);
-
-	// </FS:ND>
-	
-	const S32 NUM_VERTICES = 9 * 4; // 9 quads
-	LLVector2 uv[NUM_VERTICES];
-	LLVector3 pos[NUM_VERTICES];
-
-	S32 index = 0;
-
-	gGL.begin(LLRender::QUADS);
-	{
-		// draw bottom left
-		uv[index] = LLVector2(uv_outer_rect.mLeft, uv_outer_rect.mBottom);
-		pos[index] = LLVector3(draw_outer_rect.mLeft, draw_outer_rect.mBottom, 0.f);
-		index++;
-
-		uv[index] = LLVector2(uv_center_rect.mLeft, uv_outer_rect.mBottom);
-		pos[index] = LLVector3(draw_center_rect.mLeft, draw_outer_rect.mBottom, 0.f);
-		index++;
-
-		uv[index] = LLVector2(uv_center_rect.mLeft, uv_center_rect.mBottom);
-		pos[index] = LLVector3(draw_center_rect.mLeft, draw_center_rect.mBottom, 0.f);
-		index++;
-
-		uv[index] = LLVector2(uv_outer_rect.mLeft, uv_center_rect.mBottom);
-		pos[index] = LLVector3(draw_outer_rect.mLeft, draw_center_rect.mBottom, 0.f);
-		index++;
-
-		// draw bottom middle
-		uv[index] = LLVector2(uv_center_rect.mLeft, uv_outer_rect.mBottom);
-		pos[index] = LLVector3(draw_center_rect.mLeft, draw_outer_rect.mBottom, 0.f);
-		index++;
-
-		uv[index] = LLVector2(uv_center_rect.mRight, uv_outer_rect.mBottom);
-		pos[index] = LLVector3(draw_center_rect.mRight, draw_outer_rect.mBottom, 0.f);
-		index++;
-
-		uv[index] = LLVector2(uv_center_rect.mRight, uv_center_rect.mBottom);
-		pos[index] = LLVector3(draw_center_rect.mRight, draw_center_rect.mBottom, 0.f);
-		index++;
-
-		uv[index] = LLVector2(uv_center_rect.mLeft, uv_center_rect.mBottom);
-		pos[index] = LLVector3(draw_center_rect.mLeft, draw_center_rect.mBottom, 0.f);
-		index++;
-
-		// draw bottom right
-		uv[index] = LLVector2(uv_center_rect.mRight, uv_outer_rect.mBottom);
-		pos[index] = LLVector3(draw_center_rect.mRight, draw_outer_rect.mBottom, 0.f);
-		index++;
-
-		uv[index] = LLVector2(uv_outer_rect.mRight, uv_outer_rect.mBottom);
-		pos[index] = LLVector3(draw_outer_rect.mRight, draw_outer_rect.mBottom, 0.f);
-		index++;
-
-		uv[index] = LLVector2(uv_outer_rect.mRight, uv_center_rect.mBottom);
-		pos[index] = LLVector3(draw_outer_rect.mRight, draw_center_rect.mBottom, 0.f);
-		index++;
-
-		uv[index] = LLVector2(uv_center_rect.mRight, uv_center_rect.mBottom);
-		pos[index] = LLVector3(draw_center_rect.mRight, draw_center_rect.mBottom, 0.f);
-		index++;
-
-		// draw left 
-		uv[index] = LLVector2(uv_outer_rect.mLeft, uv_center_rect.mBottom);
-		pos[index] = LLVector3(draw_outer_rect.mLeft, draw_center_rect.mBottom, 0.f);
-		index++;
-
-		uv[index] = LLVector2(uv_center_rect.mLeft, uv_center_rect.mBottom);
-		pos[index] = LLVector3(draw_center_rect.mLeft, draw_center_rect.mBottom, 0.f);
-		index++;
-
-		uv[index] = LLVector2(uv_center_rect.mLeft, uv_center_rect.mTop);
-		pos[index] = LLVector3(draw_center_rect.mLeft, draw_center_rect.mTop, 0.f);
-		index++;
-
-		uv[index] = LLVector2(uv_outer_rect.mLeft, uv_center_rect.mTop);
-		pos[index] = LLVector3(draw_outer_rect.mLeft, draw_center_rect.mTop, 0.f);
-		index++;
-
-		// draw middle
-		uv[index] = LLVector2(uv_center_rect.mLeft, uv_center_rect.mBottom);
-		pos[index] = LLVector3(draw_center_rect.mLeft, draw_center_rect.mBottom, 0.f);
-		index++;
-
-		uv[index] = LLVector2(uv_center_rect.mRight, uv_center_rect.mBottom);
-		pos[index] = LLVector3(draw_center_rect.mRight, draw_center_rect.mBottom, 0.f);
-		index++;
-
-		uv[index] = LLVector2(uv_center_rect.mRight, uv_center_rect.mTop);
-		pos[index] = LLVector3(draw_center_rect.mRight, draw_center_rect.mTop, 0.f);
-		index++;
-
-		uv[index] = LLVector2(uv_center_rect.mLeft, uv_center_rect.mTop);
-		pos[index] = LLVector3(draw_center_rect.mLeft, draw_center_rect.mTop, 0.f);
-		index++;
-
-		// draw right 
-		uv[index] = LLVector2(uv_center_rect.mRight, uv_center_rect.mBottom);
-		pos[index] = LLVector3(draw_center_rect.mRight, draw_center_rect.mBottom, 0.f);
-		index++;
-
-		uv[index] = LLVector2(uv_outer_rect.mRight, uv_center_rect.mBottom);
-		pos[index] = LLVector3(draw_outer_rect.mRight, draw_center_rect.mBottom, 0.f);
-		index++;
-
-		uv[index] = LLVector2(uv_outer_rect.mRight, uv_center_rect.mTop);
-		pos[index] = LLVector3(draw_outer_rect.mRight, draw_center_rect.mTop, 0.f);
-		index++;
-
-		uv[index] = LLVector2(uv_center_rect.mRight, uv_center_rect.mTop);
-		pos[index] = LLVector3(draw_center_rect.mRight, draw_center_rect.mTop, 0.f);
-		index++;
-
-		// draw top left
-		uv[index] = LLVector2(uv_outer_rect.mLeft, uv_center_rect.mTop);
-		pos[index] = LLVector3(draw_outer_rect.mLeft, draw_center_rect.mTop, 0.f);
-		index++;
-
-		uv[index] = LLVector2(uv_center_rect.mLeft, uv_center_rect.mTop);
-		pos[index] = LLVector3(draw_center_rect.mLeft, draw_center_rect.mTop, 0.f);
-		index++;
-
-		uv[index] = LLVector2(uv_center_rect.mLeft, uv_outer_rect.mTop);
-		pos[index] = LLVector3(draw_center_rect.mLeft, draw_outer_rect.mTop, 0.f);
-		index++;
-
-		uv[index] = LLVector2(uv_outer_rect.mLeft, uv_outer_rect.mTop);
-		pos[index] = LLVector3(draw_outer_rect.mLeft, draw_outer_rect.mTop, 0.f);
-		index++;
-
-		// draw top middle
-		uv[index] = LLVector2(uv_center_rect.mLeft, uv_center_rect.mTop);
-		pos[index] = LLVector3(draw_center_rect.mLeft, draw_center_rect.mTop, 0.f);
-		index++;
-
-		uv[index] = LLVector2(uv_center_rect.mRight, uv_center_rect.mTop);
-		pos[index] = LLVector3(draw_center_rect.mRight, draw_center_rect.mTop, 0.f);
-		index++;
-
-		uv[index] = LLVector2(uv_center_rect.mRight, uv_outer_rect.mTop);
-		pos[index] = LLVector3(draw_center_rect.mRight, draw_outer_rect.mTop, 0.f);
-		index++;
-
-		uv[index] = LLVector2(uv_center_rect.mLeft, uv_outer_rect.mTop);
-		pos[index] = LLVector3(draw_center_rect.mLeft, draw_outer_rect.mTop, 0.f);
-		index++;
-
-		// draw top right
-		uv[index] = LLVector2(uv_center_rect.mRight, uv_center_rect.mTop);
-		pos[index] = LLVector3(draw_center_rect.mRight, draw_center_rect.mTop, 0.f);
-		index++;
-
-		uv[index] = LLVector2(uv_outer_rect.mRight, uv_center_rect.mTop);
-		pos[index] = LLVector3(draw_outer_rect.mRight, draw_center_rect.mTop, 0.f);
-		index++;
-
-		uv[index] = LLVector2(uv_outer_rect.mRight, uv_outer_rect.mTop);
-		pos[index] = LLVector3(draw_outer_rect.mRight, draw_outer_rect.mTop, 0.f);
-		index++;
-
-		uv[index] = LLVector2(uv_center_rect.mRight, uv_outer_rect.mTop);
-		pos[index] = LLVector3(draw_center_rect.mRight, draw_outer_rect.mTop, 0.f);
-		index++;
-
-		gGL.vertexBatchPreTransformed(pos, uv, NUM_VERTICES);
-	}
-	gGL.end();
-
-	if (solid_color)
-	{
-		if (LLGLSLShader::sNoFixedFunction)
-		{
-			gUIProgram.bind();
-		}
-		else
-		{
-			gGL.getTexUnit(0)->setTextureBlendType(LLTexUnit::TB_MULT);
-		}
-	}
-}
-
-void gl_draw_rotated_image(S32 x, S32 y, F32 degrees, LLTexture* image, const LLColor4& color, const LLRectf& uv_rect)
-{
-	gl_draw_scaled_rotated_image( x, y, image->getWidth(0), image->getHeight(0), degrees, image, color, uv_rect );
-}
-
-void gl_draw_scaled_rotated_image(S32 x, S32 y, S32 width, S32 height, F32 degrees, LLTexture* image, const LLColor4& color, const LLRectf& uv_rect)
-{
-	if (NULL == image)
-	{
-		llwarns << "image == NULL; aborting function" << llendl;
-		return;
-	}
-
-	LLGLSUIDefault gls_ui;
-
-
-	gGL.getTexUnit(0)->bind(image, true);
-
-	gGL.color4fv(color.mV);
-
-	if (degrees == 0.f)
-	{
-		const S32 NUM_VERTICES = 4; // 9 quads
-		LLVector2 uv[NUM_VERTICES];
-		LLVector3 pos[NUM_VERTICES];
-
-		gGL.begin(LLRender::QUADS);
-		{
-			LLVector3 ui_scale = gGL.getUIScale();
-			LLVector3 ui_translation = gGL.getUITranslation();
-			ui_translation.mV[VX] += x;
-			ui_translation.mV[VY] += y;
-			ui_translation.scaleVec(ui_scale);
-			S32 index = 0;
-			S32 scaled_width = llround(width * ui_scale.mV[VX]);
-			S32 scaled_height = llround(height * ui_scale.mV[VY]);
-
-			uv[index] = LLVector2(uv_rect.mRight, uv_rect.mTop);
-			pos[index] = LLVector3(ui_translation.mV[VX] + scaled_width, ui_translation.mV[VY] + scaled_height, 0.f);
-			index++;
-
-			uv[index] = LLVector2(uv_rect.mLeft, uv_rect.mTop);
-			pos[index] = LLVector3(ui_translation.mV[VX], ui_translation.mV[VY] + scaled_height, 0.f);
-			index++;
-
-			uv[index] = LLVector2(uv_rect.mLeft, uv_rect.mBottom);
-			pos[index] = LLVector3(ui_translation.mV[VX], ui_translation.mV[VY], 0.f);
-			index++;
-
-			uv[index] = LLVector2(uv_rect.mRight, uv_rect.mBottom);
-			pos[index] = LLVector3(ui_translation.mV[VX] + scaled_width, ui_translation.mV[VY], 0.f);
-			index++;
-
-			gGL.vertexBatchPreTransformed(pos, uv, NUM_VERTICES);
-		}
-		gGL.end();
-	}
-	else
-	{
-		gGL.pushUIMatrix();
-		gGL.translateUI((F32)x, (F32)y, 0.f);
-	
-		F32 offset_x = F32(width/2);
-		F32 offset_y = F32(height/2);
-
-		gGL.translateUI(offset_x, offset_y, 0.f);
-
-		LLMatrix3 quat(0.f, 0.f, degrees*DEG_TO_RAD);
-		
-		gGL.getTexUnit(0)->bind(image, true);
-
-		gGL.color4fv(color.mV);
-		
-		gGL.begin(LLRender::QUADS);
-		{
-			LLVector3 v;
-
-			v = LLVector3(offset_x, offset_y, 0.f) * quat;
-			gGL.texCoord2f(uv_rect.mRight, uv_rect.mTop);
-			gGL.vertex2f(v.mV[0], v.mV[1] );
-
-			v = LLVector3(-offset_x, offset_y, 0.f) * quat;
-			gGL.texCoord2f(uv_rect.mLeft, uv_rect.mTop);
-			gGL.vertex2f(v.mV[0], v.mV[1] );
-
-			v = LLVector3(-offset_x, -offset_y, 0.f) * quat;
-			gGL.texCoord2f(uv_rect.mLeft, uv_rect.mBottom);
-			gGL.vertex2f(v.mV[0], v.mV[1] );
-
-			v = LLVector3(offset_x, -offset_y, 0.f) * quat;
-			gGL.texCoord2f(uv_rect.mRight, uv_rect.mBottom);
-			gGL.vertex2f(v.mV[0], v.mV[1] );
-		}
-		gGL.end();
-		gGL.popUIMatrix();
-	}
-}
-
-
-void gl_stippled_line_3d( const LLVector3& start, const LLVector3& end, const LLColor4& color, F32 phase )
-{
-	phase = fmod(phase, 1.f);
-
-	S32 shift = S32(phase * 4.f) % 4;
-
-	// Stippled line
-	LLGLEnable stipple(GL_LINE_STIPPLE);
-	
-	gGL.color4f(color.mV[VRED], color.mV[VGREEN], color.mV[VBLUE], color.mV[VALPHA]);
-
-	gGL.flush();
-	glLineWidth(2.5f);
-
-	if (!LLGLSLShader::sNoFixedFunction)
-	{
-		glLineStipple(2, 0x3333 << shift);
-	}
-
-	gGL.begin(LLRender::LINES);
-	{
-		gGL.vertex3fv( start.mV );
-		gGL.vertex3fv( end.mV );
-	}
-	gGL.end();
-
-	LLUI::setLineWidth(1.f);
-}
-
-void gl_arc_2d(F32 center_x, F32 center_y, F32 radius, S32 steps, BOOL filled, F32 start_angle, F32 end_angle)
-{
-	if (end_angle < start_angle)
-	{
-		end_angle += F_TWO_PI;
-	}
-
-	gGL.pushUIMatrix();
-	{
-		gGL.translateUI(center_x, center_y, 0.f);
-
-		// Inexact, but reasonably fast.
-		F32 delta = (end_angle - start_angle) / steps;
-		F32 sin_delta = sin( delta );
-		F32 cos_delta = cos( delta );
-		F32 x = cosf(start_angle) * radius;
-		F32 y = sinf(start_angle) * radius;
-
-		if (filled)
-		{
-			gGL.begin(LLRender::TRIANGLE_FAN);
-			gGL.vertex2f(0.f, 0.f);
-			// make sure circle is complete
-			steps += 1;
-		}
-		else
-		{
-			gGL.begin(LLRender::LINE_STRIP);
-		}
-
-		while( steps-- )
-		{
-			// Successive rotations
-			gGL.vertex2f( x, y );
-			F32 x_new = x * cos_delta - y * sin_delta;
-			y = x * sin_delta +  y * cos_delta;
-			x = x_new;
-		}
-		gGL.end();
-	}
-	gGL.popUIMatrix();
-}
-
-void gl_circle_2d(F32 center_x, F32 center_y, F32 radius, S32 steps, BOOL filled)
-{
-	gGL.pushUIMatrix();
-	{
-		gGL.getTexUnit(0)->unbind(LLTexUnit::TT_TEXTURE);
-		gGL.translateUI(center_x, center_y, 0.f);
-
-		// Inexact, but reasonably fast.
-		F32 delta = F_TWO_PI / steps;
-		F32 sin_delta = sin( delta );
-		F32 cos_delta = cos( delta );
-		F32 x = radius;
-		F32 y = 0.f;
-
-		if (filled)
-		{
-			gGL.begin(LLRender::TRIANGLE_FAN);
-			gGL.vertex2f(0.f, 0.f);
-			// make sure circle is complete
-			steps += 1;
-		}
-		else
-		{
-			gGL.begin(LLRender::LINE_LOOP);
-		}
-
-		while( steps-- )
-		{
-			// Successive rotations
-			gGL.vertex2f( x, y );
-			F32 x_new = x * cos_delta - y * sin_delta;
-			y = x * sin_delta +  y * cos_delta;
-			x = x_new;
-		}
-		gGL.end();
-	}
-	gGL.popUIMatrix();
-}
-
-// Renders a ring with sides (tube shape)
-void gl_deep_circle( F32 radius, F32 depth, S32 steps )
-{
-	F32 x = radius;
-	F32 y = 0.f;
-	F32 angle_delta = F_TWO_PI / (F32)steps;
-	gGL.begin( LLRender::TRIANGLE_STRIP  );
-	{
-		S32 step = steps + 1; // An extra step to close the circle.
-		while( step-- )
-		{
-			gGL.vertex3f( x, y, depth );
-			gGL.vertex3f( x, y, 0.f );
-
-			F32 x_new = x * cosf(angle_delta) - y * sinf(angle_delta);
-			y = x * sinf(angle_delta) +  y * cosf(angle_delta);
-			x = x_new;
-		}
-	}
-	gGL.end();
-}
-
-void gl_ring( F32 radius, F32 width, const LLColor4& center_color, const LLColor4& side_color, S32 steps, BOOL render_center )
-{
-	gGL.pushUIMatrix();
-	{
-		gGL.translateUI(0.f, 0.f, -width / 2);
-		if( render_center )
-		{
-			gGL.color4fv(center_color.mV);
-			gGL.diffuseColor4fv(center_color.mV);
-			gl_deep_circle( radius, width, steps );
-		}
-		else
-		{
-			gGL.diffuseColor4fv(side_color.mV);
-			gl_washer_2d(radius, radius - width, steps, side_color, side_color);
-			gGL.translateUI(0.f, 0.f, width);
-			gl_washer_2d(radius - width, radius, steps, side_color, side_color);
-		}
-	}
-	gGL.popUIMatrix();
-}
-
-// Draw gray and white checkerboard with black border
-void gl_rect_2d_checkerboard(const LLRect& rect, GLfloat alpha)
-{
-	if (!LLGLSLShader::sNoFixedFunction)
-	{ 
-		// Initialize the first time this is called.
-		const S32 PIXELS = 32;
-		static GLubyte checkerboard[PIXELS * PIXELS];
-		static BOOL first = TRUE;
-		if( first )
-		{
-			for( S32 i = 0; i < PIXELS; i++ )
-			{
-				for( S32 j = 0; j < PIXELS; j++ )
-				{
-					checkerboard[i * PIXELS + j] = ((i & 1) ^ (j & 1)) * 0xFF;
-				}
-			}
-			first = FALSE;
-		}
-	
-		gGL.getTexUnit(0)->unbind(LLTexUnit::TT_TEXTURE);
-
-		// ...white squares
-		gGL.color4f( 1.f, 1.f, 1.f, alpha );
-		gl_rect_2d(rect);
-
-		// ...gray squares
-		gGL.color4f( .7f, .7f, .7f, alpha );
-		gGL.flush();
-
-		glPolygonStipple( checkerboard );
-
-		LLGLEnable polygon_stipple(GL_POLYGON_STIPPLE);
-		gl_rect_2d(rect);
-	}
-	else
-	{ //polygon stipple is deprecated, use "Checker" texture
-		LLPointer<LLUIImage> img = LLUI::getUIImage("Checker");
-		gGL.getTexUnit(0)->bind(img->getImage());
-		gGL.getTexUnit(0)->setTextureAddressMode(LLTexUnit::TAM_WRAP);
-		gGL.getTexUnit(0)->setTextureFilteringOption(LLTexUnit::TFO_POINT);
-
-		LLColor4 color(1.f, 1.f, 1.f, alpha);
-		LLRectf uv_rect(0, 0, rect.getWidth()/32.f, rect.getHeight()/32.f);
-
-		gl_draw_scaled_image(rect.mLeft, rect.mBottom, rect.getWidth(), rect.getHeight(),
-			img->getImage(), color, uv_rect);
-	}
-	
-	gGL.flush();
-}
-
-
-// Draws the area between two concentric circles, like
-// a doughnut or washer.
-void gl_washer_2d(F32 outer_radius, F32 inner_radius, S32 steps, const LLColor4& inner_color, const LLColor4& outer_color)
-{
-	const F32 DELTA = F_TWO_PI / steps;
-	const F32 SIN_DELTA = sin( DELTA );
-	const F32 COS_DELTA = cos( DELTA );
-
-	F32 x1 = outer_radius;
-	F32 y1 = 0.f;
-	F32 x2 = inner_radius;
-	F32 y2 = 0.f;
-
-	gGL.getTexUnit(0)->unbind(LLTexUnit::TT_TEXTURE);
-
-	gGL.begin( LLRender::TRIANGLE_STRIP  );
-	{
-		steps += 1; // An extra step to close the circle.
-		while( steps-- )
-		{
-			gGL.color4fv(outer_color.mV);
-			gGL.vertex2f( x1, y1 );
-			gGL.color4fv(inner_color.mV);
-			gGL.vertex2f( x2, y2 );
-
-			F32 x1_new = x1 * COS_DELTA - y1 * SIN_DELTA;
-			y1 = x1 * SIN_DELTA +  y1 * COS_DELTA;
-			x1 = x1_new;
-
-			F32 x2_new = x2 * COS_DELTA - y2 * SIN_DELTA;
-			y2 = x2 * SIN_DELTA +  y2 * COS_DELTA;
-			x2 = x2_new;
-		}
-	}
-	gGL.end();
-}
-
-// Draws the area between two concentric circles, like
-// a doughnut or washer.
-void gl_washer_segment_2d(F32 outer_radius, F32 inner_radius, F32 start_radians, F32 end_radians, S32 steps, const LLColor4& inner_color, const LLColor4& outer_color)
-{
-	const F32 DELTA = (end_radians - start_radians) / steps;
-	const F32 SIN_DELTA = sin( DELTA );
-	const F32 COS_DELTA = cos( DELTA );
-
-	F32 x1 = outer_radius * cos( start_radians );
-	F32 y1 = outer_radius * sin( start_radians );
-	F32 x2 = inner_radius * cos( start_radians );
-	F32 y2 = inner_radius * sin( start_radians );
-
-	gGL.getTexUnit(0)->unbind(LLTexUnit::TT_TEXTURE);
-	gGL.begin( LLRender::TRIANGLE_STRIP  );
-	{
-		steps += 1; // An extra step to close the circle.
-		while( steps-- )
-		{
-			gGL.color4fv(outer_color.mV);
-			gGL.vertex2f( x1, y1 );
-			gGL.color4fv(inner_color.mV);
-			gGL.vertex2f( x2, y2 );
-
-			F32 x1_new = x1 * COS_DELTA - y1 * SIN_DELTA;
-			y1 = x1 * SIN_DELTA +  y1 * COS_DELTA;
-			x1 = x1_new;
-
-			F32 x2_new = x2 * COS_DELTA - y2 * SIN_DELTA;
-			y2 = x2 * SIN_DELTA +  y2 * COS_DELTA;
-			x2 = x2_new;
-		}
-	}
-	gGL.end();
-}
-
-void gl_rect_2d_simple_tex( S32 width, S32 height )
-{
-	gGL.begin( LLRender::QUADS );
-
-		gGL.texCoord2f(1.f, 1.f);
-		gGL.vertex2i(width, height);
-
-		gGL.texCoord2f(0.f, 1.f);
-		gGL.vertex2i(0, height);
-
-		gGL.texCoord2f(0.f, 0.f);
-		gGL.vertex2i(0, 0);
-
-		gGL.texCoord2f(1.f, 0.f);
-		gGL.vertex2i(width, 0);
-	
-	gGL.end();
-}
-
-void gl_rect_2d_simple( S32 width, S32 height )
-{
-	gGL.begin( LLRender::QUADS );
-		gGL.vertex2i(width, height);
-		gGL.vertex2i(0, height);
-		gGL.vertex2i(0, 0);
-		gGL.vertex2i(width, 0);
-	gGL.end();
-}
-
-void gl_segmented_rect_2d_tex(const S32 left, 
-							  const S32 top, 
-							  const S32 right, 
-							  const S32 bottom, 
-							  const S32 texture_width, 
-							  const S32 texture_height, 
-							  const S32 border_size, 
-							  const U32 edges)
-{
-	S32 width = llabs(right - left);
-	S32 height = llabs(top - bottom);
-
-	gGL.pushUIMatrix();
-
-	gGL.translateUI((F32)left, (F32)bottom, 0.f);
-	LLVector2 border_uv_scale((F32)border_size / (F32)texture_width, (F32)border_size / (F32)texture_height);
-
-	if (border_uv_scale.mV[VX] > 0.5f)
-	{
-		border_uv_scale *= 0.5f / border_uv_scale.mV[VX];
-	}
-	if (border_uv_scale.mV[VY] > 0.5f)
-	{
-		border_uv_scale *= 0.5f / border_uv_scale.mV[VY];
-	}
-
-	F32 border_scale = llmin((F32)border_size, (F32)width * 0.5f, (F32)height * 0.5f);
-	LLVector2 border_width_left = ((edges & (~(U32)ROUNDED_RECT_RIGHT)) != 0) ? LLVector2(border_scale, 0.f) : LLVector2::zero;
-	LLVector2 border_width_right = ((edges & (~(U32)ROUNDED_RECT_LEFT)) != 0) ? LLVector2(border_scale, 0.f) : LLVector2::zero;
-	LLVector2 border_height_bottom = ((edges & (~(U32)ROUNDED_RECT_TOP)) != 0) ? LLVector2(0.f, border_scale) : LLVector2::zero;
-	LLVector2 border_height_top = ((edges & (~(U32)ROUNDED_RECT_BOTTOM)) != 0) ? LLVector2(0.f, border_scale) : LLVector2::zero;
-	LLVector2 width_vec((F32)width, 0.f);
-	LLVector2 height_vec(0.f, (F32)height);
-
-	gGL.begin(LLRender::QUADS);
-	{
-		// draw bottom left
-		gGL.texCoord2f(0.f, 0.f);
-		gGL.vertex2f(0.f, 0.f);
-
-		gGL.texCoord2f(border_uv_scale.mV[VX], 0.f);
-		gGL.vertex2fv(border_width_left.mV);
-
-		gGL.texCoord2f(border_uv_scale.mV[VX], border_uv_scale.mV[VY]);
-		gGL.vertex2fv((border_width_left + border_height_bottom).mV);
-
-		gGL.texCoord2f(0.f, border_uv_scale.mV[VY]);
-		gGL.vertex2fv(border_height_bottom.mV);
-
-		// draw bottom middle
-		gGL.texCoord2f(border_uv_scale.mV[VX], 0.f);
-		gGL.vertex2fv(border_width_left.mV);
-
-		gGL.texCoord2f(1.f - border_uv_scale.mV[VX], 0.f);
-		gGL.vertex2fv((width_vec - border_width_right).mV);
-
-		gGL.texCoord2f(1.f - border_uv_scale.mV[VX], border_uv_scale.mV[VY]);
-		gGL.vertex2fv((width_vec - border_width_right + border_height_bottom).mV);
-
-		gGL.texCoord2f(border_uv_scale.mV[VX], border_uv_scale.mV[VY]);
-		gGL.vertex2fv((border_width_left + border_height_bottom).mV);
-
-		// draw bottom right
-		gGL.texCoord2f(1.f - border_uv_scale.mV[VX], 0.f);
-		gGL.vertex2fv((width_vec - border_width_right).mV);
-
-		gGL.texCoord2f(1.f, 0.f);
-		gGL.vertex2fv(width_vec.mV);
-
-		gGL.texCoord2f(1.f, border_uv_scale.mV[VY]);
-		gGL.vertex2fv((width_vec + border_height_bottom).mV);
-
-		gGL.texCoord2f(1.f - border_uv_scale.mV[VX], border_uv_scale.mV[VY]);
-		gGL.vertex2fv((width_vec - border_width_right + border_height_bottom).mV);
-
-		// draw left 
-		gGL.texCoord2f(0.f, border_uv_scale.mV[VY]);
-		gGL.vertex2fv(border_height_bottom.mV);
-
-		gGL.texCoord2f(border_uv_scale.mV[VX], border_uv_scale.mV[VY]);
-		gGL.vertex2fv((border_width_left + border_height_bottom).mV);
-
-		gGL.texCoord2f(border_uv_scale.mV[VX], 1.f - border_uv_scale.mV[VY]);
-		gGL.vertex2fv((border_width_left + height_vec - border_height_top).mV);
-
-		gGL.texCoord2f(0.f, 1.f - border_uv_scale.mV[VY]);
-		gGL.vertex2fv((height_vec - border_height_top).mV);
-
-		// draw middle
-		gGL.texCoord2f(border_uv_scale.mV[VX], border_uv_scale.mV[VY]);
-		gGL.vertex2fv((border_width_left + border_height_bottom).mV);
-
-		gGL.texCoord2f(1.f - border_uv_scale.mV[VX], border_uv_scale.mV[VY]);
-		gGL.vertex2fv((width_vec - border_width_right + border_height_bottom).mV);
-
-		gGL.texCoord2f(1.f - border_uv_scale.mV[VX], 1.f - border_uv_scale.mV[VY]);
-		gGL.vertex2fv((width_vec - border_width_right + height_vec - border_height_top).mV);
-
-		gGL.texCoord2f(border_uv_scale.mV[VX], 1.f - border_uv_scale.mV[VY]);
-		gGL.vertex2fv((border_width_left + height_vec - border_height_top).mV);
-
-		// draw right 
-		gGL.texCoord2f(1.f - border_uv_scale.mV[VX], border_uv_scale.mV[VY]);
-		gGL.vertex2fv((width_vec - border_width_right + border_height_bottom).mV);
-
-		gGL.texCoord2f(1.f, border_uv_scale.mV[VY]);
-		gGL.vertex2fv((width_vec + border_height_bottom).mV);
-
-		gGL.texCoord2f(1.f, 1.f - border_uv_scale.mV[VY]);
-		gGL.vertex2fv((width_vec + height_vec - border_height_top).mV);
-
-		gGL.texCoord2f(1.f - border_uv_scale.mV[VX], 1.f - border_uv_scale.mV[VY]);
-		gGL.vertex2fv((width_vec - border_width_right + height_vec - border_height_top).mV);
-
-		// draw top left
-		gGL.texCoord2f(0.f, 1.f - border_uv_scale.mV[VY]);
-		gGL.vertex2fv((height_vec - border_height_top).mV);
-
-		gGL.texCoord2f(border_uv_scale.mV[VX], 1.f - border_uv_scale.mV[VY]);
-		gGL.vertex2fv((border_width_left + height_vec - border_height_top).mV);
-
-		gGL.texCoord2f(border_uv_scale.mV[VX], 1.f);
-		gGL.vertex2fv((border_width_left + height_vec).mV);
-
-		gGL.texCoord2f(0.f, 1.f);
-		gGL.vertex2fv((height_vec).mV);
-
-		// draw top middle
-		gGL.texCoord2f(border_uv_scale.mV[VX], 1.f - border_uv_scale.mV[VY]);
-		gGL.vertex2fv((border_width_left + height_vec - border_height_top).mV);
-
-		gGL.texCoord2f(1.f - border_uv_scale.mV[VX], 1.f - border_uv_scale.mV[VY]);
-		gGL.vertex2fv((width_vec - border_width_right + height_vec - border_height_top).mV);
-
-		gGL.texCoord2f(1.f - border_uv_scale.mV[VX], 1.f);
-		gGL.vertex2fv((width_vec - border_width_right + height_vec).mV);
-
-		gGL.texCoord2f(border_uv_scale.mV[VX], 1.f);
-		gGL.vertex2fv((border_width_left + height_vec).mV);
-
-		// draw top right
-		gGL.texCoord2f(1.f - border_uv_scale.mV[VX], 1.f - border_uv_scale.mV[VY]);
-		gGL.vertex2fv((width_vec - border_width_right + height_vec - border_height_top).mV);
-
-		gGL.texCoord2f(1.f, 1.f - border_uv_scale.mV[VY]);
-		gGL.vertex2fv((width_vec + height_vec - border_height_top).mV);
-
-		gGL.texCoord2f(1.f, 1.f);
-		gGL.vertex2fv((width_vec + height_vec).mV);
-
-		gGL.texCoord2f(1.f - border_uv_scale.mV[VX], 1.f);
-		gGL.vertex2fv((width_vec - border_width_right + height_vec).mV);
-	}
-	gGL.end();
-
-	gGL.popUIMatrix();
-}
-
-//FIXME: rewrite to use scissor?
-void gl_segmented_rect_2d_fragment_tex(const S32 left, 
-									   const S32 top, 
-									   const S32 right, 
-									   const S32 bottom, 
-									   const S32 texture_width, 
-									   const S32 texture_height, 
-									   const S32 border_size, 
-									   const F32 start_fragment, 
-									   const F32 end_fragment, 
-									   const U32 edges)
-{
-	S32 width = llabs(right - left);
-	S32 height = llabs(top - bottom);
-
-	gGL.pushUIMatrix();
-
-	gGL.translateUI((F32)left, (F32)bottom, 0.f);
-	LLVector2 border_uv_scale((F32)border_size / (F32)texture_width, (F32)border_size / (F32)texture_height);
-
-	if (border_uv_scale.mV[VX] > 0.5f)
-	{
-		border_uv_scale *= 0.5f / border_uv_scale.mV[VX];
-	}
-	if (border_uv_scale.mV[VY] > 0.5f)
-	{
-		border_uv_scale *= 0.5f / border_uv_scale.mV[VY];
-	}
-
-	F32 border_scale = llmin((F32)border_size, (F32)width * 0.5f, (F32)height * 0.5f);
-	LLVector2 border_width_left = ((edges & (~(U32)ROUNDED_RECT_RIGHT)) != 0) ? LLVector2(border_scale, 0.f) : LLVector2::zero;
-	LLVector2 border_width_right = ((edges & (~(U32)ROUNDED_RECT_LEFT)) != 0) ? LLVector2(border_scale, 0.f) : LLVector2::zero;
-	LLVector2 border_height_bottom = ((edges & (~(U32)ROUNDED_RECT_TOP)) != 0) ? LLVector2(0.f, border_scale) : LLVector2::zero;
-	LLVector2 border_height_top = ((edges & (~(U32)ROUNDED_RECT_BOTTOM)) != 0) ? LLVector2(0.f, border_scale) : LLVector2::zero;
-	LLVector2 width_vec((F32)width, 0.f);
-	LLVector2 height_vec(0.f, (F32)height);
-
-	F32 middle_start = border_scale / (F32)width;
-	F32 middle_end = 1.f - middle_start;
-
-	F32 u_min;
-	F32 u_max;
-	LLVector2 x_min;
-	LLVector2 x_max;
-
-	gGL.begin(LLRender::QUADS);
-	{
-		if (start_fragment < middle_start)
-		{
-			u_min = (start_fragment / middle_start) * border_uv_scale.mV[VX];
-			u_max = llmin(end_fragment / middle_start, 1.f) * border_uv_scale.mV[VX];
-			x_min = (start_fragment / middle_start) * border_width_left;
-			x_max = llmin(end_fragment / middle_start, 1.f) * border_width_left;
-
-			// draw bottom left
-			gGL.texCoord2f(u_min, 0.f);
-			gGL.vertex2fv(x_min.mV);
-
-			gGL.texCoord2f(border_uv_scale.mV[VX], 0.f);
-			gGL.vertex2fv(x_max.mV);
-
-			gGL.texCoord2f(u_max, border_uv_scale.mV[VY]);
-			gGL.vertex2fv((x_max + border_height_bottom).mV);
-
-			gGL.texCoord2f(u_min, border_uv_scale.mV[VY]);
-			gGL.vertex2fv((x_min + border_height_bottom).mV);
-
-			// draw left 
-			gGL.texCoord2f(u_min, border_uv_scale.mV[VY]);
-			gGL.vertex2fv((x_min + border_height_bottom).mV);
-
-			gGL.texCoord2f(u_max, border_uv_scale.mV[VY]);
-			gGL.vertex2fv((x_max + border_height_bottom).mV);
-
-			gGL.texCoord2f(u_max, 1.f - border_uv_scale.mV[VY]);
-			gGL.vertex2fv((x_max + height_vec - border_height_top).mV);
-
-			gGL.texCoord2f(u_min, 1.f - border_uv_scale.mV[VY]);
-			gGL.vertex2fv((x_min + height_vec - border_height_top).mV);
-			
-			// draw top left
-			gGL.texCoord2f(u_min, 1.f - border_uv_scale.mV[VY]);
-			gGL.vertex2fv((x_min + height_vec - border_height_top).mV);
-
-			gGL.texCoord2f(u_max, 1.f - border_uv_scale.mV[VY]);
-			gGL.vertex2fv((x_max + height_vec - border_height_top).mV);
-
-			gGL.texCoord2f(u_max, 1.f);
-			gGL.vertex2fv((x_max + height_vec).mV);
-
-			gGL.texCoord2f(u_min, 1.f);
-			gGL.vertex2fv((x_min + height_vec).mV);
-		}
-
-		if (end_fragment > middle_start || start_fragment < middle_end)
-		{
-			x_min = border_width_left + ((llclamp(start_fragment, middle_start, middle_end) - middle_start)) * width_vec;
-			x_max = border_width_left + ((llclamp(end_fragment, middle_start, middle_end) - middle_start)) * width_vec;
-
-			// draw bottom middle
-			gGL.texCoord2f(border_uv_scale.mV[VX], 0.f);
-			gGL.vertex2fv(x_min.mV);
-
-			gGL.texCoord2f(1.f - border_uv_scale.mV[VX], 0.f);
-			gGL.vertex2fv((x_max).mV);
-
-			gGL.texCoord2f(1.f - border_uv_scale.mV[VX], border_uv_scale.mV[VY]);
-			gGL.vertex2fv((x_max + border_height_bottom).mV);
-
-			gGL.texCoord2f(border_uv_scale.mV[VX], border_uv_scale.mV[VY]);
-			gGL.vertex2fv((x_min + border_height_bottom).mV);
-
-			// draw middle
-			gGL.texCoord2f(border_uv_scale.mV[VX], border_uv_scale.mV[VY]);
-			gGL.vertex2fv((x_min + border_height_bottom).mV);
-
-			gGL.texCoord2f(1.f - border_uv_scale.mV[VX], border_uv_scale.mV[VY]);
-			gGL.vertex2fv((x_max + border_height_bottom).mV);
-
-			gGL.texCoord2f(1.f - border_uv_scale.mV[VX], 1.f - border_uv_scale.mV[VY]);
-			gGL.vertex2fv((x_max + height_vec - border_height_top).mV);
-
-			gGL.texCoord2f(border_uv_scale.mV[VX], 1.f - border_uv_scale.mV[VY]);
-			gGL.vertex2fv((x_min + height_vec - border_height_top).mV);
-
-			// draw top middle
-			gGL.texCoord2f(border_uv_scale.mV[VX], 1.f - border_uv_scale.mV[VY]);
-			gGL.vertex2fv((x_min + height_vec - border_height_top).mV);
-
-			gGL.texCoord2f(1.f - border_uv_scale.mV[VX], 1.f - border_uv_scale.mV[VY]);
-			gGL.vertex2fv((x_max + height_vec - border_height_top).mV);
-
-			gGL.texCoord2f(1.f - border_uv_scale.mV[VX], 1.f);
-			gGL.vertex2fv((x_max + height_vec).mV);
-
-			gGL.texCoord2f(border_uv_scale.mV[VX], 1.f);
-			gGL.vertex2fv((x_min + height_vec).mV);
-		}
-
-		if (end_fragment > middle_end)
-		{
-			u_min = (1.f - llmax(0.f, ((start_fragment - middle_end) / middle_start))) * border_uv_scale.mV[VX];
-			u_max = (1.f - ((end_fragment - middle_end) / middle_start)) * border_uv_scale.mV[VX];
-			x_min = width_vec - ((1.f - llmax(0.f, ((start_fragment - middle_end) / middle_start))) * border_width_right);
-			x_max = width_vec - ((1.f - ((end_fragment - middle_end) / middle_start)) * border_width_right);
-
-			// draw bottom right
-			gGL.texCoord2f(u_min, 0.f);
-			gGL.vertex2fv((x_min).mV);
-
-			gGL.texCoord2f(u_max, 0.f);
-			gGL.vertex2fv(x_max.mV);
-
-			gGL.texCoord2f(u_max, border_uv_scale.mV[VY]);
-			gGL.vertex2fv((x_max + border_height_bottom).mV);
-
-			gGL.texCoord2f(u_min, border_uv_scale.mV[VY]);
-			gGL.vertex2fv((x_min + border_height_bottom).mV);
-
-			// draw right 
-			gGL.texCoord2f(u_min, border_uv_scale.mV[VY]);
-			gGL.vertex2fv((x_min + border_height_bottom).mV);
-
-			gGL.texCoord2f(u_max, border_uv_scale.mV[VY]);
-			gGL.vertex2fv((x_max + border_height_bottom).mV);
-
-			gGL.texCoord2f(u_max, 1.f - border_uv_scale.mV[VY]);
-			gGL.vertex2fv((x_max + height_vec - border_height_top).mV);
-
-			gGL.texCoord2f(u_min, 1.f - border_uv_scale.mV[VY]);
-			gGL.vertex2fv((x_min + height_vec - border_height_top).mV);
-
-			// draw top right
-			gGL.texCoord2f(u_min, 1.f - border_uv_scale.mV[VY]);
-			gGL.vertex2fv((x_min + height_vec - border_height_top).mV);
-
-			gGL.texCoord2f(u_max, 1.f - border_uv_scale.mV[VY]);
-			gGL.vertex2fv((x_max + height_vec - border_height_top).mV);
-
-			gGL.texCoord2f(u_max, 1.f);
-			gGL.vertex2fv((x_max + height_vec).mV);
-
-			gGL.texCoord2f(u_min, 1.f);
-			gGL.vertex2fv((x_min + height_vec).mV);
-		}
-	}
-	gGL.end();
-
-	gGL.popUIMatrix();
-}
-
-void gl_segmented_rect_3d_tex(const LLVector2& border_scale, const LLVector3& border_width, 
-							  const LLVector3& border_height, const LLVector3& width_vec, const LLVector3& height_vec,
-							  const U32 edges)
-{
-	LLVector3 left_border_width = ((edges & (~(U32)ROUNDED_RECT_RIGHT)) != 0) ? border_width : LLVector3::zero;
-	LLVector3 right_border_width = ((edges & (~(U32)ROUNDED_RECT_LEFT)) != 0) ? border_width : LLVector3::zero;
-
-	LLVector3 top_border_height = ((edges & (~(U32)ROUNDED_RECT_BOTTOM)) != 0) ? border_height : LLVector3::zero;
-	LLVector3 bottom_border_height = ((edges & (~(U32)ROUNDED_RECT_TOP)) != 0) ? border_height : LLVector3::zero;
-
-
-	gGL.begin(LLRender::QUADS);
-	{
-		// draw bottom left
-		gGL.texCoord2f(0.f, 0.f);
-		gGL.vertex3f(0.f, 0.f, 0.f);
-
-		gGL.texCoord2f(border_scale.mV[VX], 0.f);
-		gGL.vertex3fv(left_border_width.mV);
-
-		gGL.texCoord2f(border_scale.mV[VX], border_scale.mV[VY]);
-		gGL.vertex3fv((left_border_width + bottom_border_height).mV);
-
-		gGL.texCoord2f(0.f, border_scale.mV[VY]);
-		gGL.vertex3fv(bottom_border_height.mV);
-
-		// draw bottom middle
-		gGL.texCoord2f(border_scale.mV[VX], 0.f);
-		gGL.vertex3fv(left_border_width.mV);
-
-		gGL.texCoord2f(1.f - border_scale.mV[VX], 0.f);
-		gGL.vertex3fv((width_vec - right_border_width).mV);
-
-		gGL.texCoord2f(1.f - border_scale.mV[VX], border_scale.mV[VY]);
-		gGL.vertex3fv((width_vec - right_border_width + bottom_border_height).mV);
-
-		gGL.texCoord2f(border_scale.mV[VX], border_scale.mV[VY]);
-		gGL.vertex3fv((left_border_width + bottom_border_height).mV);
-
-		// draw bottom right
-		gGL.texCoord2f(1.f - border_scale.mV[VX], 0.f);
-		gGL.vertex3fv((width_vec - right_border_width).mV);
-
-		gGL.texCoord2f(1.f, 0.f);
-		gGL.vertex3fv(width_vec.mV);
-
-		gGL.texCoord2f(1.f, border_scale.mV[VY]);
-		gGL.vertex3fv((width_vec + bottom_border_height).mV);
-
-		gGL.texCoord2f(1.f - border_scale.mV[VX], border_scale.mV[VY]);
-		gGL.vertex3fv((width_vec - right_border_width + bottom_border_height).mV);
-
-		// draw left 
-		gGL.texCoord2f(0.f, border_scale.mV[VY]);
-		gGL.vertex3fv(bottom_border_height.mV);
-
-		gGL.texCoord2f(border_scale.mV[VX], border_scale.mV[VY]);
-		gGL.vertex3fv((left_border_width + bottom_border_height).mV);
-
-		gGL.texCoord2f(border_scale.mV[VX], 1.f - border_scale.mV[VY]);
-		gGL.vertex3fv((left_border_width + height_vec - top_border_height).mV);
-
-		gGL.texCoord2f(0.f, 1.f - border_scale.mV[VY]);
-		gGL.vertex3fv((height_vec - top_border_height).mV);
-
-		// draw middle
-		gGL.texCoord2f(border_scale.mV[VX], border_scale.mV[VY]);
-		gGL.vertex3fv((left_border_width + bottom_border_height).mV);
-
-		gGL.texCoord2f(1.f - border_scale.mV[VX], border_scale.mV[VY]);
-		gGL.vertex3fv((width_vec - right_border_width + bottom_border_height).mV);
-
-		gGL.texCoord2f(1.f - border_scale.mV[VX], 1.f - border_scale.mV[VY]);
-		gGL.vertex3fv((width_vec - right_border_width + height_vec - top_border_height).mV);
-
-		gGL.texCoord2f(border_scale.mV[VX], 1.f - border_scale.mV[VY]);
-		gGL.vertex3fv((left_border_width + height_vec - top_border_height).mV);
-
-		// draw right 
-		gGL.texCoord2f(1.f - border_scale.mV[VX], border_scale.mV[VY]);
-		gGL.vertex3fv((width_vec - right_border_width + bottom_border_height).mV);
-
-		gGL.texCoord2f(1.f, border_scale.mV[VY]);
-		gGL.vertex3fv((width_vec + bottom_border_height).mV);
-
-		gGL.texCoord2f(1.f, 1.f - border_scale.mV[VY]);
-		gGL.vertex3fv((width_vec + height_vec - top_border_height).mV);
-
-		gGL.texCoord2f(1.f - border_scale.mV[VX], 1.f - border_scale.mV[VY]);
-		gGL.vertex3fv((width_vec - right_border_width + height_vec - top_border_height).mV);
-
-		// draw top left
-		gGL.texCoord2f(0.f, 1.f - border_scale.mV[VY]);
-		gGL.vertex3fv((height_vec - top_border_height).mV);
-
-		gGL.texCoord2f(border_scale.mV[VX], 1.f - border_scale.mV[VY]);
-		gGL.vertex3fv((left_border_width + height_vec - top_border_height).mV);
-
-		gGL.texCoord2f(border_scale.mV[VX], 1.f);
-		gGL.vertex3fv((left_border_width + height_vec).mV);
-
-		gGL.texCoord2f(0.f, 1.f);
-		gGL.vertex3fv((height_vec).mV);
-
-		// draw top middle
-		gGL.texCoord2f(border_scale.mV[VX], 1.f - border_scale.mV[VY]);
-		gGL.vertex3fv((left_border_width + height_vec - top_border_height).mV);
-
-		gGL.texCoord2f(1.f - border_scale.mV[VX], 1.f - border_scale.mV[VY]);
-		gGL.vertex3fv((width_vec - right_border_width + height_vec - top_border_height).mV);
-
-		gGL.texCoord2f(1.f - border_scale.mV[VX], 1.f);
-		gGL.vertex3fv((width_vec - right_border_width + height_vec).mV);
-
-		gGL.texCoord2f(border_scale.mV[VX], 1.f);
-		gGL.vertex3fv((left_border_width + height_vec).mV);
-
-		// draw top right
-		gGL.texCoord2f(1.f - border_scale.mV[VX], 1.f - border_scale.mV[VY]);
-		gGL.vertex3fv((width_vec - right_border_width + height_vec - top_border_height).mV);
-
-		gGL.texCoord2f(1.f, 1.f - border_scale.mV[VY]);
-		gGL.vertex3fv((width_vec + height_vec - top_border_height).mV);
-
-		gGL.texCoord2f(1.f, 1.f);
-		gGL.vertex3fv((width_vec + height_vec).mV);
-
-		gGL.texCoord2f(1.f - border_scale.mV[VX], 1.f);
-		gGL.vertex3fv((width_vec - right_border_width + height_vec).mV);
-	}
-	gGL.end();
-
-}
-
-void gl_segmented_rect_3d_tex_top(const LLVector2& border_scale, const LLVector3& border_width, const LLVector3& border_height, const LLVector3& width_vec, const LLVector3& height_vec)
-{
-	gl_segmented_rect_3d_tex(border_scale, border_width, border_height, width_vec, height_vec, ROUNDED_RECT_TOP);
-}
-
-=======
->>>>>>> 8eef31e4
 void LLUI::initClass(const settings_map_t& settings,
 					 LLImageProviderInterface* image_provider,
 					 LLUIAudioCallback audio_callback,
