--- conflicted
+++ resolved
@@ -193,13 +193,8 @@
 						match_entry->getStyle(),
 						match_entry->getMenuName(),
 						match_entry->getLocation(url),
-<<<<<<< HEAD
-						match_entry->isLinkDisabled(),
 						match_entry->getID(url),
 						match_entry->underlineOnHoverOnly(url));
-=======
-						match_entry->getID(url));
->>>>>>> 54b9992e
 		return true;
 	}
 
@@ -233,13 +228,8 @@
 						match.getStyle(),
 						match.getMenuName(),
 						match.getLocation(),
-<<<<<<< HEAD
-						match.isLinkDisabled(),
 						match.getID(),
 						match.underlineOnHoverOnly());
-=======
-						match.getID());
->>>>>>> 54b9992e
 		return true;
 	}
 	return false;
