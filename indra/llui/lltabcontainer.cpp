--- conflicted
+++ resolved
@@ -38,7 +38,6 @@
 #include "llrender.h"
 #include "llfloater.h"
 #include "lltrans.h"
-
 
 //----------------------------------------------------------------------------
 
@@ -1249,16 +1248,14 @@
 		    p.pad_right(2);
 		}
 
-<<<<<<< HEAD
+		// inits flash timer
+		p.button_flash_enable = mEnableTabsFlashing;
+
 		// <FS:Ansariel> Enable tab flashing
 		p.button_flash_enable(LLUI::sSettingGroups["config"]->getBOOL("EnableButtonFlashing"));
 		p.button_flash_count(LLUI::sSettingGroups["config"]->getS32("FlashCount"));
 		p.button_flash_rate(LLUI::sSettingGroups["config"]->getF32("FlashPeriod"));
 		// </FS:Ansariel>
-=======
-		// inits flash timer
-		p.button_flash_enable = mEnableTabsFlashing;
->>>>>>> 93f0023e
 		
 		// *TODO : It seems wrong not to use p in both cases considering the way p is initialized
 		if (mCustomIconCtrlUsed)
