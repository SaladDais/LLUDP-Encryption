/** 
 * @file lltabcontainer.cpp
 * @brief LLTabContainer class
 *
 * $LicenseInfo:firstyear=2001&license=viewerlgpl$
 * Second Life Viewer Source Code
 * Copyright (C) 2010, Linden Research, Inc.
 * 
 * This library is free software; you can redistribute it and/or
 * modify it under the terms of the GNU Lesser General Public
 * License as published by the Free Software Foundation;
 * version 2.1 of the License only.
 * 
 * This library is distributed in the hope that it will be useful,
 * but WITHOUT ANY WARRANTY; without even the implied warranty of
 * MERCHANTABILITY or FITNESS FOR A PARTICULAR PURPOSE.  See the GNU
 * Lesser General Public License for more details.
 * 
 * You should have received a copy of the GNU Lesser General Public
 * License along with this library; if not, write to the Free Software
 * Foundation, Inc., 51 Franklin Street, Fifth Floor, Boston, MA  02110-1301  USA
 * 
 * Linden Research, Inc., 945 Battery Street, San Francisco, CA  94111  USA
 * $/LicenseInfo$
 */

#include "linden_common.h"

#include "lltabcontainer.h"
#include "llviewereventrecorder.h"
#include "llfocusmgr.h"
#include "lllocalcliprect.h"
#include "llrect.h"
#include "llresizehandle.h"
#include "lltextbox.h"
#include "llcriticaldamp.h"
#include "lluictrlfactory.h"
#include "llrender.h"
#include "llfloater.h"
#include "lltrans.h"

//----------------------------------------------------------------------------

// Implementation Notes:
//  - Each tab points to a LLPanel (see LLTabTuple below)
//  - When a tab is selected, the validation callback
//    (LLUICtrl::mValidateSignal) is called
//  -  If the validation callback returns true (or none is provided),
//     the tab is changed and the commit callback
//     (LLUICtrl::mCommitSignal) is called
//  - Callbacks pass the LLTabContainer as the control,
//    and the NAME of the selected PANEL as the LLSD data

//----------------------------------------------------------------------------

const F32 SCROLL_STEP_TIME = 0.4f;
const F32 SCROLL_DELAY_TIME = 0.5f;

void LLTabContainer::TabPositions::declareValues()
{
	declare("top", LLTabContainer::TOP);
	declare("bottom", LLTabContainer::BOTTOM);
	declare("left", LLTabContainer::LEFT);
}

//----------------------------------------------------------------------------

// Structure used to map tab buttons to and from tab panels
class LLTabTuple
{
public:
	LLTabTuple( LLTabContainer* c, LLPanel* p, LLButton* b, LLTextBox* placeholder = NULL)
		:
		mTabContainer(c),
		mTabPanel(p),
		mButton(b),
		mOldState(FALSE),
		mPlaceholderText(placeholder),
		mPadding(0),
		mVisible(true)
	{}

	LLTabContainer*  mTabContainer;
	LLPanel*		 mTabPanel;
	LLButton*		 mButton;
	BOOL			 mOldState;
	LLTextBox*		 mPlaceholderText;
	S32				 mPadding;

	mutable bool mVisible;
};

//----------------------------------------------------------------------------

//============================================================================
/*
 * @file lltabcontainer.cpp
 * @brief class implements LLButton with LLIconCtrl on it
 */
class LLCustomButtonIconCtrl : public LLButton
{
public:
	struct Params
	:	public LLInitParam::Block<Params, LLButton::Params>
	{
		// LEFT, RIGHT, TOP, BOTTOM paddings of LLIconCtrl in this class has same value
		Optional<S32>					icon_ctrl_pad;

		Params()
		:	icon_ctrl_pad("icon_ctrl_pad", 1)
		{}
	};

protected:
	friend class LLUICtrlFactory;

	LLCustomButtonIconCtrl(const Params& p)
	:	LLButton(p),
		mIcon(NULL),
		mIconAlignment(LLFontGL::HCENTER),
		mIconCtrlPad(p.icon_ctrl_pad)
	{}

public:

	void updateLayout()
	{
		LLRect button_rect = getRect();
		LLRect icon_rect = mIcon->getRect();

		S32 icon_size = button_rect.getHeight() - 2*mIconCtrlPad;

		switch(mIconAlignment)
		{
		case LLFontGL::LEFT:
			icon_rect.setLeftTopAndSize(button_rect.mLeft + mIconCtrlPad, button_rect.mTop - mIconCtrlPad, 
				icon_size, icon_size);
			setLeftHPad(icon_size + mIconCtrlPad * 2);
			break;
		case LLFontGL::HCENTER:
			icon_rect.setLeftTopAndSize(button_rect.mRight - (button_rect.getWidth() + mIconCtrlPad - icon_size)/2, button_rect.mTop - mIconCtrlPad, 
				icon_size, icon_size);
			setRightHPad(icon_size + mIconCtrlPad * 2);
			break;
		case LLFontGL::RIGHT:
			icon_rect.setLeftTopAndSize(button_rect.mRight - mIconCtrlPad - icon_size, button_rect.mTop - mIconCtrlPad, 
				icon_size, icon_size);
			setRightHPad(icon_size + mIconCtrlPad * 2);
			break;
		default:
			break;
		}
		mIcon->setRect(icon_rect);
	}

	void setIcon(LLIconCtrl* icon, LLFontGL::HAlign alignment = LLFontGL::LEFT)
	{
		if(icon)
		{
			if(mIcon)
			{
				removeChild(mIcon);
				mIcon->die();
			}
			mIcon = icon;
			mIconAlignment = alignment;

			addChild(mIcon);
			updateLayout();
		}
	}

	LLIconCtrl* getIconCtrl() const
	{
		return mIcon;
	}

private:
	LLIconCtrl* mIcon;
	LLFontGL::HAlign mIconAlignment;
	S32 mIconCtrlPad;
};
//============================================================================

struct LLPlaceHolderPanel : public LLPanel
{
	// create dummy param block to register with "placeholder" nane
	struct Params : public LLPanel::Params{};
	LLPlaceHolderPanel(const Params& p) : LLPanel(p)
	{}
};
static LLDefaultChildRegistry::Register<LLPlaceHolderPanel> r1("placeholder");
static LLDefaultChildRegistry::Register<LLTabContainer> r2("tab_container");

LLTabContainer::TabParams::TabParams()
:	tab_top_image_unselected("tab_top_image_unselected"),
	tab_top_image_selected("tab_top_image_selected"),
	tab_top_image_flash("tab_top_image_flash"),
	tab_bottom_image_unselected("tab_bottom_image_unselected"),
	tab_bottom_image_selected("tab_bottom_image_selected"),
	tab_bottom_image_flash("tab_bottom_image_flash"),
	tab_left_image_unselected("tab_left_image_unselected"),
	tab_left_image_selected("tab_left_image_selected"),
	tab_left_image_flash("tab_left_image_flash")
{}

LLTabContainer::Params::Params()
:	tab_width("tab_width"),
	tab_min_width("tab_min_width"),
	tab_max_width("tab_max_width"),
	tab_height("tab_height"),
	label_pad_bottom("label_pad_bottom"),
	label_pad_left("label_pad_left"),
	tab_position("tab_position"),
	hide_tabs("hide_tabs", false),
	hide_scroll_arrows("hide_scroll_arrows", false),
// [SL:KB] - Patch: UI-TabRearrange | Checked: 2010-06-05 (Catznip-3.3)
	tab_allow_rearrange("tab_allow_rearrange", false),
// [/SL:KB]
	tab_padding_right("tab_padding_right"),
	first_tab("first_tab"),
	middle_tab("middle_tab"),
	last_tab("last_tab"),
	use_custom_icon_ctrl("use_custom_icon_ctrl", false),
	open_tabs_on_drag_and_drop("open_tabs_on_drag_and_drop", false),
	enable_tabs_flashing("enable_tabs_flashing", false),
	tabs_flashing_color("tabs_flashing_color"),
	tab_icon_ctrl_pad("tab_icon_ctrl_pad", 0),
	use_ellipses("use_ellipses"),
	label_shadow("label_shadow",false),		// no drop shadowed labels by default -Zi
	font_halign("halign")
{}

LLTabContainer::LLTabContainer(const LLTabContainer::Params& p)
:	LLPanel(p),
	mCurrentTabIdx(-1),
	mTabsHidden(p.hide_tabs),
// [SL:KB] - Patch: UI-TabRearrange | Checked: 2012-05-05 (Catznip-3.3)
	mAllowRearrange(p.tab_allow_rearrange),
	mRearrangeSignal(NULL),
// [/SL:KB]
	mScrolled(FALSE),
	mScrollPos(0),
	mScrollPosPixels(0),
	mMaxScrollPos(0),
	mTitleBox(NULL),
	mTopBorderHeight(LLPANEL_BORDER_WIDTH),
	mLockedTabCount(0),
	mMinTabWidth(0),
	mMaxTabWidth(p.tab_max_width),
	mTabHeight(p.tab_height),
	mLabelPadBottom(p.label_pad_bottom),
	mLabelPadLeft(p.label_pad_left),
	mPrevArrowBtn(NULL),
	mNextArrowBtn(NULL),
	mIsVertical( p.tab_position == LEFT ),
	mHideScrollArrows(p.hide_scroll_arrows),
	// Horizontal Specific
	mJumpPrevArrowBtn(NULL),
	mJumpNextArrowBtn(NULL),
	mRightTabBtnOffset(p.tab_padding_right),
	mTotalTabWidth(0),
	mTabPosition(p.tab_position),
	mFontHalign(p.font_halign),
	mFont(p.font),
	mFirstTabParams(p.first_tab),
	mMiddleTabParams(p.middle_tab),
	mLastTabParams(p.last_tab),
	mCustomIconCtrlUsed(p.use_custom_icon_ctrl),
	mOpenTabsOnDragAndDrop(p.open_tabs_on_drag_and_drop),
	mTabIconCtrlPad(p.tab_icon_ctrl_pad),
	mUseTabEllipses(p.use_ellipses),
	mEnableTabsFlashing(p.enable_tabs_flashing),
<<<<<<< HEAD
	mDropShadowedText(p.label_shadow)			// support for drop shadowed tab labels -Zi
=======
	mTabsFlashingColor(p.tabs_flashing_color),
	mUseTabEllipses(p.use_ellipses)
>>>>>>> 4ac08f1a
{
	// AO: Treat the IM tab container specially 
	if (getName() == "im_box_tab_container")
	{
		if (LLControlGroup::getInstance("Global")->getS32("ChatTabDirection") == 1)
		{
			mIsVertical = TRUE;
			mTabPosition = LLTabContainer::LEFT;
			
		}
		else
		{
			mIsVertical = FALSE;
			mTabPosition = LLTabContainer::BOTTOM;
		}
	}
	
	static LLUICachedControl<S32> tabcntr_vert_tab_min_width ("UITabCntrVertTabMinWidth", 0);

	mDragAndDropDelayTimer.stop();

	if (p.tab_width.isProvided())
	{
		mMinTabWidth = p.tab_width;
	}
	else if (!mIsVertical)
	{
		mMinTabWidth = p.tab_min_width;
	}
	else
	{
		// *HACK: support default min width for legacy vertical
		// tab containers
		mMinTabWidth = tabcntr_vert_tab_min_width;
	}

    if (p.tabs_flashing_color.isProvided())
    {
        mEnableTabsFlashing = true;
    }

	initButtons( );
}

LLTabContainer::~LLTabContainer()
{
	std::for_each(mTabList.begin(), mTabList.end(), DeletePointer());
	mTabList.clear();

// [SL:KB] - Patch: UI-TabRearrange | Checked: 2012-05-05 (Catznip-3.3)
	delete mRearrangeSignal;
// [/SL:KB]
}

//virtual
void LLTabContainer::setValue(const LLSD& value)
{
	selectTab((S32) value.asInteger());
}

//virtual
void LLTabContainer::reshape(S32 width, S32 height, BOOL called_from_parent)
{
	LLPanel::reshape( width, height, called_from_parent );
	updateMaxScrollPos();
}

//virtual
LLView* LLTabContainer::getChildView(const std::string& name, BOOL recurse) const
{
	tuple_list_t::const_iterator itor;
	for (itor = mTabList.begin(); itor != mTabList.end(); ++itor)
	{
		LLPanel *panel = (*itor)->mTabPanel;
		if (panel->getName() == name)
		{
			return panel;
		}
	}

	if (recurse)
	{
		for (itor = mTabList.begin(); itor != mTabList.end(); ++itor)
		{
			LLPanel *panel = (*itor)->mTabPanel;
			LLView *child = panel->getChildView(name, recurse);
			if (child)
			{
				return child;
			}
		}
	}
	return LLView::getChildView(name, recurse);
}

//virtual
LLView* LLTabContainer::findChildView(const std::string& name, BOOL recurse) const
{
	tuple_list_t::const_iterator itor;
	for (itor = mTabList.begin(); itor != mTabList.end(); ++itor)
	{
		LLPanel *panel = (*itor)->mTabPanel;
		if (panel->getName() == name)
		{
			return panel;
		}
	}

	if (recurse)
	{
		for (itor = mTabList.begin(); itor != mTabList.end(); ++itor)
		{
			LLPanel *panel = (*itor)->mTabPanel;
			LLView *child = panel->findChildView(name, recurse);
			if (child)
			{
				return child;
			}
		}
	}
	return LLView::findChildView(name, recurse);
}

bool LLTabContainer::addChild(LLView* view, S32 tab_group)
{
	LLPanel* panelp = dynamic_cast<LLPanel*>(view);

	if (panelp)
	{
		addTabPanel(TabPanelParams().panel(panelp).label(panelp->getLabel()).is_placeholder(dynamic_cast<LLPlaceHolderPanel*>(view) != NULL));
		return true;
	}
	else
	{
		return LLUICtrl::addChild(view, tab_group);
	}
}

BOOL LLTabContainer::postBuild()
{
	selectFirstTab();

	return TRUE;
}

// virtual
void LLTabContainer::draw()
{
	static LLUICachedControl<S32> tabcntrv_pad ("UITabCntrvPad", 0);
	static LLUICachedControl<S32> tabcntrv_arrow_btn_size ("UITabCntrvArrowBtnSize", 0);
	static LLUICachedControl<S32> tabcntr_tab_h_pad ("UITabCntrTabHPad", 0);
	static LLUICachedControl<S32> tabcntr_arrow_btn_size ("UITabCntrArrowBtnSize", 0);
	static LLUICachedControl<S32> tabcntr_tab_partial_width ("UITabCntrTabPartialWidth", 0);
	S32 target_pixel_scroll = 0;
	S32 cur_scroll_pos = getScrollPos();
	if (cur_scroll_pos > 0)
	{
//		S32 available_width_with_arrows = getRect().getWidth() - mRightTabBtnOffset - 2 * (LLPANEL_BORDER_WIDTH + tabcntr_arrow_btn_size  + tabcntr_arrow_btn_size + 1);
		if (!mIsVertical)
		{
// [SL:KB] - Patch: Control-TabContainer | Checked: 2014-03-17 (Catznip-3.6)
			S32 available_width_with_arrows = getRect().getWidth() - mRightTabBtnOffset - 2 * (LLPANEL_BORDER_WIDTH + tabcntr_arrow_btn_size  + tabcntr_arrow_btn_size + 1);
// [/SL:KB]
			for(tuple_list_t::iterator iter = mTabList.begin(); iter != mTabList.end(); ++iter)
			{
				if (cur_scroll_pos == 0)
				{
					break;
				}

				if( (*iter)->mVisible )
					target_pixel_scroll += (*iter)->mButton->getRect().getWidth();

				cur_scroll_pos--;
			}

			// Show part of the tab to the left of what is fully visible
			target_pixel_scroll -= tabcntr_tab_partial_width;
			// clamp so that rightmost tab never leaves right side of screen
			target_pixel_scroll = llmin(mTotalTabWidth - available_width_with_arrows, target_pixel_scroll);
		}
// [SL:KB] - Patch: Control-TabContainer | Checked: 2014-03-17 (Catznip-3.6)
		else
		{
			target_pixel_scroll = cur_scroll_pos * (BTN_HEIGHT + tabcntrv_pad);
		}
// [/SL:KB]
	}

// [SL:KB] - Patch: Control-TabContainer | Checked: 2014-03-17 (Catznip-3.6)
	setScrollPosPixels( (!mIsVertical) ? (S32)lerp((F32)getScrollPosPixels(), (F32)target_pixel_scroll, LLSmoothInterpolation::getInterpolant(0.08f)) : target_pixel_scroll);
// [/SL:KB]
//	setScrollPosPixels((S32)lerp((F32)getScrollPosPixels(), (F32)target_pixel_scroll, LLSmoothInterpolation::getInterpolant(0.08f)));

	BOOL has_scroll_arrows = !mHideScrollArrows && !getTabsHidden() && ((mMaxScrollPos > 0) || (mScrollPosPixels > 0));
	if (!mIsVertical)
	{
		mJumpPrevArrowBtn->setVisible( has_scroll_arrows );
		mJumpNextArrowBtn->setVisible( has_scroll_arrows );
	}
	mPrevArrowBtn->setVisible( has_scroll_arrows );
	mNextArrowBtn->setVisible( has_scroll_arrows );

	S32 left = 0, top = 0;
	if (mIsVertical)
	{
		top = getRect().getHeight() - getTopBorderHeight() - LLPANEL_BORDER_WIDTH - 1 - (has_scroll_arrows ? tabcntrv_arrow_btn_size : 0);
		top += getScrollPosPixels();
	}
	else
	{
		// Set the leftmost position of the tab buttons.
		left = LLPANEL_BORDER_WIDTH + (has_scroll_arrows ? (tabcntr_arrow_btn_size * 2) : tabcntr_tab_h_pad);
		left -= getScrollPosPixels();
	}
	
	// Hide all the buttons
	if (getTabsHidden())
	{
		for(tuple_list_t::iterator iter = mTabList.begin(); iter != mTabList.end(); ++iter)
		{
			LLTabTuple* tuple = *iter;
			tuple->mButton->setVisible( FALSE );
		}
	}

	{
		LLRect clip_rect = getLocalRect();
		clip_rect.mLeft+=(LLPANEL_BORDER_WIDTH + 2);
		clip_rect.mRight-=(LLPANEL_BORDER_WIDTH + 2);
		LLLocalClipRect clip(clip_rect);
		LLPanel::draw();
	}

	// if tabs are hidden, don't draw them and leave them in the invisible state
	if (!getTabsHidden())
	{
		// Show all the buttons
		for(tuple_list_t::iterator iter = mTabList.begin(); iter != mTabList.end(); ++iter)
		{
			LLTabTuple* tuple = *iter;
			tuple->mButton->setVisible( TRUE );
		}

		S32 max_scroll_visible = getTabCount() - getMaxScrollPos() + getScrollPos();
		S32 idx = 0;
		for(tuple_list_t::iterator iter = mTabList.begin(); iter != mTabList.end(); ++iter)
		{
			LLTabTuple* tuple = *iter;

			if( !tuple->mVisible )
			{
				tuple->mButton->setVisible( false );
				continue;
			}

			tuple->mButton->translate( left ? left - tuple->mButton->getRect().mLeft : 0,
									   top ? top - tuple->mButton->getRect().mTop : 0 );
			if (top) top -= BTN_HEIGHT + tabcntrv_pad;
			if (left) left += tuple->mButton->getRect().getWidth();

			if (!mIsVertical)
			{
				if( idx < getScrollPos() )
				{
					if( tuple->mButton->getFlashing() )
					{
						mPrevArrowBtn->setFlashing( TRUE );
					}
				}
				else if( max_scroll_visible < idx )
				{
					if( tuple->mButton->getFlashing() )
					{
						mNextArrowBtn->setFlashing( TRUE );
					}
				}
			}
// [SL:KB] - Patch: Control-TabContainer | Checked: 2014-03-17 (Catznip-3.6)
			else
			{
				//  Hide buttons that aren't (fully) visible
				if ( (idx < getScrollPos()) || (max_scroll_visible <= idx) )
					tuple->mButton->setVisible(false);
			}
// [/SL:KB]

			idx++;
		}

		// <FS:Zi> Fix vertical tab scrolling
		// if( mIsVertical && has_scroll_arrows )
		// {
		// 	// Redraw the arrows so that they appears on top.
		// 	gGL.pushUIMatrix();
		// 	gGL.translateUI((F32)mPrevArrowBtn->getRect().mLeft, (F32)mPrevArrowBtn->getRect().mBottom, 0.f);
		// 	mPrevArrowBtn->draw();
		// 	gGL.popUIMatrix();
		//
		// 	gGL.pushUIMatrix();
		// 	gGL.translateUI((F32)mNextArrowBtn->getRect().mLeft, (F32)mNextArrowBtn->getRect().mBottom, 0.f);
		// 	mNextArrowBtn->draw();
		// 	gGL.popUIMatrix();
		// }
		// </FS:Zi>
	}

	mPrevArrowBtn->setFlashing(false);
	mNextArrowBtn->setFlashing(false);
}


// virtual
BOOL LLTabContainer::handleMouseDown( S32 x, S32 y, MASK mask )
{
	static LLUICachedControl<S32> tabcntrv_pad ("UITabCntrvPad", 0);
	BOOL handled = FALSE;
	BOOL has_scroll_arrows = !mHideScrollArrows && (getMaxScrollPos() > 0) && !getTabsHidden();

	if (has_scroll_arrows)
	{
		if (mJumpPrevArrowBtn&& mJumpPrevArrowBtn->getRect().pointInRect(x, y))
		{
			S32 local_x = x - mJumpPrevArrowBtn->getRect().mLeft;
			S32 local_y = y - mJumpPrevArrowBtn->getRect().mBottom;
			handled = mJumpPrevArrowBtn->handleMouseDown(local_x, local_y, mask);
		}
		else if (mJumpNextArrowBtn && mJumpNextArrowBtn->getRect().pointInRect(x, y))
		{
			S32 local_x = x - mJumpNextArrowBtn->getRect().mLeft;
			S32 local_y = y - mJumpNextArrowBtn->getRect().mBottom;
			handled = mJumpNextArrowBtn->handleMouseDown(local_x, local_y, mask);
		}
		else if (mPrevArrowBtn && mPrevArrowBtn->getRect().pointInRect(x, y))
		{
			S32 local_x = x - mPrevArrowBtn->getRect().mLeft;
			S32 local_y = y - mPrevArrowBtn->getRect().mBottom;
			handled = mPrevArrowBtn->handleMouseDown(local_x, local_y, mask);
		}
		else if (mNextArrowBtn && mNextArrowBtn->getRect().pointInRect(x, y))
		{
			S32 local_x = x - mNextArrowBtn->getRect().mLeft;
			S32 local_y = y - mNextArrowBtn->getRect().mBottom;
			handled = mNextArrowBtn->handleMouseDown(local_x, local_y, mask);
		}
	}
	if (!handled)
	{
		handled = LLPanel::handleMouseDown( x, y, mask );
	}

	S32 tab_count = getTabCount();
	if (tab_count > 0 && !getTabsHidden())
	{
		LLTabTuple* firsttuple = getTab(0);
		LLRect tab_rect;
		if (mIsVertical)
		{
			tab_rect = LLRect(firsttuple->mButton->getRect().mLeft,
								has_scroll_arrows ? mPrevArrowBtn->getRect().mBottom - tabcntrv_pad : mPrevArrowBtn->getRect().mTop,
								firsttuple->mButton->getRect().mRight,
								has_scroll_arrows ? mNextArrowBtn->getRect().mTop + tabcntrv_pad : mNextArrowBtn->getRect().mBottom );
		}
		else
		{
			tab_rect = LLRect(has_scroll_arrows ? mPrevArrowBtn->getRect().mRight : mJumpPrevArrowBtn->getRect().mLeft,
								firsttuple->mButton->getRect().mTop,
								has_scroll_arrows ? mNextArrowBtn->getRect().mLeft : mJumpNextArrowBtn->getRect().mRight,
								firsttuple->mButton->getRect().mBottom );
		}
		if( tab_rect.pointInRect( x, y ) )
		{
//			S32 index = getCurrentPanelIndex();
//			index = llclamp(index, 0, tab_count-1);
//			LLButton* tab_button = getTab(index)->mButton;
			gFocusMgr.setMouseCapture(this);
//			tab_button->setFocus(TRUE);
// [SL:KB] - Patch: UI-TabRearrange | Checked: 2010-06-05 (Catznip-2.0)
			// Only set keyboard focus to the tab button of the active panel (if we have one) if the user actually clicked on it
			if (mCurrentTabIdx >= 0)
			{
				LLButton* pActiveTabBtn = mTabList[mCurrentTabIdx]->mButton;
				if (pActiveTabBtn->pointInView(x - pActiveTabBtn->getRect().mLeft, y - pActiveTabBtn->getRect().mBottom))
					pActiveTabBtn->setFocus(TRUE);
			}
// [/SL:KB]
		}
	}
	if (handled) {
		// Note: May need to also capture local coords right here ?
		LLViewerEventRecorder::instance().update_xui(getPathname( ));
	}

	return handled;
}

// virtual
BOOL LLTabContainer::handleHover( S32 x, S32 y, MASK mask )
{
	BOOL handled = FALSE;
	BOOL has_scroll_arrows = !mHideScrollArrows && (getMaxScrollPos() > 0) && !getTabsHidden();

	if (has_scroll_arrows)
	{
		if (mJumpPrevArrowBtn && mJumpPrevArrowBtn->getRect().pointInRect(x, y))
		{
			S32 local_x = x - mJumpPrevArrowBtn->getRect().mLeft;
			S32 local_y = y - mJumpPrevArrowBtn->getRect().mBottom;
			handled = mJumpPrevArrowBtn->handleHover(local_x, local_y, mask);
		}
		else if (mJumpNextArrowBtn && mJumpNextArrowBtn->getRect().pointInRect(x, y))
		{
			S32 local_x = x - mJumpNextArrowBtn->getRect().mLeft;
			S32 local_y = y - mJumpNextArrowBtn->getRect().mBottom;
			handled = mJumpNextArrowBtn->handleHover(local_x, local_y, mask);
		}
		else if (mPrevArrowBtn && mPrevArrowBtn->getRect().pointInRect(x, y))
		{
			S32 local_x = x - mPrevArrowBtn->getRect().mLeft;
			S32 local_y = y - mPrevArrowBtn->getRect().mBottom;
			handled = mPrevArrowBtn->handleHover(local_x, local_y, mask);
		}
		else if (mNextArrowBtn && mNextArrowBtn->getRect().pointInRect(x, y))
		{
			S32 local_x = x - mNextArrowBtn->getRect().mLeft;
			S32 local_y = y - mNextArrowBtn->getRect().mBottom;
			handled = mNextArrowBtn->handleHover(local_x, local_y, mask);
		}
	}
	if (!handled)
	{
		handled = LLPanel::handleHover(x, y, mask);
	}

	commitHoveredButton(x, y);
	return handled;
}

// virtual
BOOL LLTabContainer::handleMouseUp( S32 x, S32 y, MASK mask )
{
	BOOL handled = FALSE;
	BOOL has_scroll_arrows = !mHideScrollArrows && (getMaxScrollPos() > 0)  && !getTabsHidden();

	S32 local_x = x - getRect().mLeft;
	S32 local_y = y - getRect().mBottom;

	if (has_scroll_arrows)
	{
		if (mJumpPrevArrowBtn && mJumpPrevArrowBtn->getRect().pointInRect(x, y))
		{
			local_x = x - mJumpPrevArrowBtn->getRect().mLeft;
			local_y = y - mJumpPrevArrowBtn->getRect().mBottom;
			handled = mJumpPrevArrowBtn->handleMouseUp(local_x, local_y, mask);
		}
		else if (mJumpNextArrowBtn && mJumpNextArrowBtn->getRect().pointInRect(x,	y))
		{
			local_x	= x	- mJumpNextArrowBtn->getRect().mLeft;
			local_y	= y	- mJumpNextArrowBtn->getRect().mBottom;
			handled = mJumpNextArrowBtn->handleMouseUp(local_x,	local_y, mask);
		}
		else if (mPrevArrowBtn && mPrevArrowBtn->getRect().pointInRect(x, y))
		{
			local_x = x - mPrevArrowBtn->getRect().mLeft;
			local_y = y - mPrevArrowBtn->getRect().mBottom;
			handled = mPrevArrowBtn->handleMouseUp(local_x, local_y, mask);
		}
		else if (mNextArrowBtn && mNextArrowBtn->getRect().pointInRect(x, y))
		{
			local_x = x - mNextArrowBtn->getRect().mLeft;
			local_y = y - mNextArrowBtn->getRect().mBottom;
			handled = mNextArrowBtn->handleMouseUp(local_x, local_y, mask);
		}
	}
	if (!handled)
	{
		handled = LLPanel::handleMouseUp( x, y, mask );
	}

	commitHoveredButton(x, y);
	LLPanel* cur_panel = getCurrentPanel();
	if (hasMouseCapture())
	{
		if (cur_panel)
		{
			if (!cur_panel->focusFirstItem(FALSE))
			{
				// if nothing in the panel gets focus, make sure the new tab does
				// otherwise the last tab might keep focus
				getTab(getCurrentPanelIndex())->mButton->setFocus(TRUE);
			}
		}
		gFocusMgr.setMouseCapture(NULL);
	}
	if (handled) {
		// Note: may need to capture local coords here
		LLViewerEventRecorder::instance().update_xui(getPathname( ));
	}
	return handled;
}

// [SL:KB] - Patch: Control-TabContainer | Checked: 2014-04-06 (Catznip-3.6)
BOOL LLTabContainer::handleScrollWheel(S32 x, S32 y, S32 clicks)
{
	// NOTE-Catznip: should match the code in LLTabContainer::handleMouseDown()
	static LLUICachedControl<S32> tabcntrv_pad ("UITabCntrvPad", 0);
	BOOL handled = FALSE;

	S32 tab_count = getTabCount();
	if ( (tab_count > 0) && (!getTabsHidden()) )
	{
		LLTabTuple* firsttuple = getTab(0);
		LLRect tab_rect;
		if (mIsVertical)
			tab_rect = LLRect(firsttuple->mButton->getRect().mLeft, mPrevArrowBtn->getRect().mTop, firsttuple->mButton->getRect().mRight, mNextArrowBtn->getRect().mBottom );
		else
			tab_rect = LLRect(mJumpPrevArrowBtn->getRect().mLeft, firsttuple->mButton->getRect().mTop, mJumpNextArrowBtn->getRect().mRight, firsttuple->mButton->getRect().mBottom);

		if (tab_rect.pointInRect(x, y))
		{
			mScrollPos = llclamp(mScrollPos + clicks, 0, mMaxScrollPos);
			handled = TRUE;
		}
	}

	if (!handled)
		handled = LLUICtrl::handleScrollWheel(x, y, clicks);
	return handled;
}
// [/SL:KB]

// virtual
BOOL LLTabContainer::handleToolTip( S32 x, S32 y, MASK mask)
{
	static LLUICachedControl<S32> tabcntrv_pad ("UITabCntrvPad", 0);
	BOOL handled = LLPanel::handleToolTip( x, y, mask);
	if (!handled && getTabCount() > 0 && !getTabsHidden()) 
	{
		LLTabTuple* firsttuple = getTab(0);

		BOOL has_scroll_arrows = !mHideScrollArrows && (getMaxScrollPos() > 0);
		LLRect clip;
		if (mIsVertical)
		{
			clip = LLRect(firsttuple->mButton->getRect().mLeft,
						  has_scroll_arrows ? mPrevArrowBtn->getRect().mBottom - tabcntrv_pad : mPrevArrowBtn->getRect().mTop,
						  firsttuple->mButton->getRect().mRight,
						  has_scroll_arrows ? mNextArrowBtn->getRect().mTop + tabcntrv_pad : mNextArrowBtn->getRect().mBottom );
		}
		else
		{
			clip = LLRect(has_scroll_arrows ? mPrevArrowBtn->getRect().mRight : mJumpPrevArrowBtn->getRect().mLeft,
						  firsttuple->mButton->getRect().mTop,
						  has_scroll_arrows ? mNextArrowBtn->getRect().mLeft : mJumpNextArrowBtn->getRect().mRight,
						  firsttuple->mButton->getRect().mBottom );
		}

		if( clip.pointInRect( x, y ) )
		{
			for(tuple_list_t::iterator iter = mTabList.begin(); iter != mTabList.end(); ++iter)
			{
				LLButton* tab_button = (*iter)->mButton;
				if (!tab_button->getVisible()) continue;
				S32 local_x = x - tab_button->getRect().mLeft;
				S32 local_y = y - tab_button->getRect().mBottom;
				handled = tab_button->handleToolTip(local_x, local_y, mask);
				if( handled )
				{
					break;
				}
			}
		}
	}
	return handled;
}

// virtual
BOOL LLTabContainer::handleKeyHere(KEY key, MASK mask)
{
// [SL:KB] - Patch: UI-TabRearrange | Checked: 2010-06-05 (Catznip-2.0)
	if ( (mAllowRearrange) && (hasMouseCapture()) )
	{
		return FALSE;	// Don't process movement keys while the user might be rearranging tabs
	}
// [/SL:KB]
	BOOL handled = FALSE;
	// <FS:Ansariel> Use SHIFT-ALT mask to control parent container
	if ((mask == (MASK_ALT | MASK_SHIFT)) && (key == KEY_LEFT || key == KEY_RIGHT))
	{
		LLTabContainer* parent_tab_container = getParentByType<LLTabContainer>();
		if (parent_tab_container)
		{
			if (key == KEY_LEFT)
			{
				parent_tab_container->selectPrevTab();
			}
			else
			{
				parent_tab_container->selectNextTab();
			}

			if (parent_tab_container->getCurrentPanel())
			{
				parent_tab_container->getCurrentPanel()->setFocus(TRUE);
			}

			return TRUE;
		}
	}
	if (key == KEY_LEFT && (mask == MASK_ALT || mask == (MASK_ALT | MASK_SHIFT)))
	//if (key == KEY_LEFT && mask == MASK_ALT)
	// </FS:Ansariel>
	{
		selectPrevTab();
		handled = TRUE;
	}
	// <FS:Ansariel> Use SHIFT-ALT mask to control parent container
	//else if (key == KEY_RIGHT && mask == MASK_ALT)
	else if (key == KEY_RIGHT && (mask == MASK_ALT || mask == (MASK_ALT | MASK_SHIFT)))
	// </FS:Ansariel>
	{
		selectNextTab();
		handled = TRUE;
	}

	if (handled)
	{
		if (getCurrentPanel())
		{
			getCurrentPanel()->setFocus(TRUE);
		}
	}

	if (!gFocusMgr.childHasKeyboardFocus(getCurrentPanel()))
	{
		// if child has focus, but not the current panel, focus is on a button
		if (mIsVertical)
		{
			switch(key)
			{
			  case KEY_UP:
				selectPrevTab();
				handled = TRUE;
				break;
			  case KEY_DOWN:
				selectNextTab();
				handled = TRUE;
				break;
			  case KEY_LEFT:
				handled = TRUE;
				break;
			  case KEY_RIGHT:
				if (getTabPosition() == LEFT && getCurrentPanel())
				{
					getCurrentPanel()->setFocus(TRUE);
				}
				handled = TRUE;
				break;
			  default:
				break;
			}
		}
		else
		{
			switch(key)
			{
			  case KEY_UP:
				if (getTabPosition() == BOTTOM && getCurrentPanel())
				{
					getCurrentPanel()->setFocus(TRUE);
				}
				handled = TRUE;
				break;
			  case KEY_DOWN:
				if (getTabPosition() == TOP && getCurrentPanel())
				{
					getCurrentPanel()->setFocus(TRUE);
				}
				handled = TRUE;
				break;
			  case KEY_LEFT:
				selectPrevTab();
				handled = TRUE;
				break;
			  case KEY_RIGHT:
				selectNextTab();
				handled = TRUE;
				break;
			  default:
				break;
			}
		}
	}
	return handled;
}

// virtual
BOOL LLTabContainer::handleDragAndDrop(S32 x, S32 y, MASK mask,	BOOL drop,	EDragAndDropType type, void* cargo_data, EAcceptance *accept, std::string	&tooltip)
{
	BOOL has_scroll_arrows = !mHideScrollArrows && (getMaxScrollPos() > 0);

	if(mOpenTabsOnDragAndDrop && !getTabsHidden())
	{
		// In that case, we'll open the hovered tab while dragging and dropping items.
		// This allows for drilling through tabs.
		if (mDragAndDropDelayTimer.getStarted())
		{
			if (mDragAndDropDelayTimer.getElapsedTimeF32() > SCROLL_DELAY_TIME)
			{
				if (has_scroll_arrows)
				{
					if (mJumpPrevArrowBtn && mJumpPrevArrowBtn->getRect().pointInRect(x, y))
					{
// [SL:KB] - Patch: Control-TabContainer | Checked: 2014-03-17 (Catznip-3.6)
						mJumpPrevArrowBtn->onCommit();
						mDragAndDropDelayTimer.reset();
// [/SL:KB]
//						S32	local_x	= x	- mJumpPrevArrowBtn->getRect().mLeft;
//						S32	local_y	= y	- mJumpPrevArrowBtn->getRect().mBottom;
//						mJumpPrevArrowBtn->handleHover(local_x,	local_y, mask);
					}
					if (mJumpNextArrowBtn && mJumpNextArrowBtn->getRect().pointInRect(x, y))
					{
// [SL:KB] - Patch: Control-TabContainer | Checked: 2014-03-17 (Catznip-3.6)
						mJumpNextArrowBtn->onCommit();
						mDragAndDropDelayTimer.reset();
// [/SL:KB]
//						S32	local_x	= x	- mJumpNextArrowBtn->getRect().mLeft;
//						S32	local_y	= y	- mJumpNextArrowBtn->getRect().mBottom;
//						mJumpNextArrowBtn->handleHover(local_x,	local_y, mask);
					}
					if (mPrevArrowBtn->getRect().pointInRect(x,	y))
					{
// [SL:KB] - Patch: Control-TabContainer | Checked: 2014-03-17 (Catznip-3.6)
						mPrevArrowBtn->onCommit();
						mDragAndDropDelayTimer.reset();
// [/SL:KB]
//						S32	local_x	= x	- mPrevArrowBtn->getRect().mLeft;
//						S32	local_y	= y	- mPrevArrowBtn->getRect().mBottom;
//						mPrevArrowBtn->handleHover(local_x,	local_y, mask);
					}
					else if	(mNextArrowBtn->getRect().pointInRect(x, y))
					{
// [SL:KB] - Patch: Control-TabContainer | Checked: 2014-03-17 (Catznip-3.6)
						mNextArrowBtn->onCommit();
						mDragAndDropDelayTimer.reset();
// [/SL:KB]
//						S32	local_x	= x	- mNextArrowBtn->getRect().mLeft;
//						S32	local_y	= y	- mNextArrowBtn->getRect().mBottom;
//						mNextArrowBtn->handleHover(local_x, local_y, mask);
					}
				}

				for(tuple_list_t::iterator iter	= mTabList.begin();	iter !=	 mTabList.end(); ++iter)
				{
					LLTabTuple*	tuple =	*iter;
					tuple->mButton->setVisible(	TRUE );
					S32	local_x	= x	- tuple->mButton->getRect().mLeft;
					S32	local_y	= y	- tuple->mButton->getRect().mBottom;
					if (tuple->mButton->pointInView(local_x, local_y) &&  tuple->mButton->getEnabled() && !tuple->mTabPanel->getVisible())
					{
						tuple->mButton->onCommit();
					}
				}
				// Stop the timer whether successful or not. Don't let it run forever.
				mDragAndDropDelayTimer.stop();
			}
		}
		else 
		{
			// Start a timer so we don't open tabs as soon as we hover on them
			mDragAndDropDelayTimer.start();
		}
	}

	return LLView::handleDragAndDrop(x,	y, mask, drop, type, cargo_data,  accept, tooltip);
}

void LLTabContainer::addTabPanel(LLPanel* panelp)
{
	addTabPanel(TabPanelParams().panel(panelp));
}

// function to update images
void LLTabContainer::update_images(LLTabTuple* tuple, TabParams params, LLTabContainer::TabPosition pos)
{
	if (tuple && tuple->mButton)
	{
		if (pos == LLTabContainer::TOP)
		{
			tuple->mButton->setImageUnselected(static_cast<LLUIImage*>(params.tab_top_image_unselected));
			tuple->mButton->setImageSelected(static_cast<LLUIImage*>(params.tab_top_image_selected));
			tuple->mButton->setImageFlash(static_cast<LLUIImage*>(params.tab_top_image_flash));
		}
		else if (pos == LLTabContainer::BOTTOM)
		{
			tuple->mButton->setImageUnselected(static_cast<LLUIImage*>(params.tab_bottom_image_unselected));
			tuple->mButton->setImageSelected(static_cast<LLUIImage*>(params.tab_bottom_image_selected));
			tuple->mButton->setImageFlash(static_cast<LLUIImage*>(params.tab_bottom_image_flash));
		}
		else if (pos == LLTabContainer::LEFT)
		{
			tuple->mButton->setImageUnselected(static_cast<LLUIImage*>(params.tab_left_image_unselected));
			tuple->mButton->setImageSelected(static_cast<LLUIImage*>(params.tab_left_image_selected));
			tuple->mButton->setImageFlash(static_cast<LLUIImage*>(params.tab_left_image_flash));
		}
	}
}

void LLTabContainer::addTabPanel(const TabPanelParams& panel)
{
	LLPanel* child = panel.panel();

	llassert(child);
	if (!child) return;

	const std::string& label = panel.label.isProvided() 
			? panel.label() 
			: panel.panel()->getLabel();
	BOOL select = panel.select_tab(); 
	S32 indent = panel.indent();
	BOOL placeholder = panel.is_placeholder;
	eInsertionPoint insertion_point = panel.insert_at();

	static LLUICachedControl<S32> tabcntrv_pad ("UITabCntrvPad", 0);
	static LLUICachedControl<S32> tabcntr_button_panel_overlap ("UITabCntrButtonPanelOverlap", 0);
	static LLUICachedControl<S32> tab_padding ("UITabPadding", 0);
	if (child->getParent() == this)
	{
		// already a child of mine
		return;
	}

	// Store the original label for possible xml export.
	child->setLabel(label);
	std::string trimmed_label = label;
	LLStringUtil::trim(trimmed_label);

	S32 button_width = mMinTabWidth;
	if (!mIsVertical)
	{
		button_width = llclamp(mFont->getWidth(trimmed_label) + tab_padding, mMinTabWidth, mMaxTabWidth);
	}
	
	// Tab panel
	S32 tab_panel_top;
	S32 tab_panel_bottom;
	if (!getTabsHidden()) 
	{
		if( getTabPosition() == LLTabContainer::TOP )
		{
			S32 tab_height = mIsVertical ? BTN_HEIGHT : mTabHeight;
			tab_panel_top = getRect().getHeight() - getTopBorderHeight() - (tab_height - tabcntr_button_panel_overlap);	
			tab_panel_bottom = LLPANEL_BORDER_WIDTH;
		}
		else
		{
			tab_panel_top = getRect().getHeight() - getTopBorderHeight();
			tab_panel_bottom = (mTabHeight - tabcntr_button_panel_overlap);  // Run to the edge, covering up the border
		}
	}
	else
	{
		//Scip tab button space if they are invisible(EXT - 576)
		tab_panel_top = getRect().getHeight();
		tab_panel_bottom = LLPANEL_BORDER_WIDTH;
	}

	LLRect tab_panel_rect;
	if (!getTabsHidden() && mIsVertical)
	{
		tab_panel_rect = LLRect(mMinTabWidth + mRightTabBtnOffset + (LLPANEL_BORDER_WIDTH * 2) + tabcntrv_pad,
								getRect().getHeight() - LLPANEL_BORDER_WIDTH,
								getRect().getWidth() - LLPANEL_BORDER_WIDTH,
								LLPANEL_BORDER_WIDTH);
	}
	else
	{
		tab_panel_rect = LLRect(LLPANEL_BORDER_WIDTH, 
								tab_panel_top,
								getRect().getWidth()-LLPANEL_BORDER_WIDTH,
								tab_panel_bottom );
	}
	child->setFollowsAll();
	child->translate( tab_panel_rect.mLeft - child->getRect().mLeft, tab_panel_rect.mBottom - child->getRect().mBottom);
	child->reshape( tab_panel_rect.getWidth(), tab_panel_rect.getHeight(), TRUE );
	// add this child later

	child->setVisible( FALSE );  // Will be made visible when selected

	mTotalTabWidth += button_width;

	// Tab button
	LLRect btn_rect;  // Note: btn_rect.mLeft is just a dummy.  Will be updated in draw().
	LLUIImage* tab_img = NULL;
	LLUIImage* tab_selected_img = NULL;
	S32 tab_fudge = 1;		//  To make new tab art look better, nudge buttons up 1 pel

	if (mIsVertical)
	{
		btn_rect.setLeftTopAndSize(tabcntrv_pad + LLPANEL_BORDER_WIDTH + 2,	// JC - Fudge factor
								   (getRect().getHeight() - getTopBorderHeight() - LLPANEL_BORDER_WIDTH - 1) - ((BTN_HEIGHT + tabcntrv_pad) * getTabCount()),
								   mMinTabWidth,
								   BTN_HEIGHT);
	}
	else if( getTabPosition() == LLTabContainer::TOP )
	{
		btn_rect.setLeftTopAndSize( 0, getRect().getHeight() - getTopBorderHeight() + tab_fudge, button_width, mTabHeight);
		tab_img = mMiddleTabParams.tab_top_image_unselected;
		tab_selected_img = mMiddleTabParams.tab_top_image_selected; 
	}
	else
	{
		btn_rect.setOriginAndSize( 0, 0 + tab_fudge, button_width, mTabHeight);
		tab_img = mMiddleTabParams.tab_bottom_image_unselected;
		tab_selected_img = mMiddleTabParams.tab_bottom_image_selected;
	}

	LLTextBox* textbox = NULL;
	LLButton* btn = NULL;
	LLCustomButtonIconCtrl::Params custom_btn_params;
	{
		custom_btn_params.icon_ctrl_pad(mTabIconCtrlPad);
	}
	LLButton::Params normal_btn_params;
	
	if (placeholder)
	{
		btn_rect.translate(0, -6); // *TODO: make configurable
		LLTextBox::Params params;
		params.name(trimmed_label);
		params.rect(btn_rect);
		params.initial_value(trimmed_label);
		params.font(mFont);
		textbox = LLUICtrlFactory::create<LLTextBox> (params);
		
		LLButton::Params p;
		p.name("placeholder");
		btn = LLUICtrlFactory::create<LLButton>(p);
	}
	else
	{
		LLButton::Params& p = (mCustomIconCtrlUsed ? custom_btn_params : normal_btn_params);
		
		p.rect(btn_rect);
		p.font(mFont);
		p.font_halign = mFontHalign;
		p.label_shadow(mDropShadowedText);
		p.label(trimmed_label);
		p.click_callback.function(boost::bind(&LLTabContainer::onTabBtn, this, _2, child));
		if (indent)
		{
			p.pad_left(indent);
		}
		else
		{
			p.pad_left(mLabelPadLeft);
		}

		p.pad_bottom( mLabelPadBottom );
		p.scale_image(true);
		p.tab_stop(false);
		p.follows.flags = FOLLOWS_LEFT;
		
		if (mIsVertical)
		{
		  p.name("vtab_"+std::string(child->getName()));
		  p.image_unselected(mMiddleTabParams.tab_left_image_unselected);
		  p.image_selected(mMiddleTabParams.tab_left_image_selected);
		  p.follows.flags = p.follows.flags() | FOLLOWS_TOP;
		}
		else
		  { 
		    p.name("htab_"+std::string(child->getName()));
		    p.visible(false);
		    p.image_unselected(tab_img);
		    p.image_selected(tab_selected_img);
		    p.follows.flags = p.follows.flags() | (getTabPosition() == TOP ? FOLLOWS_TOP : FOLLOWS_BOTTOM);
		    // Try to squeeze in a bit more text
		    p.pad_left( mLabelPadLeft );
		    p.pad_right(2);
		}

		// inits flash timer
		p.button_flash_enable = mEnableTabsFlashing;
<<<<<<< HEAD

		// <FS:Ansariel> Enable tab flashing
		p.button_flash_enable(LLUI::getInstance()->mSettingGroups["config"]->getBOOL("EnableButtonFlashing"));
		p.button_flash_count(LLUI::getInstance()->mSettingGroups["config"]->getS32("FlashCount"));
		p.button_flash_rate(LLUI::getInstance()->mSettingGroups["config"]->getF32("FlashPeriod"));
		// </FS:Ansariel>
=======
		p.flash_color = mTabsFlashingColor;
>>>>>>> 4ac08f1a
		
		// *TODO : It seems wrong not to use p in both cases considering the way p is initialized
		if (mCustomIconCtrlUsed)
		{
			btn = LLUICtrlFactory::create<LLCustomButtonIconCtrl>(custom_btn_params);
		}
		else
		{
			btn = LLUICtrlFactory::create<LLButton>(p);
		}
	}
	
	LLTabTuple* tuple = new LLTabTuple( this, child, btn, textbox );
	insertTuple( tuple, insertion_point );

	// if new tab was added as a first or last tab, update button image 
	// and update button image of any tab it may have affected
	if (tuple == mTabList.front())
	{  
		update_images(tuple, mFirstTabParams, getTabPosition());

		if (mTabList.size() == 2) 
		{		
			update_images(mTabList[1], mLastTabParams, getTabPosition());
		}
		else if (mTabList.size() > 2) 
		{
			update_images(mTabList[1], mMiddleTabParams, getTabPosition());
		}
	}
	else if (tuple == mTabList.back())
	{
		update_images(tuple, mLastTabParams, getTabPosition());

		if (mTabList.size() > 2)
		{
			update_images(mTabList[mTabList.size()-2], mMiddleTabParams, getTabPosition());
		}
	}

	//Don't add button and textbox if tab buttons are invisible(EXT - 576)
	if (!getTabsHidden())
	{
		if (textbox)
		{
			addChild( textbox, 0 );
		}
		if (btn)
		{
			addChild( btn, 0 );
		}
	}
	else
	{
		if (textbox)
		{
			LLUICtrl::addChild(textbox, 0);
		}
		if (btn)
		{
			LLUICtrl::addChild(btn, 0);
		}
	}

	if (child)
	{
		LLUICtrl::addChild(child, 1);
	}

	sendChildToFront(mPrevArrowBtn);
	sendChildToFront(mNextArrowBtn);
	sendChildToFront(mJumpPrevArrowBtn);
	sendChildToFront(mJumpNextArrowBtn);
	
	if( select )
	{
// [SL:KB] - Patch: Control-TabContainer | Checked: 2012-08-10 (Catznip-3.3)
		selectTabPanel(child);
// [/SL:KB]
//		selectLastTab();
	}

	updateMaxScrollPos();
}

void LLTabContainer::addPlaceholder(LLPanel* child, const std::string& label)
{
	addTabPanel(TabPanelParams().panel(child).label(label).is_placeholder(true));
}

void LLTabContainer::removeTabPanel(LLPanel* child)
{
	static LLUICachedControl<S32> tabcntrv_pad ("UITabCntrvPad", 0);
	if (mIsVertical)
	{
		// Fix-up button sizes
		S32 tab_count = 0;
		for(tuple_list_t::iterator iter = mTabList.begin(); iter != mTabList.end(); ++iter)
		{
			LLTabTuple* tuple = *iter;
			LLRect rect;
			rect.setLeftTopAndSize(tabcntrv_pad + LLPANEL_BORDER_WIDTH + 2,	// JC - Fudge factor
								   (getRect().getHeight() - LLPANEL_BORDER_WIDTH - 1) - ((BTN_HEIGHT + tabcntrv_pad) * (tab_count)),
								   mMinTabWidth,
								   BTN_HEIGHT);
			if (tuple->mPlaceholderText)
			{
				tuple->mPlaceholderText->setRect(rect);
			}
			else
			{
				tuple->mButton->setRect(rect);
			}
			tab_count++;
		}
	}
	else
	{
		// Adjust the total tab width.
		for(tuple_list_t::iterator iter = mTabList.begin(); iter != mTabList.end(); ++iter)
		{
			LLTabTuple* tuple = *iter;
			if( tuple->mTabPanel == child )
			{
				mTotalTabWidth -= tuple->mButton->getRect().getWidth();
				break;
			}
		}
	}
	
	BOOL has_focus = gFocusMgr.childHasKeyboardFocus(this);

	// If the tab being deleted is the selected one, select a different tab.
	for(std::vector<LLTabTuple*>::iterator iter = mTabList.begin(); iter != mTabList.end(); ++iter)
	{
		LLTabTuple* tuple = *iter;
		if( tuple->mTabPanel == child )
		{
			// update tab button images if removing the first or last tab
			if ((tuple == mTabList.front()) && (mTabList.size() > 1))
			{
				update_images(mTabList[1], mFirstTabParams, getTabPosition());
			}
			else if ((tuple == mTabList.back()) && (mTabList.size() > 2))
			{
				update_images(mTabList[mTabList.size()-2], mLastTabParams, getTabPosition());
			}

			if (!getTabsHidden())
			{
				// We need to remove tab buttons only if the tabs are not hidden.
				removeChild( tuple->mButton );
			}
 			delete tuple->mButton;
            tuple->mButton = NULL;

 			removeChild( tuple->mTabPanel );
// 			delete tuple->mTabPanel;
            tuple->mTabPanel = NULL;
			
			mTabList.erase( iter );
			delete tuple;

			break;
		}
	}

	// make sure we don't have more locked tabs than we have tabs
	mLockedTabCount = llmin(getTabCount(), mLockedTabCount);

	if (mCurrentTabIdx >= (S32)mTabList.size())
	{
		mCurrentTabIdx = mTabList.size()-1;
	}
	selectTab(mCurrentTabIdx);
	if (has_focus)
	{
		LLPanel* panelp = getPanelByIndex(mCurrentTabIdx);
		if (panelp)
		{
			panelp->setFocus(TRUE);
		}
	}

	updateMaxScrollPos();
}

void LLTabContainer::lockTabs(S32 num_tabs)
{
	// count current tabs or use supplied value and ensure no new tabs get
	// inserted between them
	mLockedTabCount = num_tabs > 0 ? llmin(getTabCount(), num_tabs) : getTabCount();
}

void LLTabContainer::unlockTabs()
{
	mLockedTabCount = 0;
}

void LLTabContainer::enableTabButton(S32 which, BOOL enable)
{
	if (which >= 0 && which < (S32)mTabList.size())
	{
		mTabList[which]->mButton->setEnabled(enable);
	}
	// Stop the DaD timer as it might run forever
	// enableTabButton() is typically called on refresh and draw when anything changed
	// in the tab container so it's a good time to reset that.
	mDragAndDropDelayTimer.stop();
}

void LLTabContainer::deleteAllTabs()
{
	// Remove all the tab buttons and delete them.  Also, unlink all the child panels.
	for(std::vector<LLTabTuple*>::iterator iter = mTabList.begin(); iter != mTabList.end(); ++iter)
	{
		LLTabTuple* tuple = *iter;

		removeChild( tuple->mButton );
		delete tuple->mButton;
        tuple->mButton = NULL;

 		removeChild( tuple->mTabPanel );
// 		delete tuple->mTabPanel;
        tuple->mTabPanel = NULL;
	}

	// Actually delete the tuples themselves
	std::for_each(mTabList.begin(), mTabList.end(), DeletePointer());
	mTabList.clear();
	
	// And there isn't a current tab any more
	mCurrentTabIdx = -1;
}

LLPanel* LLTabContainer::getCurrentPanel()
{
	if (mCurrentTabIdx >= 0 && mCurrentTabIdx < (S32) mTabList.size())
	{
		return mTabList[mCurrentTabIdx]->mTabPanel;
	}
	return NULL;
}

S32 LLTabContainer::getCurrentPanelIndex()
{
	return mCurrentTabIdx;
}

S32 LLTabContainer::getTabCount()
{
	return mTabList.size();
}

LLPanel* LLTabContainer::getPanelByIndex(S32 index)
{
	if (index >= 0 && index < (S32)mTabList.size())
	{
		return mTabList[index]->mTabPanel;
	}
	return NULL;
}

S32 LLTabContainer::getIndexForPanel(LLPanel* panel)
{
	for (S32 index = 0; index < (S32)mTabList.size(); index++)
	{
		if (mTabList[index]->mTabPanel == panel)
		{
			return index;
		}
	}
	return -1;
}

S32 LLTabContainer::getPanelIndexByTitle(const std::string& title)
{
	for (S32 index = 0 ; index < (S32)mTabList.size(); index++)
	{
		if (title == mTabList[index]->mButton->getLabelSelected())
		{
			return index;
		}
	}
	return -1;
}

LLPanel* LLTabContainer::getPanelByName(const std::string& name)
{
	for (S32 index = 0 ; index < (S32)mTabList.size(); index++)
	{
		LLPanel *panel = mTabList[index]->mTabPanel;
		if (name == panel->getName())
		{
			return panel;
		}
	}
	return NULL;
}

// Change the name of the button for the current tab.
void LLTabContainer::setCurrentTabName(const std::string& name)
{
	// Might not have a tab selected
	if (mCurrentTabIdx < 0) return;

	mTabList[mCurrentTabIdx]->mButton->setLabelSelected(name);
	mTabList[mCurrentTabIdx]->mButton->setLabelUnselected(name);
}

void LLTabContainer::selectFirstTab()
{
	selectTab( 0 );
}


void LLTabContainer::selectLastTab()
{
	selectTab( mTabList.size()-1 );
}

void LLTabContainer::selectNextTab()
{
	// <FS:Ansariel> FIRE-15580: Crash fix (division by 0)
	if (mTabList.size() == 0)
	{
		return;
	}
	// </FS:Ansariel>

	BOOL tab_has_focus = FALSE;
	if (mCurrentTabIdx >= 0 && mTabList[mCurrentTabIdx]->mButton->hasFocus())
	{
		tab_has_focus = TRUE;
	}
	S32 idx = mCurrentTabIdx+1;
	if (idx >= (S32)mTabList.size())
		idx = 0;
	while (!selectTab(idx) && idx != mCurrentTabIdx)
	{
		idx = (idx + 1 ) % (S32)mTabList.size();
	}

	if (tab_has_focus)
	{
		mTabList[idx]->mButton->setFocus(TRUE);
	}
}

void LLTabContainer::selectPrevTab()
{
	BOOL tab_has_focus = FALSE;
	if (mCurrentTabIdx >= 0 && mTabList[mCurrentTabIdx]->mButton->hasFocus())
	{
		tab_has_focus = TRUE;
	}
	S32 idx = mCurrentTabIdx-1;
	if (idx < 0)
		idx = mTabList.size()-1;
	while (!selectTab(idx) && idx != mCurrentTabIdx)
	{
		idx = idx - 1;
		if (idx < 0)
			idx = mTabList.size()-1;
	}
	if (tab_has_focus)
	{
		mTabList[idx]->mButton->setFocus(TRUE);
	}
}	

BOOL LLTabContainer::selectTabPanel(LLPanel* child)
{
	S32 idx = 0;
	for(tuple_list_t::iterator iter = mTabList.begin(); iter != mTabList.end(); ++iter)
	{
		LLTabTuple* tuple = *iter;
		if( tuple->mTabPanel == child )
		{
			return selectTab( idx );
		}
		idx++;
	}
	return FALSE;
}

BOOL LLTabContainer::selectTab(S32 which)
{
	if (which >= getTabCount() || which < 0)
		return FALSE;

	LLTabTuple* selected_tuple = getTab(which);
	if (!selected_tuple)
	{
		return FALSE;
	}
	
	LLSD cbdata;
	if (selected_tuple->mTabPanel)
		cbdata = selected_tuple->mTabPanel->getName();

	BOOL res = FALSE;
	if( !mValidateSignal || (*mValidateSignal)( this, cbdata ) )
	{
		res = setTab(which);
		if (res && mCommitSignal)
		{
			(*mCommitSignal)(this, cbdata);
		}
	}
	
	return res;
}

// private
BOOL LLTabContainer::setTab(S32 which)
{
	static LLUICachedControl<S32> tabcntr_arrow_btn_size ("UITabCntrArrowBtnSize", 0);
	LLTabTuple* selected_tuple = getTab(which);
	if (!selected_tuple)
	{
		return FALSE;
	}

	BOOL is_visible = FALSE;
	if( selected_tuple->mButton->getEnabled() && selected_tuple->mVisible )
	{
		setCurrentPanelIndex(which);

		S32 i = 0;
		for(tuple_list_t::iterator iter = mTabList.begin(); iter != mTabList.end(); ++iter)
		{
			LLTabTuple* tuple = *iter;
			BOOL is_selected = ( tuple == selected_tuple );
            // Although the selected tab must be complete, we may have hollow LLTabTuple tucked in the list
            if (tuple && tuple->mButton)
            {
                tuple->mButton->setUseEllipses(mUseTabEllipses);
                tuple->mButton->setHAlign(mFontHalign);
                tuple->mButton->setToggleState( is_selected );
                // RN: this limits tab-stops to active button only, which would require arrow keys to switch tabs
                tuple->mButton->setTabStop( is_selected );
            }
            if (tuple && tuple->mTabPanel)
            {
                tuple->mTabPanel->setVisible( is_selected );
                //tuple->mTabPanel->setFocus(is_selected); // not clear that we want to do this here.
            }
			
			if (is_selected)
			{
				// Make sure selected tab is within scroll region
				if (mIsVertical)
				{
					S32 num_visible = getTabCount() - getMaxScrollPos();
// [SL:KB] - Patch: Control-TabContainer | Checked: 2014-03-17 (Catznip-3.6)
					if ( (i < getScrollPos()) || (i >= getScrollPos() + num_visible) )
						setScrollPos(llmin(i, getMaxScrollPos()));
					is_visible = TRUE;
// [/SL:KB]
//					if( i >= getScrollPos() && i <= getScrollPos() + num_visible)
//					{
//						setCurrentPanelIndex(which);
//						is_visible = TRUE;
//					}
//					else
//					{
//						is_visible = FALSE;
//					}
				}
				else if (!mHideScrollArrows && getMaxScrollPos() > 0)
				{
					if( i < getScrollPos() )
					{
						setScrollPos(i);
					}
					else
					{
						S32 available_width_with_arrows = getRect().getWidth() - mRightTabBtnOffset - 2 * (LLPANEL_BORDER_WIDTH + tabcntr_arrow_btn_size  + tabcntr_arrow_btn_size + 1);
						S32 running_tab_width = (tuple && tuple->mButton ? tuple->mButton->getRect().getWidth() : 0);
						S32 j = i - 1;
						S32 min_scroll_pos = i;
						if (running_tab_width < available_width_with_arrows)
						{
							while (j >= 0)
							{
								LLTabTuple* other_tuple = getTab(j);
								running_tab_width += (other_tuple && other_tuple->mButton ? other_tuple->mButton->getRect().getWidth() : 0);
								if (running_tab_width > available_width_with_arrows)
								{
									break;
								}
								j--;
							}
							min_scroll_pos = j + 1;
						}
						setScrollPos(llclamp(getScrollPos(), min_scroll_pos, i));
						setScrollPos(llmin(getScrollPos(), getMaxScrollPos()));
					}
					is_visible = TRUE;
				}
				else
				{
					is_visible = TRUE;
				}
			}
			i++;
		}
	}
	if (mIsVertical && getCurrentPanelIndex() >= 0)
	{
		LLTabTuple* tuple = getTab(getCurrentPanelIndex());
		tuple->mTabPanel->setVisible( TRUE );
		tuple->mButton->setToggleState( TRUE );
	}
	return is_visible;
}

BOOL LLTabContainer::selectTabByName(const std::string& name)
{
	LLPanel* panel = getPanelByName(name);
	if (!panel)
	{
		LL_WARNS() << "LLTabContainer::selectTabByName(" << name << ") failed" << LL_ENDL;
		return FALSE;
	}

	BOOL result = selectTabPanel(panel);
	return result;
}

BOOL LLTabContainer::getTabPanelFlashing(LLPanel *child)
{
	LLTabTuple* tuple = getTabByPanel(child);
	if( tuple )
	{
		return tuple->mButton->getFlashing();
	}
	return FALSE;
}

void LLTabContainer::setTabPanelFlashing(LLPanel* child, BOOL state )
{
	LLTabTuple* tuple = getTabByPanel(child);
	if( tuple )
	{
		tuple->mButton->setFlashing( state );
	}
}

void LLTabContainer::setTabImage(LLPanel* child, std::string image_name, const LLColor4& color)
{
	LLTabTuple* tuple = getTabByPanel(child);
	if( tuple )
	{
		tuple->mButton->setImageOverlay(image_name, LLFontGL::LEFT, color);
		reshapeTuple(tuple);
	}
}

// <FS:Ansariel> Custom tab image overlay button alignment
void LLTabContainer::setTabImage(LLPanel* child, std::string img_name, LLFontGL::HAlign alignment, const LLColor4& color, const LLColor4& selected_color)
{
	LLTabTuple* tuple = getTabByPanel(child);
	if( tuple )
	{
		tuple->mButton->setImageOverlay(img_name, alignment, color);
		tuple->mButton->setImageOverlaySelectedColor(selected_color);
		reshapeTuple(tuple);
	}
}
// </FS:Ansariel>

void LLTabContainer::setTabImage(LLPanel* child, const LLUUID& image_id, const LLColor4& color)
{
	LLTabTuple* tuple = getTabByPanel(child);
	if( tuple )
	{
		tuple->mButton->setImageOverlay(image_id, LLFontGL::LEFT, color);
		reshapeTuple(tuple);
	}
}

void LLTabContainer::setTabImage(LLPanel* child, LLIconCtrl* icon)
{
	LLTabTuple* tuple = getTabByPanel(child);
	LLCustomButtonIconCtrl* button;
	bool hasButton = false;

	if(tuple)
	{
		button = dynamic_cast<LLCustomButtonIconCtrl*>(tuple->mButton);
		if(button)
		{
			hasButton = true;
			button->setIcon(icon);
			reshapeTuple(tuple);
		}
	}

	if (!hasButton && (icon != NULL))
	{
		// It was assumed that the tab's button would take ownership of the icon pointer.
		// But since the tab did not have a button, kill the icon to prevent the memory
		// leak.
		icon->die();
	}
}

void LLTabContainer::reshapeTuple(LLTabTuple* tuple)
{
	static LLUICachedControl<S32> tab_padding ("UITabPadding", 0);

	if (!mIsVertical)
	{
		S32 image_overlay_width = 0;

		if(mCustomIconCtrlUsed)
		{
			LLCustomButtonIconCtrl* button = dynamic_cast<LLCustomButtonIconCtrl*>(tuple->mButton);
			LLIconCtrl* icon_ctrl = button ? button->getIconCtrl() : NULL;
			image_overlay_width = icon_ctrl ? icon_ctrl->getRect().getWidth() : 0;
		}
		else
		{
			image_overlay_width = tuple->mButton->getImageOverlay().notNull() ?
					tuple->mButton->getImageOverlay()->getImage()->getWidth(0) : 0;
		}
		// remove current width from total tab strip width
		mTotalTabWidth -= tuple->mButton->getRect().getWidth();

		tuple->mPadding = image_overlay_width;

		tuple->mButton->reshape(llclamp(mFont->getWidth(tuple->mButton->getLabelSelected()) + tab_padding + tuple->mPadding, mMinTabWidth, mMaxTabWidth),
								tuple->mButton->getRect().getHeight());
		// add back in button width to total tab strip width
		mTotalTabWidth += tuple->mButton->getRect().getWidth();

		// tabs have changed size, might need to scroll to see current tab
		updateMaxScrollPos();
	}
}

void LLTabContainer::setTitle(const std::string& title)
{	
	if (mTitleBox)
	{
		mTitleBox->setText( title );
	}
}

const std::string LLTabContainer::getPanelTitle(S32 index)
{
	if (index >= 0 && index < (S32)mTabList.size())
	{
		LLButton* tab_button = mTabList[index]->mButton;
		return tab_button->getLabelSelected();
	}
	return LLStringUtil::null;
}

void LLTabContainer::setTopBorderHeight(S32 height)
{
	mTopBorderHeight = height;
}

S32 LLTabContainer::getTopBorderHeight() const
{
	return mTopBorderHeight;
}

void LLTabContainer::setRightTabBtnOffset(S32 offset)
{
	mNextArrowBtn->translate( -offset - mRightTabBtnOffset, 0 );
	mRightTabBtnOffset = offset;
	updateMaxScrollPos();
}

void LLTabContainer::setPanelTitle(S32 index, const std::string& title)
{
	static LLUICachedControl<S32> tab_padding ("UITabPadding", 0);

	if (index >= 0 && index < getTabCount())
	{
		LLTabTuple* tuple = getTab(index);
		LLButton* tab_button = tuple->mButton;
		const LLFontGL* fontp = LLFontGL::getFontSansSerifSmall();
		mTotalTabWidth -= tab_button->getRect().getWidth();
		tab_button->reshape(llclamp(fontp->getWidth(title) + tab_padding + tuple->mPadding, mMinTabWidth, mMaxTabWidth), tab_button->getRect().getHeight());
		mTotalTabWidth += tab_button->getRect().getWidth();
		tab_button->setLabelSelected(title);
		tab_button->setLabelUnselected(title);
	}
	updateMaxScrollPos();
}


void LLTabContainer::onTabBtn( const LLSD& data, LLPanel* panel )
{
	LLTabTuple* tuple = getTabByPanel(panel);
	selectTabPanel( panel );

	if (tuple)
	{
		tuple->mTabPanel->setFocus(TRUE);
	}
}

void LLTabContainer::onNextBtn( const LLSD& data )
{
	if (!mScrolled)
	{
		scrollNext();
	}
	mScrolled = FALSE;

	if(mCurrentTabIdx < mTabList.size()-1)
	{
		selectNextTab();
	}
}

void LLTabContainer::onNextBtnHeld( const LLSD& data )
{
	if (mScrollTimer.getElapsedTimeF32() > SCROLL_STEP_TIME)
	{
		mScrollTimer.reset();
		scrollNext();

		if(mCurrentTabIdx < mTabList.size()-1)
		{
			selectNextTab();
		}
		mScrolled = TRUE;
	}
}

void LLTabContainer::onPrevBtn( const LLSD& data )
{
	if (!mScrolled)
	{
		scrollPrev();
	}
	mScrolled = FALSE;

	if(mCurrentTabIdx > 0)
	{
		selectPrevTab();
	}
}

void LLTabContainer::onJumpFirstBtn( const LLSD& data )
{
	mScrollPos = 0;
}

void LLTabContainer::onJumpLastBtn( const LLSD& data )
{
	mScrollPos = mMaxScrollPos;
}

void LLTabContainer::onPrevBtnHeld( const LLSD& data )
{
	if (mScrollTimer.getElapsedTimeF32() > SCROLL_STEP_TIME)
	{
		mScrollTimer.reset();
		scrollPrev();

		if(mCurrentTabIdx > 0)
		{
			selectPrevTab();
		}
		mScrolled = TRUE;
	}
}

// private

void LLTabContainer::initButtons()
{
	// Hack:
	if (getRect().getHeight() == 0 || mPrevArrowBtn)
	{
		return; // Don't have a rect yet or already got called
	}
	
	if (mIsVertical)
	{
		// <FS:Ansariel> Nicer scrollbuttons
		static LLUICachedControl<S32> tabcntrv_pad ("UITabCntrvPad", 0);
		static LLUICachedControl<S32> tabcntrv_arrow_btn_size ("UITabCntrvArrowBtnSize", 0);
		// Left and right scroll arrows (for when there are too many tabs to show all at once).
		S32 btn_top = getRect().getHeight();
		// <FS:Zi> Fix vertical tab scrolling
		// S32 btn_top_lower = getRect().mBottom+tabcntrv_arrow_btn_size;
		S32 btn_top_lower=tabcntrv_arrow_btn_size;
		// </FS:Zi>

		LLRect up_arrow_btn_rect;
		// <FS:Ansariel> Nicer scrollbuttons
		//up_arrow_btn_rect.setLeftTopAndSize( mMinTabWidth/2 , btn_top, tabcntrv_arrow_btn_size, tabcntrv_arrow_btn_size );
		up_arrow_btn_rect.setLeftTopAndSize( tabcntrv_pad + LLPANEL_BORDER_WIDTH + 2 , btn_top, mMinTabWidth, tabcntrv_arrow_btn_size );
		// </FS:Ansariel>

		LLRect down_arrow_btn_rect;
		// <FS:Ansariel> Nicer scrollbuttons
		//down_arrow_btn_rect.setLeftTopAndSize( mMinTabWidth/2 , btn_top_lower, tabcntrv_arrow_btn_size, tabcntrv_arrow_btn_size );
		down_arrow_btn_rect.setLeftTopAndSize( tabcntrv_pad + LLPANEL_BORDER_WIDTH + 2 , btn_top_lower, mMinTabWidth, tabcntrv_arrow_btn_size );
		// </FS:Ansariel>

		LLButton::Params prev_btn_params;
		prev_btn_params.name(std::string("Up Arrow"));
		prev_btn_params.rect(up_arrow_btn_rect);
		prev_btn_params.follows.flags(FOLLOWS_TOP | FOLLOWS_LEFT);
		// <FS:Ansariel> Nicer scrollbuttons
		//prev_btn_params.image_unselected.name("scrollbutton_up_out_blue.tga");
		//prev_btn_params.image_selected.name("scrollbutton_up_in_blue.tga");
		prev_btn_params.image_overlay(LLUI::getUIImage("up_arrow.tga"));
		// </FS:Ansariel>
		prev_btn_params.click_callback.function(boost::bind(&LLTabContainer::onPrevBtn, this, _2));
		// <FS:Zi> Fix vertical tab scrolling
		prev_btn_params.mouse_held_callback.function(boost::bind(&LLTabContainer::onPrevBtnHeld, this, _2));
		// </FS:Zi>


		// <FS:Ansariel> Enable tab flashing
		prev_btn_params.button_flash_enable(LLUI::getInstance()->mSettingGroups["config"]->getBOOL("EnableButtonFlashing"));
		prev_btn_params.button_flash_count(LLUI::getInstance()->mSettingGroups["config"]->getS32("FlashCount"));
		prev_btn_params.button_flash_rate(LLUI::getInstance()->mSettingGroups["config"]->getF32("FlashPeriod"));
		// </FS:Ansariel>

		mPrevArrowBtn = LLUICtrlFactory::create<LLButton>(prev_btn_params);

		LLButton::Params next_btn_params;
		next_btn_params.name(std::string("Down Arrow"));
		next_btn_params.rect(down_arrow_btn_rect);
		next_btn_params.follows.flags(FOLLOWS_BOTTOM | FOLLOWS_LEFT);
		// <FS:Ansariel> Nicer scrollbuttons
		//next_btn_params.image_unselected.name("scrollbutton_down_out_blue.tga");
		//next_btn_params.image_selected.name("scrollbutton_down_in_blue.tga");
		next_btn_params.image_overlay(LLUI::getUIImage("down_arrow.tga"));
		// </FS:Ansariel>
		next_btn_params.click_callback.function(boost::bind(&LLTabContainer::onNextBtn, this, _2));
		// <FS:Zi> Fix vertical tab scrolling
		next_btn_params.mouse_held_callback.function(boost::bind(&LLTabContainer::onNextBtnHeld, this, _2));
		// </FS:Zi>

		// <FS:Ansariel> Enable tab flashing
		next_btn_params.button_flash_enable(LLUI::getInstance()->mSettingGroups["config"]->getBOOL("EnableButtonFlashing"));
		next_btn_params.button_flash_count(LLUI::getInstance()->mSettingGroups["config"]->getS32("FlashCount"));
		next_btn_params.button_flash_rate(LLUI::getInstance()->mSettingGroups["config"]->getF32("FlashPeriod"));
		// </FS:Ansariel>

		mNextArrowBtn = LLUICtrlFactory::create<LLButton>(next_btn_params);
	}
	else // Horizontal
	{
		static LLUICachedControl<S32> tabcntr_arrow_btn_size ("UITabCntrArrowBtnSize", 0);
		S32 arrow_fudge = 1;		//  match new art better 

		// Left and right scroll arrows (for when there are too many tabs to show all at once).
		S32 btn_top = (getTabPosition() == TOP ) ? getRect().getHeight() - getTopBorderHeight() : tabcntr_arrow_btn_size + 1;

		LLRect left_arrow_btn_rect;
		left_arrow_btn_rect.setLeftTopAndSize( LLPANEL_BORDER_WIDTH+1+tabcntr_arrow_btn_size, btn_top + arrow_fudge, tabcntr_arrow_btn_size, mTabHeight );

		LLRect jump_left_arrow_btn_rect;
		jump_left_arrow_btn_rect.setLeftTopAndSize( LLPANEL_BORDER_WIDTH+1, btn_top + arrow_fudge, tabcntr_arrow_btn_size, mTabHeight );

		S32 right_pad = tabcntr_arrow_btn_size + LLPANEL_BORDER_WIDTH + 1;

		LLRect right_arrow_btn_rect;
		right_arrow_btn_rect.setLeftTopAndSize( getRect().getWidth() - mRightTabBtnOffset - right_pad - tabcntr_arrow_btn_size,
												btn_top + arrow_fudge,
												tabcntr_arrow_btn_size, mTabHeight );


		LLRect jump_right_arrow_btn_rect;
		jump_right_arrow_btn_rect.setLeftTopAndSize( getRect().getWidth() - mRightTabBtnOffset - right_pad,
													 btn_top + arrow_fudge,
													 tabcntr_arrow_btn_size, mTabHeight );

		LLButton::Params p;
		p.name(std::string("Jump Left Arrow"));
		p.image_unselected.name("jump_left_out.tga");
		p.image_selected.name("jump_left_in.tga");
		p.click_callback.function(boost::bind(&LLTabContainer::onJumpFirstBtn, this, _2));
		p.rect(jump_left_arrow_btn_rect);
		p.follows.flags(FOLLOWS_LEFT);

		// <FS:Ansariel> Enable tab flashing
		p.button_flash_enable(LLUI::getInstance()->mSettingGroups["config"]->getBOOL("EnableButtonFlashing"));
		p.button_flash_count(LLUI::getInstance()->mSettingGroups["config"]->getS32("FlashCount"));
		p.button_flash_rate(LLUI::getInstance()->mSettingGroups["config"]->getF32("FlashPeriod"));
		// </FS:Ansariel>

		mJumpPrevArrowBtn = LLUICtrlFactory::create<LLButton>(p);

		p = LLButton::Params();
		p.name(std::string("Left Arrow"));
		p.rect(left_arrow_btn_rect);
		p.follows.flags(FOLLOWS_LEFT);
		p.image_unselected.name("scrollbutton_left_out_blue.tga");
		p.image_selected.name("scrollbutton_left_in_blue.tga");
		p.click_callback.function(boost::bind(&LLTabContainer::onPrevBtn, this, _2));
		p.mouse_held_callback.function(boost::bind(&LLTabContainer::onPrevBtnHeld, this, _2));

		// <FS:Ansariel> Enable tab flashing
		p.button_flash_enable(LLUI::getInstance()->mSettingGroups["config"]->getBOOL("EnableButtonFlashing"));
		p.button_flash_count(LLUI::getInstance()->mSettingGroups["config"]->getS32("FlashCount"));
		p.button_flash_rate(LLUI::getInstance()->mSettingGroups["config"]->getF32("FlashPeriod"));
		// </FS:Ansariel>
		
		mPrevArrowBtn = LLUICtrlFactory::create<LLButton>(p);

		p = LLButton::Params();
		p.name(std::string("Jump Right Arrow"));
		p.rect(jump_right_arrow_btn_rect);
		p.follows.flags(FOLLOWS_RIGHT);
		p.image_unselected.name("jump_right_out.tga");
		p.image_selected.name("jump_right_in.tga");
		p.click_callback.function(boost::bind(&LLTabContainer::onJumpLastBtn, this, _2));

		// <FS:Ansariel> Enable tab flashing
		p.button_flash_enable(LLUI::getInstance()->mSettingGroups["config"]->getBOOL("EnableButtonFlashing"));
		p.button_flash_count(LLUI::getInstance()->mSettingGroups["config"]->getS32("FlashCount"));
		p.button_flash_rate(LLUI::getInstance()->mSettingGroups["config"]->getF32("FlashPeriod"));
		// </FS:Ansariel>

		mJumpNextArrowBtn = LLUICtrlFactory::create<LLButton>(p);

		p = LLButton::Params();
		p.name(std::string("Right Arrow"));
		p.rect(right_arrow_btn_rect);
		p.follows.flags(FOLLOWS_RIGHT);
		p.image_unselected.name("scrollbutton_right_out_blue.tga");
		p.image_selected.name("scrollbutton_right_in_blue.tga");
		p.click_callback.function(boost::bind(&LLTabContainer::onNextBtn, this, _2));
		p.mouse_held_callback.function(boost::bind(&LLTabContainer::onNextBtnHeld, this, _2));

		// <FS:Ansariel> Enable tab flashing
		p.button_flash_enable(LLUI::getInstance()->mSettingGroups["config"]->getBOOL("EnableButtonFlashing"));
		p.button_flash_count(LLUI::getInstance()->mSettingGroups["config"]->getS32("FlashCount"));
		p.button_flash_rate(LLUI::getInstance()->mSettingGroups["config"]->getF32("FlashPeriod"));
		// </FS:Ansariel>

		mNextArrowBtn = LLUICtrlFactory::create<LLButton>(p);

		if( getTabPosition() == TOP )
		{
			mNextArrowBtn->setFollowsTop();
			mPrevArrowBtn->setFollowsTop();
			mJumpPrevArrowBtn->setFollowsTop();
			mJumpNextArrowBtn->setFollowsTop();
		}
		else
		{
			mNextArrowBtn->setFollowsBottom();
			mPrevArrowBtn->setFollowsBottom();
			mJumpPrevArrowBtn->setFollowsBottom();
			mJumpNextArrowBtn->setFollowsBottom();
		}
	}

	mPrevArrowBtn->setTabStop(FALSE);
	addChild(mPrevArrowBtn);

	mNextArrowBtn->setTabStop(FALSE);
	addChild(mNextArrowBtn);

	if (mJumpPrevArrowBtn)
	{
		mJumpPrevArrowBtn->setTabStop(FALSE);
		addChild(mJumpPrevArrowBtn);
	}

	if (mJumpNextArrowBtn)
	{
		mJumpNextArrowBtn->setTabStop(FALSE);
		addChild(mJumpNextArrowBtn);
	}
	
	// set default tab group to be panel contents
	setDefaultTabGroup(1);
}

//this is a work around for the current LLPanel::initFromParams hack
//so that it doesn't overwrite the default tab group.
//will be removed when LLPanel is fixed soon.
void LLTabContainer::initFromParams(const LLPanel::Params& p)
{
	LLPanel::initFromParams(p);

	setDefaultTabGroup(1);
}

LLTabTuple* LLTabContainer::getTabByPanel(LLPanel* child)
{
	for(tuple_list_t::iterator iter = mTabList.begin(); iter != mTabList.end(); ++iter)
	{
		LLTabTuple* tuple = *iter;
		if( tuple->mTabPanel == child )
		{
			return tuple;
		}
	}
	return NULL;
}

void LLTabContainer::insertTuple(LLTabTuple * tuple, eInsertionPoint insertion_point)
{
	switch(insertion_point)
	{
	case START:
		// insert the new tab in the front of the list
		mTabList.insert(mTabList.begin() + mLockedTabCount, tuple);
		break;
	case LEFT_OF_CURRENT:
		// insert the new tab before the current tab (but not before mLockedTabCount)
		{
		tuple_list_t::iterator current_iter = mTabList.begin() + llmax(mLockedTabCount, mCurrentTabIdx);
		mTabList.insert(current_iter, tuple);
		}
		break;

	case RIGHT_OF_CURRENT:
		// insert the new tab after the current tab (but not before mLockedTabCount)
		{
		tuple_list_t::iterator current_iter = mTabList.begin() + llmax(mLockedTabCount, mCurrentTabIdx + 1);
		mTabList.insert(current_iter, tuple);
		}
		break;
// [SL:KB] - Patch: UI-TabRearrange | Checked: 2012-06-22 (Catznip-3.3)
	case END:
		mTabList.push_back( tuple );
		break;
	// All of the pre-defined insertion points are negative so if we encounter a positive number, assume it's an index
	default:
		S32 idxInsertion = (S32)insertion_point;
		if ( (idxInsertion >= 0) && (idxInsertion < mTabList.size()) )
			mTabList.insert(mTabList.begin() + llmax(mLockedTabCount, idxInsertion), tuple);
		else
			mTabList.push_back(tuple);
// [/SL:KB]
//	case END:
//	default:
//		mTabList.push_back( tuple );
	}
}



void LLTabContainer::updateMaxScrollPos()
{
	static LLUICachedControl<S32> tabcntrv_pad ("UITabCntrvPad", 0);
	BOOL no_scroll = TRUE;
	if (mIsVertical)
	{
		S32 tab_total_height = (BTN_HEIGHT + tabcntrv_pad) * getTabCount();
		S32 available_height = getRect().getHeight() - getTopBorderHeight();
		if( tab_total_height > available_height )
		{
			static LLUICachedControl<S32> tabcntrv_arrow_btn_size ("UITabCntrvArrowBtnSize", 0);
			S32 available_height_with_arrows = getRect().getHeight() - 2*(tabcntrv_arrow_btn_size + 3*tabcntrv_pad);
			S32 additional_needed = tab_total_height - available_height_with_arrows;
			setMaxScrollPos((S32) ceil(additional_needed / float(BTN_HEIGHT) ) );
			no_scroll = FALSE;
		}
	}
	else
	{
		static LLUICachedControl<S32> tabcntr_tab_h_pad ("UITabCntrTabHPad", 0);
		static LLUICachedControl<S32> tabcntr_arrow_btn_size ("UITabCntrArrowBtnSize", 0);
		static LLUICachedControl<S32> tabcntr_tab_partial_width ("UITabCntrTabPartialWidth", 0);
		S32 tab_space = 0;
		S32 available_space = 0;
		tab_space = mTotalTabWidth;
		available_space = getRect().getWidth() - mRightTabBtnOffset - 2 * (LLPANEL_BORDER_WIDTH + tabcntr_tab_h_pad);

		if( tab_space > available_space )
		{
			S32 available_width_with_arrows = getRect().getWidth() - mRightTabBtnOffset - 2 * (LLPANEL_BORDER_WIDTH + tabcntr_arrow_btn_size  + tabcntr_arrow_btn_size + 1);
			// subtract off reserved portion on left
			available_width_with_arrows -= tabcntr_tab_partial_width;

			S32 running_tab_width = 0;
			setMaxScrollPos(getTabCount());
			for(tuple_list_t::reverse_iterator tab_it = mTabList.rbegin(); tab_it != mTabList.rend(); ++tab_it)
			{
				// <FS:Ansariel> Only show button if tab is visible
				//running_tab_width += (*tab_it)->mButton->getRect().getWidth();
				running_tab_width += (*tab_it)->mVisible ? (*tab_it)->mButton->getRect().getWidth() : 0;
				// </FS:Ansariel>
				if (running_tab_width > available_width_with_arrows)
				{
					break;
				}
				setMaxScrollPos(getMaxScrollPos()-1);
			}
			// in case last tab doesn't actually fit on screen, make it the last scrolling position
			setMaxScrollPos(llmin(getMaxScrollPos(), getTabCount() - 1));
			// <FS:Ansariel> Only show button if tab is visible
			//no_scroll = FALSE;
			no_scroll = (running_tab_width <= available_width_with_arrows);
		}
	}
	if (no_scroll)
	{
		setMaxScrollPos(0);
		setScrollPos(0);
	}
	if (getScrollPos() > getMaxScrollPos())
	{
		setScrollPos(getMaxScrollPos()); // maybe just enforce this via limits in setScrollPos instead?
	}
}

void LLTabContainer::commitHoveredButton(S32 x, S32 y)
{
	if (!getTabsHidden() && hasMouseCapture())
	{
		for(tuple_list_t::iterator iter = mTabList.begin(); iter != mTabList.end(); ++iter)
		{
			LLTabTuple* tuple = *iter;
			S32 local_x = x - tuple->mButton->getRect().mLeft;
			S32 local_y = y - tuple->mButton->getRect().mBottom;
			// <FS:Ansariel> FIRE-16498: Only commit visible button
			//if (tuple->mButton->pointInView(local_x, local_y) && tuple->mButton->getEnabled() && !tuple->mTabPanel->getVisible())
			if (tuple->mButton->pointInView(local_x, local_y) && tuple->mButton->getEnabled() && tuple->mButton->getVisible() && !tuple->mTabPanel->getVisible())
			// </FS:Ansariel>
			{
//				tuple->mButton->onCommit();
// [SL:KB] - Patch: UI-TabRearrange | Checked: 2010-06-05 (Catznip-2.5)
				if ( (mAllowRearrange) && (mCurrentTabIdx >= 0) && (mTabList[mCurrentTabIdx]->mButton->hasFocus()) )
				{
					S32 idxHover = iter - mTabList.begin();
					if ( (mCurrentTabIdx >= mLockedTabCount) && (idxHover >= mLockedTabCount) && (mCurrentTabIdx != idxHover) )
					{
						LLRect rctCurTab = mTabList[mCurrentTabIdx]->mButton->getRect();
						LLRect rctHoverTab = mTabList[idxHover]->mButton->getRect();

						// Only rearrange the tabs if the mouse pointer has cleared the overlap area
						bool fClearedOverlap = 
						  (mIsVertical) 
							? ( (idxHover < mCurrentTabIdx) && (y > rctHoverTab.mTop - rctCurTab.getHeight()) ) ||
							  ( (idxHover > mCurrentTabIdx) && (y < rctCurTab.mTop - rctHoverTab.getHeight()) )
							: ( (idxHover < mCurrentTabIdx) && (x < rctHoverTab.mLeft + rctCurTab.getWidth()) ) ||
							  ( (idxHover > mCurrentTabIdx) && (x > rctCurTab.mLeft + rctHoverTab.getWidth()) );
						if (fClearedOverlap)
						{
							tuple = mTabList[mCurrentTabIdx];

							mTabList.erase(mTabList.begin() + mCurrentTabIdx);
							mTabList.insert(mTabList.begin() + idxHover, tuple);

							if (mRearrangeSignal)
								(*mRearrangeSignal)(idxHover, tuple->mTabPanel);

							tuple->mButton->onCommit();
							tuple->mButton->setFocus(TRUE);
						}
					}
				}
				else
				{
					tuple->mButton->onCommit();
					tuple->mButton->setFocus(TRUE);
// [SL:KB] - Patch: Control-TabContainer | Checked: 2012-08-10 (Catznip-3.3)
					return;
// [/SL:KB]
				}
				break;
// [/SL:KB]
			}
		}
	}
}

S32 LLTabContainer::getTotalTabWidth() const
{
    return mTotalTabWidth;
}

void LLTabContainer::setTabVisibility( LLPanel const *aPanel, bool aVisible )
{
	for( tuple_list_t::const_iterator itr = mTabList.begin(); itr != mTabList.end(); ++itr )
	{
		LLTabTuple const *pTT = *itr;
		if( pTT->mTabPanel == aPanel )
		{
			pTT->mVisible = aVisible;
			break;
		}
	}

	bool foundTab( false );
	for( tuple_list_t::const_iterator itr = mTabList.begin(); itr != mTabList.end(); ++itr )
	{
		LLTabTuple const *pTT = *itr;
		if( pTT->mVisible )
		{
			this->selectTab( itr - mTabList.begin() );
			foundTab = true;
			break;
		}
	}

	if( foundTab )
		this->setVisible( TRUE );
	else
		this->setVisible( FALSE );

	updateMaxScrollPos();
}

// [SL:KB] - Patch: UI-TabRearrange | Checked: 2012-05-05 (Catznip-3.3)
boost::signals2::connection LLTabContainer::setRearrangeCallback(const tab_rearrange_signal_t::slot_type& cb)
{
	if (!mRearrangeSignal)
		mRearrangeSignal = new tab_rearrange_signal_t();
	return mRearrangeSignal->connect(cb);
}
// [/SL:KB]<|MERGE_RESOLUTION|>--- conflicted
+++ resolved
@@ -269,14 +269,10 @@
 	mCustomIconCtrlUsed(p.use_custom_icon_ctrl),
 	mOpenTabsOnDragAndDrop(p.open_tabs_on_drag_and_drop),
 	mTabIconCtrlPad(p.tab_icon_ctrl_pad),
+	mEnableTabsFlashing(p.enable_tabs_flashing),
+	mTabsFlashingColor(p.tabs_flashing_color),
 	mUseTabEllipses(p.use_ellipses),
-	mEnableTabsFlashing(p.enable_tabs_flashing),
-<<<<<<< HEAD
-	mDropShadowedText(p.label_shadow)			// support for drop shadowed tab labels -Zi
-=======
-	mTabsFlashingColor(p.tabs_flashing_color),
-	mUseTabEllipses(p.use_ellipses)
->>>>>>> 4ac08f1a
+	mDropShadowedText(p.label_shadow)			// <FS:Zi> support for drop shadowed tab labels
 {
 	// AO: Treat the IM tab container specially 
 	if (getName() == "im_box_tab_container")
@@ -1262,16 +1258,13 @@
 
 		// inits flash timer
 		p.button_flash_enable = mEnableTabsFlashing;
-<<<<<<< HEAD
+		p.flash_color = mTabsFlashingColor;
 
 		// <FS:Ansariel> Enable tab flashing
 		p.button_flash_enable(LLUI::getInstance()->mSettingGroups["config"]->getBOOL("EnableButtonFlashing"));
 		p.button_flash_count(LLUI::getInstance()->mSettingGroups["config"]->getS32("FlashCount"));
 		p.button_flash_rate(LLUI::getInstance()->mSettingGroups["config"]->getF32("FlashPeriod"));
 		// </FS:Ansariel>
-=======
-		p.flash_color = mTabsFlashingColor;
->>>>>>> 4ac08f1a
 		
 		// *TODO : It seems wrong not to use p in both cases considering the way p is initialized
 		if (mCustomIconCtrlUsed)
