/** 
 * @file llfolderview.cpp
 * @brief Implementation of the folder view collection of classes.
 *
 * $LicenseInfo:firstyear=2001&license=viewerlgpl$
 * Second Life Viewer Source Code
 * Copyright (C) 2010, Linden Research, Inc.
 * 
 * This library is free software; you can redistribute it and/or
 * modify it under the terms of the GNU Lesser General Public
 * License as published by the Free Software Foundation;
 * version 2.1 of the License only.
 * 
 * This library is distributed in the hope that it will be useful,
 * but WITHOUT ANY WARRANTY; without even the implied warranty of
 * MERCHANTABILITY or FITNESS FOR A PARTICULAR PURPOSE.  See the GNU
 * Lesser General Public License for more details.
 * 
 * You should have received a copy of the GNU Lesser General Public
 * License along with this library; if not, write to the Free Software
 * Foundation, Inc., 51 Franklin Street, Fifth Floor, Boston, MA  02110-1301  USA
 * 
 * Linden Research, Inc., 945 Battery Street, San Francisco, CA  94111  USA
 * $/LicenseInfo$
 */

#include "linden_common.h"

#include "llfolderview.h"
#include "llfolderviewmodel.h"
#include "llclipboard.h" // *TODO: remove this once hack below gone.
#include "llkeyboard.h"
#include "lllineeditor.h"
#include "llmenugl.h"
#include "llpanel.h"
#include "llscrollcontainer.h" // hack to allow scrolling
#include "lltextbox.h"
#include "lltrans.h"
#include "llui.h"
#include "lluictrlfactory.h"

// Linden library includes
#include "lldbstrings.h"
#include "llfocusmgr.h"
#include "llfontgl.h"
#include "llgl.h" 
#include "llrender.h"

// Third-party library includes
#include <algorithm>

///----------------------------------------------------------------------------
/// Local function declarations, constants, enums, and typedefs
///----------------------------------------------------------------------------

const S32 RENAME_WIDTH_PAD = 4;
const S32 RENAME_HEIGHT_PAD = 1;
const S32 AUTO_OPEN_STACK_DEPTH = 16;

const S32 MINIMUM_RENAMER_WIDTH = 80;

// *TODO: move in params in xml if necessary. Requires modification of LLFolderView & LLInventoryPanel Params.
const S32 STATUS_TEXT_HPAD = 6;
const S32 STATUS_TEXT_VPAD = 8;

enum {
	SIGNAL_NO_KEYBOARD_FOCUS = 1,
	SIGNAL_KEYBOARD_FOCUS = 2
};

F32 LLFolderView::sAutoOpenTime = 1.f;

//---------------------------------------------------------------------------

// Tells all folders in a folderview to close themselves
// For efficiency, calls setOpenArrangeRecursively().
// The calling function must then call:
//	LLFolderView* root = getRoot();
//	if( root )
//	{
//		root->arrange( NULL, NULL );
//		root->scrollToShowSelection();
//	}
// to patch things up.
class LLCloseAllFoldersFunctor : public LLFolderViewFunctor
{
public:
	LLCloseAllFoldersFunctor(BOOL close) { mOpen = !close; }
	virtual ~LLCloseAllFoldersFunctor() {}
	virtual void doFolder(LLFolderViewFolder* folder);
	virtual void doItem(LLFolderViewItem* item);

	BOOL mOpen;
};


void LLCloseAllFoldersFunctor::doFolder(LLFolderViewFolder* folder)
{
	folder->setOpenArrangeRecursively(mOpen);
}

// Do nothing.
void LLCloseAllFoldersFunctor::doItem(LLFolderViewItem* item)
{ }

///----------------------------------------------------------------------------
/// Class LLFolderViewScrollContainer
///----------------------------------------------------------------------------

// virtual
const LLRect LLFolderViewScrollContainer::getScrolledViewRect() const
{
	LLRect rect = LLRect::null;
	if (mScrolledView)
	{
		LLFolderView* folder_view = dynamic_cast<LLFolderView*>(mScrolledView);
		if (folder_view)
		{
			S32 height = folder_view->getRect().getHeight();

			rect = mScrolledView->getRect();
			rect.setLeftTopAndSize(rect.mLeft, rect.mTop, rect.getWidth(), height);
		}
	}

	return rect;
}

LLFolderViewScrollContainer::LLFolderViewScrollContainer(const LLScrollContainer::Params& p)
:	LLScrollContainer(p)
{}

///----------------------------------------------------------------------------
/// Class LLFolderView
///----------------------------------------------------------------------------
LLFolderView::Params::Params()
:	title("title"),
	use_label_suffix("use_label_suffix"),
	allow_multiselect("allow_multiselect", true),
	show_empty_message("show_empty_message", true),
	use_ellipses("use_ellipses", false),
    options_menu("options_menu", "")
{
	folder_indentation = -4;
}


// Default constructor
LLFolderView::LLFolderView(const Params& p)
:	LLFolderViewFolder(p),
	mScrollContainer( NULL ),
	mPopupMenuHandle(),
	mAllowMultiSelect(p.allow_multiselect),
	mShowEmptyMessage(p.show_empty_message),
	mShowFolderHierarchy(FALSE),
	mRenameItem( NULL ),
	mNeedsScroll( FALSE ),
	mUseLabelSuffix(p.use_label_suffix),
	mPinningSelectedItem(FALSE),
	mNeedsAutoSelect( FALSE ),
	mAutoSelectOverride(FALSE),
	mNeedsAutoRename(FALSE),
	mShowSelectionContext(FALSE),
	mShowSingleSelection(FALSE),
	mArrangeGeneration(0),
	mSignalSelectCallback(0),
	mMinWidth(0),
	mDragAndDropThisFrame(FALSE),
	mCallbackRegistrar(NULL),
	mParentPanel(p.parent_panel),
	mUseEllipses(p.use_ellipses),
	mDraggingOverItem(NULL),
	mStatusTextBox(NULL),
	mShowItemLinkOverlays(p.show_item_link_overlays),
	mViewModel(p.view_model)
{
	mViewModel->setFolderView(this);
	mRoot = this;

	LLRect rect = p.rect;
	LLRect new_rect(rect.mLeft, rect.mBottom + getRect().getHeight(), rect.mLeft + getRect().getWidth(), rect.mBottom);
	setRect( rect );
	reshape(rect.getWidth(), rect.getHeight());
	mAutoOpenItems.setDepth(AUTO_OPEN_STACK_DEPTH);
	mAutoOpenCandidate = NULL;
	mAutoOpenTimer.stop();
	mKeyboardSelection = FALSE;
	mIndentation = 	getParentFolder() ? getParentFolder()->getIndentation() + mLocalIndentation : 0;  

	//clear label
	// go ahead and render root folder as usual
	// just make sure the label ("Inventory Folder") never shows up
	mLabel = LLStringUtil::null;

	// Escape is handled by reverting the rename, not commiting it (default behavior)
	LLLineEditor::Params params;
	params.name("ren");
	params.rect(rect);
	params.font(getLabelFontForStyle(LLFontGL::NORMAL));
	params.max_length.bytes(DB_INV_ITEM_NAME_STR_LEN);
	params.commit_callback.function(boost::bind(&LLFolderView::commitRename, this, _2));
	params.prevalidate_callback(&LLTextValidate::validateASCIIPrintableNoPipe);
	params.commit_on_focus_lost(true);
	params.visible(false);
	mRenamer = LLUICtrlFactory::create<LLLineEditor> (params);
	addChild(mRenamer);

	// Textbox
	LLTextBox::Params text_p;
	LLFontGL* font = getLabelFontForStyle(mLabelStyle);
    //mIconPad, mTextPad are set in folder_view_item.xml
	LLRect new_r = LLRect(rect.mLeft + mIconPad,
			      rect.mTop - mTextPad,
			      rect.mRight,
			      rect.mTop - mTextPad - font->getLineHeight());
	text_p.rect(new_r);
	text_p.name(std::string(p.name));
	text_p.font(font);
	text_p.visible(false);
	text_p.parse_urls(true);
	text_p.wrap(true); // allow multiline text. See EXT-7564, EXT-7047
	// set text padding the same as in People panel. EXT-7047, EXT-4837
	text_p.h_pad(STATUS_TEXT_HPAD);
	text_p.v_pad(STATUS_TEXT_VPAD);
	mStatusTextBox = LLUICtrlFactory::create<LLTextBox> (text_p);
	mStatusTextBox->setFollowsLeft();
	mStatusTextBox->setFollowsTop();
	//addChild(mStatusTextBox);


	// make the popup menu available
	LLMenuGL* menu = LLUICtrlFactory::getInstance()->createFromFile<LLMenuGL>(p.options_menu, LLMenuGL::sMenuContainer, LLMenuHolderGL::child_registry_t::instance());
	if (!menu)
	{
		menu = LLUICtrlFactory::getDefaultWidget<LLMenuGL>("inventory_menu");
	}
	menu->setBackgroundColor(LLUIColorTable::instance().getColor("MenuPopupBgColor"));
	mPopupMenuHandle = menu->getHandle();

	mViewModelItem->openItem();
}

// Destroys the object
LLFolderView::~LLFolderView( void )
{
	closeRenamer();

	// The release focus call can potentially call the
	// scrollcontainer, which can potentially be called with a partly
	// destroyed scollcontainer. Just null it out here, and no worries
	// about calling into the invalid scroll container.
	// Same with the renamer.
	mScrollContainer = NULL;
	mRenameItem = NULL;
	mRenamer = NULL;
	mStatusTextBox = NULL;

	mAutoOpenItems.removeAllNodes();

	if (mPopupMenuHandle.get()) mPopupMenuHandle.get()->die();

	mAutoOpenItems.removeAllNodes();
	clearSelection();
	mItems.clear();
	mFolders.clear();

	mViewModel = NULL;
}

BOOL LLFolderView::canFocusChildren() const
{
	return FALSE;
}

void LLFolderView::addFolder( LLFolderViewFolder* folder)
{
	LLFolderViewFolder::addFolder(folder);
}

void LLFolderView::closeAllFolders()
{
	// Close all the folders
	setOpenArrangeRecursively(FALSE, LLFolderViewFolder::RECURSE_DOWN);
	arrangeAll();
}

void LLFolderView::openTopLevelFolders()
{
	for (folders_t::iterator iter = mFolders.begin();
		 iter != mFolders.end();)
	{
		folders_t::iterator fit = iter++;
		(*fit)->setOpen(TRUE);
	}
}

// This view grows and shrinks to enclose all of its children items and folders.
// *width should be 0
// conform show folder state works
S32 LLFolderView::arrange( S32* unused_width, S32* unused_height )
	{
	mMinWidth = 0;
	S32 target_height;

	LLFolderViewFolder::arrange(&mMinWidth, &target_height);

	LLRect scroll_rect = (mScrollContainer ? mScrollContainer->getContentWindowRect() : LLRect());
	reshape( llmax(scroll_rect.getWidth(), mMinWidth), llround(mCurHeight) );

	LLRect new_scroll_rect = (mScrollContainer ? mScrollContainer->getContentWindowRect() : LLRect());
	if (new_scroll_rect.getWidth() != scroll_rect.getWidth())
	{
		reshape( llmax(scroll_rect.getWidth(), mMinWidth), llround(mCurHeight) );
	}

	// move item renamer text field to item's new position
	updateRenamerPosition();

	return llround(mTargetHeight);
}

static LLFastTimer::DeclareTimer FTM_FILTER("Filter Folder View");

void LLFolderView::filter( LLFolderViewFilter& filter )
{
    // Entry point of inventory filtering (CHUI-849)
	LLFastTimer t2(FTM_FILTER);
    filter.resetTime(llclamp(LLUI::sSettingGroups["config"]->getS32(mParentPanel->getVisible() ? "FilterItemsMaxTimePerFrameVisible" : "FilterItemsMaxTimePerFrameUnvisible"), 1, 100));

    // Note: we filter the model, not the view
	getViewModelItem()->filter(filter);
}

void LLFolderView::reshape(S32 width, S32 height, BOOL called_from_parent)
{
	LLRect scroll_rect;
	if (mScrollContainer)
	{
		LLView::reshape(width, height, called_from_parent);
		scroll_rect = mScrollContainer->getContentWindowRect();
	}
	width  = llmax(mMinWidth, scroll_rect.getWidth());
	height = llmax(llround(mCurHeight), scroll_rect.getHeight());

	// Restrict width within scroll container's width
	if (mUseEllipses && mScrollContainer)
	{
		width = scroll_rect.getWidth();
	}
	LLView::reshape(width, height, called_from_parent);
	mReshapeSignal(mSelectedItems, FALSE);
}

void LLFolderView::addToSelectionList(LLFolderViewItem* item)
{
	if (item->isSelected())
	{
		removeFromSelectionList(item);
	}
	if (mSelectedItems.size())
	{
		mSelectedItems.back()->setIsCurSelection(FALSE);
	}
	item->setIsCurSelection(TRUE);
	mSelectedItems.push_back(item);
}

void LLFolderView::removeFromSelectionList(LLFolderViewItem* item)
{
	if (mSelectedItems.size())
	{
		mSelectedItems.back()->setIsCurSelection(FALSE);
	}

	selected_items_t::iterator item_iter;
	for (item_iter = mSelectedItems.begin(); item_iter != mSelectedItems.end();)
	{
		if (*item_iter == item)
		{
			item_iter = mSelectedItems.erase(item_iter);
		}
		else
		{
			++item_iter;
		}
	}
	if (mSelectedItems.size())
	{
		mSelectedItems.back()->setIsCurSelection(TRUE);
	}
}

LLFolderViewItem* LLFolderView::getCurSelectedItem( void )
{
	if(mSelectedItems.size())
	{
		LLFolderViewItem* itemp = mSelectedItems.back();
		llassert(itemp->getIsCurSelection());
		return itemp;
	}
	return NULL;
}

LLFolderView::selected_items_t& LLFolderView::getSelectedItems( void )
{
    return mSelectedItems;
}

// Record the selected item and pass it down the hierachy.
BOOL LLFolderView::setSelection(LLFolderViewItem* selection, BOOL openitem,
								BOOL take_keyboard_focus)
{
	mSignalSelectCallback = take_keyboard_focus ? SIGNAL_KEYBOARD_FOCUS : SIGNAL_NO_KEYBOARD_FOCUS;

	if( selection == this )
	{
		return FALSE;
	}

	if( selection && take_keyboard_focus)
	{
		mParentPanel->setFocus(TRUE);
	}

	// clear selection down here because change of keyboard focus can potentially
	// affect selection
	clearSelection();

	if(selection)
	{
		addToSelectionList(selection);
	}

	BOOL rv = LLFolderViewFolder::setSelection(selection, openitem, take_keyboard_focus);
	if(openitem && selection)
	{
		selection->getParentFolder()->requestArrange();
	}

	llassert(mSelectedItems.size() <= 1);

	return rv;
}

BOOL LLFolderView::changeSelection(LLFolderViewItem* selection, BOOL selected)
{
	BOOL rv = FALSE;

	// can't select root folder
	if(!selection || selection == this)
	{
		return FALSE;
	}

	if (!mAllowMultiSelect)
	{
		clearSelection();
	}

	selected_items_t::iterator item_iter;
	for (item_iter = mSelectedItems.begin(); item_iter != mSelectedItems.end(); ++item_iter)
	{
		if (*item_iter == selection)
		{
			break;
		}
	}

	BOOL on_list = (item_iter != mSelectedItems.end());

	if(selected && !on_list)
	{
		addToSelectionList(selection);
	}
	if(!selected && on_list)
	{
		removeFromSelectionList(selection);
	}

	rv = LLFolderViewFolder::changeSelection(selection, selected);

	mSignalSelectCallback = SIGNAL_KEYBOARD_FOCUS;
	
	return rv;
}

static LLFastTimer::DeclareTimer FTM_SANITIZE_SELECTION("Sanitize Selection");
void LLFolderView::sanitizeSelection()
{
	LLFastTimer _(FTM_SANITIZE_SELECTION);
	// store off current item in case it is automatically deselected
	// and we want to preserve context
	LLFolderViewItem* original_selected_item = getCurSelectedItem();

	std::vector<LLFolderViewItem*> items_to_remove;
	selected_items_t::iterator item_iter;
	for (item_iter = mSelectedItems.begin(); item_iter != mSelectedItems.end(); ++item_iter)
	{
		LLFolderViewItem* item = *item_iter;

		// ensure that each ancestor is open and potentially passes filtering
		BOOL visible = false;
		if(item->getViewModelItem() != NULL)
		{
			visible = item->getViewModelItem()->potentiallyVisible(); // initialize from filter state for this item
		}
		// modify with parent open and filters states
		LLFolderViewFolder* parent_folder = item->getParentFolder();
		// Move up through parent folders and see what's visible
				while(parent_folder)
				{
			visible = visible && parent_folder->isOpen() && parent_folder->getViewModelItem()->potentiallyVisible();
					parent_folder = parent_folder->getParentFolder();
				}

		//  deselect item if any ancestor is closed or didn't pass filter requirements.
		if (!visible)
		{
			items_to_remove.push_back(item);
		}

		// disallow nested selections (i.e. folder items plus one or more ancestors)
		// could check cached mum selections count and only iterate if there are any
		// but that may be a premature optimization.
		selected_items_t::iterator other_item_iter;
		for (other_item_iter = mSelectedItems.begin(); other_item_iter != mSelectedItems.end(); ++other_item_iter)
		{
			LLFolderViewItem* other_item = *other_item_iter;
			for( parent_folder = other_item->getParentFolder(); parent_folder; parent_folder = parent_folder->getParentFolder())
			{
				if (parent_folder == item)
				{
					// this is a descendent of the current folder, remove from list
					items_to_remove.push_back(other_item);
					break;
				}
			}
		}

		// Don't allow invisible items (such as root folders) to be selected.
		if (item == getRoot())
		{
			items_to_remove.push_back(item);
		}
	}

	std::vector<LLFolderViewItem*>::iterator item_it;
	for (item_it = items_to_remove.begin(); item_it != items_to_remove.end(); ++item_it )
	{
		changeSelection(*item_it, FALSE); // toggle selection (also removes from list)
	}

	// if nothing selected after prior constraints...
	if (mSelectedItems.empty())
	{
		// ...select first available parent of original selection
		LLFolderViewItem* new_selection = NULL;
		if (original_selected_item)
		{
			for(LLFolderViewFolder* parent_folder = original_selected_item->getParentFolder();
				parent_folder;
				parent_folder = parent_folder->getParentFolder())
			{
				if (parent_folder->getViewModelItem() && parent_folder->getViewModelItem()->potentiallyVisible())
				{
					// give initial selection to first ancestor folder that potentially passes the filter
					if (!new_selection)
					{
						new_selection = parent_folder;
					}

					// if any ancestor folder of original item is closed, move the selection up 
					// to the highest closed
					if (!parent_folder->isOpen())
					{	
						new_selection = parent_folder;
					}
				}
			}
		}
		else
		{
			new_selection = NULL;
		}

		if (new_selection)
		{
			setSelection(new_selection, FALSE, FALSE);
		}
	}
}

void LLFolderView::clearSelection()
{
	for (selected_items_t::const_iterator item_it = mSelectedItems.begin(); 
		 item_it != mSelectedItems.end(); 
		 ++item_it)
	{
		(*item_it)->setUnselected();
	}

	mSelectedItems.clear();
}

std::set<LLFolderViewItem*> LLFolderView::getSelectionList() const
{
	std::set<LLFolderViewItem*> selection;
	std::copy(mSelectedItems.begin(), mSelectedItems.end(), std::inserter(selection, selection.begin()));
	return selection;
}

bool LLFolderView::startDrag()
{
	std::vector<LLFolderViewModelItem*> selected_items;
	selected_items_t::iterator item_it;

	if (!mSelectedItems.empty())
	{
		for (item_it = mSelectedItems.begin(); item_it != mSelectedItems.end(); ++item_it)
		{
			selected_items.push_back((*item_it)->getViewModelItem());
		}

		return getFolderViewModel()->startDrag(selected_items);
	}
	return false;
}

void LLFolderView::commitRename( const LLSD& data )
{
	finishRenamingItem();
}

void LLFolderView::draw()
{
	//LLFontGL* font = getLabelFontForStyle(mLabelStyle);

	// if cursor has moved off of me during drag and drop
	// close all auto opened folders
	if (!mDragAndDropThisFrame)
	{
		closeAutoOpenedFolders();
	}

	if (mSearchTimer.getElapsedTimeF32() > LLUI::sSettingGroups["config"]->getF32("TypeAheadTimeout") || !mSearchString.size())
	{
		mSearchString.clear();
	}

	if (hasVisibleChildren())
	{
		mStatusTextBox->setVisible( FALSE );
	}
	else if (mShowEmptyMessage)
	{
		mStatusTextBox->setValue(getFolderViewModel()->getStatusText());
		mStatusTextBox->setVisible( TRUE );
		
		// firstly reshape message textbox with current size. This is necessary to
		// LLTextBox::getTextPixelHeight works properly
		const LLRect local_rect = getLocalRect();
		mStatusTextBox->setShape(local_rect);

		// get preferable text height...
		S32 pixel_height = mStatusTextBox->getTextPixelHeight();
		bool height_changed = (local_rect.getHeight() < pixel_height);
		if (height_changed)
		{
			// ... if it does not match current height, lets rearrange current view.
			// This will indirectly call ::arrange and reshape of the status textbox.
			// We should call this method to also notify parent about required rect.
			// See EXT-7564, EXT-7047.
			S32 height = 0;
			S32 width = 0;
			S32 total_height = arrange( &width, &height );
			notifyParent(LLSD().with("action", "size_changes").with("height", total_height));

			LLUI::popMatrix();
			LLUI::pushMatrix();
			LLUI::translate((F32)getRect().mLeft, (F32)getRect().mBottom);
		}
	}

	// skip over LLFolderViewFolder::draw since we don't want the folder icon, label, 
	// and arrow for the root folder
	LLView::draw();

	mDragAndDropThisFrame = FALSE;
}

void LLFolderView::finishRenamingItem( void )
{
	if(!mRenamer)
	{
		return;
	}
	if( mRenameItem )
	{
		mRenameItem->rename( mRenamer->getText() );
	}

	closeRenamer();

	// List is re-sorted alphabetically, so scroll to make sure the selected item is visible.
	scrollToShowSelection();
}

void LLFolderView::closeRenamer( void )
{
	if (mRenamer && mRenamer->getVisible())
	{
		// Triggers onRenamerLost() that actually closes the renamer.
		LLUI::removePopup(mRenamer);
	}
}

void LLFolderView::removeSelectedItems()
{
	if(getVisible() && getEnabled())
	{
		// just in case we're removing the renaming item.
		mRenameItem = NULL;

		// create a temporary structure which we will use to remove
		// items, since the removal will futz with internal data
		// structures.
		std::vector<LLFolderViewItem*> items;
		S32 count = mSelectedItems.size();
		if(count == 0) return;
		LLFolderViewItem* item = NULL;
		selected_items_t::iterator item_it;
		for (item_it = mSelectedItems.begin(); item_it != mSelectedItems.end(); ++item_it)
		{
			item = *item_it;
			if (item && item->isRemovable())
			{
				items.push_back(item);
			}
			else
			{
				llinfos << "Cannot delete " << item->getName() << llendl;
				return;
			}
		}

		// iterate through the new container.
		count = items.size();
		LLUUID new_selection_id;
		LLFolderViewItem* item_to_select = getNextUnselectedItem();

		if(count == 1)
		{
			LLFolderViewItem* item_to_delete = items[0];
			LLFolderViewFolder* parent = item_to_delete->getParentFolder();
			if(parent)
			{
				if (item_to_delete->remove())
				{
					// change selection on successful delete
					setSelection(item_to_select, item_to_select ? item_to_select->isOpen() : false, mParentPanel->hasFocus());
				}
			}
			arrangeAll();
		}
		else if (count > 1)
		{
			LLDynamicArray<LLFolderViewModelItem*> listeners;
			LLFolderViewModelItem* listener;

			setSelection(item_to_select, item_to_select ? item_to_select->isOpen() : false, mParentPanel->hasFocus());

			for(S32 i = 0; i < count; ++i)
			{
				listener = items[i]->getViewModelItem();
				if(listener && (listeners.find(listener) == LLDynamicArray<LLFolderViewModelItem*>::FAIL))
				{
					listeners.put(listener);
				}
			}
			listener = static_cast<LLFolderViewModelItem*>(listeners.get(0));
			if(listener)
			{
				listener->removeBatch(listeners);
			}
		}
		arrangeAll();
		scrollToShowSelection();
	}
}

void LLFolderView::autoOpenItem( LLFolderViewFolder* item )
{
	if ((mAutoOpenItems.check() == item) || 
		(mAutoOpenItems.getDepth() >= (U32)AUTO_OPEN_STACK_DEPTH) ||
		item->isOpen())
	{
		return;
	}

	// close auto-opened folders
	LLFolderViewFolder* close_item = mAutoOpenItems.check();
	while (close_item && close_item != item->getParentFolder())
	{
		mAutoOpenItems.pop();
		close_item->setOpenArrangeRecursively(FALSE);
		close_item = mAutoOpenItems.check();
	}

	item->requestArrange();

	mAutoOpenItems.push(item);
	
	item->setOpen(TRUE);
	LLRect content_rect = (mScrollContainer ? mScrollContainer->getContentWindowRect() : LLRect());
	LLRect constraint_rect(0,content_rect.getHeight(), content_rect.getWidth(), 0);
	scrollToShowItem(item, constraint_rect);
}

void LLFolderView::closeAutoOpenedFolders()
{
	while (mAutoOpenItems.check())
	{
		LLFolderViewFolder* close_item = mAutoOpenItems.pop();
		close_item->setOpen(FALSE);
	}

	if (mAutoOpenCandidate)
	{
		mAutoOpenCandidate->setAutoOpenCountdown(0.f);
	}
	mAutoOpenCandidate = NULL;
	mAutoOpenTimer.stop();
}

BOOL LLFolderView::autoOpenTest(LLFolderViewFolder* folder)
{
	if (folder && mAutoOpenCandidate == folder)
	{
		if (mAutoOpenTimer.getStarted())
		{
			if (!mAutoOpenCandidate->isOpen())
			{
				mAutoOpenCandidate->setAutoOpenCountdown(clamp_rescale(mAutoOpenTimer.getElapsedTimeF32(), 0.f, sAutoOpenTime, 0.f, 1.f));
			}
			if (mAutoOpenTimer.getElapsedTimeF32() > sAutoOpenTime)
			{
				autoOpenItem(folder);
				mAutoOpenTimer.stop();
				return TRUE;
			}
		}
		return FALSE;
	}

	// otherwise new candidate, restart timer
	if (mAutoOpenCandidate)
	{
		mAutoOpenCandidate->setAutoOpenCountdown(0.f);
	}
	mAutoOpenCandidate = folder;
	mAutoOpenTimer.start();
	return FALSE;
}

BOOL LLFolderView::canCopy() const
{
	if (!(getVisible() && getEnabled() && (mSelectedItems.size() > 0)))
	{
		return FALSE;
	}
	
	for (selected_items_t::const_iterator selected_it = mSelectedItems.begin(); selected_it != mSelectedItems.end(); ++selected_it)
	{
		const LLFolderViewItem* item = *selected_it;
		if (!item->getViewModelItem()->isItemCopyable())
		{
			return FALSE;
		}
	}
	return TRUE;
}

// copy selected item
void LLFolderView::copy()
{
	// *NOTE: total hack to clear the inventory clipboard
	LLClipboard::instance().reset();
	S32 count = mSelectedItems.size();
	if(getVisible() && getEnabled() && (count > 0))
	{
		LLFolderViewModelItem* listener = NULL;
		selected_items_t::iterator item_it;
		for (item_it = mSelectedItems.begin(); item_it != mSelectedItems.end(); ++item_it)
		{
			listener = (*item_it)->getViewModelItem();
			if(listener)
			{
				listener->copyToClipboard();
			}
		}
	}
	mSearchString.clear();
}

BOOL LLFolderView::canCut() const
{
	if (!(getVisible() && getEnabled() && (mSelectedItems.size() > 0)))
	{
		return FALSE;
	}
	
	for (selected_items_t::const_iterator selected_it = mSelectedItems.begin(); selected_it != mSelectedItems.end(); ++selected_it)
	{
		const LLFolderViewItem* item = *selected_it;
		const LLFolderViewModelItem* listener = item->getViewModelItem();

		if (!listener || !listener->isItemRemovable())
		{
			return FALSE;
		}
	}
	return TRUE;
}

void LLFolderView::cut()
{
	// clear the inventory clipboard
	LLClipboard::instance().reset();
	if(getVisible() && getEnabled() && (mSelectedItems.size() > 0))
	{
		// Find out which item will be selected once the selection will be cut
		LLFolderViewItem* item_to_select = getNextUnselectedItem();
		
		// Get the selection: removeItem() modified mSelectedItems and makes iterating on it unwise
		std::set<LLFolderViewItem*> inventory_selected = getSelectionList();

		// Move each item to the clipboard and out of their folder
		for (std::set<LLFolderViewItem*>::iterator item_it = inventory_selected.begin(); item_it != inventory_selected.end(); ++item_it)
		{
			LLFolderViewItem* item_to_cut = *item_it;
			LLFolderViewModelItem* listener = item_to_cut->getViewModelItem();
			if (listener)
			{
				listener->cutToClipboard();
				listener->removeItem();
			}
		}
		
		// Update the selection
		setSelection(item_to_select, item_to_select ? item_to_select->isOpen() : false, mParentPanel->hasFocus());
	}
	mSearchString.clear();
}

BOOL LLFolderView::canPaste() const
{
	if (mSelectedItems.empty())
	{
		return FALSE;
	}

	if(getVisible() && getEnabled())
	{
		for (selected_items_t::const_iterator item_it = mSelectedItems.begin();
			 item_it != mSelectedItems.end(); ++item_it)
		{
			// *TODO: only check folders and parent folders of items
			const LLFolderViewItem* item = (*item_it);
			const LLFolderViewModelItem* listener = item->getViewModelItem();
			if(!listener || !listener->isClipboardPasteable())
			{
				const LLFolderViewFolder* folderp = item->getParentFolder();
				listener = folderp->getViewModelItem();
				if (!listener || !listener->isClipboardPasteable())
				{
					return FALSE;
				}
			}
		}
		return TRUE;
	}
	return FALSE;
}

// paste selected item
void LLFolderView::paste()
{
	if(getVisible() && getEnabled())
	{
		// find set of unique folders to paste into
		std::set<LLFolderViewFolder*> folder_set;

		selected_items_t::iterator selected_it;
		for (selected_it = mSelectedItems.begin(); selected_it != mSelectedItems.end(); ++selected_it)
		{
			LLFolderViewItem* item = *selected_it;
			LLFolderViewFolder* folder = dynamic_cast<LLFolderViewFolder*>(item);
			if (folder == NULL)
			{
				folder = item->getParentFolder();
			}
			folder_set.insert(folder);
		}

		std::set<LLFolderViewFolder*>::iterator set_iter;
		for(set_iter = folder_set.begin(); set_iter != folder_set.end(); ++set_iter)
		{
			LLFolderViewModelItem* listener = (*set_iter)->getViewModelItem();
			if(listener && listener->isClipboardPasteable())
			{
				listener->pasteFromClipboard();
			}
		}
	}
	mSearchString.clear();
}

// public rename functionality - can only start the process
void LLFolderView::startRenamingSelectedItem( void )
{
	// make sure selection is visible
	scrollToShowSelection();

	S32 count = mSelectedItems.size();
	LLFolderViewItem* item = NULL;
	if(count > 0)
	{
		item = mSelectedItems.front();
	}
	if(getVisible() && getEnabled() && (count == 1) && item && item->getViewModelItem() &&
	   item->getViewModelItem()->isItemRenameable())
	{
		mRenameItem = item;

		updateRenamerPosition();


		mRenamer->setText(item->getName());
		mRenamer->selectAll();
		mRenamer->setVisible( TRUE );
		// set focus will fail unless item is visible
		mRenamer->setFocus( TRUE );
		mRenamer->setTopLostCallback(boost::bind(&LLFolderView::onRenamerLost, this));
		LLUI::addPopup(mRenamer);
	}
}

BOOL LLFolderView::handleKeyHere( KEY key, MASK mask )
{
	BOOL handled = FALSE;

	// SL-51858: Key presses are not being passed to the Popup menu.
	// A proper fix is non-trivial so instead just close the menu.
	LLMenuGL* menu = (LLMenuGL*)mPopupMenuHandle.get();
	if (menu && menu->isOpen())
	{
		LLMenuGL::sMenuContainer->hideMenus();
	}

	switch( key )
	{
	case KEY_F2:
		mSearchString.clear();
		startRenamingSelectedItem();
		handled = TRUE;
		break;

	case KEY_RETURN:
		if (mask == MASK_NONE)
		{
			if( mRenameItem && mRenamer->getVisible() )
			{
				finishRenamingItem();
				mSearchString.clear();
				handled = TRUE;
			}
		}
		break;

	case KEY_ESCAPE:
		if( mRenameItem && mRenamer->getVisible() )
		{
			closeRenamer();
			handled = TRUE;
		}
		mSearchString.clear();
		break;

	case KEY_PAGE_UP:
		mSearchString.clear();
		if (mScrollContainer)
		{
		mScrollContainer->pageUp(30);
		}
		handled = TRUE;
		break;

	case KEY_PAGE_DOWN:
		mSearchString.clear();
		if (mScrollContainer)
		{
		mScrollContainer->pageDown(30);
		}
		handled = TRUE;
		break;

	case KEY_HOME:
		mSearchString.clear();
		if (mScrollContainer)
		{
		mScrollContainer->goToTop();
		}
		handled = TRUE;
		break;

	case KEY_END:
		mSearchString.clear();
		if (mScrollContainer)
		{
		mScrollContainer->goToBottom();
		}
		break;

	case KEY_DOWN:
		if((mSelectedItems.size() > 0) && mScrollContainer)
		{
			LLFolderViewItem* last_selected = getCurSelectedItem();

			if (!mKeyboardSelection)
			{
				setSelection(last_selected, FALSE, TRUE);
				mKeyboardSelection = TRUE;
			}

			LLFolderViewItem* next = NULL;
			if (mask & MASK_SHIFT)
			{
				// don't shift select down to children of folders (they are implicitly selected through parent)
				next = last_selected->getNextOpenNode(FALSE);
				if (next)
				{
					if (next->isSelected())
					{
						// shrink selection
						changeSelection(last_selected, FALSE);
					}
					else if (last_selected->getParentFolder() == next->getParentFolder())
					{
						// grow selection
						changeSelection(next, TRUE);
					}
				}
			}
			else
			{
				next = last_selected->getNextOpenNode();
				if( next )
				{
					if (next == last_selected)
					{
						//special case for LLAccordionCtrl
						if(notifyParent(LLSD().with("action","select_next")) > 0 )//message was processed
						{
							clearSelection();
							return TRUE;
						}
						return FALSE;
					}
					setSelection( next, FALSE, TRUE );
				}
				else
				{
					//special case for LLAccordionCtrl
					if(notifyParent(LLSD().with("action","select_next")) > 0 )//message was processed
					{
						clearSelection();
						return TRUE;
					}
					return FALSE;
				}
			}
			scrollToShowSelection();
			mSearchString.clear();
			handled = TRUE;
		}
		break;

	case KEY_UP:
		if((mSelectedItems.size() > 0) && mScrollContainer)
		{
			LLFolderViewItem* last_selected = mSelectedItems.back();

			if (!mKeyboardSelection)
			{
				setSelection(last_selected, FALSE, TRUE);
				mKeyboardSelection = TRUE;
			}

			LLFolderViewItem* prev = NULL;
			if (mask & MASK_SHIFT)
			{
				// don't shift select down to children of folders (they are implicitly selected through parent)
				prev = last_selected->getPreviousOpenNode(FALSE);
				if (prev)
				{
					if (prev->isSelected())
					{
						// shrink selection
						changeSelection(last_selected, FALSE);
					}
					else if (last_selected->getParentFolder() == prev->getParentFolder())
					{
						// grow selection
						changeSelection(prev, TRUE);
					}
				}
			}
			else
			{
				prev = last_selected->getPreviousOpenNode();
				if( prev )
				{
					if (prev == this)
					{
						// If case we are in accordion tab notify parent to go to the previous accordion
						if(notifyParent(LLSD().with("action","select_prev")) > 0 )//message was processed
						{
							clearSelection();
							return TRUE;
						}

						return FALSE;
					}
					setSelection( prev, FALSE, TRUE );
				}
			}
			scrollToShowSelection();
			mSearchString.clear();

			handled = TRUE;
		}
		break;

	case KEY_RIGHT:
		if(mSelectedItems.size())
		{
			LLFolderViewItem* last_selected = getCurSelectedItem();
			last_selected->setOpen( TRUE );
			mSearchString.clear();
			handled = TRUE;
		}
		break;

	case KEY_LEFT:
		if(mSelectedItems.size())
		{
			LLFolderViewItem* last_selected = getCurSelectedItem();
			LLFolderViewItem* parent_folder = last_selected->getParentFolder();
			if (!last_selected->isOpen() && parent_folder && parent_folder->getParentFolder())
			{
				setSelection(parent_folder, FALSE, TRUE);
			}
			else
			{
				last_selected->setOpen( FALSE );
			}
			mSearchString.clear();
			scrollToShowSelection();
			handled = TRUE;
		}
		break;
	}

	return handled;
}


BOOL LLFolderView::handleUnicodeCharHere(llwchar uni_char)
{
	if ((uni_char < 0x20) || (uni_char == 0x7F)) // Control character or DEL
	{
		return FALSE;
	}

	if (uni_char > 0x7f)
	{
		llwarns << "LLFolderView::handleUnicodeCharHere - Don't handle non-ascii yet, aborting" << llendl;
		return FALSE;
	}

	BOOL handled = FALSE;
	if (mParentPanel->hasFocus())
	{
		// SL-51858: Key presses are not being passed to the Popup menu.
		// A proper fix is non-trivial so instead just close the menu.
		LLMenuGL* menu = (LLMenuGL*)mPopupMenuHandle.get();
		if (menu && menu->isOpen())
		{
			LLMenuGL::sMenuContainer->hideMenus();
		}

		//do text search
		if (mSearchTimer.getElapsedTimeF32() > LLUI::sSettingGroups["config"]->getF32("TypeAheadTimeout"))
		{
			mSearchString.clear();
		}
		mSearchTimer.reset();
		if (mSearchString.size() < 128)
		{
			mSearchString += uni_char;
		}
		search(getCurSelectedItem(), mSearchString, FALSE);

		handled = TRUE;
	}

	return handled;
}


BOOL LLFolderView::handleMouseDown( S32 x, S32 y, MASK mask )
{
	mKeyboardSelection = FALSE;
	mSearchString.clear();

	mParentPanel->setFocus(TRUE);

	LLEditMenuHandler::gEditMenuHandler = this;

	return LLView::handleMouseDown( x, y, mask );
}

BOOL LLFolderView::search(LLFolderViewItem* first_item, const std::string &search_string, BOOL backward)
{
	// get first selected item
	LLFolderViewItem* search_item = first_item;

	// make sure search string is upper case
	std::string upper_case_string = search_string;
	LLStringUtil::toUpper(upper_case_string);

	// if nothing selected, select first item in folder
	if (!search_item)
	{
		// start from first item
		search_item = getNextFromChild(NULL);
	}

	// search over all open nodes for first substring match (with wrapping)
	BOOL found = FALSE;
	LLFolderViewItem* original_search_item = search_item;
	do
	{
		// wrap at end
		if (!search_item)
		{
			if (backward)
			{
				search_item = getPreviousFromChild(NULL);
			}
			else
			{
				search_item = getNextFromChild(NULL);
			}
			if (!search_item || search_item == original_search_item)
			{
				break;
			}
		}

		const std::string current_item_label(search_item->getViewModelItem()->getSearchableName());
		S32 search_string_length = llmin(upper_case_string.size(), current_item_label.size());
		if (!current_item_label.compare(0, search_string_length, upper_case_string))
		{
			found = TRUE;
			break;
		}
		if (backward)
		{
			search_item = search_item->getPreviousOpenNode();
		}
		else
		{
			search_item = search_item->getNextOpenNode();
		}

	} while(search_item != original_search_item);
	

	if (found)
	{
		setSelection(search_item, FALSE, TRUE);
		scrollToShowSelection();
	}

	return found;
}

BOOL LLFolderView::handleDoubleClick( S32 x, S32 y, MASK mask )
{
	// skip LLFolderViewFolder::handleDoubleClick()
	return LLView::handleDoubleClick( x, y, mask );
}

BOOL LLFolderView::handleRightMouseDown( S32 x, S32 y, MASK mask )
{
	// all user operations move keyboard focus to inventory
	// this way, we know when to stop auto-updating a search
	mParentPanel->setFocus(TRUE);

	BOOL handled = childrenHandleRightMouseDown(x, y, mask) != NULL;
	S32 count = mSelectedItems.size();
	LLMenuGL* menu = (LLMenuGL*)mPopupMenuHandle.get();
	if (   handled
		&& ( count > 0 && (hasVisibleChildren()) ) // show menu only if selected items are visible
		&& menu )
	{
		if (mCallbackRegistrar)
        {
			mCallbackRegistrar->pushScope();
        }

		updateMenuOptions(menu);
	   
		menu->updateParent(LLMenuGL::sMenuContainer);
		LLMenuGL::showPopup(this, menu, x, y);
		if (mCallbackRegistrar)
        {
			mCallbackRegistrar->popScope();
	}
	}
	else
	{
		if (menu && menu->getVisible())
		{
			menu->setVisible(FALSE);
		}
		setSelection(NULL, FALSE, TRUE);
	}
	return handled;
}

// Add "--no options--" if the menu is completely blank.
BOOL LLFolderView::addNoOptions(LLMenuGL* menu) const
{
	const std::string nooptions_str = "--no options--";
	LLView *nooptions_item = NULL;
	
	const LLView::child_list_t *list = menu->getChildList();
	for (LLView::child_list_t::const_iterator itor = list->begin(); 
		 itor != list->end(); 
		 ++itor)
	{
		LLView *menu_item = (*itor);
		if (menu_item->getVisible())
		{
			return FALSE;
		}
		std::string name = menu_item->getName();
		if (menu_item->getName() == nooptions_str)
		{
			nooptions_item = menu_item;
		}
	}
	if (nooptions_item)
	{
		nooptions_item->setVisible(TRUE);
		nooptions_item->setEnabled(FALSE);
		return TRUE;
	}
	return FALSE;
}

BOOL LLFolderView::handleHover( S32 x, S32 y, MASK mask )
{
	return LLView::handleHover( x, y, mask );
}

BOOL LLFolderView::handleDragAndDrop(S32 x, S32 y, MASK mask, BOOL drop,
									 EDragAndDropType cargo_type,
									 void* cargo_data, 
									 EAcceptance* accept,
									 std::string& tooltip_msg)
{
	mDragAndDropThisFrame = TRUE;
	// have children handle it first
	BOOL handled = LLView::handleDragAndDrop(x, y, mask, drop, cargo_type, cargo_data,
											 accept, tooltip_msg);

	// when drop is not handled by child, it should be handled
	// by the folder which is the hierarchy root.
	if (!handled)
	{
			handled = LLFolderViewFolder::handleDragAndDrop(x, y, mask, drop, cargo_type, cargo_data, accept, tooltip_msg);
		}

	return handled;
}

void LLFolderView::deleteAllChildren()
{
	closeRenamer();
	if (mPopupMenuHandle.get()) mPopupMenuHandle.get()->die();
	mPopupMenuHandle = LLHandle<LLView>();
	mScrollContainer = NULL;
	mRenameItem = NULL;
	mRenamer = NULL;
	mStatusTextBox = NULL;
	
	clearSelection();
	LLView::deleteAllChildren();
}

void LLFolderView::scrollToShowSelection()
{
	if ( mSelectedItems.size() )
	{
		mNeedsScroll = TRUE;
	}
}

// If the parent is scroll container, scroll it to make the selection
// is maximally visible.
void LLFolderView::scrollToShowItem(LLFolderViewItem* item, const LLRect& constraint_rect)
{
	if (!mScrollContainer) return;

	// don't scroll to items when mouse is being used to scroll/drag and drop
	if (gFocusMgr.childHasMouseCapture(mScrollContainer))
	{
		mNeedsScroll = FALSE;
		return;
	}

	// if item exists and is in visible portion of parent folder...
	if(item)
	{
		LLRect local_rect = item->getLocalRect();
		S32 icon_height = mIcon.isNull() ? 0 : mIcon->getHeight(); 
		S32 label_height = getLabelFontForStyle(mLabelStyle)->getLineHeight(); 
		// when navigating with keyboard, only move top of opened folder on screen, otherwise show whole folder
		S32 max_height_to_show = item->isOpen() && mScrollContainer->hasFocus() ? (llmax( icon_height, label_height ) + item->getIconPad()) : local_rect.getHeight();
		
		// get portion of item that we want to see...
		LLRect item_local_rect = LLRect(item->getIndentation(), 
										local_rect.getHeight(), 
                                        //+40 is supposed to include few first characters
										llmin(item->getLabelXPos() - item->getIndentation() + 40, local_rect.getWidth()), 
										llmax(0, local_rect.getHeight() - max_height_to_show));

		LLRect item_doc_rect;

		item->localRectToOtherView(item_local_rect, &item_doc_rect, this); 

		mScrollContainer->scrollToShowRect( item_doc_rect, constraint_rect );

	}
}

LLRect LLFolderView::getVisibleRect()
{
	S32 visible_height = (mScrollContainer ? mScrollContainer->getRect().getHeight() : 0);
	S32 visible_width  = (mScrollContainer ? mScrollContainer->getRect().getWidth()  : 0);
	LLRect visible_rect;
	visible_rect.setLeftTopAndSize(-getRect().mLeft, visible_height - getRect().mBottom, visible_width, visible_height);
	return visible_rect;
}

BOOL LLFolderView::getShowSelectionContext()
{
	if (mShowSelectionContext)
	{
		return TRUE;
	}
	LLMenuGL* menu = (LLMenuGL*)mPopupMenuHandle.get();
	if (menu && menu->getVisible())
	{
		return TRUE;
	}
	return FALSE;
}

void LLFolderView::setShowSingleSelection(BOOL show)
{
	if (show != mShowSingleSelection)
	{
		mMultiSelectionFadeTimer.reset();
		mShowSingleSelection = show;
	}
}

static LLFastTimer::DeclareTimer FTM_AUTO_SELECT("Open and Select");
static LLFastTimer::DeclareTimer FTM_INVENTORY("Inventory");

// Main idle routine
void LLFolderView::update()
{
	// If this is associated with the user's inventory, don't do anything
	// until that inventory is loaded up.
	LLFastTimer t2(FTM_INVENTORY);

	if (getFolderViewModel()->getFilter().isModified() && getFolderViewModel()->getFilter().isNotDefault())
	{
		mNeedsAutoSelect = TRUE;
	}
    
	// Filter to determine visibility before arranging
	filter(getFolderViewModel()->getFilter());
    
	// Clear the modified setting on the filter only if the filter finished after running the filter process
	// Note: if the filter count has timed out, that means the filter halted before completing the entire set of items
    if (getFolderViewModel()->getFilter().isModified() && (!getFolderViewModel()->getFilter().isTimedOut()))
	{
		getFolderViewModel()->getFilter().clearModified();
	}
    
	// automatically show matching items, and select first one if we had a selection
	if (mNeedsAutoSelect)
	{
		LLFastTimer t3(FTM_AUTO_SELECT);
		// select new item only if a filtered item not currently selected
		LLFolderViewItem* selected_itemp = mSelectedItems.empty() ? NULL : mSelectedItems.back();
		if (!mAutoSelectOverride && (!selected_itemp || !selected_itemp->getViewModelItem()->potentiallyVisible()))
		{
			// these are named variables to get around gcc not binding non-const references to rvalues
			// and functor application is inherently non-const to allow for stateful functors
			LLSelectFirstFilteredItem functor;
			applyFunctorRecursively(functor);
		}

		// Open filtered folders for folder views with mAutoSelectOverride=TRUE.
		// Used by LLPlacesFolderView.
		if (getFolderViewModel()->getFilter().showAllResults())
		{
			// these are named variables to get around gcc not binding non-const references to rvalues
			// and functor application is inherently non-const to allow for stateful functors
			LLOpenFilteredFolders functor;
			applyFunctorRecursively(functor);
		}

		scrollToShowSelection();
	}

	BOOL filter_finished = getViewModelItem()->passedFilter()
						&& mViewModel->contentsReady();
	if (filter_finished 
		|| gFocusMgr.childHasKeyboardFocus(mParentPanel)
		|| gFocusMgr.childHasMouseCapture(mParentPanel))
	{
		// finishing the filter process, giving focus to the folder view, or dragging the scrollbar all stop the auto select process
		mNeedsAutoSelect = FALSE;
	}

  BOOL is_visible = isInVisibleChain();
<<<<<<< HEAD
    
=======

>>>>>>> 6e113858
  // Puts folders/items in proper positions
  // arrange() takes the model filter flag into account and call sort() if necessary (CHUI-849)
  // It also handles the open/close folder animation
  if (is_visible)
  {
    sanitizeSelection();
    if (needsArrange())
    {
      S32 height = 0;
      S32 width = 0;
      S32 total_height = arrange( &width, &height );
      notifyParent(LLSD().with("action", "size_changes").with("height", total_height));
    }
  }

	// during filtering process, try to pin selected item's location on screen
	// this will happen when searching your inventory and when new items arrive
	if (!filter_finished)
	{
		// calculate rectangle to pin item to at start of animated rearrange
		if (!mPinningSelectedItem && !mSelectedItems.empty())
		{
			// lets pin it!
			mPinningSelectedItem = TRUE;

      //Computes visible area 
			const LLRect visible_content_rect = (mScrollContainer ? mScrollContainer->getVisibleContentRect() : LLRect());
			LLFolderViewItem* selected_item = mSelectedItems.back();

      //Computes location of selected content, content outside visible area will be scrolled to using below code
			LLRect item_rect;
			selected_item->localRectToOtherView(selected_item->getLocalRect(), &item_rect, this);
			
      //Computes intersected region of the selected content and visible area
      LLRect overlap_rect(item_rect);
      overlap_rect.intersectWith(visible_content_rect);

      //Don't scroll when the selected content exists within the visible area
			if (overlap_rect.getHeight() >= selected_item->getItemHeight())
			{
				// then attempt to keep it in same place on screen
				mScrollConstraintRect = item_rect;
				mScrollConstraintRect.translate(-visible_content_rect.mLeft, -visible_content_rect.mBottom);
			}
      //Scroll because the selected content is outside the visible area
			else
			{
				// otherwise we just want it onscreen somewhere
				LLRect content_rect = (mScrollContainer ? mScrollContainer->getContentWindowRect() : LLRect());
				mScrollConstraintRect.setOriginAndSize(0, 0, content_rect.getWidth(), content_rect.getHeight());
			}
		}
	}
	else
	{
		// stop pinning selected item after folders stop rearranging
		if (!needsArrange())
		{
			mPinningSelectedItem = FALSE;
		}
	}

	LLRect constraint_rect;
	if (mPinningSelectedItem)
	{
		// use last known constraint rect for pinned item
		constraint_rect = mScrollConstraintRect;
	}
	else
	{
		// during normal use (page up/page down, etc), just try to fit item on screen
		LLRect content_rect = (mScrollContainer ? mScrollContainer->getContentWindowRect() : LLRect());
		constraint_rect.setOriginAndSize(0, 0, content_rect.getWidth(), content_rect.getHeight());
	}

	if (mSelectedItems.size() && mNeedsScroll)
	{
		scrollToShowItem(mSelectedItems.back(), constraint_rect);
		// continue scrolling until animated layout change is done
		if (filter_finished
			&& (!needsArrange() || !is_visible))
		{
			mNeedsScroll = FALSE;
		}
	}

	if (mSignalSelectCallback)
	{
		//RN: we use keyboard focus as a proxy for user-explicit actions
		BOOL take_keyboard_focus = (mSignalSelectCallback == SIGNAL_KEYBOARD_FOCUS);
		mSelectSignal(mSelectedItems, take_keyboard_focus);
	}
	mSignalSelectCallback = FALSE;
}

void LLFolderView::dumpSelectionInformation()
{
	llinfos << "LLFolderView::dumpSelectionInformation()" << llendl;
	llinfos << "****************************************" << llendl;
	selected_items_t::iterator item_it;
	for (item_it = mSelectedItems.begin(); item_it != mSelectedItems.end(); ++item_it)
	{
		llinfos << "  " << (*item_it)->getName() << llendl;
	}
	llinfos << "****************************************" << llendl;
}

void LLFolderView::updateRenamerPosition()
{
	if(mRenameItem)
	{
		// See also LLFolderViewItem::draw()
		S32 x = mRenameItem->getLabelXPos();
		S32 y = mRenameItem->getRect().getHeight() - mRenameItem->getItemHeight() - RENAME_HEIGHT_PAD;
		mRenameItem->localPointToScreen( x, y, &x, &y );
		screenPointToLocal( x, y, &x, &y );
		mRenamer->setOrigin( x, y );

		LLRect scroller_rect(0, 0, (S32)LLUI::getWindowSize().mV[VX], 0);
		if (mScrollContainer)
		{
			scroller_rect = mScrollContainer->getContentWindowRect();
		}

		S32 width = llmax(llmin(mRenameItem->getRect().getWidth() - x, scroller_rect.getWidth() - x - getRect().mLeft), MINIMUM_RENAMER_WIDTH);
		S32 height = mRenameItem->getItemHeight() - RENAME_HEIGHT_PAD;
		mRenamer->reshape( width, height, TRUE );
	}
}

// Update visibility and availability (i.e. enabled/disabled) of context menu items.
void LLFolderView::updateMenuOptions(LLMenuGL* menu)
{
	const LLView::child_list_t *list = menu->getChildList();

	LLView::child_list_t::const_iterator menu_itor;
	for (menu_itor = list->begin(); menu_itor != list->end(); ++menu_itor)
	{
		(*menu_itor)->setVisible(FALSE);
		(*menu_itor)->pushVisible(TRUE);
		(*menu_itor)->setEnabled(TRUE);
	}

	// Successively filter out invalid options

	U32 multi_select_flag = (mSelectedItems.size() > 1 ? ITEM_IN_MULTI_SELECTION : 0x0);
	U32 flags = multi_select_flag | FIRST_SELECTED_ITEM;
	for (selected_items_t::iterator item_itor = mSelectedItems.begin();
			item_itor != mSelectedItems.end();
			++item_itor)
	{
		LLFolderViewItem* selected_item = (*item_itor);
		selected_item->buildContextMenu(*menu, flags);
		flags = multi_select_flag;
	}

	addNoOptions(menu);
}

// Refresh the context menu (that is already shown).
void LLFolderView::updateMenu()
{
	LLMenuGL* menu = (LLMenuGL*)mPopupMenuHandle.get();
	if (menu && menu->getVisible())
	{
		updateMenuOptions(menu);
		menu->needsArrange(); // update menu height if needed
	}
}

bool LLFolderView::selectFirstItem()
{
	for (folders_t::iterator iter = mFolders.begin();
		 iter != mFolders.end();++iter)
	{
		LLFolderViewFolder* folder = (*iter );
		if (folder->getVisible())
		{
			LLFolderViewItem* itemp = folder->getNextFromChild(0,true);
			if(itemp)
				setSelection(itemp,FALSE,TRUE);
			return true;	
		}
		
	}
	for(items_t::iterator iit = mItems.begin();
		iit != mItems.end(); ++iit)
	{
		LLFolderViewItem* itemp = (*iit);
		if (itemp->getVisible())
		{
			setSelection(itemp,FALSE,TRUE);
			return true;	
		}
	}
	return false;
}
bool LLFolderView::selectLastItem()
{
	for(items_t::reverse_iterator iit = mItems.rbegin();
		iit != mItems.rend(); ++iit)
	{
		LLFolderViewItem* itemp = (*iit);
		if (itemp->getVisible())
		{
			setSelection(itemp,FALSE,TRUE);
			return true;	
		}
	}
	for (folders_t::reverse_iterator iter = mFolders.rbegin();
		 iter != mFolders.rend();++iter)
	{
		LLFolderViewFolder* folder = (*iter);
		if (folder->getVisible())
		{
			LLFolderViewItem* itemp = folder->getPreviousFromChild(0,true);
			if(itemp)
				setSelection(itemp,FALSE,TRUE);
			return true;	
		}
	}
	return false;
}


S32	LLFolderView::notify(const LLSD& info) 
{
	if(info.has("action"))
	{
		std::string str_action = info["action"];
		if(str_action == "select_first")
		{
			setFocus(true);
			selectFirstItem();
			scrollToShowSelection();
			return 1;

		}
		else if(str_action == "select_last")
		{
			setFocus(true);
			selectLastItem();
			scrollToShowSelection();
			return 1;
		}
	}
	return 0;
}


///----------------------------------------------------------------------------
/// Local function definitions
///----------------------------------------------------------------------------

void LLFolderView::onRenamerLost()
{
	if (mRenamer && mRenamer->getVisible())
	{
		mRenamer->setVisible(FALSE);

		// will commit current name (which could be same as original name)
		mRenamer->setFocus(FALSE);
	}

	if( mRenameItem )
	{
		setSelection( mRenameItem, TRUE );
		mRenameItem = NULL;
	}
}

LLFolderViewItem* LLFolderView::getNextUnselectedItem()
{
	LLFolderViewItem* last_item = *mSelectedItems.rbegin();
	LLFolderViewItem* new_selection = last_item->getNextOpenNode(FALSE);
	while(new_selection && new_selection->isSelected())
	{
		new_selection = new_selection->getNextOpenNode(FALSE);
	}
	if (!new_selection)
	{
		new_selection = last_item->getPreviousOpenNode(FALSE);
		while (new_selection && (new_selection->isInSelection()))
		{
			new_selection = new_selection->getPreviousOpenNode(FALSE);
		}
	}
	return new_selection;
}

S32 LLFolderView::getItemHeight()
{
	if(!hasVisibleChildren())
{
		//We need to display status textbox, let's reserve some place for it
		return llmax(0, mStatusTextBox->getTextPixelHeight());
}
	return 0;
}<|MERGE_RESOLUTION|>--- conflicted
+++ resolved
@@ -1613,7 +1613,7 @@
 	{
 		getFolderViewModel()->getFilter().clearModified();
 	}
-    
+
 	// automatically show matching items, and select first one if we had a selection
 	if (mNeedsAutoSelect)
 	{
@@ -1652,18 +1652,14 @@
 	}
 
   BOOL is_visible = isInVisibleChain();
-<<<<<<< HEAD
-    
-=======
-
->>>>>>> 6e113858
-  // Puts folders/items in proper positions
+
+  //Puts folders/items in proper positions
   // arrange() takes the model filter flag into account and call sort() if necessary (CHUI-849)
   // It also handles the open/close folder animation
-  if (is_visible)
+  if ( is_visible )
   {
     sanitizeSelection();
-    if (needsArrange())
+    if( needsArrange() )
     {
       S32 height = 0;
       S32 width = 0;
