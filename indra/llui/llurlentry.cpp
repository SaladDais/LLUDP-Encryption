--- conflicted
+++ resolved
@@ -519,16 +519,11 @@
 
 std::string LLUrlEntrySecondlifeURL::getLabel(const std::string &url, const LLUrlLabelCallback &cb)
 {
-<<<<<<< HEAD
+	// <FS:Ansariel> Show full normalized URL instead of just the host
+	//return urlToLabelWithGreyQuery(url);
 	LLUriParser up(url);
-	// <FS:Ansariel> Show full normalized URL instead of just the host
-	//up.extractParts();
-	//return up.host();
 	return up.normalizedUri();
 	// </FS:Ansariel>
-=======
-	return urlToLabelWithGreyQuery(url);
->>>>>>> a647b8f1
 }
 
 std::string LLUrlEntrySecondlifeURL::getQuery(const std::string &url) const
@@ -540,12 +535,11 @@
 {
 	// <FS:Ansariel> We show the full URL in the text - show normal tool tip
 	//return url;
-	return 	mTooltip;
+	return mTooltip;
 	// </FS:Ansariel>
 }
 
-// <FS:Ansariel> BUG-8331: Clicking on trusted URLs open places panel
-std::string LLUrlEntrySeconlifeURL::getUrl(const std::string &string) const
+std::string LLUrlEntrySecondlifeURL::getUrl(const std::string &string) const
 {
 	if (string.find("://") == std::string::npos)
 	{
@@ -553,22 +547,12 @@
 	}
 	return escapeUrl(string);
 }
-// </FS:Ansariel>
-
-std::string LLUrlEntrySecondlifeURL::getUrl(const std::string &string) const
-{
-	if (string.find("://") == std::string::npos)
-	{
-		return "http://" + escapeUrl(string);
-	}
-	return escapeUrl(string);
-}
 
 //
 // LLUrlEntrySimpleSecondlifeURL Describes *secondlife.com and *lindenlab.com urls to substitute icon 'hand.png' before link
 //
 LLUrlEntrySimpleSecondlifeURL::LLUrlEntrySimpleSecondlifeURL()
-  {
+{
 	mPattern = boost::regex("(https?://)?([-\\w\\.]*\\.)?(secondlife|lindenlab)\\.com(?!\\S)",
 		boost::regex::perl|boost::regex::icase);
 
