/** 
 * @file llurlentry.cpp
 * @author Martin Reddy
 * @brief Describes the Url types that can be registered in LLUrlRegistry
 *
 * $LicenseInfo:firstyear=2009&license=viewerlgpl$
 * Second Life Viewer Source Code
 * Copyright (C) 2010, Linden Research, Inc.
 * 
 * This library is free software; you can redistribute it and/or
 * modify it under the terms of the GNU Lesser General Public
 * License as published by the Free Software Foundation;
 * version 2.1 of the License only.
 * 
 * This library is distributed in the hope that it will be useful,
 * but WITHOUT ANY WARRANTY; without even the implied warranty of
 * MERCHANTABILITY or FITNESS FOR A PARTICULAR PURPOSE.  See the GNU
 * Lesser General Public License for more details.
 * 
 * You should have received a copy of the GNU Lesser General Public
 * License along with this library; if not, write to the Free Software
 * Foundation, Inc., 51 Franklin Street, Fifth Floor, Boston, MA  02110-1301  USA
 * 
 * Linden Research, Inc., 945 Battery Street, San Francisco, CA  94111  USA
 * $/LicenseInfo$
 */

#include "linden_common.h"
#include "llurlentry.h"
#include "lluictrl.h"
#include "lluri.h"
#include "llurlmatch.h"
#include "llurlregistry.h"
#include "lluriparser.h"

#include "llavatarnamecache.h"
#include "llcachename.h"
#include "lltrans.h"
#include "lluicolortable.h"
#include "message.h"
#include "llexperiencecache.h"

// <FS:AW> hop:// protocol>
//#define APP_HEADER_REGEX "((x-grid-location-info://[-\\w\\.]+/app)|(secondlife:///app))"
#define APP_HEADER_REGEX "(((hop|x-grid-location-info)://[-\\w\\.\\:\\@]+/app)|((hop|secondlife|inworldz|iw):///app))"
// </FS:AW>

// Utility functions
std::string localize_slapp_label(const std::string& url, const std::string& full_name);


LLUrlEntryBase::LLUrlEntryBase()
{
}

LLUrlEntryBase::~LLUrlEntryBase()
{
}

std::string LLUrlEntryBase::getUrl(const std::string &string) const
{
	return escapeUrl(string);
}

//virtual
std::string LLUrlEntryBase::getIcon(const std::string &url)
{
	return mIcon;
}

LLStyle::Params LLUrlEntryBase::getStyle() const
{
	LLStyle::Params style_params;
	style_params.color = LLUIColorTable::instance().getColor("HTMLLinkColor");
	style_params.readonly_color = LLUIColorTable::instance().getColor("HTMLLinkColor");
	style_params.font.style = "UNDERLINE";
	return style_params;
}


std::string LLUrlEntryBase::getIDStringFromUrl(const std::string &url) const
{
	// return the id from a SLURL in the format /app/{cmd}/{id}/about
	LLURI uri(url);
	LLSD path_array = uri.pathArray();
	if (path_array.size() == 4) 
	{
		return path_array.get(2).asString();
	}
	return "";
}

std::string LLUrlEntryBase::unescapeUrl(const std::string &url) const
{
	return LLURI::unescape(url);
}

std::string LLUrlEntryBase::escapeUrl(const std::string &url) const
{
	static std::string no_escape_chars;
	static bool initialized = false;
	if (!initialized)
	{
		no_escape_chars = 
			"ABCDEFGHIJKLMNOPQRSTUVWXYZ"
			"abcdefghijklmnopqrstuvwxyz"
			"0123456789"
			"-._~!$?&()*+,@:;=/%#";

		std::sort(no_escape_chars.begin(), no_escape_chars.end());
		initialized = true;
	}
	return LLURI::escape(url, no_escape_chars, true);
}

std::string LLUrlEntryBase::getLabelFromWikiLink(const std::string &url) const
{
	// return the label part from [http://www.example.org Label]
	const char *text = url.c_str();
	S32 start = 0;
	while (! isspace(text[start]))
	{
		start++;
	}
	while (text[start] == ' ' || text[start] == '\t')
	{
		start++;
	}
	return unescapeUrl(url.substr(start, url.size()-start-1));
}

std::string LLUrlEntryBase::getUrlFromWikiLink(const std::string &string) const
{
	// return the url part from [http://www.example.org Label]
	const char *text = string.c_str();
	S32 end = 0;
	while (! isspace(text[end]))
	{
		end++;
	}
	return escapeUrl(string.substr(1, end-1));
}

void LLUrlEntryBase::addObserver(const std::string &id,
								 const std::string &url,
								 const LLUrlLabelCallback &cb)
{
	// add a callback to be notified when we have a label for the uuid
	LLUrlEntryObserver observer;
	observer.url = url;
	observer.signal = new LLUrlLabelSignal();
	if (observer.signal)
	{
		observer.signal->connect(cb);
		mObservers.insert(std::pair<std::string, LLUrlEntryObserver>(id, observer));
	}
}

// *NOTE: See also LLUrlEntryAgent::callObservers()
void LLUrlEntryBase::callObservers(const std::string &id,
								   const std::string &label,
								   const std::string &icon)
{
	// notify all callbacks waiting on the given uuid
	typedef std::multimap<std::string, LLUrlEntryObserver>::iterator observer_it;
	std::pair<observer_it, observer_it> matching_range = mObservers.equal_range(id);
	for (observer_it it = matching_range.first; it != matching_range.second;)
	{
		// call the callback - give it the new label
		LLUrlEntryObserver &observer = it->second;
		(*observer.signal)(it->second.url, label, icon);
		// then remove the signal - we only need to call it once
		delete observer.signal;
		mObservers.erase(it++);
	}
}

/// is this a match for a URL that should not be hyperlinked?
bool LLUrlEntryBase::isLinkDisabled() const
{
	// this allows us to have a global setting to turn off text hyperlink highlighting/action
	bool globally_disabled = LLUI::sSettingGroups["config"]->getBOOL("DisableTextHyperlinkActions");

	return globally_disabled;
}

bool LLUrlEntryBase::isWikiLinkCorrect(std::string url)
{
	LLWString label = utf8str_to_wstring(getLabelFromWikiLink(url));
	label.erase(std::remove(label.begin(), label.end(), L'\u200B'), label.end());
	return (LLUrlRegistry::instance().hasUrl(wstring_to_utf8str(label))) ? false : true;
}

std::string LLUrlEntryBase::urlToLabelWithGreyQuery(const std::string &url) const
{
	LLUriParser up(escapeUrl(url));
	up.normalize();

	std::string label;
	up.extractParts();
	up.glueFirst(label);

	return unescapeUrl(label);
}

std::string LLUrlEntryBase::urlToGreyQuery(const std::string &url) const
{
	std::string escaped_url = escapeUrl(url);
	LLUriParser up(escaped_url);

	std::string label;
	up.extractParts();
	up.glueFirst(label, false);

	size_t pos = escaped_url.find(label);
	if (pos == std::string::npos)
	{
		return "";
	}
	pos += label.size();
	return unescapeUrl(escaped_url.substr(pos));
}


static std::string getStringAfterToken(const std::string str, const std::string token)
{
	size_t pos = str.find(token);
	if (pos == std::string::npos)
	{
		return "";
	}

	pos += token.size();
	return str.substr(pos, str.size() - pos);
}

//
// LLUrlEntryHTTP Describes generic http: and https: Urls
//
LLUrlEntryHTTP::LLUrlEntryHTTP()
	: LLUrlEntryBase()
{
	// <FS:Ansariel> FIRE-1715: Links using FTP protocol are not recognized
	// <FS:ND> using \S causes FIRE-23012, the obvious strategy would be to update boost (viewer uses 1.57,
	// current is 1.69 as of 2019-03-03). 
	// Unfortunately updating boost is not possible due to the viewer still relying on the old coroutine implementation.
	// The second best solution is to use [^\s] for now
	//mPattern = boost::regex("https?://([^\\s/?\\.#]+\\.?)+\\.\\w+(:\\d+)?(/\\S*)?",
  	//mPattern = boost::regex("(https?|ftp)://([^\\s/?\\.#]+\\.?)+\\.\\w+(:\\d+)?(/\\S*)?",
    mPattern = boost::regex("(https?|ftp)://([^\\s/?\\.#]+\\.?)+\\.\\w+(:\\d+)?(/[^\\s]*)?",
	// </FS:ND>
	// </FS:Ansariel>
							boost::regex::perl|boost::regex::icase);
	mMenuName = "menu_url_http.xml";
	mTooltip = LLTrans::getString("TooltipHttpUrl");
}

std::string LLUrlEntryHTTP::getLabel(const std::string &url, const LLUrlLabelCallback &cb)
{
	return urlToLabelWithGreyQuery(url);
}

std::string LLUrlEntryHTTP::getQuery(const std::string &url) const
{
	return urlToGreyQuery(url);
}

std::string LLUrlEntryHTTP::getUrl(const std::string &string) const
{
	if (string.find("://") == std::string::npos)
	{
		return "http://" + escapeUrl(string);
	}
	return escapeUrl(string);
}

std::string LLUrlEntryHTTP::getTooltip(const std::string &url) const
{
	// <FS:Ansariel> Unfail URI display
	//return unescapeUrl(url);
	return mTooltip;
	// </FS:Ansariel>
}

//
// LLUrlEntryHTTP Describes generic http: and https: Urls with custom label
// We use the wikipedia syntax of [http://www.example.org Text]
//
LLUrlEntryHTTPLabel::LLUrlEntryHTTPLabel()
{
	// <FS:Ansariel> FIRE-1715: Links using FTP protocol are not recognized
	//mPattern = boost::regex("\\[https?://\\S+[ \t]+[^\\]]+\\]",
	mPattern = boost::regex("\\[(https?|ftp)://\\S+[ \t]+[^\\]]+\\]",
	// </FS:Ansariel>
							boost::regex::perl|boost::regex::icase);
	mMenuName = "menu_url_http.xml";
	mTooltip = LLTrans::getString("TooltipHttpUrl");
}

std::string LLUrlEntryHTTPLabel::getLabel(const std::string &url, const LLUrlLabelCallback &cb)
{
	std::string label = getLabelFromWikiLink(url);
	return (!LLUrlRegistry::instance().hasUrl(label)) ? label : getUrl(url);
}

std::string LLUrlEntryHTTPLabel::getTooltip(const std::string &string) const
{
	return getUrl(string);
}

std::string LLUrlEntryHTTPLabel::getUrl(const std::string &string) const
{
	return getUrlFromWikiLink(string);
}

// <FS:Ansariel> Allow URLs with no protocol again
//
// LLUrlEntryHTTPNoProtocol Describes generic Urls like www.google.com
//
LLUrlEntryHTTPNoProtocol::LLUrlEntryHTTPNoProtocol()
	: LLUrlEntryBase()
{
	mPattern = boost::regex("\\b(www|ftp)\\.\\S+\\.([^\\s<]*)?\\b", // i.e. www.FOO.BAR
				boost::regex::perl|boost::regex::icase);
	mMenuName = "menu_url_http.xml";
	mTooltip = LLTrans::getString("TooltipHttpUrl");
}

std::string LLUrlEntryHTTPNoProtocol::getLabel(const std::string &url, const LLUrlLabelCallback &cb)
{
	return urlToLabelWithGreyQuery(url);
}

std::string LLUrlEntryHTTPNoProtocol::getQuery(const std::string &url) const
{
	return urlToGreyQuery(url);
}

std::string LLUrlEntryHTTPNoProtocol::getUrl(const std::string &string) const
{
	if (string.find("://") == std::string::npos)
	{
		return "http://" + escapeUrl(string);
	}
	return escapeUrl(string);
}

std::string LLUrlEntryHTTPNoProtocol::getTooltip(const std::string &url) const
{
	return mTooltip;
}
// </FS:Ansariel>

LLUrlEntryInvalidSLURL::LLUrlEntryInvalidSLURL()
	: LLUrlEntryBase()
{
	// <FS:Ansariel> Inworldz special
	//mPattern = boost::regex("(http://(maps.secondlife.com|slurl.com)/secondlife/|secondlife://(/app/(worldmap|teleport)/)?)[^ /]+(/-?[0-9]+){1,3}(/?(\\?title|\\?img|\\?msg)=\\S*)?/?",
	mPattern = boost::regex("(https?://(maps.secondlife.com|slurl.com)/secondlife/|(secondlife|inworldz|iw)://(/app/(worldmap|teleport)/)?)[^ /]+(/-?[0-9]+){1,3}(/?(\\?title|\\?img|\\?msg)=\\S*)?/?",
									boost::regex::perl|boost::regex::icase);
	mMenuName = "menu_url_http.xml";
	mTooltip = LLTrans::getString("TooltipHttpUrl");
}

std::string LLUrlEntryInvalidSLURL::getLabel(const std::string &url, const LLUrlLabelCallback &cb)
{

	return escapeUrl(url);
}

std::string LLUrlEntryInvalidSLURL::getUrl(const std::string &string) const
{
	return escapeUrl(string);
}

std::string LLUrlEntryInvalidSLURL::getTooltip(const std::string &url) const
{
	return unescapeUrl(url);
}

bool LLUrlEntryInvalidSLURL::isSLURLvalid(const std::string &url) const
{
	S32 actual_parts;

	if(url.find(".com/secondlife/") != std::string::npos)
	{
	   actual_parts = 5;
	}
	else if(url.find("/app/") != std::string::npos)
	{
		actual_parts = 6;
	}
	else
	{
		actual_parts = 3;
	}

	LLURI uri(url);
	LLSD path_array = uri.pathArray();
	S32 path_parts = path_array.size();
	S32 x,y,z;

	if (path_parts == actual_parts)
	{
		// handle slurl with (X,Y,Z) coordinates
		LLStringUtil::convertToS32(path_array[path_parts-3],x);
		LLStringUtil::convertToS32(path_array[path_parts-2],y);
		LLStringUtil::convertToS32(path_array[path_parts-1],z);

		if((x>= 0 && x<= 256) && (y>= 0 && y<= 256) && (z>= 0))
		{
			return TRUE;
		}
	}
	else if (path_parts == (actual_parts-1))
	{
		// handle slurl with (X,Y) coordinates

		LLStringUtil::convertToS32(path_array[path_parts-2],x);
		LLStringUtil::convertToS32(path_array[path_parts-1],y);
		;
		if((x>= 0 && x<= 256) && (y>= 0 && y<= 256))
		{
				return TRUE;
		}
	}
	else if (path_parts == (actual_parts-2))
	{
		// handle slurl with (X) coordinate
		LLStringUtil::convertToS32(path_array[path_parts-1],x);
		if(x>= 0 && x<= 256)
		{
			return TRUE;
		}
	}

	return FALSE;
}

//
// LLUrlEntrySLURL Describes generic http: and https: Urls
//
LLUrlEntrySLURL::LLUrlEntrySLURL()
{
	// see http://slurl.com/about.php for details on the SLURL format
	mPattern = boost::regex("https?://(maps.secondlife.com|slurl.com)/secondlife/[^ /]+(/\\d+){0,3}(/?(\\?title|\\?img|\\?msg)=\\S*)?/?",
							boost::regex::perl|boost::regex::icase);
	mIcon = "Hand";
	mMenuName = "menu_url_slurl.xml";
	mTooltip = LLTrans::getString("TooltipSLURL");
}

std::string LLUrlEntrySLURL::getLabel(const std::string &url, const LLUrlLabelCallback &cb)
{
	//
	// we handle SLURLs in the following formats:
	//   - http://slurl.com/secondlife/Place/X/Y/Z
	//   - http://slurl.com/secondlife/Place/X/Y
	//   - http://slurl.com/secondlife/Place/X
	//   - http://slurl.com/secondlife/Place
	//

	LLURI uri(url);
	LLSD path_array = uri.pathArray();
	S32 path_parts = path_array.size();
	if (path_parts == 5)
	{
		// handle slurl with (X,Y,Z) coordinates
		std::string location = unescapeUrl(path_array[path_parts-4]);
		std::string x = path_array[path_parts-3];
		std::string y = path_array[path_parts-2];
		std::string z = path_array[path_parts-1];
		return location + " (" + x + "," + y + "," + z + ")";
	}
	else if (path_parts == 4)
	{
		// handle slurl with (X,Y) coordinates
		std::string location = unescapeUrl(path_array[path_parts-3]);
		std::string x = path_array[path_parts-2];
		std::string y = path_array[path_parts-1];
		return location + " (" + x + "," + y + ")";
	}
	else if (path_parts == 3)
	{
		// handle slurl with (X) coordinate
		std::string location = unescapeUrl(path_array[path_parts-2]);
		std::string x = path_array[path_parts-1];
		return location + " (" + x + ")";
	}
	else if (path_parts == 2)
	{
		// handle slurl with no coordinates
		std::string location = unescapeUrl(path_array[path_parts-1]);
		return location;
	}

	return url;
}

std::string LLUrlEntrySLURL::getLocation(const std::string &url) const
{
	// return the part of the Url after slurl.com/secondlife/
	std::string search_string = "/secondlife"; // <AW: hop:// protocol>
	size_t pos = url.find(search_string);
	if (pos == std::string::npos)
	{
 // <AW: hop:// protocol>
		search_string = "/region";
		pos = url.find(search_string);

		if (pos == std::string::npos)
		{
				return std::string();
		}
 // </AW: hop:// protocol>
	}

	pos += search_string.size() + 1;
	return url.substr(pos, url.size() - pos);
}

//
// LLUrlEntrySeconlifeURL Describes *secondlife.com/ and *lindenlab.com/ urls to substitute icon 'hand.png' before link
//
LLUrlEntrySecondlifeURL::LLUrlEntrySecondlifeURL()
{                              
	mPattern = boost::regex("((http://([-\\w\\.]*\\.)?(secondlife|lindenlab)\\.com)"
							"|"
							"(https://([-\\w\\.]*\\.)?(secondlife|lindenlab)\\.com(:\\d{1,5})?))"
							"\\/\\S*",
		boost::regex::perl|boost::regex::icase);
	
	mIcon = "Hand";
	mMenuName = "menu_url_http.xml";
	mTooltip = LLTrans::getString("TooltipHttpUrl");
}

/// Return the url from a string that matched the regex
std::string LLUrlEntrySecondlifeURL::getUrl(const std::string &string) const
{
	if (string.find("://") == std::string::npos)
	{
		return "https://" + escapeUrl(string);
	}
	return escapeUrl(string);
}

std::string LLUrlEntrySecondlifeURL::getLabel(const std::string &url, const LLUrlLabelCallback &cb)
{
	return urlToLabelWithGreyQuery(url);
}

std::string LLUrlEntrySecondlifeURL::getQuery(const std::string &url) const
{
	return urlToGreyQuery(url);
}

std::string LLUrlEntrySecondlifeURL::getTooltip(const std::string &url) const
{
	// <FS:Ansariel> We show the full URL in the text - show normal tool tip
	//return url;
	return mTooltip;
	// </FS:Ansariel>
}

//
// LLUrlEntrySimpleSecondlifeURL Describes *secondlife.com and *lindenlab.com urls to substitute icon 'hand.png' before link
//
LLUrlEntrySimpleSecondlifeURL::LLUrlEntrySimpleSecondlifeURL()
{
	mPattern = boost::regex("https?://([-\\w\\.]*\\.)?(secondlife|lindenlab)\\.com(?!\\S)",
		boost::regex::perl|boost::regex::icase);

	mIcon = "Hand";
	mMenuName = "menu_url_http.xml";
}

//
// LLUrlEntryAgent Describes a Second Life agent Url, e.g.,
// secondlife:///app/agent/0e346d8b-4433-4d66-a6b0-fd37083abc4c/about
// x-grid-location-info://lincoln.lindenlab.com/app/agent/0e346d8b-4433-4d66-a6b0-fd37083abc4c/about
//
// <FS:Ansariel> FIRE-11330: Names in chat get stuck as "Loading..."
//LLUrlEntryAgent::LLUrlEntryAgent() :
//	mAvatarNameCacheConnection()
LLUrlEntryAgent::LLUrlEntryAgent()
// </FS:Ansariel>
{
	mPattern = boost::regex(APP_HEADER_REGEX "/agent/[\\da-f-]+/\\w+",
							boost::regex::perl|boost::regex::icase);
	mMenuName = "menu_url_agent.xml";
	mIcon = "Generic_Person";
}

// virtual
void LLUrlEntryAgent::callObservers(const std::string &id,
								    const std::string &label,
								    const std::string &icon)
{
	// notify all callbacks waiting on the given uuid
	typedef std::multimap<std::string, LLUrlEntryObserver>::iterator observer_it;
	std::pair<observer_it, observer_it> matching_range = mObservers.equal_range(id);
	for (observer_it it = matching_range.first; it != matching_range.second;)
	{
		// call the callback - give it the new label
		LLUrlEntryObserver &observer = it->second;
		std::string final_label = localize_slapp_label(observer.url, label);
		(*observer.signal)(observer.url, final_label, icon);
		// then remove the signal - we only need to call it once
		delete observer.signal;
		mObservers.erase(it++);
	}
}

void LLUrlEntryAgent::onAvatarNameCache(const LLUUID& id,
										const LLAvatarName& av_name)
{
	// <FS:Ansariel> FIRE-11330: Names in chat get stuck as "Loading..."
	//mAvatarNameCacheConnection.disconnect();
	std::pair<avatar_name_cache_connection_map_t::iterator, avatar_name_cache_connection_map_t::iterator> range;
	range = mAvatarNameCacheConnections.equal_range(id);
	for (avatar_name_cache_connection_map_t::iterator it = range.first; it != range.second; ++it)
	{
		if (it->second.connected())
		{
			it->second.disconnect();
		}
	}
	mAvatarNameCacheConnections.erase(range.first, range.second);
	// </FS:Ansariel>
	
 	std::string label = av_name.getCompleteName();

	// received the agent name from the server - tell our observers
	callObservers(id.asString(), label, mIcon);
}

LLUUID	LLUrlEntryAgent::getID(const std::string &string) const
{
	return LLUUID(getIDStringFromUrl(string));
}

std::string LLUrlEntryAgent::getTooltip(const std::string &string) const
{
	// return a tooltip corresponding to the URL type instead of the generic one
	std::string url = getUrl(string);

	if (LLStringUtil::endsWith(url, "/inspect"))
	{
		return LLTrans::getString("TooltipAgentInspect");
	}
	if (LLStringUtil::endsWith(url, "/mute"))
	{
		return LLTrans::getString("TooltipAgentMute");
	}
	if (LLStringUtil::endsWith(url, "/unmute"))
	{
		return LLTrans::getString("TooltipAgentUnmute");
	}
	if (LLStringUtil::endsWith(url, "/im"))
	{
		return LLTrans::getString("TooltipAgentIM");
	}
	if (LLStringUtil::endsWith(url, "/pay"))
	{
		return LLTrans::getString("TooltipAgentPay");
	}
	if (LLStringUtil::endsWith(url, "/offerteleport"))
	{
		return LLTrans::getString("TooltipAgentOfferTeleport");
	}
	if (LLStringUtil::endsWith(url, "/requestfriend"))
	{
		return LLTrans::getString("TooltipAgentRequestFriend");
	}
	return LLTrans::getString("TooltipAgentUrl");
}

bool LLUrlEntryAgent::underlineOnHoverOnly(const std::string &string) const
{
	std::string url = getUrl(string);
	return LLStringUtil::endsWith(url, "/about") || LLStringUtil::endsWith(url, "/inspect");
}

std::string LLUrlEntryAgent::getLabel(const std::string &url, const LLUrlLabelCallback &cb)
{
	if (!gCacheName)
	{
		// probably at the login screen, use short string for layout
		return LLTrans::getString("AvatarNameWaiting");
	}

	std::string agent_id_string = getIDStringFromUrl(url);
	if (agent_id_string.empty())
	{
		// something went wrong, just give raw url
		return unescapeUrl(url);
	}

	LLUUID agent_id(agent_id_string);
	if (agent_id.isNull())
	{
		return LLTrans::getString("AvatarNameNobody");
	}

	LLAvatarName av_name;
	if (LLAvatarNameCache::get(agent_id, &av_name))
	{
		std::string label = av_name.getCompleteName();

		// handle suffixes like /mute or /offerteleport
		label = localize_slapp_label(url, label);
		return label;
	}
	else
	{
		// <FS:Ansariel> FIRE-11330: Names in chat get stuck as "Loading..."
		//if (mAvatarNameCacheConnection.connected())
		//{
		//	mAvatarNameCacheConnection.disconnect();
		//}
		//mAvatarNameCacheConnection = LLAvatarNameCache::get(agent_id, boost::bind(&LLUrlEntryAgent::onAvatarNameCache, this, _1, _2));
		boost::signals2::connection connection = LLAvatarNameCache::get(agent_id, boost::bind(&LLUrlEntryAgent::onAvatarNameCache, this, _1, _2));
		mAvatarNameCacheConnections.insert(std::make_pair(agent_id, connection));
		// </FS:Ansariel>
		addObserver(agent_id_string, url, cb);
		return LLTrans::getString("AvatarNameWaiting");
	}
}

LLStyle::Params LLUrlEntryAgent::getStyle() const
{
	LLStyle::Params style_params = LLUrlEntryBase::getStyle();
	style_params.color = LLUIColorTable::instance().getColor("HTMLLinkColor");
	style_params.readonly_color = LLUIColorTable::instance().getColor("HTMLLinkColor");
	return style_params;
}

std::string localize_slapp_label(const std::string& url, const std::string& full_name)
{
	// customize label string based on agent SLapp suffix
	if (LLStringUtil::endsWith(url, "/mute"))
	{
		return LLTrans::getString("SLappAgentMute") + " " + full_name;
	}
	if (LLStringUtil::endsWith(url, "/unmute"))
	{
		return LLTrans::getString("SLappAgentUnmute") + " " + full_name;
	}
	if (LLStringUtil::endsWith(url, "/im"))
	{
		return LLTrans::getString("SLappAgentIM") + " " + full_name;
	}
	if (LLStringUtil::endsWith(url, "/pay"))
	{
		return LLTrans::getString("SLappAgentPay") + " " + full_name;
	}
	if (LLStringUtil::endsWith(url, "/offerteleport"))
	{
		return LLTrans::getString("SLappAgentOfferTeleport") + " " + full_name;
	}
	if (LLStringUtil::endsWith(url, "/requestfriend"))
	{
		return LLTrans::getString("SLappAgentRequestFriend") + " " + full_name;
	}
	if (LLStringUtil::endsWith(url, "/removefriend"))
	{
		return LLTrans::getString("SLappAgentRemoveFriend") + " " + full_name;
	}
	return full_name;
}


std::string LLUrlEntryAgent::getIcon(const std::string &url)
{
	// *NOTE: Could look up a badge here by calling getIDStringFromUrl()
	// and looking up the badge for the agent.
	return mIcon;
}

//
// LLUrlEntryAgentName describes a Second Life agent name Url, e.g.,
// secondlife:///app/agent/0e346d8b-4433-4d66-a6b0-fd37083abc4c/(completename|displayname|username)
// x-grid-location-info://lincoln.lindenlab.com/app/agent/0e346d8b-4433-4d66-a6b0-fd37083abc4c/(completename|displayname|username)
//
// <FS:Ansariel> FIRE-11330: Names in chat get stuck as "Loading..."
//LLUrlEntryAgentName::LLUrlEntryAgentName() :
//	mAvatarNameCacheConnection()
LLUrlEntryAgentName::LLUrlEntryAgentName()
// </FS:Ansariel>
{}

void LLUrlEntryAgentName::onAvatarNameCache(const LLUUID& id,
										const LLAvatarName& av_name)
{
	// <FS:Ansariel> FIRE-11330: Names in chat get stuck as "Loading..."
	//mAvatarNameCacheConnection.disconnect();
	std::pair<avatar_name_cache_connection_map_t::iterator, avatar_name_cache_connection_map_t::iterator> range;
	range = mAvatarNameCacheConnections.equal_range(id);
	for (avatar_name_cache_connection_map_t::iterator it = range.first; it != range.second; ++it)
	{
		if (it->second.connected())
		{
			it->second.disconnect();
		}
	}
	mAvatarNameCacheConnections.erase(range.first, range.second);
	// </FS:Ansariel>

	std::string label = getName(av_name);
	// received the agent name from the server - tell our observers
	callObservers(id.asString(), label, mIcon);
}

std::string LLUrlEntryAgentName::getLabel(const std::string &url, const LLUrlLabelCallback &cb)
{
	if (!gCacheName)
	{
		// probably at the login screen, use short string for layout
		return LLTrans::getString("AvatarNameWaiting");
	}

	std::string agent_id_string = getIDStringFromUrl(url);
	if (agent_id_string.empty())
	{
		// something went wrong, just give raw url
		return unescapeUrl(url);
	}

	LLUUID agent_id(agent_id_string);
	if (agent_id.isNull())
	{
		return LLTrans::getString("AvatarNameNobody");
	}

	LLAvatarName av_name;
	if (LLAvatarNameCache::get(agent_id, &av_name))
	{
		return getName(av_name);
	}
	else
	{
		// <FS:Ansariel> FIRE-11330: Names in chat get stuck as "Loading..."
		//if (mAvatarNameCacheConnection.connected())
		//{
		//	mAvatarNameCacheConnection.disconnect();
		//}
		//mAvatarNameCacheConnection = LLAvatarNameCache::get(agent_id, boost::bind(&LLUrlEntryAgentName::onAvatarNameCache, this, _1, _2));
		boost::signals2::connection connection = LLAvatarNameCache::get(agent_id, boost::bind(&LLUrlEntryAgentName::onAvatarNameCache, this, _1, _2));
		mAvatarNameCacheConnections.insert(std::make_pair(agent_id, connection));
		// </FS:Ansariel>
		addObserver(agent_id_string, url, cb);
		return LLTrans::getString("AvatarNameWaiting");
	}
}

LLStyle::Params LLUrlEntryAgentName::getStyle() const
{
	// don't override default colors
	return LLStyle::Params().is_link(false);
}

//
// LLUrlEntryAgentCompleteName describes a Second Life agent complete name Url, e.g.,
// secondlife:///app/agent/0e346d8b-4433-4d66-a6b0-fd37083abc4c/completename
// x-grid-location-info://lincoln.lindenlab.com/app/agent/0e346d8b-4433-4d66-a6b0-fd37083abc4c/completename
//
LLUrlEntryAgentCompleteName::LLUrlEntryAgentCompleteName()
{
	mPattern = boost::regex(APP_HEADER_REGEX "/agent/[\\da-f-]+/completename",
							boost::regex::perl|boost::regex::icase);
}

std::string LLUrlEntryAgentCompleteName::getName(const LLAvatarName& avatar_name)
{
	return avatar_name.getCompleteName(true, true);
}

//
// LLUrlEntryAgentLegacyName describes a Second Life agent legacy name Url, e.g.,
// secondlife:///app/agent/0e346d8b-4433-4d66-a6b0-fd37083abc4c/legacyname
// x-grid-location-info://lincoln.lindenlab.com/app/agent/0e346d8b-4433-4d66-a6b0-fd37083abc4c/legacyname
//
LLUrlEntryAgentLegacyName::LLUrlEntryAgentLegacyName()
{
	mPattern = boost::regex(APP_HEADER_REGEX "/agent/[\\da-f-]+/legacyname",
							boost::regex::perl|boost::regex::icase);
}

std::string LLUrlEntryAgentLegacyName::getName(const LLAvatarName& avatar_name)
{
	return avatar_name.getLegacyName();
}

//
// LLUrlEntryAgentDisplayName describes a Second Life agent display name Url, e.g.,
// secondlife:///app/agent/0e346d8b-4433-4d66-a6b0-fd37083abc4c/displayname
// x-grid-location-info://lincoln.lindenlab.com/app/agent/0e346d8b-4433-4d66-a6b0-fd37083abc4c/displayname
//
LLUrlEntryAgentDisplayName::LLUrlEntryAgentDisplayName()
{
	mPattern = boost::regex(APP_HEADER_REGEX "/agent/[\\da-f-]+/displayname",
							boost::regex::perl|boost::regex::icase);
}

std::string LLUrlEntryAgentDisplayName::getName(const LLAvatarName& avatar_name)
{
	// <FS:Ansariel> Don't force a display name if display names are disabled
	//return avatar_name.getDisplayName(true);
	return avatar_name.getDisplayName();
}

//
// LLUrlEntryAgentUserName describes a Second Life agent user name Url, e.g.,
// secondlife:///app/agent/0e346d8b-4433-4d66-a6b0-fd37083abc4c/username
// x-grid-location-info://lincoln.lindenlab.com/app/agent/0e346d8b-4433-4d66-a6b0-fd37083abc4c/username
//
LLUrlEntryAgentUserName::LLUrlEntryAgentUserName()
{
	mPattern = boost::regex(APP_HEADER_REGEX "/agent/[\\da-f-]+/username",
							boost::regex::perl|boost::regex::icase);
}

std::string LLUrlEntryAgentUserName::getName(const LLAvatarName& avatar_name)
{
	return avatar_name.getAccountName();
}

// [RLVa:KB] - Checked: 2010-11-01 (RLVa-1.2.2a) | Added: RLVa-1.2.2a

// Defined in rlvcommon.cpp - redirects to RlvStrings::getAnonym() since we can't really get to that class from here
extern const std::string& rlvGetAnonym(const LLAvatarName& avName);

//
// LLUrlEntryAgentRLVAnonymizedName Describes an RLV anonymized agent name Url, e.g.,
// secondlife:///app/agent/0e346d8b-4433-4d66-a6b0-fd37083abc4c/rlvanonym
// x-grid-location-info://lincoln.lindenlab.com/app/agent/0e346d8b-4433-4d66-a6b0-fd37083abc4c/rlvanonym
//
LLUrlEntryAgentRLVAnonymizedName::LLUrlEntryAgentRLVAnonymizedName()
{
	mPattern = boost::regex(APP_HEADER_REGEX "/agent/[\\da-f-]+/rlvanonym", boost::regex::perl|boost::regex::icase);
}

std::string LLUrlEntryAgentRLVAnonymizedName::getName(const LLAvatarName& avatar_name)
{
	return rlvGetAnonym(avatar_name);
}
// [/RLVa:KB]

//
// LLUrlEntryGroup Describes a Second Life group Url, e.g.,
// secondlife:///app/group/00005ff3-4044-c79f-9de8-fb28ae0df991/about
// secondlife:///app/group/00005ff3-4044-c79f-9de8-fb28ae0df991/inspect
// x-grid-location-info://lincoln.lindenlab.com/app/group/00005ff3-4044-c79f-9de8-fb28ae0df991/inspect
//
LLUrlEntryGroup::LLUrlEntryGroup()
{
	mPattern = boost::regex(APP_HEADER_REGEX "/group/[\\da-f-]+/\\w+",
							boost::regex::perl|boost::regex::icase);
	mMenuName = "menu_url_group.xml";
	mIcon = "Generic_Group";
	mTooltip = LLTrans::getString("TooltipGroupUrl");
}



void LLUrlEntryGroup::onGroupNameReceived(const LLUUID& id,
										  const std::string& name,
										  bool is_group)
{
	// received the group name from the server - tell our observers
	callObservers(id.asString(), name, mIcon);
}

LLUUID	LLUrlEntryGroup::getID(const std::string &string) const
{
	return LLUUID(getIDStringFromUrl(string));
}


std::string LLUrlEntryGroup::getLabel(const std::string &url, const LLUrlLabelCallback &cb)
{
	if (!gCacheName)
	{
		// probably at login screen, give something short for layout
		return LLTrans::getString("AvatarNameWaiting");
	}

	std::string group_id_string = getIDStringFromUrl(url);
	if (group_id_string.empty())
	{
		// something went wrong, give raw url
		return unescapeUrl(url);
	}

	LLUUID group_id(group_id_string);
	std::string group_name;
	if (group_id.isNull())
	{
		return LLTrans::getString("GroupNameNone");
	}
	else if (gCacheName->getGroupName(group_id, group_name))
	{
		return group_name;
	}
	else
	{
		gCacheName->getGroup(group_id,
			boost::bind(&LLUrlEntryGroup::onGroupNameReceived,
				this, _1, _2, _3));
		addObserver(group_id_string, url, cb);
		return LLTrans::getString("AvatarNameWaiting");
	}
}

LLStyle::Params LLUrlEntryGroup::getStyle() const
{
	LLStyle::Params style_params = LLUrlEntryBase::getStyle();
	style_params.color = LLUIColorTable::instance().getColor("HTMLLinkColor");
	style_params.readonly_color = LLUIColorTable::instance().getColor("HTMLLinkColor");
	return style_params;
}


//
// LLUrlEntryInventory Describes a Second Life inventory Url, e.g.,
// secondlife:///app/inventory/0e346d8b-4433-4d66-a6b0-fd37083abc4c/select
//
LLUrlEntryInventory::LLUrlEntryInventory()
{
	//*TODO: add supporting of inventory item names with whitespaces
	//this pattern cann't parse for example 
	//secondlife:///app/inventory/0e346d8b-4433-4d66-a6b0-fd37083abc4c/select?name=name with spaces&param2=value
	//x-grid-location-info://lincoln.lindenlab.com/app/inventory/0e346d8b-4433-4d66-a6b0-fd37083abc4c/select?name=name with spaces&param2=value
	mPattern = boost::regex(APP_HEADER_REGEX "/inventory/[\\da-f-]+/\\w+\\S*",
							boost::regex::perl|boost::regex::icase);
	mMenuName = "menu_url_inventory.xml";
}

std::string LLUrlEntryInventory::getLabel(const std::string &url, const LLUrlLabelCallback &cb)
{
	std::string label = getStringAfterToken(url, "name=");
	return LLURI::unescape(label.empty() ? url : label);
}

//
// LLUrlEntryObjectIM Describes a Second Life inspector for the object Url, e.g.,
// secondlife:///app/objectim/7bcd7864-da6b-e43f-4486-91d28a28d95b?name=Object&owner=3de548e1-57be-cfea-2b78-83ae3ad95998&slurl=Danger!%20Danger!/200/200/30/&groupowned=1
//
LLUrlEntryObjectIM::LLUrlEntryObjectIM()
{
	// <FS:AW> hop:// protocol; Ansa: Stop at first space so we can use it in notifications!
	//mPattern = boost::regex("secondlife:///app/objectim/[\\da-f-]+\?\\S*\\w",
	mPattern = boost::regex("(hop|secondlife|inworldz|iw):///app/objectim/[\\da-f-]+\?[^ \t\r\n\v\f]*",
	// </FS:AW>
							boost::regex::perl|boost::regex::icase);
	mMenuName = "menu_url_objectim.xml";
}

std::string LLUrlEntryObjectIM::getLabel(const std::string &url, const LLUrlLabelCallback &cb)
{
	LLURI uri(url);
	LLSD query_map = uri.queryMap();
	if (query_map.has("name"))
		return query_map["name"];
	return unescapeUrl(url);
}

std::string LLUrlEntryObjectIM::getLocation(const std::string &url) const
{
	LLURI uri(url);
	LLSD query_map = uri.queryMap();
	if (query_map.has("slurl"))
		return query_map["slurl"];
	return LLUrlEntryBase::getLocation(url);
}

// LLUrlEntryParcel statics.
LLUUID	LLUrlEntryParcel::sAgentID(LLUUID::null);
LLUUID	LLUrlEntryParcel::sSessionID(LLUUID::null);
LLHost	LLUrlEntryParcel::sRegionHost;
bool	LLUrlEntryParcel::sDisconnected(false);
std::set<LLUrlEntryParcel*> LLUrlEntryParcel::sParcelInfoObservers;

///
/// LLUrlEntryParcel Describes a Second Life parcel Url, e.g.,
/// secondlife:///app/parcel/0000060e-4b39-e00b-d0c3-d98b1934e3a8/about
/// x-grid-location-info://lincoln.lindenlab.com/app/parcel/0000060e-4b39-e00b-d0c3-d98b1934e3a8/about
///
LLUrlEntryParcel::LLUrlEntryParcel()
{
	mPattern = boost::regex(APP_HEADER_REGEX "/parcel/[\\da-f-]+/about",
							boost::regex::perl|boost::regex::icase);
	mMenuName = "menu_url_parcel.xml";
	mTooltip = LLTrans::getString("TooltipParcelUrl");

	sParcelInfoObservers.insert(this);
}

LLUrlEntryParcel::~LLUrlEntryParcel()
{
	sParcelInfoObservers.erase(this);
}

std::string LLUrlEntryParcel::getLabel(const std::string &url, const LLUrlLabelCallback &cb)
{
	LLSD path_array = LLURI(url).pathArray();
	S32 path_parts = path_array.size();

	if (path_parts < 3) // no parcel id
	{
		LL_WARNS() << "Failed to parse url [" << url << "]" << LL_ENDL;
		return url;
	}

	std::string parcel_id_string = unescapeUrl(path_array[2]); // parcel id

	// Add an observer to call LLUrlLabelCallback when we have parcel name.
	addObserver(parcel_id_string, url, cb);

	LLUUID parcel_id(parcel_id_string);

	sendParcelInfoRequest(parcel_id);

	return unescapeUrl(url);
}

void LLUrlEntryParcel::sendParcelInfoRequest(const LLUUID& parcel_id)
{
	if (sRegionHost.isInvalid() || sDisconnected) return;

	LLMessageSystem *msg = gMessageSystem;
	msg->newMessage("ParcelInfoRequest");
	msg->nextBlockFast(_PREHASH_AgentData);
	msg->addUUIDFast(_PREHASH_AgentID, sAgentID );
	msg->addUUID("SessionID", sSessionID);
	msg->nextBlock("Data");
	msg->addUUID("ParcelID", parcel_id);
	msg->sendReliable(sRegionHost);
}

void LLUrlEntryParcel::onParcelInfoReceived(const std::string &id, const std::string &label)
{
	callObservers(id, label.empty() ? LLTrans::getString("RegionInfoError") : label, mIcon);
}

// static
void LLUrlEntryParcel::processParcelInfo(const LLParcelData& parcel_data)
{
	std::string label(LLStringUtil::null);
	if (!parcel_data.name.empty())
	{
		label = parcel_data.name;
	}
	// If parcel name is empty use Sim_name (x, y, z) for parcel label.
	else if (!parcel_data.sim_name.empty())
	{
		S32 region_x = ll_round(parcel_data.global_x) % REGION_WIDTH_UNITS;
		S32 region_y = ll_round(parcel_data.global_y) % REGION_WIDTH_UNITS;
		S32 region_z = ll_round(parcel_data.global_z);

		label = llformat("%s (%d, %d, %d)",
				parcel_data.sim_name.c_str(), region_x, region_y, region_z);
	}

	for (std::set<LLUrlEntryParcel*>::iterator iter = sParcelInfoObservers.begin();
			iter != sParcelInfoObservers.end();
			++iter)
	{
		LLUrlEntryParcel* url_entry = *iter;
		if (url_entry)
		{
			url_entry->onParcelInfoReceived(parcel_data.parcel_id.asString(), label);
		}
	}
}

//
// LLUrlEntryPlace Describes secondlife://<location> URLs
//
LLUrlEntryPlace::LLUrlEntryPlace()
{
	// <FS:Ansariel> Inworldz special
	//mPattern = boost::regex("((hop://[-\\w\\.\\:\\@]+/)|((x-grid-location-info://[-\\w\\.]+/region/)|(secondlife://)))\\S+/?(\\d+/\\d+/\\d+|\\d+/\\d+)/?", // <AW: hop:// protocol>
	mPattern = boost::regex("((hop://[-\\w\\.\\:\\@]+/)|((x-grid-location-info://[-\\w\\.]+/region/)|((secondlife|inworldz|iw)://)))\\S+/?(\\d+/\\d+/\\d+|\\d+/\\d+)/?", // <AW: hop:// protocol>
							boost::regex::perl|boost::regex::icase);
	mMenuName = "menu_url_slurl.xml";
	mTooltip = LLTrans::getString("TooltipSLURL");
}

std::string LLUrlEntryPlace::getLabel(const std::string &url, const LLUrlLabelCallback &cb)
{
	//
	// we handle SLURLs in the following formats:
	//   - secondlife://Place/X/Y/Z
	//   - secondlife://Place/X/Y
	//
	LLURI uri(url);
	std::string location = unescapeUrl(uri.hostName());
	LLSD path_array = uri.pathArray();
	S32 path_parts = path_array.size();
	if (path_parts == 3)
	{
		// handle slurl with (X,Y,Z) coordinates
		std::string x = path_array[0];
		std::string y = path_array[1];
		std::string z = path_array[2];
		return location + " (" + x + "," + y + "," + z + ")";
	}
	else if (path_parts == 2)
	{
		// handle slurl with (X,Y) coordinates
		std::string x = path_array[0];
		std::string y = path_array[1];
		return location + " (" + x + "," + y + ")";
	}

	return url;
}

std::string LLUrlEntryPlace::getLocation(const std::string &url) const
{
	// return the part of the Url after secondlife:// part
	return ::getStringAfterToken(url, "://");
}

//
// LLUrlEntryRegion Describes secondlife:///app/region/REGION_NAME/X/Y/Z URLs, e.g.
// secondlife:///app/region/Ahern/128/128/0
//
LLUrlEntryRegion::LLUrlEntryRegion()
{
	mPattern = boost::regex("secondlife:///app/region/[^/\\s]+(/\\d+)?(/\\d+)?(/\\d+)?/?",
							boost::regex::perl|boost::regex::icase);
	mMenuName = "menu_url_slurl.xml";
	mTooltip = LLTrans::getString("TooltipSLURL");
}

std::string LLUrlEntryRegion::getLabel(const std::string &url, const LLUrlLabelCallback &cb)
{
	//
	// we handle SLURLs in the following formats:
	//   - secondlife:///app/region/Place/X/Y/Z
	//   - secondlife:///app/region/Place/X/Y
	//   - secondlife:///app/region/Place/X
	//   - secondlife:///app/region/Place
	//

	LLSD path_array = LLURI(url).pathArray();
	S32 path_parts = path_array.size();

	if (path_parts < 3) // no region name
	{
		LL_WARNS() << "Failed to parse url [" << url << "]" << LL_ENDL;
		return url;
	}

	std::string label = unescapeUrl(path_array[2]); // region name

	if (path_parts > 3) // secondlife:///app/region/Place/X
	{
		std::string x = path_array[3];
		label += " (" + x;

		if (path_parts > 4) // secondlife:///app/region/Place/X/Y
		{
			std::string y = path_array[4];
			label += "," + y;

			if (path_parts > 5) // secondlife:///app/region/Place/X/Y/Z
			{
				std::string z = path_array[5];
				label = label + "," + z;
			}
		}

		label += ")";
	}

	return label;
}

std::string LLUrlEntryRegion::getLocation(const std::string &url) const
{
	LLSD path_array = LLURI(url).pathArray();
	std::string region_name = unescapeUrl(path_array[2]);
	return region_name;
}

//
// LLUrlEntryTeleport Describes a Second Life teleport Url, e.g.,
// secondlife:///app/teleport/Ahern/50/50/50/
// x-grid-location-info://lincoln.lindenlab.com/app/teleport/Ahern/50/50/50/
//
LLUrlEntryTeleport::LLUrlEntryTeleport()
{
	mPattern = boost::regex(APP_HEADER_REGEX "/teleport/\\S+(/\\d+)?(/\\d+)?(/\\d+)?/?\\S*",
							boost::regex::perl|boost::regex::icase);
	mMenuName = "menu_url_teleport.xml";
	mTooltip = LLTrans::getString("TooltipTeleportUrl");
}

std::string LLUrlEntryTeleport::getLabel(const std::string &url, const LLUrlLabelCallback &cb)
{
	//
	// we handle teleport SLURLs in the following formats:
	//   - secondlife:///app/teleport/Place/X/Y/Z
	//   - secondlife:///app/teleport/Place/X/Y
	//   - secondlife:///app/teleport/Place/X
	//   - secondlife:///app/teleport/Place
	//
	LLURI uri(url);
	LLSD path_array = uri.pathArray();
	S32 path_parts = path_array.size();
	std::string host = uri.hostName();
	std::string label = LLTrans::getString("SLurlLabelTeleport");
	if (!host.empty())
	{
		label += " " + host;
	}
	if (path_parts == 6)
	{
		// handle teleport url with (X,Y,Z) coordinates
		std::string location = unescapeUrl(path_array[path_parts-4]);
		std::string x = path_array[path_parts-3];
		std::string y = path_array[path_parts-2];
		std::string z = path_array[path_parts-1];
		return label + " " + location + " (" + x + "," + y + "," + z + ")";
	}
	else if (path_parts == 5)
	{
		// handle teleport url with (X,Y) coordinates
		std::string location = unescapeUrl(path_array[path_parts-3]);
		std::string x = path_array[path_parts-2];
		std::string y = path_array[path_parts-1];
		return label + " " + location + " (" + x + "," + y + ")";
	}
	else if (path_parts == 4)
	{
		// handle teleport url with (X) coordinate only
		std::string location = unescapeUrl(path_array[path_parts-2]);
		std::string x = path_array[path_parts-1];
		return label + " " + location + " (" + x + ")";
	}
	else if (path_parts == 3)
	{
		// handle teleport url with no coordinates
		std::string location = unescapeUrl(path_array[path_parts-1]);
		return label + " " + location;
	}

	return url;
}

std::string LLUrlEntryTeleport::getLocation(const std::string &url) const
{
	// return the part of the Url after ///app/teleport
	return ::getStringAfterToken(url, "app/teleport/");
}

//
// LLUrlEntrySL Describes a generic SLURL, e.g., a Url that starts
// with secondlife:// (used as a catch-all for cases not matched above)
//
LLUrlEntrySL::LLUrlEntrySL()
{
	mPattern = boost::regex("(hop|secondlife|inworldz|iw)://(\\w+)?(:\\d+)?/\\S+", // <AW: hop:// protocol>
							boost::regex::perl|boost::regex::icase);
	mMenuName = "menu_url_slapp.xml";
	mTooltip = LLTrans::getString("TooltipSLAPP");
}

std::string LLUrlEntrySL::getLabel(const std::string &url, const LLUrlLabelCallback &cb)
{
	return unescapeUrl(url);
}

// <FS:Ansariel> FS Help SLUrl
///
/// FSHelpDebugUrlEntrySL Describes a Firestorm Help SLURL, e.g.
/// secondlife://app/fshelp/showdebug/DisplayIM
///
FSHelpDebugUrlEntrySL::FSHelpDebugUrlEntrySL()
{
	mPattern = boost::regex("(hop|secondlife|inworldz|iw):///app/fshelp/showdebug/\\S+",
							boost::regex::perl|boost::regex::icase);
	mMenuName = "menu_url_slapp.xml";
	mTooltip = LLTrans::getString("TooltipFSHelpDebugSLUrl");
}

std::string FSHelpDebugUrlEntrySL::getLabel(const std::string &url, const LLUrlLabelCallback &cb)
{
	std::string::size_type pos = url.find("showdebug/") + 10;
	return url.substr(pos);
}
// </FS:Ansariel>

//
// LLUrlEntrySLLabel Describes a generic SLURL, e.g., a Url that starts
/// with secondlife:// with the ability to specify a custom label.
//
LLUrlEntrySLLabel::LLUrlEntrySLLabel()
{
	mPattern = boost::regex("\\[(hop|secondlife|inworldz|iw)://\\S+[ \t]+[^\\]]+\\]", // <AW: hop:// protocol>
							boost::regex::perl|boost::regex::icase);
	mMenuName = "menu_url_slapp.xml";
	mTooltip = LLTrans::getString("TooltipSLAPP");
}

std::string LLUrlEntrySLLabel::getLabel(const std::string &url, const LLUrlLabelCallback &cb)
{
	std::string label = getLabelFromWikiLink(url);
	return (!LLUrlRegistry::instance().hasUrl(label)) ? label : getUrl(url);
}

std::string LLUrlEntrySLLabel::getUrl(const std::string &string) const
{
	return getUrlFromWikiLink(string);
}

std::string LLUrlEntrySLLabel::getTooltip(const std::string &string) const
{
	// return a tooltip corresponding to the URL type instead of the generic one (EXT-4574)
	std::string url = getUrl(string);
	LLUrlMatch match;
	if (LLUrlRegistry::instance().findUrl(url, match))
	{
		return match.getTooltip();
	}

	// unrecognized URL? should not happen
	return LLUrlEntryBase::getTooltip(string);
}

bool LLUrlEntrySLLabel::underlineOnHoverOnly(const std::string &string) const
{
	std::string url = getUrl(string);
	LLUrlMatch match;
	if (LLUrlRegistry::instance().findUrl(url, match))
	{
		return match.underlineOnHoverOnly();
	}

	// unrecognized URL? should not happen
	return LLUrlEntryBase::underlineOnHoverOnly(string);
}

//
// LLUrlEntryWorldMap Describes secondlife:///<location> URLs
//
LLUrlEntryWorldMap::LLUrlEntryWorldMap()
{
	mPattern = boost::regex(APP_HEADER_REGEX "/worldmap/\\S+/?(\\d+)?/?(\\d+)?/?(\\d+)?/?\\S*",
							boost::regex::perl|boost::regex::icase);
	mMenuName = "menu_url_map.xml";
	mTooltip = LLTrans::getString("TooltipMapUrl");
}

std::string LLUrlEntryWorldMap::getLabel(const std::string &url, const LLUrlLabelCallback &cb)
{
	//
	// we handle SLURLs in the following formats:
	//   - secondlife:///app/worldmap/PLACE/X/Y/Z
	//   - secondlife:///app/worldmap/PLACE/X/Y
	//   - secondlife:///app/worldmap/PLACE/X
	//
	LLURI uri(url);
	LLSD path_array = uri.pathArray();
	S32 path_parts = path_array.size();
	if (path_parts < 3)
	{
		return url;
	}

	const std::string label = LLTrans::getString("SLurlLabelShowOnMap");
	std::string location = unescapeUrl(path_array[2]);
	std::string x = (path_parts > 3) ? path_array[3] : "128";
	std::string y = (path_parts > 4) ? path_array[4] : "128";
	std::string z = (path_parts > 5) ? path_array[5] : "0";
	return label + " " + location + " (" + x + "," + y + "," + z + ")";
}

std::string LLUrlEntryWorldMap::getLocation(const std::string &url) const
{
	// return the part of the Url after secondlife:///app/worldmap/ part
	return ::getStringAfterToken(url, "app/worldmap/");
}

//
// LLUrlEntryNoLink lets us turn of URL detection with <nolink>...</nolink> tags
//
LLUrlEntryNoLink::LLUrlEntryNoLink()
{
	mPattern = boost::regex("<nolink>.*?</nolink>",
							boost::regex::perl|boost::regex::icase);
}

std::string LLUrlEntryNoLink::getUrl(const std::string &url) const
{
	// return the text between the <nolink> and </nolink> tags
	return url.substr(8, url.size()-8-9);
}

std::string LLUrlEntryNoLink::getLabel(const std::string &url, const LLUrlLabelCallback &cb)
{
	return getUrl(url);
}

LLStyle::Params LLUrlEntryNoLink::getStyle() const 
{ 
	// Don't render as URL (i.e. no context menu or hand cursor).
	return LLStyle::Params().is_link(false);
}


//
// LLUrlEntryIcon describes an icon with <icon>...</icon> tags
//
LLUrlEntryIcon::LLUrlEntryIcon()
{
	mPattern = boost::regex("<icon\\s*>\\s*([^<]*)?\\s*</icon\\s*>",
							boost::regex::perl|boost::regex::icase);
}

std::string LLUrlEntryIcon::getUrl(const std::string &url) const
{
	return LLStringUtil::null;
}

std::string LLUrlEntryIcon::getLabel(const std::string &url, const LLUrlLabelCallback &cb)
{
	return LLStringUtil::null;
}

std::string LLUrlEntryIcon::getIcon(const std::string &url)
{
	// Grep icon info between <icon>...</icon> tags
	// matches[1] contains the icon name/path
	boost::match_results<std::string::const_iterator> matches;
	mIcon = (boost::regex_match(url, matches, mPattern) && matches[1].matched)
		? matches[1]
		: LLStringUtil::null;
	LLStringUtil::trim(mIcon);
	return mIcon;
}

//
// LLUrlEntryJira Describes Jira issue names -KC
//
LLUrlEntryJira::LLUrlEntryJira()
{
	// <FS:CR> Please make sure to sync these with the items in "static bool stringHasJira(const std::string &text)" if you make a change
	mPattern = boost::regex("((?:ARVD|BUG|CHOP|CHUIBUG|CTS|DOC|DN|ECC|EXP|FIRE|FITMESH|LEAP|LLSD|MATBUG|MISC|OPEN|PATHBUG|PLAT|PYO|SCR|SH|SINV|SLS|SNOW|SOCIAL|STORM|SUN|SVC|SPOT|SUN|SUP|TPV|VWR|WEB)-\\d+)",
				// <FS:Ansariel> FIRE-917: Match case to reduce number of false positives
				//boost::regex::perl|boost::regex::icase);
				boost::regex::perl);
	mMenuName = "menu_url_http.xml";
	mTooltip = LLTrans::getString("TooltipHttpUrl");
}

std::string LLUrlEntryJira::getLabel(const std::string &url, const LLUrlLabelCallback &cb)
{
	return unescapeUrl(url);
}

std::string LLUrlEntryJira::getTooltip(const std::string &string) const
{
	return getUrl(string);
}

std::string LLUrlEntryJira::getUrl(const std::string &string) const
{
	if (string.find("FIRE") != std::string::npos ||
		string.find("SLS") != std::string::npos ||
		string.find("SUP") != std::string::npos )
	{
<<<<<<< HEAD
		return llformat("https://jira.phoenixviewer.com/browse/%s", string.c_str());
=======
		return llformat("https://jira.firestormviewer.org/browse/%s", string.c_str());
>>>>>>> 0aa38a6c
	}
	else
	{
		return llformat("https://jira.secondlife.com/browse/%s", string.c_str());
	}
}

//
// LLUrlEntryEmail Describes a generic mailto: Urls
//
LLUrlEntryEmail::LLUrlEntryEmail()
	: LLUrlEntryBase()
{
	mPattern = boost::regex("(mailto:)?[\\w\\.\\-]+@[\\w\\.\\-]+\\.[a-z]{2,63}",
							boost::regex::perl | boost::regex::icase);
	mMenuName = "menu_url_email.xml";
	mTooltip = LLTrans::getString("TooltipEmail");
}

std::string LLUrlEntryEmail::getLabel(const std::string &url, const LLUrlLabelCallback &cb)
{
	// <FS:Ansariel> Fix type
	//int pos = url.find("mailto:");
	size_t pos = url.find("mailto:");
	// </FS:Ansariel>

	if (pos == std::string::npos)
	{
		return escapeUrl(url);
	}

	std::string ret = escapeUrl(url.substr(pos + 7, url.length() - pos + 8));
	return ret;
}

std::string LLUrlEntryEmail::getUrl(const std::string &string) const
{
	if (string.find("mailto:") == std::string::npos)
	{
		return "mailto:" + escapeUrl(string);
	}
	return escapeUrl(string);
}

LLUrlEntryExperienceProfile::LLUrlEntryExperienceProfile()
{
    mPattern = boost::regex(APP_HEADER_REGEX "/experience/[\\da-f-]+/profile",
        boost::regex::perl|boost::regex::icase);
    mIcon = "Generic_Experience";
	mMenuName = "menu_url_experience.xml";
}

std::string LLUrlEntryExperienceProfile::getLabel( const std::string &url, const LLUrlLabelCallback &cb )
{
    if (!gCacheName)
    {
        // probably at the login screen, use short string for layout
        return LLTrans::getString("LoadingData");
    }

    std::string experience_id_string = getIDStringFromUrl(url);
    if (experience_id_string.empty())
    {
        // something went wrong, just give raw url
        return unescapeUrl(url);
    }

    LLUUID experience_id(experience_id_string);
    if (experience_id.isNull())
    {
        return LLTrans::getString("ExperienceNameNull");
    }

    const LLSD& experience_details = LLExperienceCache::instance().get(experience_id);
    if(!experience_details.isUndefined())
    {
		std::string experience_name_string = experience_details[LLExperienceCache::NAME].asString();
        return experience_name_string.empty() ? LLTrans::getString("ExperienceNameUntitled") : experience_name_string;
    }

    addObserver(experience_id_string, url, cb);
    LLExperienceCache::instance().get(experience_id, boost::bind(&LLUrlEntryExperienceProfile::onExperienceDetails, this, _1));
    return LLTrans::getString("LoadingData");

}

void LLUrlEntryExperienceProfile::onExperienceDetails( const LLSD& experience_details )
{
	std::string name = experience_details[LLExperienceCache::NAME].asString();
	if(name.empty())
	{
		name = LLTrans::getString("ExperienceNameUntitled");
	}
    callObservers(experience_details[LLExperienceCache::EXPERIENCE_ID].asString(), name, LLStringUtil::null);
}

<|MERGE_RESOLUTION|>--- conflicted
+++ resolved
@@ -1574,11 +1574,7 @@
 		string.find("SLS") != std::string::npos ||
 		string.find("SUP") != std::string::npos )
 	{
-<<<<<<< HEAD
-		return llformat("https://jira.phoenixviewer.com/browse/%s", string.c_str());
-=======
 		return llformat("https://jira.firestormviewer.org/browse/%s", string.c_str());
->>>>>>> 0aa38a6c
 	}
 	else
 	{
