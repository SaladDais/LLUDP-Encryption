/** 
 * @file llurlentry.cpp
 * @author Martin Reddy
 * @brief Describes the Url types that can be registered in LLUrlRegistry
 *
 * $LicenseInfo:firstyear=2009&license=viewerlgpl$
 * Second Life Viewer Source Code
 * Copyright (C) 2010, Linden Research, Inc.
 * 
 * This library is free software; you can redistribute it and/or
 * modify it under the terms of the GNU Lesser General Public
 * License as published by the Free Software Foundation;
 * version 2.1 of the License only.
 * 
 * This library is distributed in the hope that it will be useful,
 * but WITHOUT ANY WARRANTY; without even the implied warranty of
 * MERCHANTABILITY or FITNESS FOR A PARTICULAR PURPOSE.  See the GNU
 * Lesser General Public License for more details.
 * 
 * You should have received a copy of the GNU Lesser General Public
 * License along with this library; if not, write to the Free Software
 * Foundation, Inc., 51 Franklin Street, Fifth Floor, Boston, MA  02110-1301  USA
 * 
 * Linden Research, Inc., 945 Battery Street, San Francisco, CA  94111  USA
 * $/LicenseInfo$
 */

#include "linden_common.h"
#include "llurlentry.h"
#include "lluictrl.h"
#include "lluri.h"
#include "llurlmatch.h"
#include "llurlregistry.h"
#include "lluriparser.h"

#include "llavatarnamecache.h"
#include "llcachename.h"
#include "lltrans.h"
#include "lluicolortable.h"
#include "message.h"
#include "llexperiencecache.h"

// <FS:AW> hop:// protocol>
//#define APP_HEADER_REGEX "((x-grid-location-info://[-\\w\\.]+/app)|(secondlife:///app))"
#define APP_HEADER_REGEX "(((hop|x-grid-location-info)://[-\\w\\.\\:\\@]+/app)|((hop|secondlife):///app))"
// </FS:AW>

// Utility functions
std::string localize_slapp_label(const std::string& url, const std::string& full_name);


LLUrlEntryBase::LLUrlEntryBase()
{
}

LLUrlEntryBase::~LLUrlEntryBase()
{
}

std::string LLUrlEntryBase::getUrl(const std::string &string) const
{
	return escapeUrl(string);
}

//virtual
std::string LLUrlEntryBase::getIcon(const std::string &url)
{
	return mIcon;
}

LLStyle::Params LLUrlEntryBase::getStyle() const
{
	LLStyle::Params style_params;
	style_params.color = LLUIColorTable::instance().getColor("HTMLLinkColor");
	style_params.readonly_color = LLUIColorTable::instance().getColor("HTMLLinkColor");
	style_params.font.style = "UNDERLINE";
	return style_params;
}


std::string LLUrlEntryBase::getIDStringFromUrl(const std::string &url) const
{
	// return the id from a SLURL in the format /app/{cmd}/{id}/about
	LLURI uri(url);
	LLSD path_array = uri.pathArray();
	if (path_array.size() == 4) 
	{
		return path_array.get(2).asString();
	}
	return "";
}

std::string LLUrlEntryBase::unescapeUrl(const std::string &url) const
{
	return LLURI::unescape(url);
}

std::string LLUrlEntryBase::escapeUrl(const std::string &url) const
{
	static std::string no_escape_chars;
	static bool initialized = false;
	if (!initialized)
	{
		no_escape_chars = 
			"ABCDEFGHIJKLMNOPQRSTUVWXYZ"
			"abcdefghijklmnopqrstuvwxyz"
			"0123456789"
			"-._~!$?&()*+,@:;=/%#";

		std::sort(no_escape_chars.begin(), no_escape_chars.end());
		initialized = true;
	}
	return LLURI::escape(url, no_escape_chars, true);
}

std::string LLUrlEntryBase::getLabelFromWikiLink(const std::string &url) const
{
	// return the label part from [http://www.example.org Label]
	const char *text = url.c_str();
	S32 start = 0;
	while (! isspace(text[start]))
	{
		start++;
	}
	while (text[start] == ' ' || text[start] == '\t')
	{
		start++;
	}
	return unescapeUrl(url.substr(start, url.size()-start-1));
}

std::string LLUrlEntryBase::getUrlFromWikiLink(const std::string &string) const
{
	// return the url part from [http://www.example.org Label]
	const char *text = string.c_str();
	S32 end = 0;
	while (! isspace(text[end]))
	{
		end++;
	}
	return escapeUrl(string.substr(1, end-1));
}

void LLUrlEntryBase::addObserver(const std::string &id,
								 const std::string &url,
								 const LLUrlLabelCallback &cb)
{
	// add a callback to be notified when we have a label for the uuid
	LLUrlEntryObserver observer;
	observer.url = url;
	observer.signal = new LLUrlLabelSignal();
	if (observer.signal)
	{
		observer.signal->connect(cb);
		mObservers.insert(std::pair<std::string, LLUrlEntryObserver>(id, observer));
	}
}

// *NOTE: See also LLUrlEntryAgent::callObservers()
void LLUrlEntryBase::callObservers(const std::string &id,
								   const std::string &label,
								   const std::string &icon)
{
	// notify all callbacks waiting on the given uuid
	typedef std::multimap<std::string, LLUrlEntryObserver>::iterator observer_it;
	std::pair<observer_it, observer_it> matching_range = mObservers.equal_range(id);
	for (observer_it it = matching_range.first; it != matching_range.second;)
	{
		// call the callback - give it the new label
		LLUrlEntryObserver &observer = it->second;
		(*observer.signal)(it->second.url, label, icon);
		// then remove the signal - we only need to call it once
		delete observer.signal;
		mObservers.erase(it++);
	}
}

/// is this a match for a URL that should not be hyperlinked?
bool LLUrlEntryBase::isLinkDisabled() const
{
	// this allows us to have a global setting to turn off text hyperlink highlighting/action
	bool globally_disabled = LLUI::sSettingGroups["config"]->getBOOL("DisableTextHyperlinkActions");

	return globally_disabled;
}

bool LLUrlEntryBase::isWikiLinkCorrect(std::string url)
{
	std::string label = getLabelFromWikiLink(url);
	return (LLUrlRegistry::instance().hasUrl(label)) ? false : true;
}

std::string LLUrlEntryBase::urlToLabelWithGreyQuery(const std::string &url) const
{
	// <FS:Ansariel> Unfail URI display
	//LLUriParser up(unescapeUrl(url));
	LLUriParser up(url);
	// </FS:Ansariel>
	up.normalize();

	std::string label;
	up.extractParts();
	up.glueFirst(label);

	// <FS:Ansariel> Unfail URI display
	//return label;
	return unescapeUrl(label);
	// </FS:Ansariel>
}

std::string LLUrlEntryBase::urlToGreyQuery(const std::string &url) const
{
	// <FS:Ansariel> Unfail URI display
	//LLUriParser up(unescapeUrl(url));
	LLUriParser up(url);
	// </FS:Ansariel>

	std::string query;
	up.extractParts();
	up.glueSecond(query);

	// <FS:Ansariel> Unfail URI display
	//return query;
	return unescapeUrl(query);
	// </FS:Ansariel>
}


static std::string getStringAfterToken(const std::string str, const std::string token)
{
	size_t pos = str.find(token);
	if (pos == std::string::npos)
	{
		return "";
	}

	pos += token.size();
	return str.substr(pos, str.size() - pos);
}

//
// LLUrlEntryHTTP Describes generic http: and https: Urls
//
LLUrlEntryHTTP::LLUrlEntryHTTP()
	: LLUrlEntryBase()
{
	// <FS:Ansariel> FIRE-1715: Links using FTP protocol are not recognized
	//mPattern = boost::regex("https?://([-\\w\\.]+)+(:\\d+)?(:\\w+)?(@\\d+)?(@\\w+)?/?\\S*",
	mPattern = boost::regex("(https?|ftp)://([-\\w\\.]+)+(:\\d+)?(:\\w+)?(@\\d+)?(@\\w+)?/?\\S*",
	// </FS:Ansariel>
							boost::regex::perl|boost::regex::icase);
	mMenuName = "menu_url_http.xml";
	mTooltip = LLTrans::getString("TooltipHttpUrl");
}

std::string LLUrlEntryHTTP::getLabel(const std::string &url, const LLUrlLabelCallback &cb)
{
	return urlToLabelWithGreyQuery(url);
}

std::string LLUrlEntryHTTP::getQuery(const std::string &url) const
{
	return urlToGreyQuery(url);
}

std::string LLUrlEntryHTTP::getUrl(const std::string &string) const
{
	if (string.find("://") == std::string::npos)
	{
		return "http://" + escapeUrl(string);
	}
	return escapeUrl(string);
}

std::string LLUrlEntryHTTP::getTooltip(const std::string &url) const
{
	// <FS:Ansariel> Unfail URI display
	//return unescapeUrl(url);
	return mTooltip;
	// </FS:Ansariel>
}

//
// LLUrlEntryHTTP Describes generic http: and https: Urls with custom label
// We use the wikipedia syntax of [http://www.example.org Text]
//
LLUrlEntryHTTPLabel::LLUrlEntryHTTPLabel()
{
	// <FS:Ansariel> FIRE-1715: Links using FTP protocol are not recognized
	//mPattern = boost::regex("\\[https?://\\S+[ \t]+[^\\]]+\\]",
	mPattern = boost::regex("\\[(https?|ftp)://\\S+[ \t]+[^\\]]+\\]",
	// </FS:Ansariel>
							boost::regex::perl|boost::regex::icase);
	mMenuName = "menu_url_http.xml";
	mTooltip = LLTrans::getString("TooltipHttpUrl");
}

std::string LLUrlEntryHTTPLabel::getLabel(const std::string &url, const LLUrlLabelCallback &cb)
{
	std::string label = getLabelFromWikiLink(url);
	return (!LLUrlRegistry::instance().hasUrl(label)) ? label : getUrl(url);
}

std::string LLUrlEntryHTTPLabel::getTooltip(const std::string &string) const
{
	return getUrl(string);
}

std::string LLUrlEntryHTTPLabel::getUrl(const std::string &string) const
{
	return getUrlFromWikiLink(string);
}

//
// LLUrlEntryHTTPNoProtocol Describes generic Urls like www.google.com
//
LLUrlEntryHTTPNoProtocol::LLUrlEntryHTTPNoProtocol()
	: LLUrlEntryBase()
{
	mPattern = boost::regex("("
				// <FS:Ansariel> FIRE-1715: Links using FTP protocol are not recognized
				//"\\bwww\\.\\S+\\.\\S+" // i.e. www.FOO.BAR
				"\\b(www|ftp)\\.\\S+\\.\\S+" // i.e. www.FOO.BAR
				// </FS:Ansariel>
				"|" // or
				"(?<!@)\\b[^[:space:]:@/>]+\\.(?:com|net|edu|org)([/:][^[:space:]<]*)?\\b" // i.e. FOO.net
				")",
				boost::regex::perl|boost::regex::icase);
	mMenuName = "menu_url_http.xml";
	mTooltip = LLTrans::getString("TooltipHttpUrl");
}

std::string LLUrlEntryHTTPNoProtocol::getLabel(const std::string &url, const LLUrlLabelCallback &cb)
{
	return urlToLabelWithGreyQuery(url);
}

std::string LLUrlEntryHTTPNoProtocol::getQuery(const std::string &url) const
{
	return urlToGreyQuery(url);
}

std::string LLUrlEntryHTTPNoProtocol::getUrl(const std::string &string) const
{
	if (string.find("://") == std::string::npos)
	{
		return "http://" + escapeUrl(string);
	}
	return escapeUrl(string);
}

std::string LLUrlEntryHTTPNoProtocol::getTooltip(const std::string &url) const
{
	// <FS:Ansariel> Unfail URI display
	//return unescapeUrl(url);
	return mTooltip;
	// </FS:Ansariel>
}

LLUrlEntryInvalidSLURL::LLUrlEntryInvalidSLURL()
	: LLUrlEntryBase()
{
	mPattern = boost::regex("(http://(maps.secondlife.com|slurl.com)/secondlife/|secondlife://(/app/(worldmap|teleport)/)?)[^ /]+(/-?[0-9]+){1,3}(/?(\\?title|\\?img|\\?msg)=\\S*)?/?",
									boost::regex::perl|boost::regex::icase);
	mMenuName = "menu_url_http.xml";
	mTooltip = LLTrans::getString("TooltipHttpUrl");
}

std::string LLUrlEntryInvalidSLURL::getLabel(const std::string &url, const LLUrlLabelCallback &cb)
{

	return escapeUrl(url);
}

std::string LLUrlEntryInvalidSLURL::getUrl(const std::string &string) const
{
	return escapeUrl(string);
}

std::string LLUrlEntryInvalidSLURL::getTooltip(const std::string &url) const
{
	return unescapeUrl(url);
}

bool LLUrlEntryInvalidSLURL::isSLURLvalid(const std::string &url) const
{
	S32 actual_parts;

	if(url.find(".com/secondlife/") != std::string::npos)
	{
	   actual_parts = 5;
	}
	else if(url.find("/app/") != std::string::npos)
	{
		actual_parts = 6;
	}
	else
	{
		actual_parts = 3;
	}

	LLURI uri(url);
	LLSD path_array = uri.pathArray();
	S32 path_parts = path_array.size();
	S32 x,y,z;

	if (path_parts == actual_parts)
	{
		// handle slurl with (X,Y,Z) coordinates
		LLStringUtil::convertToS32(path_array[path_parts-3],x);
		LLStringUtil::convertToS32(path_array[path_parts-2],y);
		LLStringUtil::convertToS32(path_array[path_parts-1],z);

		if((x>= 0 && x<= 256) && (y>= 0 && y<= 256) && (z>= 0))
		{
			return TRUE;
		}
	}
	else if (path_parts == (actual_parts-1))
	{
		// handle slurl with (X,Y) coordinates

		LLStringUtil::convertToS32(path_array[path_parts-2],x);
		LLStringUtil::convertToS32(path_array[path_parts-1],y);
		;
		if((x>= 0 && x<= 256) && (y>= 0 && y<= 256))
		{
				return TRUE;
		}
	}
	else if (path_parts == (actual_parts-2))
	{
		// handle slurl with (X) coordinate
		LLStringUtil::convertToS32(path_array[path_parts-1],x);
		if(x>= 0 && x<= 256)
		{
			return TRUE;
		}
	}

	return FALSE;
}

//
// LLUrlEntrySLURL Describes generic http: and https: Urls
//
LLUrlEntrySLURL::LLUrlEntrySLURL()
{
	// see http://slurl.com/about.php for details on the SLURL format
	mPattern = boost::regex("http://(maps.secondlife.com|slurl.com)/secondlife/[^ /]+(/\\d+){0,3}(/?(\\?title|\\?img|\\?msg)=\\S*)?/?",
							boost::regex::perl|boost::regex::icase);
	mMenuName = "menu_url_slurl.xml";
	mTooltip = LLTrans::getString("TooltipSLURL");
}

std::string LLUrlEntrySLURL::getLabel(const std::string &url, const LLUrlLabelCallback &cb)
{
	//
	// we handle SLURLs in the following formats:
	//   - http://slurl.com/secondlife/Place/X/Y/Z
	//   - http://slurl.com/secondlife/Place/X/Y
	//   - http://slurl.com/secondlife/Place/X
	//   - http://slurl.com/secondlife/Place
	//

	LLURI uri(url);
	LLSD path_array = uri.pathArray();
	S32 path_parts = path_array.size();
	if (path_parts == 5)
	{
		// handle slurl with (X,Y,Z) coordinates
		std::string location = unescapeUrl(path_array[path_parts-4]);
		std::string x = path_array[path_parts-3];
		std::string y = path_array[path_parts-2];
		std::string z = path_array[path_parts-1];
		return location + " (" + x + "," + y + "," + z + ")";
	}
	else if (path_parts == 4)
	{
		// handle slurl with (X,Y) coordinates
		std::string location = unescapeUrl(path_array[path_parts-3]);
		std::string x = path_array[path_parts-2];
		std::string y = path_array[path_parts-1];
		return location + " (" + x + "," + y + ")";
	}
	else if (path_parts == 3)
	{
		// handle slurl with (X) coordinate
		std::string location = unescapeUrl(path_array[path_parts-2]);
		std::string x = path_array[path_parts-1];
		return location + " (" + x + ")";
	}
	else if (path_parts == 2)
	{
		// handle slurl with no coordinates
		std::string location = unescapeUrl(path_array[path_parts-1]);
		return location;
	}

	return url;
}

std::string LLUrlEntrySLURL::getLocation(const std::string &url) const
{
	// return the part of the Url after slurl.com/secondlife/
	std::string search_string = "/secondlife"; // <AW: hop:// protocol>
	size_t pos = url.find(search_string);
	if (pos == std::string::npos)
	{
 // <AW: hop:// protocol>
		search_string = "/region";
		pos = url.find(search_string);

		if (pos == std::string::npos)
		{
				return std::string();
		}
 // </AW: hop:// protocol>
	}

	pos += search_string.size() + 1;
	return url.substr(pos, url.size() - pos);
}

//
// LLUrlEntrySeconlifeURL Describes *secondlife.com/ and *lindenlab.com/ urls to substitute icon 'hand.png' before link
//
LLUrlEntrySecondlifeURL::LLUrlEntrySecondlifeURL()
{                              
	mPattern = boost::regex("(https?://)?([-\\w\\.]*\\.)?(secondlife|lindenlab)\\.com(:\\d{1,5})?\\/\\S*",
		boost::regex::perl|boost::regex::icase);
	
	mIcon = "Hand";
	mMenuName = "menu_url_http.xml";
	mTooltip = LLTrans::getString("TooltipHttpUrl");
}

/// Return the url from a string that matched the regex
std::string LLUrlEntrySecondlifeURL::getUrl(const std::string &string) const
{
	if (string.find("://") == std::string::npos)
	{
		return "https://" + escapeUrl(string);
	}
	return escapeUrl(string);
}

std::string LLUrlEntrySecondlifeURL::getLabel(const std::string &url, const LLUrlLabelCallback &cb)
{
	return urlToLabelWithGreyQuery(url);
}

std::string LLUrlEntrySecondlifeURL::getQuery(const std::string &url) const
{
	return urlToGreyQuery(url);
}

std::string LLUrlEntrySecondlifeURL::getTooltip(const std::string &url) const
{
	// <FS:Ansariel> We show the full URL in the text - show normal tool tip
	//return url;
	return mTooltip;
	// </FS:Ansariel>
}

//
// LLUrlEntrySimpleSecondlifeURL Describes *secondlife.com and *lindenlab.com urls to substitute icon 'hand.png' before link
//
LLUrlEntrySimpleSecondlifeURL::LLUrlEntrySimpleSecondlifeURL()
{
	mPattern = boost::regex("(https?://)?([-\\w\\.]*\\.)?(secondlife|lindenlab)\\.com(?!\\S)",
		boost::regex::perl|boost::regex::icase);

	mIcon = "Hand";
	mMenuName = "menu_url_http.xml";
}

//
// LLUrlEntryAgent Describes a Second Life agent Url, e.g.,
// secondlife:///app/agent/0e346d8b-4433-4d66-a6b0-fd37083abc4c/about
// x-grid-location-info://lincoln.lindenlab.com/app/agent/0e346d8b-4433-4d66-a6b0-fd37083abc4c/about
//
// <FS:Ansariel> FIRE-11330: Names in chat get stuck as "Loading..."
//LLUrlEntryAgent::LLUrlEntryAgent() :
//	mAvatarNameCacheConnection()
LLUrlEntryAgent::LLUrlEntryAgent()
// </FS:Ansariel>
{
	mPattern = boost::regex(APP_HEADER_REGEX "/agent/[\\da-f-]+/\\w+",
							boost::regex::perl|boost::regex::icase);
	mMenuName = "menu_url_agent.xml";
	mIcon = "Generic_Person";
}

// virtual
void LLUrlEntryAgent::callObservers(const std::string &id,
								    const std::string &label,
								    const std::string &icon)
{
	// notify all callbacks waiting on the given uuid
	typedef std::multimap<std::string, LLUrlEntryObserver>::iterator observer_it;
	std::pair<observer_it, observer_it> matching_range = mObservers.equal_range(id);
	for (observer_it it = matching_range.first; it != matching_range.second;)
	{
		// call the callback - give it the new label
		LLUrlEntryObserver &observer = it->second;
		std::string final_label = localize_slapp_label(observer.url, label);
		(*observer.signal)(observer.url, final_label, icon);
		// then remove the signal - we only need to call it once
		delete observer.signal;
		mObservers.erase(it++);
	}
}

void LLUrlEntryAgent::onAvatarNameCache(const LLUUID& id,
										const LLAvatarName& av_name)
{
	// <FS:Ansariel> FIRE-11330: Names in chat get stuck as "Loading..."
	//mAvatarNameCacheConnection.disconnect();
	std::pair<avatar_name_cache_connection_map_t::iterator, avatar_name_cache_connection_map_t::iterator> range;
	range = mAvatarNameCacheConnections.equal_range(id);
	for (avatar_name_cache_connection_map_t::iterator it = range.first; it != range.second; ++it)
	{
		if (it->second.connected())
		{
			it->second.disconnect();
		}
	}
	mAvatarNameCacheConnections.erase(range.first, range.second);
	// </FS:Ansariel>
	
 	std::string label = av_name.getCompleteName();

	// received the agent name from the server - tell our observers
	callObservers(id.asString(), label, mIcon);
}

LLUUID	LLUrlEntryAgent::getID(const std::string &string) const
{
	return LLUUID(getIDStringFromUrl(string));
}

std::string LLUrlEntryAgent::getTooltip(const std::string &string) const
{
	// return a tooltip corresponding to the URL type instead of the generic one
	std::string url = getUrl(string);

	if (LLStringUtil::endsWith(url, "/inspect"))
	{
		return LLTrans::getString("TooltipAgentInspect");
	}
	if (LLStringUtil::endsWith(url, "/mute"))
	{
		return LLTrans::getString("TooltipAgentMute");
	}
	if (LLStringUtil::endsWith(url, "/unmute"))
	{
		return LLTrans::getString("TooltipAgentUnmute");
	}
	if (LLStringUtil::endsWith(url, "/im"))
	{
		return LLTrans::getString("TooltipAgentIM");
	}
	if (LLStringUtil::endsWith(url, "/pay"))
	{
		return LLTrans::getString("TooltipAgentPay");
	}
	if (LLStringUtil::endsWith(url, "/offerteleport"))
	{
		return LLTrans::getString("TooltipAgentOfferTeleport");
	}
	if (LLStringUtil::endsWith(url, "/requestfriend"))
	{
		return LLTrans::getString("TooltipAgentRequestFriend");
	}
	return LLTrans::getString("TooltipAgentUrl");
}

bool LLUrlEntryAgent::underlineOnHoverOnly(const std::string &string) const
{
	std::string url = getUrl(string);
	return LLStringUtil::endsWith(url, "/about") || LLStringUtil::endsWith(url, "/inspect");
}

std::string LLUrlEntryAgent::getLabel(const std::string &url, const LLUrlLabelCallback &cb)
{
	if (!gCacheName)
	{
		// probably at the login screen, use short string for layout
		return LLTrans::getString("AvatarNameWaiting");
	}

	std::string agent_id_string = getIDStringFromUrl(url);
	if (agent_id_string.empty())
	{
		// something went wrong, just give raw url
		return unescapeUrl(url);
	}

	LLUUID agent_id(agent_id_string);
	if (agent_id.isNull())
	{
		return LLTrans::getString("AvatarNameNobody");
	}

	LLAvatarName av_name;
	if (LLAvatarNameCache::get(agent_id, &av_name))
	{
		std::string label = av_name.getCompleteName();

		// handle suffixes like /mute or /offerteleport
		label = localize_slapp_label(url, label);
		return label;
	}
	else
	{
		// <FS:Ansariel> FIRE-11330: Names in chat get stuck as "Loading..."
		//if (mAvatarNameCacheConnection.connected())
		//{
		//	mAvatarNameCacheConnection.disconnect();
		//}
		//mAvatarNameCacheConnection = LLAvatarNameCache::get(agent_id, boost::bind(&LLUrlEntryAgent::onAvatarNameCache, this, _1, _2));
		boost::signals2::connection connection = LLAvatarNameCache::get(agent_id, boost::bind(&LLUrlEntryAgent::onAvatarNameCache, this, _1, _2));
		mAvatarNameCacheConnections.insert(std::make_pair(agent_id, connection));
		// </FS:Ansariel>
		addObserver(agent_id_string, url, cb);
		return LLTrans::getString("AvatarNameWaiting");
	}
}

LLStyle::Params LLUrlEntryAgent::getStyle() const
{
	LLStyle::Params style_params = LLUrlEntryBase::getStyle();
	style_params.color = LLUIColorTable::instance().getColor("HTMLLinkColor");
	style_params.readonly_color = LLUIColorTable::instance().getColor("HTMLLinkColor");
	return style_params;
}

std::string localize_slapp_label(const std::string& url, const std::string& full_name)
{
	// customize label string based on agent SLapp suffix
	if (LLStringUtil::endsWith(url, "/mute"))
	{
		return LLTrans::getString("SLappAgentMute") + " " + full_name;
	}
	if (LLStringUtil::endsWith(url, "/unmute"))
	{
		return LLTrans::getString("SLappAgentUnmute") + " " + full_name;
	}
	if (LLStringUtil::endsWith(url, "/im"))
	{
		return LLTrans::getString("SLappAgentIM") + " " + full_name;
	}
	if (LLStringUtil::endsWith(url, "/pay"))
	{
		return LLTrans::getString("SLappAgentPay") + " " + full_name;
	}
	if (LLStringUtil::endsWith(url, "/offerteleport"))
	{
		return LLTrans::getString("SLappAgentOfferTeleport") + " " + full_name;
	}
	if (LLStringUtil::endsWith(url, "/requestfriend"))
	{
		return LLTrans::getString("SLappAgentRequestFriend") + " " + full_name;
	}
	if (LLStringUtil::endsWith(url, "/removefriend"))
	{
		return LLTrans::getString("SLappAgentRemoveFriend") + " " + full_name;
	}
	return full_name;
}


std::string LLUrlEntryAgent::getIcon(const std::string &url)
{
	// *NOTE: Could look up a badge here by calling getIDStringFromUrl()
	// and looking up the badge for the agent.
	return mIcon;
}

//
// LLUrlEntryAgentName describes a Second Life agent name Url, e.g.,
// secondlife:///app/agent/0e346d8b-4433-4d66-a6b0-fd37083abc4c/(completename|displayname|username)
// x-grid-location-info://lincoln.lindenlab.com/app/agent/0e346d8b-4433-4d66-a6b0-fd37083abc4c/(completename|displayname|username)
//
// <FS:Ansariel> FIRE-11330: Names in chat get stuck as "Loading..."
//LLUrlEntryAgentName::LLUrlEntryAgentName() :
//	mAvatarNameCacheConnection()
LLUrlEntryAgentName::LLUrlEntryAgentName()
// </FS:Ansariel>
{}

void LLUrlEntryAgentName::onAvatarNameCache(const LLUUID& id,
										const LLAvatarName& av_name)
{
	// <FS:Ansariel> FIRE-11330: Names in chat get stuck as "Loading..."
	//mAvatarNameCacheConnection.disconnect();
	std::pair<avatar_name_cache_connection_map_t::iterator, avatar_name_cache_connection_map_t::iterator> range;
	range = mAvatarNameCacheConnections.equal_range(id);
	for (avatar_name_cache_connection_map_t::iterator it = range.first; it != range.second; ++it)
	{
		if (it->second.connected())
		{
			it->second.disconnect();
		}
	}
	mAvatarNameCacheConnections.erase(range.first, range.second);
	// </FS:Ansariel>

	std::string label = getName(av_name);
	// received the agent name from the server - tell our observers
	callObservers(id.asString(), label, mIcon);
}

std::string LLUrlEntryAgentName::getLabel(const std::string &url, const LLUrlLabelCallback &cb)
{
	if (!gCacheName)
	{
		// probably at the login screen, use short string for layout
		return LLTrans::getString("AvatarNameWaiting");
	}

	std::string agent_id_string = getIDStringFromUrl(url);
	if (agent_id_string.empty())
	{
		// something went wrong, just give raw url
		return unescapeUrl(url);
	}

	LLUUID agent_id(agent_id_string);
	if (agent_id.isNull())
	{
		return LLTrans::getString("AvatarNameNobody");
	}

	LLAvatarName av_name;
	if (LLAvatarNameCache::get(agent_id, &av_name))
	{
		return getName(av_name);
	}
	else
	{
		// <FS:Ansariel> FIRE-11330: Names in chat get stuck as "Loading..."
		//if (mAvatarNameCacheConnection.connected())
		//{
		//	mAvatarNameCacheConnection.disconnect();
		//}
		//mAvatarNameCacheConnection = LLAvatarNameCache::get(agent_id, boost::bind(&LLUrlEntryAgentName::onAvatarNameCache, this, _1, _2));
		boost::signals2::connection connection = LLAvatarNameCache::get(agent_id, boost::bind(&LLUrlEntryAgentName::onAvatarNameCache, this, _1, _2));
		mAvatarNameCacheConnections.insert(std::make_pair(agent_id, connection));
		// </FS:Ansariel>
		addObserver(agent_id_string, url, cb);
		return LLTrans::getString("AvatarNameWaiting");
	}
}

LLStyle::Params LLUrlEntryAgentName::getStyle() const
{
	// don't override default colors
	return LLStyle::Params().is_link(false);
}

//
// LLUrlEntryAgentCompleteName describes a Second Life agent complete name Url, e.g.,
// secondlife:///app/agent/0e346d8b-4433-4d66-a6b0-fd37083abc4c/completename
// x-grid-location-info://lincoln.lindenlab.com/app/agent/0e346d8b-4433-4d66-a6b0-fd37083abc4c/completename
//
LLUrlEntryAgentCompleteName::LLUrlEntryAgentCompleteName()
{
	mPattern = boost::regex(APP_HEADER_REGEX "/agent/[\\da-f-]+/completename",
							boost::regex::perl|boost::regex::icase);
}

std::string LLUrlEntryAgentCompleteName::getName(const LLAvatarName& avatar_name)
{
	return avatar_name.getCompleteName();
}

//
// LLUrlEntryAgentDisplayName describes a Second Life agent display name Url, e.g.,
// secondlife:///app/agent/0e346d8b-4433-4d66-a6b0-fd37083abc4c/displayname
// x-grid-location-info://lincoln.lindenlab.com/app/agent/0e346d8b-4433-4d66-a6b0-fd37083abc4c/displayname
//
LLUrlEntryAgentDisplayName::LLUrlEntryAgentDisplayName()
{
	mPattern = boost::regex(APP_HEADER_REGEX "/agent/[\\da-f-]+/displayname",
							boost::regex::perl|boost::regex::icase);
}

std::string LLUrlEntryAgentDisplayName::getName(const LLAvatarName& avatar_name)
{
	return avatar_name.getDisplayName();
}

//
// LLUrlEntryAgentUserName describes a Second Life agent user name Url, e.g.,
// secondlife:///app/agent/0e346d8b-4433-4d66-a6b0-fd37083abc4c/username
// x-grid-location-info://lincoln.lindenlab.com/app/agent/0e346d8b-4433-4d66-a6b0-fd37083abc4c/username
//
LLUrlEntryAgentUserName::LLUrlEntryAgentUserName()
{
	mPattern = boost::regex(APP_HEADER_REGEX "/agent/[\\da-f-]+/username",
							boost::regex::perl|boost::regex::icase);
}

std::string LLUrlEntryAgentUserName::getName(const LLAvatarName& avatar_name)
{
	return avatar_name.getAccountName();
}

// [RLVa:KB] - Checked: 2010-11-01 (RLVa-1.2.2a) | Added: RLVa-1.2.2a

// Defined in rlvcommon.cpp - redirects to RlvStrings::getAnonym() since we can't really get to that class from here
extern const std::string& rlvGetAnonym(const LLAvatarName& avName);

//
// LLUrlEntryAgentRLVAnonymizedName Describes an RLV anonymized agent name Url, e.g.,
// secondlife:///app/agent/0e346d8b-4433-4d66-a6b0-fd37083abc4c/rlvanonym
// x-grid-location-info://lincoln.lindenlab.com/app/agent/0e346d8b-4433-4d66-a6b0-fd37083abc4c/rlvanonym
//
LLUrlEntryAgentRLVAnonymizedName::LLUrlEntryAgentRLVAnonymizedName()
{
	mPattern = boost::regex(APP_HEADER_REGEX "/agent/[\\da-f-]+/rlvanonym", boost::regex::perl|boost::regex::icase);
}

std::string LLUrlEntryAgentRLVAnonymizedName::getName(const LLAvatarName& avatar_name)
{
	return rlvGetAnonym(avatar_name);
}
// [/RLVa:KB]

//
// LLUrlEntryGroup Describes a Second Life group Url, e.g.,
// secondlife:///app/group/00005ff3-4044-c79f-9de8-fb28ae0df991/about
// secondlife:///app/group/00005ff3-4044-c79f-9de8-fb28ae0df991/inspect
// x-grid-location-info://lincoln.lindenlab.com/app/group/00005ff3-4044-c79f-9de8-fb28ae0df991/inspect
//
LLUrlEntryGroup::LLUrlEntryGroup()
{
	mPattern = boost::regex(APP_HEADER_REGEX "/group/[\\da-f-]+/\\w+",
							boost::regex::perl|boost::regex::icase);
	mMenuName = "menu_url_group.xml";
	mIcon = "Generic_Group";
	mTooltip = LLTrans::getString("TooltipGroupUrl");
}



void LLUrlEntryGroup::onGroupNameReceived(const LLUUID& id,
										  const std::string& name,
										  bool is_group)
{
	// received the group name from the server - tell our observers
	callObservers(id.asString(), name, mIcon);
}

LLUUID	LLUrlEntryGroup::getID(const std::string &string) const
{
	return LLUUID(getIDStringFromUrl(string));
}


std::string LLUrlEntryGroup::getLabel(const std::string &url, const LLUrlLabelCallback &cb)
{
	if (!gCacheName)
	{
		// probably at login screen, give something short for layout
		return LLTrans::getString("AvatarNameWaiting");
	}

	std::string group_id_string = getIDStringFromUrl(url);
	if (group_id_string.empty())
	{
		// something went wrong, give raw url
		return unescapeUrl(url);
	}

	LLUUID group_id(group_id_string);
	std::string group_name;
	if (group_id.isNull())
	{
		return LLTrans::getString("GroupNameNone");
	}
	else if (gCacheName->getGroupName(group_id, group_name))
	{
		return group_name;
	}
	else
	{
		gCacheName->getGroup(group_id,
			boost::bind(&LLUrlEntryGroup::onGroupNameReceived,
				this, _1, _2, _3));
		addObserver(group_id_string, url, cb);
		return LLTrans::getString("AvatarNameWaiting");
	}
}

LLStyle::Params LLUrlEntryGroup::getStyle() const
{
	LLStyle::Params style_params = LLUrlEntryBase::getStyle();
	style_params.color = LLUIColorTable::instance().getColor("HTMLLinkColor");
	style_params.readonly_color = LLUIColorTable::instance().getColor("HTMLLinkColor");
	return style_params;
}


//
// LLUrlEntryInventory Describes a Second Life inventory Url, e.g.,
// secondlife:///app/inventory/0e346d8b-4433-4d66-a6b0-fd37083abc4c/select
//
LLUrlEntryInventory::LLUrlEntryInventory()
{
	//*TODO: add supporting of inventory item names with whitespaces
	//this pattern cann't parse for example 
	//secondlife:///app/inventory/0e346d8b-4433-4d66-a6b0-fd37083abc4c/select?name=name with spaces&param2=value
	//x-grid-location-info://lincoln.lindenlab.com/app/inventory/0e346d8b-4433-4d66-a6b0-fd37083abc4c/select?name=name with spaces&param2=value
	mPattern = boost::regex(APP_HEADER_REGEX "/inventory/[\\da-f-]+/\\w+\\S*",
							boost::regex::perl|boost::regex::icase);
	mMenuName = "menu_url_inventory.xml";
}

std::string LLUrlEntryInventory::getLabel(const std::string &url, const LLUrlLabelCallback &cb)
{
	std::string label = getStringAfterToken(url, "name=");
	return LLURI::unescape(label.empty() ? url : label);
}

//
// LLUrlEntryObjectIM Describes a Second Life inspector for the object Url, e.g.,
// secondlife:///app/objectim/7bcd7864-da6b-e43f-4486-91d28a28d95b?name=Object&owner=3de548e1-57be-cfea-2b78-83ae3ad95998&slurl=Danger!%20Danger!/200/200/30/&groupowned=1
//
LLUrlEntryObjectIM::LLUrlEntryObjectIM()
{
	// <FS:AW> hop:// protocol; Ansa: Stop at first space so we can use it in notifications!
	//mPattern = boost::regex("secondlife:///app/objectim/[\\da-f-]+\?.*",
	mPattern = boost::regex("(hop|secondlife):///app/objectim/[\\da-f-]+\?[^ \t\r\n\v\f]*",
	// </FS:AW>
							boost::regex::perl|boost::regex::icase);
	mMenuName = "menu_url_objectim.xml";
}

std::string LLUrlEntryObjectIM::getLabel(const std::string &url, const LLUrlLabelCallback &cb)
{
	LLURI uri(url);
	LLSD query_map = uri.queryMap();
	if (query_map.has("name"))
		return query_map["name"];
	return unescapeUrl(url);
}

std::string LLUrlEntryObjectIM::getLocation(const std::string &url) const
{
	LLURI uri(url);
	LLSD query_map = uri.queryMap();
	if (query_map.has("slurl"))
		return query_map["slurl"];
	return LLUrlEntryBase::getLocation(url);
}

// LLUrlEntryParcel statics.
LLUUID	LLUrlEntryParcel::sAgentID(LLUUID::null);
LLUUID	LLUrlEntryParcel::sSessionID(LLUUID::null);
LLHost	LLUrlEntryParcel::sRegionHost(LLHost::invalid);
bool	LLUrlEntryParcel::sDisconnected(false);
std::set<LLUrlEntryParcel*> LLUrlEntryParcel::sParcelInfoObservers;

///
/// LLUrlEntryParcel Describes a Second Life parcel Url, e.g.,
/// secondlife:///app/parcel/0000060e-4b39-e00b-d0c3-d98b1934e3a8/about
/// x-grid-location-info://lincoln.lindenlab.com/app/parcel/0000060e-4b39-e00b-d0c3-d98b1934e3a8/about
///
LLUrlEntryParcel::LLUrlEntryParcel()
{
	mPattern = boost::regex(APP_HEADER_REGEX "/parcel/[\\da-f-]+/about",
							boost::regex::perl|boost::regex::icase);
	mMenuName = "menu_url_parcel.xml";
	mTooltip = LLTrans::getString("TooltipParcelUrl");

	sParcelInfoObservers.insert(this);
}

LLUrlEntryParcel::~LLUrlEntryParcel()
{
	sParcelInfoObservers.erase(this);
}

std::string LLUrlEntryParcel::getLabel(const std::string &url, const LLUrlLabelCallback &cb)
{
	LLSD path_array = LLURI(url).pathArray();
	S32 path_parts = path_array.size();

	if (path_parts < 3) // no parcel id
	{
		LL_WARNS() << "Failed to parse url [" << url << "]" << LL_ENDL;
		return url;
	}

	std::string parcel_id_string = unescapeUrl(path_array[2]); // parcel id

	// Add an observer to call LLUrlLabelCallback when we have parcel name.
	addObserver(parcel_id_string, url, cb);

	LLUUID parcel_id(parcel_id_string);

	sendParcelInfoRequest(parcel_id);

	return unescapeUrl(url);
}

void LLUrlEntryParcel::sendParcelInfoRequest(const LLUUID& parcel_id)
{
	if (sRegionHost == LLHost::invalid || sDisconnected) return;

	LLMessageSystem *msg = gMessageSystem;
	msg->newMessage("ParcelInfoRequest");
	msg->nextBlockFast(_PREHASH_AgentData);
	msg->addUUIDFast(_PREHASH_AgentID, sAgentID );
	msg->addUUID("SessionID", sSessionID);
	msg->nextBlock("Data");
	msg->addUUID("ParcelID", parcel_id);
	msg->sendReliable(sRegionHost);
}

void LLUrlEntryParcel::onParcelInfoReceived(const std::string &id, const std::string &label)
{
	callObservers(id, label.empty() ? LLTrans::getString("RegionInfoError") : label, mIcon);
}

// static
void LLUrlEntryParcel::processParcelInfo(const LLParcelData& parcel_data)
{
	std::string label(LLStringUtil::null);
	if (!parcel_data.name.empty())
	{
		label = parcel_data.name;
	}
	// If parcel name is empty use Sim_name (x, y, z) for parcel label.
	else if (!parcel_data.sim_name.empty())
	{
		S32 region_x = ll_round(parcel_data.global_x) % REGION_WIDTH_UNITS;
		S32 region_y = ll_round(parcel_data.global_y) % REGION_WIDTH_UNITS;
		S32 region_z = ll_round(parcel_data.global_z);

		label = llformat("%s (%d, %d, %d)",
				parcel_data.sim_name.c_str(), region_x, region_y, region_z);
	}

	for (std::set<LLUrlEntryParcel*>::iterator iter = sParcelInfoObservers.begin();
			iter != sParcelInfoObservers.end();
			++iter)
	{
		LLUrlEntryParcel* url_entry = *iter;
		if (url_entry)
		{
			url_entry->onParcelInfoReceived(parcel_data.parcel_id.asString(), label);
		}
	}
}

//
// LLUrlEntryPlace Describes secondlife://<location> URLs
//
LLUrlEntryPlace::LLUrlEntryPlace()
{
	mPattern = boost::regex("((hop://[-\\w\\.\\:\\@]+/)|((x-grid-location-info://[-\\w\\.]+/region/)|(secondlife://)))\\S+/?(\\d+/\\d+/\\d+|\\d+/\\d+)/?", // <AW: hop:// protocol>
							boost::regex::perl|boost::regex::icase);
	mMenuName = "menu_url_slurl.xml";
	mTooltip = LLTrans::getString("TooltipSLURL");
}

std::string LLUrlEntryPlace::getLabel(const std::string &url, const LLUrlLabelCallback &cb)
{
	//
	// we handle SLURLs in the following formats:
	//   - secondlife://Place/X/Y/Z
	//   - secondlife://Place/X/Y
	//
	LLURI uri(url);
	std::string location = unescapeUrl(uri.hostName());
	LLSD path_array = uri.pathArray();
	S32 path_parts = path_array.size();
	if (path_parts == 3)
	{
		// handle slurl with (X,Y,Z) coordinates
		std::string x = path_array[0];
		std::string y = path_array[1];
		std::string z = path_array[2];
		return location + " (" + x + "," + y + "," + z + ")";
	}
	else if (path_parts == 2)
	{
		// handle slurl with (X,Y) coordinates
		std::string x = path_array[0];
		std::string y = path_array[1];
		return location + " (" + x + "," + y + ")";
	}

	return url;
}

std::string LLUrlEntryPlace::getLocation(const std::string &url) const
{
	// return the part of the Url after secondlife:// part
	return ::getStringAfterToken(url, "://");
}

//
// LLUrlEntryRegion Describes secondlife:///app/region/REGION_NAME/X/Y/Z URLs, e.g.
// secondlife:///app/region/Ahern/128/128/0
//
LLUrlEntryRegion::LLUrlEntryRegion()
{
	mPattern = boost::regex("secondlife:///app/region/[^/\\s]+(/\\d+)?(/\\d+)?(/\\d+)?/?",
							boost::regex::perl|boost::regex::icase);
	mMenuName = "menu_url_slurl.xml";
	mTooltip = LLTrans::getString("TooltipSLURL");
}

std::string LLUrlEntryRegion::getLabel(const std::string &url, const LLUrlLabelCallback &cb)
{
	//
	// we handle SLURLs in the following formats:
	//   - secondlife:///app/region/Place/X/Y/Z
	//   - secondlife:///app/region/Place/X/Y
	//   - secondlife:///app/region/Place/X
	//   - secondlife:///app/region/Place
	//

	LLSD path_array = LLURI(url).pathArray();
	S32 path_parts = path_array.size();

	if (path_parts < 3) // no region name
	{
		LL_WARNS() << "Failed to parse url [" << url << "]" << LL_ENDL;
		return url;
	}

	std::string label = unescapeUrl(path_array[2]); // region name

	if (path_parts > 3) // secondlife:///app/region/Place/X
	{
		std::string x = path_array[3];
		label += " (" + x;

		if (path_parts > 4) // secondlife:///app/region/Place/X/Y
		{
			std::string y = path_array[4];
			label += "," + y;

			if (path_parts > 5) // secondlife:///app/region/Place/X/Y/Z
			{
				std::string z = path_array[5];
				label = label + "," + z;
			}
		}

		label += ")";
	}

	return label;
}

std::string LLUrlEntryRegion::getLocation(const std::string &url) const
{
	LLSD path_array = LLURI(url).pathArray();
	std::string region_name = unescapeUrl(path_array[2]);
	return region_name;
}

//
// LLUrlEntryTeleport Describes a Second Life teleport Url, e.g.,
// secondlife:///app/teleport/Ahern/50/50/50/
// x-grid-location-info://lincoln.lindenlab.com/app/teleport/Ahern/50/50/50/
//
LLUrlEntryTeleport::LLUrlEntryTeleport()
{
	mPattern = boost::regex(APP_HEADER_REGEX "/teleport/\\S+(/\\d+)?(/\\d+)?(/\\d+)?/?\\S*",
							boost::regex::perl|boost::regex::icase);
	mMenuName = "menu_url_teleport.xml";
	mTooltip = LLTrans::getString("TooltipTeleportUrl");
}

std::string LLUrlEntryTeleport::getLabel(const std::string &url, const LLUrlLabelCallback &cb)
{
	//
	// we handle teleport SLURLs in the following formats:
	//   - secondlife:///app/teleport/Place/X/Y/Z
	//   - secondlife:///app/teleport/Place/X/Y
	//   - secondlife:///app/teleport/Place/X
	//   - secondlife:///app/teleport/Place
	//
	LLURI uri(url);
	LLSD path_array = uri.pathArray();
	S32 path_parts = path_array.size();
	std::string host = uri.hostName();
	std::string label = LLTrans::getString("SLurlLabelTeleport");
	if (!host.empty())
	{
		label += " " + host;
	}
	if (path_parts == 6)
	{
		// handle teleport url with (X,Y,Z) coordinates
		std::string location = unescapeUrl(path_array[path_parts-4]);
		std::string x = path_array[path_parts-3];
		std::string y = path_array[path_parts-2];
		std::string z = path_array[path_parts-1];
		return label + " " + location + " (" + x + "," + y + "," + z + ")";
	}
	else if (path_parts == 5)
	{
		// handle teleport url with (X,Y) coordinates
		std::string location = unescapeUrl(path_array[path_parts-3]);
		std::string x = path_array[path_parts-2];
		std::string y = path_array[path_parts-1];
		return label + " " + location + " (" + x + "," + y + ")";
	}
	else if (path_parts == 4)
	{
		// handle teleport url with (X) coordinate only
		std::string location = unescapeUrl(path_array[path_parts-2]);
		std::string x = path_array[path_parts-1];
		return label + " " + location + " (" + x + ")";
	}
	else if (path_parts == 3)
	{
		// handle teleport url with no coordinates
		std::string location = unescapeUrl(path_array[path_parts-1]);
		return label + " " + location;
	}

	return url;
}

std::string LLUrlEntryTeleport::getLocation(const std::string &url) const
{
	// return the part of the Url after ///app/teleport
	return ::getStringAfterToken(url, "app/teleport/");
}

//
// LLUrlEntrySL Describes a generic SLURL, e.g., a Url that starts
// with secondlife:// (used as a catch-all for cases not matched above)
//
LLUrlEntrySL::LLUrlEntrySL()
{
	mPattern = boost::regex("(hop|secondlife)://(\\w+)?(:\\d+)?/\\S+", // <AW: hop:// protocol>
							boost::regex::perl|boost::regex::icase);
	mMenuName = "menu_url_slapp.xml";
	mTooltip = LLTrans::getString("TooltipSLAPP");
}

std::string LLUrlEntrySL::getLabel(const std::string &url, const LLUrlLabelCallback &cb)
{
	return unescapeUrl(url);
}

//
// LLUrlEntrySLLabel Describes a generic SLURL, e.g., a Url that starts
/// with secondlife:// with the ability to specify a custom label.
//
LLUrlEntrySLLabel::LLUrlEntrySLLabel()
{
	mPattern = boost::regex("\\[(hop|secondlife)://\\S+[ \t]+[^\\]]+\\]", // <AW: hop:// protocol>
							boost::regex::perl|boost::regex::icase);
	mMenuName = "menu_url_slapp.xml";
	mTooltip = LLTrans::getString("TooltipSLAPP");
}

std::string LLUrlEntrySLLabel::getLabel(const std::string &url, const LLUrlLabelCallback &cb)
{
	std::string label = getLabelFromWikiLink(url);
	return (!LLUrlRegistry::instance().hasUrl(label)) ? label : getUrl(url);
}

std::string LLUrlEntrySLLabel::getUrl(const std::string &string) const
{
	return getUrlFromWikiLink(string);
}

std::string LLUrlEntrySLLabel::getTooltip(const std::string &string) const
{
	// return a tooltip corresponding to the URL type instead of the generic one (EXT-4574)
	std::string url = getUrl(string);
	LLUrlMatch match;
	if (LLUrlRegistry::instance().findUrl(url, match))
	{
		return match.getTooltip();
	}

	// unrecognized URL? should not happen
	return LLUrlEntryBase::getTooltip(string);
}

bool LLUrlEntrySLLabel::underlineOnHoverOnly(const std::string &string) const
{
	std::string url = getUrl(string);
	LLUrlMatch match;
	if (LLUrlRegistry::instance().findUrl(url, match))
	{
		return match.underlineOnHoverOnly();
	}

	// unrecognized URL? should not happen
	return LLUrlEntryBase::underlineOnHoverOnly(string);
}

//
// LLUrlEntryWorldMap Describes secondlife:///<location> URLs
//
LLUrlEntryWorldMap::LLUrlEntryWorldMap()
{
	mPattern = boost::regex(APP_HEADER_REGEX "/worldmap/\\S+/?(\\d+)?/?(\\d+)?/?(\\d+)?/?\\S*",
							boost::regex::perl|boost::regex::icase);
	mMenuName = "menu_url_map.xml";
	mTooltip = LLTrans::getString("TooltipMapUrl");
}

std::string LLUrlEntryWorldMap::getLabel(const std::string &url, const LLUrlLabelCallback &cb)
{
	//
	// we handle SLURLs in the following formats:
	//   - secondlife:///app/worldmap/PLACE/X/Y/Z
	//   - secondlife:///app/worldmap/PLACE/X/Y
	//   - secondlife:///app/worldmap/PLACE/X
	//
	LLURI uri(url);
	LLSD path_array = uri.pathArray();
	S32 path_parts = path_array.size();
	if (path_parts < 3)
	{
		return url;
	}

	const std::string label = LLTrans::getString("SLurlLabelShowOnMap");
	std::string location = unescapeUrl(path_array[2]);
	std::string x = (path_parts > 3) ? path_array[3] : "128";
	std::string y = (path_parts > 4) ? path_array[4] : "128";
	std::string z = (path_parts > 5) ? path_array[5] : "0";
	return label + " " + location + " (" + x + "," + y + "," + z + ")";
}

std::string LLUrlEntryWorldMap::getLocation(const std::string &url) const
{
	// return the part of the Url after secondlife:///app/worldmap/ part
	return ::getStringAfterToken(url, "app/worldmap/");
}

//
// LLUrlEntryNoLink lets us turn of URL detection with <nolink>...</nolink> tags
//
LLUrlEntryNoLink::LLUrlEntryNoLink()
{
	mPattern = boost::regex("<nolink>.*?</nolink>",
							boost::regex::perl|boost::regex::icase);
}

std::string LLUrlEntryNoLink::getUrl(const std::string &url) const
{
	// return the text between the <nolink> and </nolink> tags
	return url.substr(8, url.size()-8-9);
}

std::string LLUrlEntryNoLink::getLabel(const std::string &url, const LLUrlLabelCallback &cb)
{
	return getUrl(url);
}

LLStyle::Params LLUrlEntryNoLink::getStyle() const 
{ 
	// Don't render as URL (i.e. no context menu or hand cursor).
	return LLStyle::Params().is_link(false);
}


//
// LLUrlEntryIcon describes an icon with <icon>...</icon> tags
//
LLUrlEntryIcon::LLUrlEntryIcon()
{
	mPattern = boost::regex("<icon\\s*>\\s*([^<]*)?\\s*</icon\\s*>",
							boost::regex::perl|boost::regex::icase);
}

std::string LLUrlEntryIcon::getUrl(const std::string &url) const
{
	return LLStringUtil::null;
}

std::string LLUrlEntryIcon::getLabel(const std::string &url, const LLUrlLabelCallback &cb)
{
	return LLStringUtil::null;
}

std::string LLUrlEntryIcon::getIcon(const std::string &url)
{
	// Grep icon info between <icon>...</icon> tags
	// matches[1] contains the icon name/path
	boost::match_results<std::string::const_iterator> matches;
	mIcon = (boost::regex_match(url, matches, mPattern) && matches[1].matched)
		? matches[1]
		: LLStringUtil::null;
	LLStringUtil::trim(mIcon);
	return mIcon;
}

<<<<<<< HEAD
//
// LLUrlEntryJira Describes Jira issue names -KC
//
LLUrlEntryJira::LLUrlEntryJira()
{
	// <FS:CR> Please make sure to sync these with the items in "static bool stringHasJira(const std::string &text)" if you make a change
	mPattern = boost::regex("((?:ARVD|BUG|CHOP|CHUIBUG|CTS|DOC|DN|ECC|EXP|FIRE|FITMESH|LEAP|LLSD|MATBUG|MISC|OPEN|PATHBUG|PLAT|PYO|SCR|SH|SINV|SLS|SNOW|SOCIAL|STORM|SUN|SVC|SPOT|SUN|SUP|TPV|VWR|WEB)-\\d+)",
				// <FS:Ansariel> FIRE-917: Match case to reduce number of false positives
				//boost::regex::perl|boost::regex::icase);
				boost::regex::perl);
	mMenuName = "menu_url_http.xml";
	mTooltip = LLTrans::getString("TooltipHttpUrl");
}

std::string LLUrlEntryJira::getLabel(const std::string &url, const LLUrlLabelCallback &cb)
{
	return unescapeUrl(url);
}

std::string LLUrlEntryJira::getTooltip(const std::string &string) const
{
	return getUrl(string);
}

std::string LLUrlEntryJira::getUrl(const std::string &string) const
{
	if (string.find("FIRE") != std::string::npos ||
		string.find("SLS") != std::string::npos ||
		string.find("SUP") != std::string::npos )
	{
		return llformat("http://jira.phoenixviewer.com/browse/%s", string.c_str());
	}
	else
	{
		return llformat("https://jira.secondlife.com/browse/%s", string.c_str());
	}
}
=======
LLUrlEntryExperienceProfile::LLUrlEntryExperienceProfile()
{
    mPattern = boost::regex(APP_HEADER_REGEX "/experience/[\\da-f-]+/\\w+\\S*",
        boost::regex::perl|boost::regex::icase);
    mIcon = "Generic_Experience";
	mMenuName = "menu_url_experience.xml";
}

std::string LLUrlEntryExperienceProfile::getLabel( const std::string &url, const LLUrlLabelCallback &cb )
{
    if (!gCacheName)
    {
        // probably at the login screen, use short string for layout
        return LLTrans::getString("LoadingData");
    }

    std::string experience_id_string = getIDStringFromUrl(url);
    if (experience_id_string.empty())
    {
        // something went wrong, just give raw url
        return unescapeUrl(url);
    }

    LLUUID experience_id(experience_id_string);
    if (experience_id.isNull())
    {
        return LLTrans::getString("ExperienceNameNull");
    }

    const LLSD& experience_details = LLExperienceCache::get(experience_id);
    if(!experience_details.isUndefined())
    {
		std::string experience_name_string = experience_details[LLExperienceCache::NAME].asString();
        return experience_name_string.empty() ? LLTrans::getString("ExperienceNameUntitled") : experience_name_string;
    }

    addObserver(experience_id_string, url, cb);
    LLExperienceCache::get(experience_id, boost::bind(&LLUrlEntryExperienceProfile::onExperienceDetails, this, _1));
    return LLTrans::getString("LoadingData");

}

void LLUrlEntryExperienceProfile::onExperienceDetails( const LLSD& experience_details )
{
	std::string name = experience_details[LLExperienceCache::NAME].asString();
	if(name.empty())
	{
		name = LLTrans::getString("ExperienceNameUntitled");
	}
    callObservers(experience_details[LLExperienceCache::EXPERIENCE_ID].asString(), name, LLStringUtil::null);
}

>>>>>>> 3aeb346b
<|MERGE_RESOLUTION|>--- conflicted
+++ resolved
@@ -1504,7 +1504,6 @@
 	return mIcon;
 }
 
-<<<<<<< HEAD
 //
 // LLUrlEntryJira Describes Jira issue names -KC
 //
@@ -1542,7 +1541,7 @@
 		return llformat("https://jira.secondlife.com/browse/%s", string.c_str());
 	}
 }
-=======
+
 LLUrlEntryExperienceProfile::LLUrlEntryExperienceProfile()
 {
     mPattern = boost::regex(APP_HEADER_REGEX "/experience/[\\da-f-]+/\\w+\\S*",
@@ -1595,4 +1594,3 @@
     callObservers(experience_details[LLExperienceCache::EXPERIENCE_ID].asString(), name, LLStringUtil::null);
 }
 
->>>>>>> 3aeb346b
