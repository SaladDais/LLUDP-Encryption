--- conflicted
+++ resolved
@@ -333,16 +333,11 @@
 	class LLPanelInjector
 {
 public:
-<<<<<<< HEAD
-	// reigister with either the provided builder, or the generic templated builder
-	LLRegisterPanelClassWrapper(const std::string& tag);
-// [SL:KB] - Patch: UI-Base | Checked: 2010-12-01 (Catznip-3.0.0a) | Added: Catznip-2.4.0g
-	LLRegisterPanelClassWrapper(const std::string& tag, LLPanelClassCreatorFunc func);
-// [/SL:KB]
-=======
 	// register with either the provided builder, or the generic templated builder
 	LLPanelInjector(const std::string& tag);
->>>>>>> cb917083
+// [SL:KB] - Patch: UI-Base | Checked: 2010-12-01 (Catznip-3.0.0a) | Added: Catznip-2.4.0g
+	LLPanelInjector(const std::string& tag, LLPanelClassCreatorFunc func);
+// [/SL:KB]
 };
 
 
@@ -354,7 +349,7 @@
 
 // [SL:KB] - Patch: UI-Base | Checked: 2010-12-01 (Catznip-3.0.0a) | Added: Catznip-2.4.0g
 template<typename T>
-LLRegisterPanelClassWrapper<T>::LLRegisterPanelClassWrapper(const std::string& tag, LLPanelClassCreatorFunc func) 
+LLPanelInjector<T>::LLPanelInjector(const std::string& tag, LLPanelClassCreatorFunc func) 
 {
 	LLRegisterPanelClass::instance().addPanelClass(tag, func);
 }
