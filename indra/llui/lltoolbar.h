--- conflicted
+++ resolved
@@ -346,7 +346,8 @@
 
 	std::string						mButtonTooltipSuffix;
 
-<<<<<<< HEAD
+	LLIconCtrl*						mCaretIcon; 
+	
 // <FS:Zi> Layout and alignment helper functions and member variables
 
 	// context menu callbacks
@@ -372,9 +373,6 @@
 	LLPanel*						mStartCenteringPanel;
 	LLPanel*						mEndCenteringPanel;
 // </FS:Zi>
-=======
-	LLIconCtrl*						mCaretIcon; 
->>>>>>> cc15a08a
 };
 
 // <FS:Ansariel> Separate vertical toolbar; By sub-classing LLToolBar,
