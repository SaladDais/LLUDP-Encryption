--- conflicted
+++ resolved
@@ -59,20 +59,12 @@
 
 	LLToolBarButton(const Params& p);
 
-<<<<<<< HEAD
-	virtual BOOL handleHover( S32 x, S32 y, MASK mask );
-	
-	void setStartDragCallback(startdrag_callback_t cb) { mStartDragItemCallback = cb; }
-	void setHandleDragCallback(handledrag_callback_t cb) { mHandleDragItemCallback = cb; }
-protected:
-	bool						mIsDragged;
-	startdrag_callback_t		mStartDragItemCallback;
-	handledrag_callback_t		mHandleDragItemCallback;
-	LLUUID						mUUID;
-=======
 	BOOL handleMouseDown(S32 x, S32 y, MASK mask);
 	BOOL handleHover(S32 x, S32 y, MASK mask);
 	void setCommandId(const LLCommandId& id) { mId = id; }
+
+	void setStartDragCallback(startdrag_callback_t cb) { mStartDragItemCallback = cb; }
+	void setHandleDragCallback(handledrag_callback_t cb) { mHandleDragItemCallback = cb; }
 private:
 	LLCommandId		mId;
 	S32				mMouseDownX;
@@ -80,7 +72,10 @@
 	S32				mMinWidth;
 	S32				mMaxWidth;
 	S32				mDesiredHeight;
->>>>>>> 37fdd27b
+	bool						mIsDragged;
+	startdrag_callback_t		mStartDragItemCallback;
+	handledrag_callback_t		mHandleDragItemCallback;
+	LLUUID						mUUID;
 };
 
 
