/** 
 * @file lltexteditor.cpp
 *
 * $LicenseInfo:firstyear=2001&license=viewerlgpl$
 * Second Life Viewer Source Code
 * Copyright (C) 2010, Linden Research, Inc.
 * 
 * This library is free software; you can redistribute it and/or
 * modify it under the terms of the GNU Lesser General Public
 * License as published by the Free Software Foundation;
 * version 2.1 of the License only.
 * 
 * This library is distributed in the hope that it will be useful,
 * but WITHOUT ANY WARRANTY; without even the implied warranty of
 * MERCHANTABILITY or FITNESS FOR A PARTICULAR PURPOSE.  See the GNU
 * Lesser General Public License for more details.
 * 
 * You should have received a copy of the GNU Lesser General Public
 * License along with this library; if not, write to the Free Software
 * Foundation, Inc., 51 Franklin Street, Fifth Floor, Boston, MA  02110-1301  USA
 * 
 * Linden Research, Inc., 945 Battery Street, San Francisco, CA  94111  USA
 * $/LicenseInfo$
 */

// Text editor widget to let users enter a a multi-line ASCII document.

#include "linden_common.h"

#define LLTEXTEDITOR_CPP
#include "lltexteditor.h"

#include "llfontfreetype.h" // for LLFontFreetype::FIRST_CHAR
#include "llfontgl.h"
#include "llgl.h"			// LLGLSUIDefault()
#include "lllocalcliprect.h"
#include "llrender.h"
#include "llui.h"
#include "lluictrlfactory.h"
#include "llrect.h"
#include "llfocusmgr.h"
#include "lltimer.h"
#include "llmath.h"

#include "llclipboard.h"
#include "llscrollbar.h"
#include "llstl.h"
#include "llstring.h"
#include "llkeyboard.h"
#include "llkeywords.h"
#include "llundo.h"
#include "llviewborder.h"
#include "llcontrol.h"
#include "llwindow.h"
#include "lltextparser.h"
#include "llscrollcontainer.h"
#include "llspellcheck.h"
#include "llpanel.h"
#include "llurlregistry.h"
#include "lltooltip.h"
#include "llmenugl.h"

#include <queue>
#include "llcombobox.h"

// 
// Globals
//
static LLDefaultChildRegistry::Register<LLTextEditor> r("simple_text_editor");

// Compiler optimization, generate extern template
template class LLTextEditor* LLView::getChild<class LLTextEditor>(
	const std::string& name, BOOL recurse) const;

//
// Constants
//
const S32	UI_TEXTEDITOR_LINE_NUMBER_MARGIN = 32;
const S32	UI_TEXTEDITOR_LINE_NUMBER_DIGITS = 4;
const S32	SPACES_PER_TAB = 4;
const F32	SPELLCHECK_DELAY = 0.5f;	// delay between the last keypress and spell checking the word the cursor is on

///////////////////////////////////////////////////////////////////

class LLTextEditor::TextCmdInsert : public LLTextBase::TextCmd
{
public:
	TextCmdInsert(S32 pos, BOOL group_with_next, const LLWString &ws, LLTextSegmentPtr segment)
		: TextCmd(pos, group_with_next, segment), mWString(ws)
	{
	}
	virtual ~TextCmdInsert() {}
	virtual BOOL execute( LLTextBase* editor, S32* delta )
	{
		*delta = insert(editor, getPosition(), mWString );
		LLWStringUtil::truncate(mWString, *delta);
		//mWString = wstring_truncate(mWString, *delta);
		return (*delta != 0);
	}	
	virtual S32 undo( LLTextBase* editor )
	{
		remove(editor, getPosition(), mWString.length() );
		return getPosition();
	}
	virtual S32 redo( LLTextBase* editor )
	{
		insert(editor, getPosition(), mWString );
		return getPosition() + mWString.length();
	}

private:
	LLWString mWString;
};

///////////////////////////////////////////////////////////////////
class LLTextEditor::TextCmdAddChar : public LLTextBase::TextCmd
{
public:
	TextCmdAddChar( S32 pos, BOOL group_with_next, llwchar wc, LLTextSegmentPtr segment)
		: TextCmd(pos, group_with_next, segment), mWString(1, wc), mBlockExtensions(FALSE)
	{
	}
	virtual void blockExtensions()
	{
		mBlockExtensions = TRUE;
	}
	virtual BOOL canExtend(S32 pos) const
	{
		// cannot extend text with custom segments
		if (!mSegments.empty()) return FALSE;

		return !mBlockExtensions && (pos == getPosition() + (S32)mWString.length());
	}
	virtual BOOL execute( LLTextBase* editor, S32* delta )
	{
		*delta = insert(editor, getPosition(), mWString);
		LLWStringUtil::truncate(mWString, *delta);
		//mWString = wstring_truncate(mWString, *delta);
		return (*delta != 0);
	}
	virtual BOOL extendAndExecute( LLTextBase* editor, S32 pos, llwchar wc, S32* delta )	
	{ 
		LLWString ws;
		ws += wc;
		
		*delta = insert(editor, pos, ws);
		if( *delta > 0 )
		{
			mWString += wc;
		}
		return (*delta != 0);
	}
	virtual S32 undo( LLTextBase* editor )
	{
		remove(editor, getPosition(), mWString.length() );
		return getPosition();
	}
	virtual S32 redo( LLTextBase* editor )
	{
		insert(editor, getPosition(), mWString );
		return getPosition() + mWString.length();
	}

private:
	LLWString	mWString;
	BOOL		mBlockExtensions;

};

///////////////////////////////////////////////////////////////////

class LLTextEditor::TextCmdOverwriteChar : public LLTextBase::TextCmd
{
public:
	TextCmdOverwriteChar( S32 pos, BOOL group_with_next, llwchar wc)
		: TextCmd(pos, group_with_next), mChar(wc), mOldChar(0) {}

	virtual BOOL execute( LLTextBase* editor, S32* delta )
	{ 
		mOldChar = editor->getWText()[getPosition()];
		overwrite(editor, getPosition(), mChar);
		*delta = 0;
		return TRUE;
	}	
	virtual S32 undo( LLTextBase* editor )
	{
		overwrite(editor, getPosition(), mOldChar);
		return getPosition();
	}
	virtual S32 redo( LLTextBase* editor )
	{
		overwrite(editor, getPosition(), mChar);
		return getPosition()+1;
	}

private:
	llwchar		mChar;
	llwchar		mOldChar;
};

///////////////////////////////////////////////////////////////////

class LLTextEditor::TextCmdRemove : public LLTextBase::TextCmd
{
public:
	TextCmdRemove( S32 pos, BOOL group_with_next, S32 len, segment_vec_t& segments ) :
		TextCmd(pos, group_with_next), mLen(len)
	{
		std::swap(mSegments, segments);
	}
	virtual BOOL execute( LLTextBase* editor, S32* delta )
	{ 
		mWString = editor->getWText().substr(getPosition(), mLen);
		*delta = remove(editor, getPosition(), mLen );
		return (*delta != 0);
	}
	virtual S32 undo( LLTextBase* editor )
	{
		insert(editor, getPosition(), mWString);
		return getPosition() + mWString.length();
	}
	virtual S32 redo( LLTextBase* editor )
	{
		remove(editor, getPosition(), mLen );
		return getPosition();
	}
private:
	LLWString	mWString;
	S32				mLen;
};


///////////////////////////////////////////////////////////////////
LLTextEditor::Params::Params()
:	default_text("default_text"),
	prevalidate_callback("prevalidate_callback"),
	embedded_items("embedded_items", false),
	ignore_tab("ignore_tab", true),
	show_line_numbers("show_line_numbers", false),
	auto_indent("auto_indent", true),
	default_color("default_color"),
    commit_on_focus_lost("commit_on_focus_lost", false),
	show_context_menu("show_context_menu"),
	enable_tooltip_paste("enable_tooltip_paste")
{
	addSynonym(prevalidate_callback, "text_type");
}

LLTextEditor::LLTextEditor(const LLTextEditor::Params& p) :
	LLTextBase(p),
	mAutoreplaceCallback(),
	mBaseDocIsPristine(TRUE),
	mPristineCmd( NULL ),
	mLastCmd( NULL ),
	mDefaultColor(		p.default_color() ),
	mShowLineNumbers ( p.show_line_numbers ),
	mAutoIndent(p.auto_indent),
	mCommitOnFocusLost( p.commit_on_focus_lost),
	mAllowEmbeddedItems( p.embedded_items ),
	mMouseDownX(0),
	mMouseDownY(0),
	mTabsToNextField(p.ignore_tab),
	mPrevalidateFunc(p.prevalidate_callback()),
	mContextMenu(NULL),
	mShowContextMenu(p.show_context_menu),
	mEnableTooltipPaste(p.enable_tooltip_paste),
	mPassDelete(FALSE)
{
	mSourceID.generate();

	//FIXME: use image?
	LLViewBorder::Params params;
	params.name = "text ed border";
	params.rect = getLocalRect();
	params.bevel_style = LLViewBorder::BEVEL_IN;
	params.border_thickness = 1;
	params.visible = p.border_visible;
	mBorder = LLUICtrlFactory::create<LLViewBorder> (params);
	addChild( mBorder );

	setText(p.default_text());

	if (mShowLineNumbers)
	{
		mHPad += UI_TEXTEDITOR_LINE_NUMBER_MARGIN;
		updateRects();
	}
	
	mParseOnTheFly = TRUE;
}

void LLTextEditor::initFromParams( const LLTextEditor::Params& p)
{
	LLTextBase::initFromParams(p);

	// HACK:  text editors always need to be enabled so that we can scroll
	LLView::setEnabled(true);

	if (p.commit_on_focus_lost.isProvided())
	{
		mCommitOnFocusLost = p.commit_on_focus_lost;
	}
	
	updateAllowingLanguageInput();
}

LLTextEditor::~LLTextEditor()
{
	gFocusMgr.releaseFocusIfNeeded( this ); // calls onCommit() while LLTextEditor still valid

	// Scrollbar is deleted by LLView
	std::for_each(mUndoStack.begin(), mUndoStack.end(), DeletePointer());

	// context menu is owned by menu holder, not us
	//delete mContextMenu;
}

////////////////////////////////////////////////////////////
// LLTextEditor
// Public methods

void LLTextEditor::setText(const LLStringExplicit &utf8str, const LLStyle::Params& input_params)
{
	// validate incoming text if necessary
	if (mPrevalidateFunc)
	{
		LLWString test_text = utf8str_to_wstring(utf8str);
		if (!mPrevalidateFunc(test_text))
		{
			// not valid text, nothing to do
			return;
		}
	}

	blockUndo();
	deselect();
	
	mParseOnTheFly = FALSE;
	LLTextBase::setText(utf8str, input_params);
	mParseOnTheFly = TRUE;

	resetDirty();
}

void LLTextEditor::selectNext(const std::string& search_text_in, BOOL case_insensitive, BOOL wrap)
{
	if (search_text_in.empty())
	{
		return;
	}

	LLWString text = getWText();
	LLWString search_text = utf8str_to_wstring(search_text_in);
	if (case_insensitive)
	{
		LLWStringUtil::toLower(text);
		LLWStringUtil::toLower(search_text);
	}
	
	if (mIsSelecting)
	{
		LLWString selected_text = text.substr(mSelectionEnd, mSelectionStart - mSelectionEnd);
		
		if (selected_text == search_text)
		{
			// We already have this word selected, we are searching for the next.
			setCursorPos(mCursorPos + search_text.size());
		}
	}
	
	S32 loc = text.find(search_text,mCursorPos);
	
	// If Maybe we wrapped, search again
	if (wrap && (-1 == loc))
	{	
		loc = text.find(search_text);
	}
	
	// If still -1, then search_text just isn't found.
    if (-1 == loc)
	{
		mIsSelecting = FALSE;
		mSelectionEnd = 0;
		mSelectionStart = 0;
		return;
	}

	setCursorPos(loc);
	
	mIsSelecting = TRUE;
	mSelectionEnd = mCursorPos;
	mSelectionStart = llmin((S32)getLength(), (S32)(mCursorPos + search_text.size()));
}

BOOL LLTextEditor::replaceText(const std::string& search_text_in, const std::string& replace_text,
							   BOOL case_insensitive, BOOL wrap)
{
	BOOL replaced = FALSE;

	if (search_text_in.empty())
	{
		return replaced;
	}

	LLWString search_text = utf8str_to_wstring(search_text_in);
	if (mIsSelecting)
	{
		LLWString text = getWText();
		LLWString selected_text = text.substr(mSelectionEnd, mSelectionStart - mSelectionEnd);

		if (case_insensitive)
		{
			LLWStringUtil::toLower(selected_text);
			LLWStringUtil::toLower(search_text);
		}

		if (selected_text == search_text)
		{
			insertText(replace_text);
			replaced = TRUE;
		}
	}

	selectNext(search_text_in, case_insensitive, wrap);
	return replaced;
}

void LLTextEditor::replaceTextAll(const std::string& search_text, const std::string& replace_text, BOOL case_insensitive)
{
	startOfDoc();
	selectNext(search_text, case_insensitive, FALSE);

	BOOL replaced = TRUE;
	while ( replaced )
	{
		replaced = replaceText(search_text,replace_text, case_insensitive, FALSE);
	}
}

S32 LLTextEditor::prevWordPos(S32 cursorPos) const
{
	LLWString wtext(getWText());
	while( (cursorPos > 0) && (wtext[cursorPos-1] == ' ') )
	{
		cursorPos--;
	}
	while( (cursorPos > 0) && LLWStringUtil::isPartOfWord( wtext[cursorPos-1] ) )
	{
		cursorPos--;
	}
	return cursorPos;
}

S32 LLTextEditor::nextWordPos(S32 cursorPos) const
{
	LLWString wtext(getWText());
	while( (cursorPos < getLength()) && LLWStringUtil::isPartOfWord( wtext[cursorPos] ) )
	{
		cursorPos++;
	} 
	while( (cursorPos < getLength()) && (wtext[cursorPos] == ' ') )
	{
		cursorPos++;
	}
	return cursorPos;
}

const LLTextSegmentPtr	LLTextEditor::getPreviousSegment() const
{
	static LLPointer<LLIndexSegment> index_segment = new LLIndexSegment;

	index_segment->setStart(mCursorPos);
	index_segment->setEnd(mCursorPos);

	// find segment index at character to left of cursor (or rightmost edge of selection)
	segment_set_t::const_iterator it = mSegments.lower_bound(index_segment);

	if (it != mSegments.end())
	{
		return *it;
	}
	else
	{
		return LLTextSegmentPtr();
	}
}

void LLTextEditor::getSelectedSegments(LLTextEditor::segment_vec_t& segments) const
{
	S32 left = hasSelection() ? llmin(mSelectionStart, mSelectionEnd) : mCursorPos;
	S32 right = hasSelection() ? llmax(mSelectionStart, mSelectionEnd) : mCursorPos;

	return getSegmentsInRange(segments, left, right, true);
}

void LLTextEditor::getSegmentsInRange(LLTextEditor::segment_vec_t& segments_out, S32 start, S32 end, bool include_partial) const
{
	segment_set_t::const_iterator first_it = getSegIterContaining(start);
	segment_set_t::const_iterator end_it = getSegIterContaining(end - 1);
	if (end_it != mSegments.end()) ++end_it;

	for (segment_set_t::const_iterator it = first_it; it != end_it; ++it)
	{
		LLTextSegmentPtr segment = *it;
		if (include_partial
			||	(segment->getStart() >= start
				&& segment->getEnd() <= end))
		{
			segments_out.push_back(segment);
		}
	}
}

BOOL LLTextEditor::selectionContainsLineBreaks()
{
	if (hasSelection())
	{
		S32 left = llmin(mSelectionStart, mSelectionEnd);
		S32 right = left + llabs(mSelectionStart - mSelectionEnd);

		LLWString wtext = getWText();
		for( S32 i = left; i < right; i++ )
		{
			if (wtext[i] == '\n')
			{
				return TRUE;
			}
		}
	}
	return FALSE;
}


S32 LLTextEditor::indentLine( S32 pos, S32 spaces )
{
	// Assumes that pos is at the start of the line
	// spaces may be positive (indent) or negative (unindent).
	// Returns the actual number of characters added or removed.

	llassert(pos >= 0);
	llassert(pos <= getLength() );

	S32 delta_spaces = 0;

	if (spaces >= 0)
	{
		// Indent
		for(S32 i=0; i < spaces; i++)
		{
			delta_spaces += addChar(pos, ' ');
		}
	}
	else
	{
		// Unindent
		for(S32 i=0; i < -spaces; i++)
		{
			LLWString wtext = getWText();
			if (wtext[pos] == ' ')
			{
				delta_spaces += remove( pos, 1, FALSE );
			}
 		}
	}

	return delta_spaces;
}

void LLTextEditor::indentSelectedLines( S32 spaces )
{
	if( hasSelection() )
	{
		LLWString text = getWText();
		S32 left = llmin( mSelectionStart, mSelectionEnd );
		S32 right = left + llabs( mSelectionStart - mSelectionEnd );
		BOOL cursor_on_right = (mSelectionEnd > mSelectionStart);
		S32 cur = left;

		// Expand left to start of line
		while( (cur > 0) && (text[cur] != '\n') )
		{
			cur--;
		}
		left = cur;
		if( cur > 0 )
		{
			left++;
		}

		// Expand right to end of line
		if( text[right - 1] == '\n' )
		{
			right--;
		}
		else
		{
			while( (text[right] != '\n') && (right <= getLength() ) )
			{
				right++;
			}
		}

		// Disabling parsing on the fly to avoid updating text segments
		// until all indentation commands are executed.
		mParseOnTheFly = FALSE;

		// Find each start-of-line and indent it
		do
		{
			if( text[cur] == '\n' )
			{
				cur++;
			}

			S32 delta_spaces = indentLine( cur, spaces );
			if( delta_spaces > 0 )
			{
				cur += delta_spaces;
			}
			right += delta_spaces;

			text = getWText();

			// Find the next new line
			while( (cur < right) && (text[cur] != '\n') )
			{
				cur++;
			}
		}
		while( cur < right );

		mParseOnTheFly = TRUE;

		if( (right < getLength()) && (text[right] == '\n') )
		{
			right++;
		}

		// Set the selection and cursor
		if( cursor_on_right )
		{
			mSelectionStart = left;
			mSelectionEnd = right;
		}
		else
		{
			mSelectionStart = right;
			mSelectionEnd = left;
		}
		setCursorPos(mSelectionEnd);
	}
}

//virtual
BOOL LLTextEditor::canSelectAll() const
{
	return TRUE;
}

// virtual
void LLTextEditor::selectAll()
{
	mSelectionStart = getLength();
	mSelectionEnd = 0;
	setCursorPos(mSelectionEnd);
	updatePrimary();
}

BOOL LLTextEditor::handleMouseDown(S32 x, S32 y, MASK mask)
{
	BOOL	handled = FALSE;

	// set focus first, in case click callbacks want to change it
	// RN: do we really need to have a tab stop?
	if (hasTabStop())
	{
		setFocus( TRUE );
	}

	// Let scrollbar have first dibs
	handled = LLTextBase::handleMouseDown(x, y, mask);

	if( !handled )
	{
		if (!(mask & MASK_SHIFT))
		{
			deselect();
		}

		BOOL start_select = TRUE;
		if( start_select )
		{
			// If we're not scrolling (handled by child), then we're selecting
			if (mask & MASK_SHIFT)
			{
				S32 old_cursor_pos = mCursorPos;
				setCursorAtLocalPos( x, y, true );

				if (hasSelection())
				{
					mSelectionEnd = mCursorPos;
				}
				else
				{
					mSelectionStart = old_cursor_pos;
					mSelectionEnd = mCursorPos;
				}
				// assume we're starting a drag select
				mIsSelecting = TRUE;
			}
			else
			{
				setCursorAtLocalPos( x, y, true );
				startSelection();
			}
			gFocusMgr.setMouseCapture( this );
		}

		handled = TRUE;
	}

	// Delay cursor flashing
	resetCursorBlink();

	return handled;
}

BOOL LLTextEditor::handleRightMouseDown(S32 x, S32 y, MASK mask)
{
	if (hasTabStop())
	{
		setFocus(TRUE);
	}
	// Prefer editor menu if it has selection. See EXT-6806.
	if (hasSelection() || !LLTextBase::handleRightMouseDown(x, y, mask))
	{
		if(getShowContextMenu())
		{
			showContextMenu(x, y);
		}
	}
	return TRUE;
}



BOOL LLTextEditor::handleMiddleMouseDown(S32 x, S32 y, MASK mask)
{
	if (hasTabStop())
	{
		setFocus(TRUE);
	}

	if (!LLTextBase::handleMouseDown(x, y, mask))
	{
		if( canPastePrimary() )
		{
			setCursorAtLocalPos( x, y, true );
			// does not rely on focus being set
			pastePrimary();
		}
	}
	return TRUE;
}


BOOL LLTextEditor::handleHover(S32 x, S32 y, MASK mask)
{
	BOOL handled = FALSE;

	if(hasMouseCapture() )
	{
		if( mIsSelecting ) 
		{
			if(mScroller)
			{	
				mScroller->autoScroll(x, y);
			}
			S32 clamped_x = llclamp(x, mVisibleTextRect.mLeft, mVisibleTextRect.mRight);
			S32 clamped_y = llclamp(y, mVisibleTextRect.mBottom, mVisibleTextRect.mTop);
			setCursorAtLocalPos( clamped_x, clamped_y, true );
			mSelectionEnd = mCursorPos;
		}
		lldebugst(LLERR_USER_INPUT) << "hover handled by " << getName() << " (active)" << llendl;		
		getWindow()->setCursor(UI_CURSOR_IBEAM);
		handled = TRUE;
	}

	if( !handled )
	{
		// Pass to children
		handled = LLTextBase::handleHover(x, y, mask);
	}

	if( handled )
	{
		// Delay cursor flashing
		resetCursorBlink();
	}

	if( !handled )
	{
		getWindow()->setCursor(UI_CURSOR_IBEAM);
		handled = TRUE;
	}

	return handled;
}


BOOL LLTextEditor::handleMouseUp(S32 x, S32 y, MASK mask)
{
	BOOL	handled = FALSE;

	// if I'm not currently selecting text
	if (!(hasSelection() && hasMouseCapture()))
	{
		// let text segments handle mouse event
		handled = LLTextBase::handleMouseUp(x, y, mask);
	}

	if( !handled )
	{
		if( mIsSelecting )
		{
			if(mScroller)
			{
				mScroller->autoScroll(x, y);
			}
			S32 clamped_x = llclamp(x, mVisibleTextRect.mLeft, mVisibleTextRect.mRight);
			S32 clamped_y = llclamp(y, mVisibleTextRect.mBottom, mVisibleTextRect.mTop);
			setCursorAtLocalPos( clamped_x, clamped_y, true );
			endSelection();
		}
		
		// take selection to 'primary' clipboard
		updatePrimary();

		handled = TRUE;
	}

	// Delay cursor flashing
	resetCursorBlink();

	if( hasMouseCapture()  )
	{
		gFocusMgr.setMouseCapture( NULL );
		
		handled = TRUE;
	}

	return handled;
}


BOOL LLTextEditor::handleDoubleClick(S32 x, S32 y, MASK mask)
{
	BOOL	handled = FALSE;

	// let scrollbar and text segments have first dibs
	handled = LLTextBase::handleDoubleClick(x, y, mask);

	if( !handled )
	{
		setCursorAtLocalPos( x, y, false );
		deselect();

		LLWString text = getWText();
		
		if( LLWStringUtil::isPartOfWord( text[mCursorPos] ) )
		{
			// Select word the cursor is over
			while ((mCursorPos > 0) && LLWStringUtil::isPartOfWord(text[mCursorPos-1]))
			{
				if (!setCursorPos(mCursorPos - 1)) break;
			}
			startSelection();

			while ((mCursorPos < (S32)text.length()) && LLWStringUtil::isPartOfWord( text[mCursorPos] ) )
			{
				if (!setCursorPos(mCursorPos + 1)) break;
			}
		
			mSelectionEnd = mCursorPos;
		}
		else if ((mCursorPos < (S32)text.length()) && !iswspace( text[mCursorPos]) )
		{
			// Select the character the cursor is over
			startSelection();
			setCursorPos(mCursorPos + 1);
			mSelectionEnd = mCursorPos;
		}

		// We don't want handleMouseUp() to "finish" the selection (and thereby
		// set mSelectionEnd to where the mouse is), so we finish the selection here.
		mIsSelecting = FALSE;  

		// delay cursor flashing
		resetCursorBlink();

		// take selection to 'primary' clipboard
		updatePrimary();

		handled = TRUE;
	}

	return handled;
}


//----------------------------------------------------------------------------
// Returns change in number of characters in mText

S32 LLTextEditor::execute( TextCmd* cmd )
{
	S32 delta = 0;
	if( cmd->execute(this, &delta) )
	{
		// Delete top of undo stack
		undo_stack_t::iterator enditer = std::find(mUndoStack.begin(), mUndoStack.end(), mLastCmd);
		std::for_each(mUndoStack.begin(), enditer, DeletePointer());
		mUndoStack.erase(mUndoStack.begin(), enditer);
		// Push the new command is now on the top (front) of the undo stack.
		mUndoStack.push_front(cmd);
		mLastCmd = cmd;

		bool need_to_rollback = mPrevalidateFunc 
								&& !mPrevalidateFunc(getViewModel()->getDisplay());
		if (need_to_rollback)
		{
			// get rid of this last command and clean up undo stack
			undo();

			// remove any evidence of this command from redo history
			mUndoStack.pop_front();
			delete cmd;

			// failure, nothing changed
			delta = 0;
		}
	}
	else
	{
		// Operation failed, so don't put it on the undo stack.
		delete cmd;
	}

	return delta;
}

S32 LLTextEditor::insert(S32 pos, const LLWString &wstr, bool group_with_next_op, LLTextSegmentPtr segment)
{
	return execute( new TextCmdInsert( pos, group_with_next_op, wstr, segment ) );
}

S32 LLTextEditor::remove(S32 pos, S32 length, bool group_with_next_op)
{
	S32 end_pos = getEditableIndex(pos + length, true);

	segment_vec_t segments_to_remove;
	// store text segments
	getSegmentsInRange(segments_to_remove, pos, pos + length, false);

	return execute( new TextCmdRemove( pos, group_with_next_op, end_pos - pos, segments_to_remove ) );
}

S32 LLTextEditor::overwriteChar(S32 pos, llwchar wc)
{
	if ((S32)getLength() == pos)
	{
		return addChar(pos, wc);
	}
	else
	{
		return execute(new TextCmdOverwriteChar(pos, FALSE, wc));
	}
}

// Remove a single character from the text.  Tries to remove
// a pseudo-tab (up to for spaces in a row)
void LLTextEditor::removeCharOrTab()
{
	if( !getEnabled() )
	{
		return;
	}
	if( mCursorPos > 0 )
	{
		S32 chars_to_remove = 1;

		LLWString text = getWText();
		if (text[mCursorPos - 1] == ' ')
		{
			// Try to remove a "tab"
			S32 offset = getLineOffsetFromDocIndex(mCursorPos);
			if (offset > 0)
			{
				chars_to_remove = offset % SPACES_PER_TAB;
				if( chars_to_remove == 0 )
				{
					chars_to_remove = SPACES_PER_TAB;
				}

				for( S32 i = 0; i < chars_to_remove; i++ )
				{
					if (text[ mCursorPos - i - 1] != ' ')
					{
						// Fewer than a full tab's worth of spaces, so
						// just delete a single character.
						chars_to_remove = 1;
						break;
					}
				}
			}
		}
	
		for (S32 i = 0; i < chars_to_remove; i++)
		{
			setCursorPos(mCursorPos - 1);
			remove( mCursorPos, 1, FALSE );
		}
	}
	else
	{
		LLUI::reportBadKeystroke();
	}
}

// Remove a single character from the text
S32 LLTextEditor::removeChar(S32 pos)
{
	return remove( pos, 1, FALSE );
}

void LLTextEditor::removeChar()
{
	if (!getEnabled())
	{
		return;
	}
	if (mCursorPos > 0)
	{
		setCursorPos(mCursorPos - 1);
		removeChar(mCursorPos);
	}
	else
	{
		LLUI::reportBadKeystroke();
	}
}

// Add a single character to the text
S32 LLTextEditor::addChar(S32 pos, llwchar wc)
{
	if ( (wstring_utf8_length( getWText() ) + wchar_utf8_length( wc ))  > mMaxTextByteLength)
	{
		make_ui_sound("UISndBadKeystroke");
		return 0;
	}

	if (mLastCmd && mLastCmd->canExtend(pos))
	{
		S32 delta = 0;
		if (mPrevalidateFunc)
		{
			// get a copy of current text contents
			LLWString test_string(getViewModel()->getDisplay());

			// modify text contents as if this addChar succeeded
			llassert(pos <= (S32)test_string.size());
			test_string.insert(pos, 1, wc);
			if (!mPrevalidateFunc( test_string))
			{
				return 0;
			}
		}
		mLastCmd->extendAndExecute(this, pos, wc, &delta);

		return delta;
	}
	else
	{
		return execute(new TextCmdAddChar(pos, FALSE, wc, LLTextSegmentPtr()));
	}
}

void LLTextEditor::addChar(llwchar wc)
{
	if( !getEnabled() )
	{
		return;
	}
	if( hasSelection() )
	{
		deleteSelection(TRUE);
	}
	else if (LL_KIM_OVERWRITE == gKeyboard->getInsertMode())
	{
		removeChar(mCursorPos);
	}

	setCursorPos(mCursorPos + addChar( mCursorPos, wc ));

	if (!mReadOnly && mAutoreplaceCallback != NULL)
	{
		// autoreplace the text, if necessary
		S32 replacement_start;
		S32 replacement_length;
		LLWString replacement_string;
		S32 new_cursor_pos = mCursorPos;
		mAutoreplaceCallback(replacement_start, replacement_length, replacement_string, new_cursor_pos, getWText());

		if (replacement_length > 0 || !replacement_string.empty())
		{
			remove(replacement_start, replacement_length, true);
			insert(replacement_start, replacement_string, false, LLTextSegmentPtr());
			setCursorPos(new_cursor_pos);
		}
	}
}

<<<<<<< HEAD
void LLTextEditor::addLineBreakChar(BOOL group_together)
=======
void LLTextEditor::addLineBreakChar()
>>>>>>> d348deb7
{
	if( !getEnabled() )
	{
		return;
	}
	if( hasSelection() )
	{
		deleteSelection(TRUE);
	}
	else if (LL_KIM_OVERWRITE == gKeyboard->getInsertMode())
	{
		removeChar(mCursorPos);
	}

	LLStyleConstSP sp(new LLStyle(LLStyle::Params()));
	LLTextSegmentPtr segment = new LLLineBreakTextSegment(sp, mCursorPos);

	S32 pos = execute(new TextCmdAddChar(mCursorPos, group_together, '\n', segment));
	
	setCursorPos(mCursorPos + pos);
}


BOOL LLTextEditor::handleSelectionKey(const KEY key, const MASK mask)
{
	BOOL handled = FALSE;

	if( mask & MASK_SHIFT )
	{
		handled = TRUE;
		
		switch( key )
		{
		case KEY_LEFT:
			if( 0 < mCursorPos )
			{
				startSelection();
				setCursorPos(mCursorPos - 1);
				if( mask & MASK_CONTROL )
				{
					setCursorPos(prevWordPos(mCursorPos));
				}
				mSelectionEnd = mCursorPos;
			}
			break;

		case KEY_RIGHT:
			if( mCursorPos < getLength() )
			{
				startSelection();
				setCursorPos(mCursorPos + 1);
				if( mask & MASK_CONTROL )
				{
					setCursorPos(nextWordPos(mCursorPos));
				}
				mSelectionEnd = mCursorPos;
			}
			break;

		case KEY_UP:
			startSelection();
			changeLine( -1 );
			mSelectionEnd = mCursorPos;
			break;

		case KEY_PAGE_UP:
			startSelection();
			changePage( -1 );
			mSelectionEnd = mCursorPos;
			break;

		case KEY_HOME:
			startSelection();
			if( mask & MASK_CONTROL )
			{
				setCursorPos(0);
			}
			else
			{
				startOfLine();
			}
			mSelectionEnd = mCursorPos;
			break;

		case KEY_DOWN:
			startSelection();
			changeLine( 1 );
			mSelectionEnd = mCursorPos;
			break;

		case KEY_PAGE_DOWN:
			startSelection();
			changePage( 1 );
			mSelectionEnd = mCursorPos;
			break;

		case KEY_END:
			startSelection();
			if( mask & MASK_CONTROL )
			{
				setCursorPos(getLength());
			}
			else
			{
				endOfLine();
			}
			mSelectionEnd = mCursorPos;
			break;

		default:
			handled = FALSE;
			break;
		}
	}

	if( handled )
	{
		// take selection to 'primary' clipboard
		updatePrimary();
	}
 
	return handled;
}

BOOL LLTextEditor::handleNavigationKey(const KEY key, const MASK mask)
{
	BOOL handled = FALSE;

	// Ignore capslock key
	if( MASK_NONE == mask )
	{
		handled = TRUE;
		switch( key )
		{
		case KEY_UP:
			changeLine( -1 );
			break;

		case KEY_PAGE_UP:
			changePage( -1 );
			break;

		case KEY_HOME:
			startOfLine();
			break;

		case KEY_DOWN:
			changeLine( 1 );
			deselect();
			break;

		case KEY_PAGE_DOWN:
			changePage( 1 );
			break;
 
		case KEY_END:
			endOfLine();
			break;

		case KEY_LEFT:
			if( hasSelection() )
			{
				setCursorPos(llmin( mSelectionStart, mSelectionEnd ));
			}
			else
			{
				if( 0 < mCursorPos )
				{
					setCursorPos(mCursorPos - 1);
				}
				else
				{
					LLUI::reportBadKeystroke();
				}
			}
			break;

		case KEY_RIGHT:
			if( hasSelection() )
			{
				setCursorPos(llmax( mSelectionStart, mSelectionEnd ));
			}
			else
			{
				if( mCursorPos < getLength() )
				{
					setCursorPos(mCursorPos + 1);
				}
				else
				{
					LLUI::reportBadKeystroke();
				}
			}	
			break;
			
		default:
			handled = FALSE;
			break;
		}
	}
	
	if (handled)
	{
		deselect();
	}
	
	return handled;
}

void LLTextEditor::deleteSelection(BOOL group_with_next_op )
{
	if( getEnabled() && hasSelection() )
	{
		S32 pos = llmin( mSelectionStart, mSelectionEnd );
		S32 length = llabs( mSelectionStart - mSelectionEnd );
	
		remove( pos, length, group_with_next_op );

		deselect();
		setCursorPos(pos);
	}
}

// virtual
BOOL LLTextEditor::canCut() const
{
	return !mReadOnly && hasSelection();
}

// cut selection to clipboard
void LLTextEditor::cut()
{
	if( !canCut() )
	{
		return;
	}
	S32 left_pos = llmin( mSelectionStart, mSelectionEnd );
	S32 length = llabs( mSelectionStart - mSelectionEnd );
	LLClipboard::instance().copyToClipboard( getWText(), left_pos, length);
	deleteSelection( FALSE );

	onKeyStroke();
}

BOOL LLTextEditor::canCopy() const
{
	return hasSelection();
}

// copy selection to clipboard
void LLTextEditor::copy()
{
	if( !canCopy() )
	{
		return;
	}
	S32 left_pos = llmin( mSelectionStart, mSelectionEnd );
	S32 length = llabs( mSelectionStart - mSelectionEnd );
	LLClipboard::instance().copyToClipboard(getWText(), left_pos, length);
}

BOOL LLTextEditor::canPaste() const
{
	return !mReadOnly && LLClipboard::instance().isTextAvailable();
}

// paste from clipboard
void LLTextEditor::paste()
{
	bool is_primary = false;
	pasteHelper(is_primary);
}

// paste from primary
void LLTextEditor::pastePrimary()
{
	bool is_primary = true;
	pasteHelper(is_primary);
}

// paste from primary (itsprimary==true) or clipboard (itsprimary==false)
void LLTextEditor::pasteHelper(bool is_primary)
{
	mParseOnTheFly = FALSE;
	bool can_paste_it;
	if (is_primary)
	{
		can_paste_it = canPastePrimary();
	}
	else
	{
		can_paste_it = canPaste();
	}

	if (!can_paste_it)
	{
		return;
	}

	LLWString paste;
	LLClipboard::instance().pasteFromClipboard(paste, is_primary);

	if (paste.empty())
	{
		return;
	}

	// Delete any selected characters (the paste replaces them)
	if( (!is_primary) && hasSelection() )
	{
		deleteSelection(TRUE);
	}

	// Clean up string (replace tabs and remove characters that our fonts don't support).
	LLWString clean_string(paste);
	cleanStringForPaste(clean_string);

	// Insert the new text into the existing text.

	//paste text with linebreaks.
	pasteTextWithLinebreaks(clean_string);

	deselect();

	onKeyStroke();
	mParseOnTheFly = TRUE;
}


// Clean up string (replace tabs and remove characters that our fonts don't support).
void LLTextEditor::cleanStringForPaste(LLWString & clean_string)
{
	LLWStringUtil::replaceTabsWithSpaces(clean_string, SPACES_PER_TAB);
	if( mAllowEmbeddedItems )
	{
		const llwchar LF = 10;
		S32 len = clean_string.length();
		for( S32 i = 0; i < len; i++ )
		{
			llwchar wc = clean_string[i];
			if( (wc < LLFontFreetype::FIRST_CHAR) && (wc != LF) )
			{
				clean_string[i] = LL_UNKNOWN_CHAR;
			}
			else if (wc >= FIRST_EMBEDDED_CHAR && wc <= LAST_EMBEDDED_CHAR)
			{
				clean_string[i] = pasteEmbeddedItem(wc);
			}
		}
	}
}


void LLTextEditor::pasteTextWithLinebreaks(LLWString & clean_string)
{
	std::basic_string<llwchar>::size_type start = 0;
	std::basic_string<llwchar>::size_type pos = clean_string.find('\n',start);
	
	while((pos != -1) && (pos != clean_string.length() -1))
	{
		if(pos!=start)
		{
			std::basic_string<llwchar> str = std::basic_string<llwchar>(clean_string,start,pos-start);
			setCursorPos(mCursorPos + insert(mCursorPos, str, TRUE, LLTextSegmentPtr()));
		}
		addLineBreakChar(TRUE);			// Add a line break and group with the next addition.

		start = pos+1;
		pos = clean_string.find('\n',start);
	}

<<<<<<< HEAD
	if (pos != start)
	{
		std::basic_string<llwchar> str = std::basic_string<llwchar>(clean_string,start,clean_string.length()-start);
		setCursorPos(mCursorPos + insert(mCursorPos, str, FALSE, LLTextSegmentPtr()));
	}
	else
	{
		addLineBreakChar(FALSE);		// Add a line break and end the grouping.
	}

	deselect();

	onKeyStroke();
	mParseOnTheFly = TRUE;
=======
	std::basic_string<llwchar> str = std::basic_string<llwchar>(clean_string,start,clean_string.length()-start);
	setCursorPos(mCursorPos + insert(mCursorPos, str, FALSE, LLTextSegmentPtr()));
>>>>>>> d348deb7
}

// copy selection to primary
void LLTextEditor::copyPrimary()
{
	if( !canCopy() )
	{
		return;
	}
	S32 left_pos = llmin( mSelectionStart, mSelectionEnd );
	S32 length = llabs( mSelectionStart - mSelectionEnd );
	LLClipboard::instance().copyToClipboard(getWText(), left_pos, length, true);
}

BOOL LLTextEditor::canPastePrimary() const
{
	return !mReadOnly && LLClipboard::instance().isTextAvailable(true);
}

void LLTextEditor::updatePrimary()
{
	if (canCopy())
	{
		copyPrimary();
	}
}

BOOL LLTextEditor::handleControlKey(const KEY key, const MASK mask)	
{
	BOOL handled = FALSE;

	if( mask & MASK_CONTROL )
	{
		handled = TRUE;

		switch( key )
		{
		case KEY_HOME:
			if( mask & MASK_SHIFT )
			{
				startSelection();
				setCursorPos(0);
				mSelectionEnd = mCursorPos;
			}
			else
			{
				// Ctrl-Home, Ctrl-Left, Ctrl-Right, Ctrl-Down
				// all move the cursor as if clicking, so should deselect.
				deselect();
				startOfDoc();
			}
			break;

		case KEY_END:
			{
				if( mask & MASK_SHIFT )
				{
					startSelection();
				}
				else
				{
					// Ctrl-Home, Ctrl-Left, Ctrl-Right, Ctrl-Down
					// all move the cursor as if clicking, so should deselect.
					deselect();
				}
				endOfDoc();
				if( mask & MASK_SHIFT )
				{
					mSelectionEnd = mCursorPos;
				}
				break;
			}

		case KEY_RIGHT:
			if( mCursorPos < getLength() )
			{
				// Ctrl-Home, Ctrl-Left, Ctrl-Right, Ctrl-Down
				// all move the cursor as if clicking, so should deselect.
				deselect();

				setCursorPos(nextWordPos(mCursorPos + 1));
			}
			break;


		case KEY_LEFT:
			if( mCursorPos > 0 )
			{
				// Ctrl-Home, Ctrl-Left, Ctrl-Right, Ctrl-Down
				// all move the cursor as if clicking, so should deselect.
				deselect();

				setCursorPos(prevWordPos(mCursorPos - 1));
			}
			break;

		default:
			handled = FALSE;
			break;
		}
	}

	if (handled)
	{
		updatePrimary();
	}

	return handled;
}


BOOL LLTextEditor::handleSpecialKey(const KEY key, const MASK mask)	
	{
	BOOL handled = TRUE;

	if (mReadOnly) return FALSE;

	switch( key )
	{
	case KEY_INSERT:
		if (mask == MASK_NONE)
		{
			gKeyboard->toggleInsertMode();
		}
		break;

	case KEY_BACKSPACE:
		if( hasSelection() )
		{
			deleteSelection(FALSE);
		}
		else
		if( 0 < mCursorPos )
		{
			removeCharOrTab();
		}
		else
		{
			LLUI::reportBadKeystroke();
		}
		break;


	case KEY_RETURN:
		if (mask == MASK_NONE)
		{
			if( hasSelection() )
			{
				deleteSelection(FALSE);
			}
			if (mAutoIndent)
			{
				autoIndent();
			}
		}
		else
		{
			handled = FALSE;
			break;
		}
		break;

	case KEY_TAB:
		if (mask & MASK_CONTROL)
		{
			handled = FALSE;
			break;
		}
		if( hasSelection() && selectionContainsLineBreaks() )
		{
			indentSelectedLines( (mask & MASK_SHIFT) ? -SPACES_PER_TAB : SPACES_PER_TAB );
		}
		else
		{
			if( hasSelection() )
			{
				deleteSelection(FALSE);
			}
			
			S32 offset = getLineOffsetFromDocIndex(mCursorPos);

			S32 spaces_needed = SPACES_PER_TAB - (offset % SPACES_PER_TAB);
			for( S32 i=0; i < spaces_needed; i++ )
			{
				addChar( ' ' );
			}
		}
		break;
		
	default:
		handled = FALSE;
		break;
	}

	if (handled)
	{
		onKeyStroke();
	}
	return handled;
}


void LLTextEditor::unindentLineBeforeCloseBrace()
{
	if( mCursorPos >= 1 )
	{
		LLWString text = getWText();
		if( ' ' == text[ mCursorPos - 1 ] )
		{
			removeCharOrTab();
		}
	}
}


BOOL LLTextEditor::handleKeyHere(KEY key, MASK mask )
{
	BOOL	handled = FALSE;

	// Special case for TAB.  If want to move to next field, report
	// not handled and let the parent take care of field movement.
	if (KEY_TAB == key && mTabsToNextField)
	{
		return FALSE;
	}

	if (mReadOnly && mScroller)
	{
		handled = (mScroller && mScroller->handleKeyHere( key, mask ))
				|| handleSelectionKey(key, mask)
				|| handleControlKey(key, mask);
	}
	else 
	{
		if (mEnableTooltipPaste &&
			LLToolTipMgr::instance().toolTipVisible() && 
			KEY_TAB == key)
		{	// Paste the first line of a tooltip into the editor
			std::string message;
			LLToolTipMgr::instance().getToolTipMessage(message);
			LLWString tool_tip_text(utf8str_to_wstring(message));

			if (tool_tip_text.size() > 0)
			{
				// Delete any selected characters (the tooltip text replaces them)
				if(hasSelection())
				{
					deleteSelection(TRUE);
				}

				std::basic_string<llwchar>::size_type pos = tool_tip_text.find('\n',0);
				if (pos != -1)
				{	// Extract the first line of the tooltip
					tool_tip_text = std::basic_string<llwchar>(tool_tip_text, 0, pos);
				}

				// Add the text
				cleanStringForPaste(tool_tip_text);
				pasteTextWithLinebreaks(tool_tip_text);
				handled = TRUE;
			}
		}
		else
		{	// Normal key handling
			handled = handleNavigationKey( key, mask )
					|| handleSelectionKey(key, mask)
					|| handleControlKey(key, mask)
					|| handleSpecialKey(key, mask);
		}
	}

	if( handled )
	{
		resetCursorBlink();
		needsScroll();
	}

	return handled;
}


BOOL LLTextEditor::handleUnicodeCharHere(llwchar uni_char)
{
	if ((uni_char < 0x20) || (uni_char == 0x7F)) // Control character or DEL
	{
		return FALSE;
	}

	BOOL	handled = FALSE;

	// Handle most keys only if the text editor is writeable.
	if( !mReadOnly )
	{
		if( '}' == uni_char )
		{
			unindentLineBeforeCloseBrace();
		}

		// TODO: KLW Add auto show of tool tip on (
		addChar( uni_char );

		// Keys that add characters temporarily hide the cursor
		getWindow()->hideCursorUntilMouseMove();

		handled = TRUE;
	}

	if( handled )
	{
		resetCursorBlink();

		// Most keystrokes will make the selection box go away, but not all will.
		deselect();

		onKeyStroke();
	}

	return handled;
}


// virtual
BOOL LLTextEditor::canDoDelete() const
{
	return !mReadOnly && ( !mPassDelete || ( hasSelection() || (mCursorPos < getLength())) );
}

void LLTextEditor::doDelete()
{
	if( !canDoDelete() )
	{
		return;
	}
	if( hasSelection() )
	{
		deleteSelection(FALSE);
	}
	else
	if( mCursorPos < getLength() )
	{	
		S32 i;
		S32 chars_to_remove = 1;
		LLWString text = getWText();
		if( (text[ mCursorPos ] == ' ') && (mCursorPos + SPACES_PER_TAB < getLength()) )
		{
			// Try to remove a full tab's worth of spaces
			S32 offset = getLineOffsetFromDocIndex(mCursorPos);
			chars_to_remove = SPACES_PER_TAB - (offset % SPACES_PER_TAB);
			if( chars_to_remove == 0 )
			{
				chars_to_remove = SPACES_PER_TAB;
			}

			for( i = 0; i < chars_to_remove; i++ )
			{
				if( text[mCursorPos + i] != ' ' )
				{
					chars_to_remove = 1;
					break;
				}
			}
		}

		for( i = 0; i < chars_to_remove; i++ )
		{
			setCursorPos(mCursorPos + 1);
			removeChar();
		}

	}

	onKeyStroke();
}

//----------------------------------------------------------------------------


void LLTextEditor::blockUndo()
{
	mBaseDocIsPristine = FALSE;
	mLastCmd = NULL;
	std::for_each(mUndoStack.begin(), mUndoStack.end(), DeletePointer());
	mUndoStack.clear();
}

// virtual
BOOL LLTextEditor::canUndo() const
{
	return !mReadOnly && mLastCmd != NULL;
}

void LLTextEditor::undo()
{
	if( !canUndo() )
	{
		return;
	}
	deselect();
	S32 pos = 0;
	do
	{
		pos = mLastCmd->undo(this);
		undo_stack_t::iterator iter = std::find(mUndoStack.begin(), mUndoStack.end(), mLastCmd);
		if (iter != mUndoStack.end())
			++iter;
		if (iter != mUndoStack.end())
			mLastCmd = *iter;
		else
			mLastCmd = NULL;

		} while( mLastCmd && mLastCmd->groupWithNext() );

		setCursorPos(pos);

	onKeyStroke();
}

BOOL LLTextEditor::canRedo() const
{
	return !mReadOnly && (mUndoStack.size() > 0) && (mLastCmd != mUndoStack.front());
}

void LLTextEditor::redo()
{
	if( !canRedo() )
	{
		return;
	}
	deselect();
	S32 pos = 0;
	do
	{
		if( !mLastCmd )
		{
			mLastCmd = mUndoStack.back();
		}
		else
		{
			undo_stack_t::iterator iter = std::find(mUndoStack.begin(), mUndoStack.end(), mLastCmd);
			if (iter != mUndoStack.begin())
				mLastCmd = *(--iter);
			else
				mLastCmd = NULL;
		}

			if( mLastCmd )
			{
				pos = mLastCmd->redo(this);
			}
		} while( 
			mLastCmd &&
			mLastCmd->groupWithNext() &&
			(mLastCmd != mUndoStack.front()) );
		
		setCursorPos(pos);

	onKeyStroke();
}

void LLTextEditor::onFocusReceived()
{
	LLTextBase::onFocusReceived();
	updateAllowingLanguageInput();
}

// virtual, from LLView
void LLTextEditor::onFocusLost()
{
	updateAllowingLanguageInput();

	// Route menu back to the default
 	if( gEditMenuHandler == this )
	{
		gEditMenuHandler = NULL;
	}

	if (mCommitOnFocusLost)
	{
		onCommit();
	}

	// Make sure cursor is shown again
	getWindow()->showCursorFromMouseMove();

	LLTextBase::onFocusLost();
}

void LLTextEditor::onCommit()
{
	setControlValue(getValue()); 
	LLTextBase::onCommit(); 
}

void LLTextEditor::setEnabled(BOOL enabled)
{
	// just treat enabled as read-only flag
	bool read_only = !enabled;
	if (read_only != mReadOnly)
	{
		//mReadOnly = read_only;
		LLTextBase::setReadOnly(read_only);
		updateSegments();
		updateAllowingLanguageInput();
	}
}

void LLTextEditor::showContextMenu(S32 x, S32 y)
{
	if (!mContextMenu)
	{
		mContextMenu = LLUICtrlFactory::instance().createFromFile<LLContextMenu>("menu_text_editor.xml", 
																				LLMenuGL::sMenuContainer, 
																				LLMenuHolderGL::child_registry_t::instance());
	}

	// Route menu to this class
	// previously this was done in ::handleRightMoseDown:
	//if(hasTabStop())
	// setFocus(TRUE)  - why? weird...
	// and then inside setFocus
	// ....
	//    gEditMenuHandler = this;
	// ....
	// but this didn't work in all cases and just weird...
    //why not here? 
	// (all this was done for EXT-4443)

	gEditMenuHandler = this;

	S32 screen_x, screen_y;
	localPointToScreen(x, y, &screen_x, &screen_y);

	setCursorAtLocalPos(x, y, false);
	if (hasSelection())
	{
		if ( (mCursorPos < llmin(mSelectionStart, mSelectionEnd)) || (mCursorPos > llmax(mSelectionStart, mSelectionEnd)) )
		{
			deselect();
		}
		else
		{
			setCursorPos(llmax(mSelectionStart, mSelectionEnd));
		}
	}

	bool use_spellcheck = getSpellCheck(), is_misspelled = false;
	if (use_spellcheck)
	{
		mSuggestionList.clear();

		// If the cursor is on a misspelled word, retrieve suggestions for it
		std::string misspelled_word = getMisspelledWord(mCursorPos);
		if ((is_misspelled = !misspelled_word.empty()) == true)
		{
			LLSpellChecker::instance().getSuggestions(misspelled_word, mSuggestionList);
		}
	}

	mContextMenu->setItemVisible("Suggestion Separator", (use_spellcheck) && (!mSuggestionList.empty()));
	mContextMenu->setItemVisible("Add to Dictionary", (use_spellcheck) && (is_misspelled));
	mContextMenu->setItemVisible("Add to Ignore", (use_spellcheck) && (is_misspelled));
	mContextMenu->setItemVisible("Spellcheck Separator", (use_spellcheck) && (is_misspelled));
	mContextMenu->show(screen_x, screen_y, this);
}


void LLTextEditor::drawPreeditMarker()
{
	static LLUICachedControl<F32> preedit_marker_brightness ("UIPreeditMarkerBrightness", 0);
	static LLUICachedControl<S32> preedit_marker_gap ("UIPreeditMarkerGap", 0);
	static LLUICachedControl<S32> preedit_marker_position ("UIPreeditMarkerPosition", 0);
	static LLUICachedControl<S32> preedit_marker_thickness ("UIPreeditMarkerThickness", 0);
	static LLUICachedControl<F32> preedit_standout_brightness ("UIPreeditStandoutBrightness", 0);
	static LLUICachedControl<S32> preedit_standout_gap ("UIPreeditStandoutGap", 0);
	static LLUICachedControl<S32> preedit_standout_position ("UIPreeditStandoutPosition", 0);
	static LLUICachedControl<S32> preedit_standout_thickness ("UIPreeditStandoutThickness", 0);

	if (!hasPreeditString())
	{
		return;
	}

    const LLWString textString(getWText());
	const llwchar *text = textString.c_str();
	const S32 text_len = getLength();
	const S32 num_lines = getLineCount();

	S32 cur_line = getFirstVisibleLine();
	if (cur_line >= num_lines)
	{
		return;
	}
		
	const S32 line_height = mFont->getLineHeight();

	S32 line_start = getLineStart(cur_line);
	S32 line_y = mVisibleTextRect.mTop - line_height;
	while((mVisibleTextRect.mBottom <= line_y) && (num_lines > cur_line))
	{
		S32 next_start = -1;
		S32 line_end = text_len;

		if ((cur_line + 1) < num_lines)
		{
			next_start = getLineStart(cur_line + 1);
			line_end = next_start;
		}
		if ( text[line_end-1] == '\n' )
		{
			--line_end;
		}

		// Does this line contain preedits?
		if (line_start >= mPreeditPositions.back())
		{
			// We have passed the preedits.
			break;
		}
		if (line_end > mPreeditPositions.front())
		{
			for (U32 i = 0; i < mPreeditStandouts.size(); i++)
			{
				S32 left = mPreeditPositions[i];
				S32 right = mPreeditPositions[i + 1];
				if (right <= line_start || left >= line_end)
				{
					continue;
				}

				S32 preedit_left = mVisibleTextRect.mLeft;
				if (left > line_start)
				{
					preedit_left += mFont->getWidth(text, line_start, left - line_start);
				}
				S32 preedit_right = mVisibleTextRect.mLeft;
				if (right < line_end)
				{
					preedit_right += mFont->getWidth(text, line_start, right - line_start);
				}
				else
				{
					preedit_right += mFont->getWidth(text, line_start, line_end - line_start);
				}

				if (mPreeditStandouts[i])
				{
					gl_rect_2d(preedit_left + preedit_standout_gap,
							line_y + preedit_standout_position,
							preedit_right - preedit_standout_gap - 1,
							line_y + preedit_standout_position - preedit_standout_thickness,
							(mCursorColor.get() * preedit_standout_brightness + mWriteableBgColor.get() * (1 - preedit_standout_brightness)).setAlpha(1.0f));
				}
				else
				{
					gl_rect_2d(preedit_left + preedit_marker_gap,
							line_y + preedit_marker_position,
							preedit_right - preedit_marker_gap - 1,
							line_y + preedit_marker_position - preedit_marker_thickness,
							(mCursorColor.get() * preedit_marker_brightness + mWriteableBgColor.get() * (1 - preedit_marker_brightness)).setAlpha(1.0f));
				}
			}
		}

		// move down one line
		line_y -= line_height;
		line_start = next_start;
		cur_line++;
	}
}


void LLTextEditor::drawLineNumbers()
{
	LLGLSUIDefault gls_ui;
	LLRect scrolled_view_rect = getVisibleDocumentRect();
	LLRect content_rect = getVisibleTextRect();	
	LLLocalClipRect clip(content_rect);
	S32 first_line = getFirstVisibleLine();
	S32 num_lines = getLineCount();
	if (first_line >= num_lines)
	{
		return;
	}
	
	S32 cursor_line = mLineInfoList[getLineNumFromDocIndex(mCursorPos)].mLineNum;

	if (mShowLineNumbers)
	{
		S32 left = 0;
		S32 top = getRect().getHeight();
		S32 bottom = 0;

		gl_rect_2d(left, top, UI_TEXTEDITOR_LINE_NUMBER_MARGIN, bottom, mReadOnlyBgColor.get() ); // line number area always read-only
		gl_rect_2d(UI_TEXTEDITOR_LINE_NUMBER_MARGIN, top, UI_TEXTEDITOR_LINE_NUMBER_MARGIN-1, bottom, LLColor4::grey3); // separator

		S32 last_line_num = -1;

		for (S32 cur_line = first_line; cur_line < num_lines; cur_line++)
		{
			line_info& line = mLineInfoList[cur_line];

			if ((line.mRect.mTop - scrolled_view_rect.mBottom) < mVisibleTextRect.mBottom) 
			{
				break;
			}

			S32 line_bottom = line.mRect.mBottom - scrolled_view_rect.mBottom + mVisibleTextRect.mBottom;
			// draw the line numbers
			if(line.mLineNum != last_line_num && line.mRect.mTop <= scrolled_view_rect.mTop) 
			{
				const LLFontGL *num_font = LLFontGL::getFontMonospace();
				const LLWString ltext = utf8str_to_wstring(llformat("%d", line.mLineNum ));
				BOOL is_cur_line = cursor_line == line.mLineNum;
				const U8 style = is_cur_line ? LLFontGL::BOLD : LLFontGL::NORMAL;
				const LLColor4 fg_color = is_cur_line ? mCursorColor : mReadOnlyFgColor;
				num_font->render( 
					ltext, // string to draw
					0, // begin offset
					UI_TEXTEDITOR_LINE_NUMBER_MARGIN - 2, // x
					line_bottom, // y
					fg_color, 
					LLFontGL::RIGHT, // horizontal alignment
					LLFontGL::BOTTOM, // vertical alignment
					style,
					LLFontGL::NO_SHADOW,
					S32_MAX, // max chars
					UI_TEXTEDITOR_LINE_NUMBER_MARGIN - 2); // max pixels
				last_line_num = line.mLineNum;
			}
		}
	}
}

void LLTextEditor::draw()
{
	{
		// pad clipping rectangle so that cursor can draw at full width
		// when at left edge of mVisibleTextRect
		LLRect clip_rect(mVisibleTextRect);
		clip_rect.stretch(1);
		LLLocalClipRect clip(clip_rect);
		drawPreeditMarker();
	}

	LLTextBase::draw();
	drawLineNumbers();

	//RN: the decision was made to always show the orange border for keyboard focus but do not put an insertion caret
	// when in readonly mode
	mBorder->setKeyboardFocusHighlight( hasFocus() );// && !mReadOnly);
}

// Start or stop the editor from accepting text-editing keystrokes
// see also LLLineEditor
void LLTextEditor::setFocus( BOOL new_state )
{
	BOOL old_state = hasFocus();

	// Don't change anything if the focus state didn't change
	if (new_state == old_state) return;

	// Notify early if we are losing focus.
	if (!new_state)
	{
		getWindow()->allowLanguageTextInput(this, FALSE);
	}

	LLTextBase::setFocus( new_state );

	if( new_state )
	{
		// Route menu to this class
		gEditMenuHandler = this;

		// Don't start the cursor flashing right away
		resetCursorBlink();
	}
	else
	{
		// Route menu back to the default
		if( gEditMenuHandler == this )
		{
			gEditMenuHandler = NULL;
		}

		endSelection();
	}
}

// public
void LLTextEditor::setCursorAndScrollToEnd()
{
	deselect();
	endOfDoc();
}

void LLTextEditor::getCurrentLineAndColumn( S32* line, S32* col, BOOL include_wordwrap ) 
{ 
	*line = getLineNumFromDocIndex(mCursorPos, include_wordwrap);
	*col = getLineOffsetFromDocIndex(mCursorPos, include_wordwrap);
}

void LLTextEditor::autoIndent()
{
	// Count the number of spaces in the current line
	S32 line = getLineNumFromDocIndex(mCursorPos, false);
	S32 line_start = getLineStart(line);
	S32 space_count = 0;
	S32 i;

	LLWString text = getWText();
	while( ' ' == text[line_start] )
	{
		space_count++;
		line_start++;
	}

	// If we're starting a braced section, indent one level.
	if( (mCursorPos > 0) && (text[mCursorPos -1] == '{') )
	{
		space_count += SPACES_PER_TAB;
	}

	// Insert that number of spaces on the new line

	//appendLineBreakSegment(LLStyle::Params());//addChar( '\n' );
	addLineBreakChar();

	for( i = 0; i < space_count; i++ )
	{
		addChar( ' ' );
	}
}

// Inserts new text at the cursor position
void LLTextEditor::insertText(const std::string &new_text)
{
	BOOL enabled = getEnabled();
	setEnabled( TRUE );

	// Delete any selected characters (the insertion replaces them)
	if( hasSelection() )
	{
		deleteSelection(TRUE);
	}

	setCursorPos(mCursorPos + insert( mCursorPos, utf8str_to_wstring(new_text), FALSE, LLTextSegmentPtr() ));
	
	setEnabled( enabled );
}

void LLTextEditor::insertText(LLWString &new_text)
{
	BOOL enabled = getEnabled();
	setEnabled( TRUE );

	// Delete any selected characters (the insertion replaces them)
	if( hasSelection() )
	{
		deleteSelection(TRUE);
	}

	setCursorPos(mCursorPos + insert( mCursorPos, new_text, FALSE, LLTextSegmentPtr() ));

	setEnabled( enabled );
}

void LLTextEditor::appendWidget(const LLInlineViewSegment::Params& params, const std::string& text, bool allow_undo)
{
	// Save old state
	S32 selection_start = mSelectionStart;
	S32 selection_end = mSelectionEnd;
	BOOL was_selecting = mIsSelecting;
	S32 cursor_pos = mCursorPos;
	S32 old_length = getLength();
	BOOL cursor_was_at_end = (mCursorPos == old_length);

	deselect();

	setCursorPos(old_length);

	LLWString widget_wide_text = utf8str_to_wstring(text);

	LLTextSegmentPtr segment = new LLInlineViewSegment(params, old_length, old_length + widget_wide_text.size());
	insert(getLength(), widget_wide_text, FALSE, segment);

	// Set the cursor and scroll position
	if( selection_start != selection_end )
	{
		mSelectionStart = selection_start;
		mSelectionEnd = selection_end;

		mIsSelecting = was_selecting;
		setCursorPos(cursor_pos);
	}
	else if( cursor_was_at_end )
	{
		setCursorPos(getLength());
	}
	else
	{
		setCursorPos(cursor_pos);
	}

	if (!allow_undo)
	{
		blockUndo();
	}
}

void LLTextEditor::removeTextFromEnd(S32 num_chars)
{
	if (num_chars <= 0) return;

	remove(getLength() - num_chars, num_chars, FALSE);

	S32 len = getLength();
	setCursorPos (llclamp(mCursorPos, 0, len));
	mSelectionStart = llclamp(mSelectionStart, 0, len);
	mSelectionEnd = llclamp(mSelectionEnd, 0, len);

	needsScroll();
}

//----------------------------------------------------------------------------

void LLTextEditor::makePristine()
{
	mPristineCmd = mLastCmd;
	mBaseDocIsPristine = !mLastCmd;

	// Create a clean partition in the undo stack.  We don't want a single command to extend from
	// the "pre-pristine" state to the "post-pristine" state.
	if( mLastCmd )
	{
		mLastCmd->blockExtensions();
	}
}

BOOL LLTextEditor::isPristine() const
{
	if( mPristineCmd )
	{
		return (mPristineCmd == mLastCmd);
	}
	else
	{
		// No undo stack, so check if the version before and commands were done was the original version
		return !mLastCmd && mBaseDocIsPristine;
	}
}

BOOL LLTextEditor::tryToRevertToPristineState()
{
	if( !isPristine() )
	{
		deselect();
		S32 i = 0;
		while( !isPristine() && canUndo() )
		{
			undo();
			i--;
		}

		while( !isPristine() && canRedo() )
		{
			redo();
			i++;
		}

		if( !isPristine() )
		{
			// failed, so go back to where we started
			while( i > 0 )
			{
				undo();
				i--;
			}
		}
	}

	return isPristine(); // TRUE => success
}


static LLFastTimer::DeclareTimer FTM_SYNTAX_HIGHLIGHTING("Syntax Highlighting");
void LLTextEditor::loadKeywords(const std::string& filename,
								const std::vector<std::string>& funcs,
								const std::vector<std::string>& tooltips,
								const LLColor3& color)
{
	LLFastTimer ft(FTM_SYNTAX_HIGHLIGHTING);
	if(mKeywords.loadFromFile(filename))
	{
		S32 count = llmin(funcs.size(), tooltips.size());
		for(S32 i = 0; i < count; i++)
		{
			std::string name = utf8str_trim(funcs[i]);
			mKeywords.addToken(LLKeywordToken::WORD, name, color, tooltips[i] );
		}
		segment_vec_t segment_list;
		mKeywords.findSegments(&segment_list, getWText(), mDefaultColor.get(), *this);

		mSegments.clear();
		segment_set_t::iterator insert_it = mSegments.begin();
		for (segment_vec_t::iterator list_it = segment_list.begin(); list_it != segment_list.end(); ++list_it)
		{
			insert_it = mSegments.insert(insert_it, *list_it);
		}
	}
}

void LLTextEditor::updateSegments()
{
	if (mReflowIndex < S32_MAX && mKeywords.isLoaded() && mParseOnTheFly)
	{
		LLFastTimer ft(FTM_SYNTAX_HIGHLIGHTING);
		// HACK:  No non-ascii keywords for now
		segment_vec_t segment_list;
		mKeywords.findSegments(&segment_list, getWText(), mDefaultColor.get(), *this);

		clearSegments();
		segment_set_t::iterator insert_it = mSegments.begin();
		for (segment_vec_t::iterator list_it = segment_list.begin(); list_it != segment_list.end(); ++list_it)
		{
			insertSegment(*list_it);
		}
	}

	LLTextBase::updateSegments();
}

void LLTextEditor::updateLinkSegments()
{
	LLWString wtext = getWText();

	// update any segments that contain a link
	for (segment_set_t::iterator it = mSegments.begin(); it != mSegments.end(); ++it)
	{
		LLTextSegment *segment = *it;
		if (segment && segment->getStyle() && segment->getStyle()->isLink())
		{
			// if the link's label (what the user can edit) is a valid Url,
			// then update the link's HREF to be the same as the label text.
			// This lets users edit Urls in-place.
			LLStyleConstSP style = segment->getStyle();
			LLStyleSP new_style(new LLStyle(*style));
			LLWString url_label = wtext.substr(segment->getStart(), segment->getEnd()-segment->getStart());
			if (LLUrlRegistry::instance().hasUrl(url_label))
			{
				std::string new_url = wstring_to_utf8str(url_label);
				LLStringUtil::trim(new_url);
				new_style->setLinkHREF(new_url);
				LLStyleConstSP sp(new_style);
				segment->setStyle(sp);
			}
		}
	}
}



void LLTextEditor::onMouseCaptureLost()
{
	endSelection();
}

///////////////////////////////////////////////////////////////////
// Hack for Notecards

BOOL LLTextEditor::importBuffer(const char* buffer, S32 length )
{
	std::istringstream instream(buffer);
	
	// Version 1 format:
	//		Linden text version 1\n
	//		{\n
	//			<EmbeddedItemList chunk>
	//			Text length <bytes without \0>\n
	//			<text without \0> (text may contain ext_char_values)
	//		}\n

	char tbuf[MAX_STRING];	/* Flawfinder: ignore */
	
	S32 version = 0;
	instream.getline(tbuf, MAX_STRING);
	if( 1 != sscanf(tbuf, "Linden text version %d", &version) )
	{
		llwarns << "Invalid Linden text file header " << llendl;
		return FALSE;
	}

	if( 1 != version )
	{
		llwarns << "Invalid Linden text file version: " << version << llendl;
		return FALSE;
	}

	instream.getline(tbuf, MAX_STRING);
	if( 0 != sscanf(tbuf, "{") )
	{
		llwarns << "Invalid Linden text file format" << llendl;
		return FALSE;
	}

	S32 text_len = 0;
	instream.getline(tbuf, MAX_STRING);
	if( 1 != sscanf(tbuf, "Text length %d", &text_len) )
	{
		llwarns << "Invalid Linden text length field" << llendl;
		return FALSE;
	}

	if( text_len > mMaxTextByteLength )
	{
		llwarns << "Invalid Linden text length: " << text_len << llendl;
		return FALSE;
	}

	BOOL success = TRUE;

	char* text = new char[ text_len + 1];
	if (text == NULL)
	{
		llerrs << "Memory allocation failure." << llendl;			
		return FALSE;
	}
	instream.get(text, text_len + 1, '\0');
	text[text_len] = '\0';
	if( text_len != (S32)strlen(text) )/* Flawfinder: ignore */
	{
		llwarns << llformat("Invalid text length: %d != %d ",strlen(text),text_len) << llendl;/* Flawfinder: ignore */
		success = FALSE;
	}

	instream.getline(tbuf, MAX_STRING);
	if( success && (0 != sscanf(tbuf, "}")) )
	{
		llwarns << "Invalid Linden text file format: missing terminal }" << llendl;
		success = FALSE;
	}

	if( success )
	{
		// Actually set the text
		setText( LLStringExplicit(text) );
	}

	delete[] text;

	startOfDoc();
	deselect();

	return success;
}

BOOL LLTextEditor::exportBuffer(std::string &buffer )
{
	std::ostringstream outstream(buffer);
	
	outstream << "Linden text version 1\n";
	outstream << "{\n";

	outstream << llformat("Text length %d\n", getLength() );
	outstream << getText();
	outstream << "}\n";

	return TRUE;
}

void LLTextEditor::updateAllowingLanguageInput()
{
	LLWindow* window = getWindow();
	if (!window)
	{
		// test app, no window available
		return;	
	}
	if (hasFocus() && !mReadOnly)
	{
		window->allowLanguageTextInput(this, TRUE);
	}
	else
	{
		window->allowLanguageTextInput(this, FALSE);
	}
}

// Preedit is managed off the undo/redo command stack.

BOOL LLTextEditor::hasPreeditString() const
{
	return (mPreeditPositions.size() > 1);
}

void LLTextEditor::resetPreedit()
{
	if (hasPreeditString())
	{
		if (hasSelection())
		{
			llwarns << "Preedit and selection!" << llendl;
			deselect();
		}

		setCursorPos(mPreeditPositions.front());
		removeStringNoUndo(mCursorPos, mPreeditPositions.back() - mCursorPos);
		insertStringNoUndo(mCursorPos, mPreeditOverwrittenWString);

		mPreeditWString.clear();
		mPreeditOverwrittenWString.clear();
		mPreeditPositions.clear();

		// A call to updatePreedit should soon follow under a
		// normal course of operation, so we don't need to 
		// maintain internal variables such as line start 
		// positions now.
	}
}

void LLTextEditor::updatePreedit(const LLWString &preedit_string,
		const segment_lengths_t &preedit_segment_lengths, const standouts_t &preedit_standouts, S32 caret_position)
{
	// Just in case.
	if (mReadOnly)
	{
		return;
	}

	getWindow()->hideCursorUntilMouseMove();

	S32 insert_preedit_at = mCursorPos;

	mPreeditWString = preedit_string;
	mPreeditPositions.resize(preedit_segment_lengths.size() + 1);
	S32 position = insert_preedit_at;
	for (segment_lengths_t::size_type i = 0; i < preedit_segment_lengths.size(); i++)
	{
		mPreeditPositions[i] = position;
		position += preedit_segment_lengths[i];
	}
	mPreeditPositions.back() = position;

	if (LL_KIM_OVERWRITE == gKeyboard->getInsertMode())
	{
		mPreeditOverwrittenWString = getWText().substr(insert_preedit_at, mPreeditWString.length());
		removeStringNoUndo(insert_preedit_at, mPreeditWString.length());
	}
	else
	{
		mPreeditOverwrittenWString.clear();
	}
	insertStringNoUndo(insert_preedit_at, mPreeditWString);

	mPreeditStandouts = preedit_standouts;

	setCursorPos(insert_preedit_at + caret_position);

	// Update of the preedit should be caused by some key strokes.
	resetCursorBlink();

	onKeyStroke();
}

BOOL LLTextEditor::getPreeditLocation(S32 query_offset, LLCoordGL *coord, LLRect *bounds, LLRect *control) const
{
	if (control)
	{
		LLRect control_rect_screen;
		localRectToScreen(mVisibleTextRect, &control_rect_screen);
		LLUI::screenRectToGL(control_rect_screen, control);
	}

	S32 preedit_left_position, preedit_right_position;
	if (hasPreeditString())
	{
		preedit_left_position = mPreeditPositions.front();
		preedit_right_position = mPreeditPositions.back();
	}
	else
	{
		preedit_left_position = preedit_right_position = mCursorPos;
	}

	const S32 query = (query_offset >= 0 ? preedit_left_position + query_offset : mCursorPos);
	if (query < preedit_left_position || query > preedit_right_position)
	{
		return FALSE;
	}

	const S32 first_visible_line = getFirstVisibleLine();
	if (query < getLineStart(first_visible_line))
	{
		return FALSE;
	}

	S32 current_line = first_visible_line;
	S32 current_line_start, current_line_end;
	for (;;)
	{
		current_line_start = getLineStart(current_line);
		current_line_end = getLineStart(current_line + 1);
		if (query >= current_line_start && query < current_line_end)
		{
			break;
		}
		if (current_line_start == current_line_end)
		{
			// We have reached on the last line.  The query position must be here.
			break;
		}
		current_line++;
	}

    const LLWString textString(getWText());
	const llwchar * const text = textString.c_str();
	const S32 line_height = mFont->getLineHeight();

	if (coord)
	{
		const S32 query_x = mVisibleTextRect.mLeft + mFont->getWidth(text, current_line_start, query - current_line_start);
		const S32 query_y = mVisibleTextRect.mTop - (current_line - first_visible_line) * line_height - line_height / 2;
		S32 query_screen_x, query_screen_y;
		localPointToScreen(query_x, query_y, &query_screen_x, &query_screen_y);
		LLUI::screenPointToGL(query_screen_x, query_screen_y, &coord->mX, &coord->mY);
	}

	if (bounds)
	{
		S32 preedit_left = mVisibleTextRect.mLeft;
		if (preedit_left_position > current_line_start)
		{
			preedit_left += mFont->getWidth(text, current_line_start, preedit_left_position - current_line_start);
		}

		S32 preedit_right = mVisibleTextRect.mLeft;
		if (preedit_right_position < current_line_end)
		{
			preedit_right += mFont->getWidth(text, current_line_start, preedit_right_position - current_line_start);
		}
		else
		{
			preedit_right += mFont->getWidth(text, current_line_start, current_line_end - current_line_start);
		}

		const S32 preedit_top = mVisibleTextRect.mTop - (current_line - first_visible_line) * line_height;
		const S32 preedit_bottom = preedit_top - line_height;

		const LLRect preedit_rect_local(preedit_left, preedit_top, preedit_right, preedit_bottom);
		LLRect preedit_rect_screen;
		localRectToScreen(preedit_rect_local, &preedit_rect_screen);
		LLUI::screenRectToGL(preedit_rect_screen, bounds);
	}

	return TRUE;
}

void LLTextEditor::getSelectionRange(S32 *position, S32 *length) const
{
	if (hasSelection())
	{
		*position = llmin(mSelectionStart, mSelectionEnd);
		*length = llabs(mSelectionStart - mSelectionEnd);
	}
	else
	{
		*position = mCursorPos;
		*length = 0;
	}
}

void LLTextEditor::getPreeditRange(S32 *position, S32 *length) const
{
	if (hasPreeditString())
	{
		*position = mPreeditPositions.front();
		*length = mPreeditPositions.back() - mPreeditPositions.front();
	}
	else
	{
		*position = mCursorPos;
		*length = 0;
	}
}

void LLTextEditor::markAsPreedit(S32 position, S32 length)
{
	deselect();
	setCursorPos(position);
	if (hasPreeditString())
	{
		llwarns << "markAsPreedit invoked when hasPreeditString is true." << llendl;
	}
	mPreeditWString = LLWString( getWText(), position, length );
	if (length > 0)
	{
		mPreeditPositions.resize(2);
		mPreeditPositions[0] = position;
		mPreeditPositions[1] = position + length;
		mPreeditStandouts.resize(1);
		mPreeditStandouts[0] = FALSE;
	}
	else
	{
		mPreeditPositions.clear();
		mPreeditStandouts.clear();
	}
	if (LL_KIM_OVERWRITE == gKeyboard->getInsertMode())
	{
		mPreeditOverwrittenWString = mPreeditWString;
	}
	else
	{
		mPreeditOverwrittenWString.clear();
	}
}

S32 LLTextEditor::getPreeditFontSize() const
{
	return llround((F32)mFont->getLineHeight() * LLUI::sGLScaleFactor.mV[VY]);
}

BOOL LLTextEditor::isDirty() const
{
	if(mReadOnly)
	{
		return FALSE;
	}

	if( mPristineCmd )
	{
		return ( mPristineCmd == mLastCmd );
	}
	else
	{
		return ( NULL != mLastCmd );
	}
}

void LLTextEditor::setKeystrokeCallback(const keystroke_signal_t::slot_type& callback)
{
	mKeystrokeSignal.connect(callback);
}

void LLTextEditor::onKeyStroke()
{
	mKeystrokeSignal(this);

	mSpellCheckStart = mSpellCheckEnd = -1;
	mSpellCheckTimer.setTimerExpirySec(SPELLCHECK_DELAY);
}

//virtual
void LLTextEditor::clear()
{
	getViewModel()->setDisplay(LLWStringUtil::null);
	clearSegments();
}

bool LLTextEditor::canLoadOrSaveToFile()
{
	return !mReadOnly;
}

S32 LLTextEditor::spacesPerTab()
{
	return SPACES_PER_TAB;
}<|MERGE_RESOLUTION|>--- conflicted
+++ resolved
@@ -1119,11 +1119,8 @@
 	}
 }
 
-<<<<<<< HEAD
+
 void LLTextEditor::addLineBreakChar(BOOL group_together)
-=======
-void LLTextEditor::addLineBreakChar()
->>>>>>> d348deb7
 {
 	if( !getEnabled() )
 	{
@@ -1495,7 +1492,6 @@
 		pos = clean_string.find('\n',start);
 	}
 
-<<<<<<< HEAD
 	if (pos != start)
 	{
 		std::basic_string<llwchar> str = std::basic_string<llwchar>(clean_string,start,clean_string.length()-start);
@@ -1505,15 +1501,6 @@
 	{
 		addLineBreakChar(FALSE);		// Add a line break and end the grouping.
 	}
-
-	deselect();
-
-	onKeyStroke();
-	mParseOnTheFly = TRUE;
-=======
-	std::basic_string<llwchar> str = std::basic_string<llwchar>(clean_string,start,clean_string.length()-start);
-	setCursorPos(mCursorPos + insert(mCursorPos, str, FALSE, LLTextSegmentPtr()));
->>>>>>> d348deb7
 }
 
 // copy selection to primary
