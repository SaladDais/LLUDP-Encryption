/** 
 * @file lltexteditor.cpp
 *
 * $LicenseInfo:firstyear=2001&license=viewerlgpl$
 * Second Life Viewer Source Code
 * Copyright (C) 2010, Linden Research, Inc.
 * 
 * This library is free software; you can redistribute it and/or
 * modify it under the terms of the GNU Lesser General Public
 * License as published by the Free Software Foundation;
 * version 2.1 of the License only.
 * 
 * This library is distributed in the hope that it will be useful,
 * but WITHOUT ANY WARRANTY; without even the implied warranty of
 * MERCHANTABILITY or FITNESS FOR A PARTICULAR PURPOSE.  See the GNU
 * Lesser General Public License for more details.
 * 
 * You should have received a copy of the GNU Lesser General Public
 * License along with this library; if not, write to the Free Software
 * Foundation, Inc., 51 Franklin Street, Fifth Floor, Boston, MA  02110-1301  USA
 * 
 * Linden Research, Inc., 945 Battery Street, San Francisco, CA  94111  USA
 * $/LicenseInfo$
 */

// Text editor widget to let users enter a a multi-line ASCII document.

#include "linden_common.h"

#define LLTEXTEDITOR_CPP
#include "lltexteditor.h"

#include "llfontfreetype.h" // for LLFontFreetype::FIRST_CHAR
#include "llfontgl.h"
#include "llgl.h"			// LLGLSUIDefault()
#include "lllocalcliprect.h"
#include "llrender.h"
#include "llui.h"
#include "lluictrlfactory.h"
#include "llrect.h"
#include "llfocusmgr.h"
#include "lltimer.h"
#include "llmath.h"

#include "llclipboard.h"
#include "llscrollbar.h"
#include "llstl.h"
#include "llstring.h"
#include "llkeyboard.h"
#include "llkeywords.h"
#include "llundo.h"
#include "llviewborder.h"
#include "llcontrol.h"
#include "llwindow.h"
#include "lltextparser.h"
#include "llscrollcontainer.h"
#include "llspellcheck.h"
#include "llpanel.h"
#include "llurlregistry.h"
#include "lltooltip.h"
#include "llmenugl.h"

#include <queue>
#include "llcombobox.h"

// 
// Globals
//
static LLDefaultChildRegistry::Register<LLTextEditor> r("simple_text_editor");

// Compiler optimization, generate extern template
template class LLTextEditor* LLView::getChild<class LLTextEditor>(
	const std::string& name, BOOL recurse) const;

//
// Constants
//
const S32	UI_TEXTEDITOR_LINE_NUMBER_MARGIN = 32;
const S32	UI_TEXTEDITOR_LINE_NUMBER_DIGITS = 4;
const S32	SPACES_PER_TAB = 4;
const F32	SPELLCHECK_DELAY = 0.5f;	// delay between the last keypress and spell checking the word the cursor is on

///////////////////////////////////////////////////////////////////

class LLTextEditor::TextCmdInsert : public LLTextBase::TextCmd
{
public:
	TextCmdInsert(S32 pos, BOOL group_with_next, const LLWString &ws, LLTextSegmentPtr segment)
		: TextCmd(pos, group_with_next, segment), mWString(ws)
	{
	}
	virtual ~TextCmdInsert() {}
	virtual BOOL execute( LLTextBase* editor, S32* delta )
	{
		*delta = insert(editor, getPosition(), mWString );
		LLWStringUtil::truncate(mWString, *delta);
		//mWString = wstring_truncate(mWString, *delta);
		return (*delta != 0);
	}	
	virtual S32 undo( LLTextBase* editor )
	{
		remove(editor, getPosition(), mWString.length() );
		return getPosition();
	}
	virtual S32 redo( LLTextBase* editor )
	{
		insert(editor, getPosition(), mWString );
		return getPosition() + mWString.length();
	}

private:
	LLWString mWString;
};

///////////////////////////////////////////////////////////////////
class LLTextEditor::TextCmdAddChar : public LLTextBase::TextCmd
{
public:
	TextCmdAddChar( S32 pos, BOOL group_with_next, llwchar wc, LLTextSegmentPtr segment)
		: TextCmd(pos, group_with_next, segment), mWString(1, wc), mBlockExtensions(FALSE)
	{
	}
	virtual void blockExtensions()
	{
		mBlockExtensions = TRUE;
	}
	virtual BOOL canExtend(S32 pos) const
	{
		// cannot extend text with custom segments
		if (!mSegments.empty()) return FALSE;

		return !mBlockExtensions && (pos == getPosition() + (S32)mWString.length());
	}
	virtual BOOL execute( LLTextBase* editor, S32* delta )
	{
		*delta = insert(editor, getPosition(), mWString);
		LLWStringUtil::truncate(mWString, *delta);
		//mWString = wstring_truncate(mWString, *delta);
		return (*delta != 0);
	}
	virtual BOOL extendAndExecute( LLTextBase* editor, S32 pos, llwchar wc, S32* delta )	
	{ 
		LLWString ws;
		ws += wc;
		
		*delta = insert(editor, pos, ws);
		if( *delta > 0 )
		{
			mWString += wc;
		}
		return (*delta != 0);
	}
	virtual S32 undo( LLTextBase* editor )
	{
		remove(editor, getPosition(), mWString.length() );
		return getPosition();
	}
	virtual S32 redo( LLTextBase* editor )
	{
		insert(editor, getPosition(), mWString );
		return getPosition() + mWString.length();
	}

private:
	LLWString	mWString;
	BOOL		mBlockExtensions;

};

///////////////////////////////////////////////////////////////////

class LLTextEditor::TextCmdOverwriteChar : public LLTextBase::TextCmd
{
public:
	TextCmdOverwriteChar( S32 pos, BOOL group_with_next, llwchar wc)
		: TextCmd(pos, group_with_next), mChar(wc), mOldChar(0) {}

	virtual BOOL execute( LLTextBase* editor, S32* delta )
	{ 
		mOldChar = editor->getWText()[getPosition()];
		overwrite(editor, getPosition(), mChar);
		*delta = 0;
		return TRUE;
	}	
	virtual S32 undo( LLTextBase* editor )
	{
		overwrite(editor, getPosition(), mOldChar);
		return getPosition();
	}
	virtual S32 redo( LLTextBase* editor )
	{
		overwrite(editor, getPosition(), mChar);
		return getPosition()+1;
	}

private:
	llwchar		mChar;
	llwchar		mOldChar;
};

///////////////////////////////////////////////////////////////////

class LLTextEditor::TextCmdRemove : public LLTextBase::TextCmd
{
public:
	TextCmdRemove( S32 pos, BOOL group_with_next, S32 len, segment_vec_t& segments ) :
		TextCmd(pos, group_with_next), mLen(len)
	{
		std::swap(mSegments, segments);
	}
	virtual BOOL execute( LLTextBase* editor, S32* delta )
	{ 
		mWString = editor->getWText().substr(getPosition(), mLen);
		*delta = remove(editor, getPosition(), mLen );
		return (*delta != 0);
	}
	virtual S32 undo( LLTextBase* editor )
	{
		insert(editor, getPosition(), mWString);
		return getPosition() + mWString.length();
	}
	virtual S32 redo( LLTextBase* editor )
	{
		remove(editor, getPosition(), mLen );
		return getPosition();
	}
private:
	LLWString	mWString;
	S32				mLen;
};


///////////////////////////////////////////////////////////////////
LLTextEditor::Params::Params()
:	default_text("default_text"),
	prevalidate_callback("prevalidate_callback"),
	embedded_items("embedded_items", false),
	ignore_tab("ignore_tab", true),
	show_line_numbers("show_line_numbers", false),
	auto_indent("auto_indent", true),
	default_color("default_color"),
    commit_on_focus_lost("commit_on_focus_lost", false),
	show_context_menu("show_context_menu"),
	enable_tooltip_paste("enable_tooltip_paste")
{
	addSynonym(prevalidate_callback, "text_type");
}

LLTextEditor::LLTextEditor(const LLTextEditor::Params& p) :
	LLTextBase(p),
	mAutoreplaceCallback(),
	mBaseDocIsPristine(TRUE),
	mPristineCmd( NULL ),
	mLastCmd( NULL ),
	mDefaultColor(		p.default_color() ),
	mShowLineNumbers ( p.show_line_numbers ),
	mAutoIndent(p.auto_indent),
	mCommitOnFocusLost( p.commit_on_focus_lost),
	mAllowEmbeddedItems( p.embedded_items ),
	mMouseDownX(0),
	mMouseDownY(0),
	mTabsToNextField(p.ignore_tab),
	mPrevalidateFunc(p.prevalidate_callback()),
	mContextMenu(NULL),
	mShowContextMenu(p.show_context_menu),
	mEnableTooltipPaste(p.enable_tooltip_paste),
	mPassDelete(FALSE)
{
	mSourceID.generate();

	//FIXME: use image?
	LLViewBorder::Params params;
	params.name = "text ed border";
	params.rect = getLocalRect();
	params.bevel_style = LLViewBorder::BEVEL_IN;
	params.border_thickness = 1;
	params.visible = p.border_visible;
	mBorder = LLUICtrlFactory::create<LLViewBorder> (params);
	addChild( mBorder );

	setText(p.default_text());

	if (mShowLineNumbers)
	{
		mHPad += UI_TEXTEDITOR_LINE_NUMBER_MARGIN;
		updateRects();
	}
	
	mParseOnTheFly = TRUE;
}

void LLTextEditor::initFromParams( const LLTextEditor::Params& p)
{
	LLTextBase::initFromParams(p);

	// HACK:  text editors always need to be enabled so that we can scroll
	LLView::setEnabled(true);

	if (p.commit_on_focus_lost.isProvided())
	{
		mCommitOnFocusLost = p.commit_on_focus_lost;
	}
	
	updateAllowingLanguageInput();
}

LLTextEditor::~LLTextEditor()
{
	gFocusMgr.releaseFocusIfNeeded( this ); // calls onCommit() while LLTextEditor still valid

	// Scrollbar is deleted by LLView
	std::for_each(mUndoStack.begin(), mUndoStack.end(), DeletePointer());
	mUndoStack.clear();
	// context menu is owned by menu holder, not us
	//delete mContextMenu;
}

////////////////////////////////////////////////////////////
// LLTextEditor
// Public methods

void LLTextEditor::setText(const LLStringExplicit &utf8str, const LLStyle::Params& input_params)
{
	// validate incoming text if necessary
	if (mPrevalidateFunc)
	{
		LLWString test_text = utf8str_to_wstring(utf8str);
		if (!mPrevalidateFunc(test_text))
		{
			// not valid text, nothing to do
			return;
		}
	}

	blockUndo();
	deselect();
	
	mParseOnTheFly = FALSE;
	LLTextBase::setText(utf8str, input_params);
	mParseOnTheFly = TRUE;

	resetDirty();
}

//void LLTextEditor::selectNext(const std::string& search_text_in, BOOL case_insensitive, BOOL wrap)
// [SL:KB] - Patch: UI-FloaterSearchReplace | Checked: 2010-10-29 (Catznip-2.3.0a) | Added: Catznip-2.3.0a
void LLTextEditor::selectNext(const std::string& search_text_in, BOOL case_insensitive, BOOL wrap, BOOL search_up)
// [/SL:KB]
{
	if (search_text_in.empty())
	{
		return;
	}

	LLWString text = getWText();
	LLWString search_text = utf8str_to_wstring(search_text_in);
	if (case_insensitive)
	{
		LLWStringUtil::toLower(text);
		LLWStringUtil::toLower(search_text);
	}
	
	if (mIsSelecting)
	{
		LLWString selected_text = text.substr(mSelectionEnd, mSelectionStart - mSelectionEnd);
		
		if (selected_text == search_text)
		{
//			// We already have this word selected, we are searching for the next.
//			setCursorPos(mCursorPos + search_text.size());
// [SL:KB] - Patch: UI-FloaterSearchReplace | Checked: 2010-10-29 (Catznip-2.3.0a) | Added: Catznip-2.3.0a
			if (search_up)
			{
				// We already have this word selected, we are searching for the previous.
				setCursorPos(llmax(0, mCursorPos - 1));
			}
			else
			{
				// We already have this word selected, we are searching for the next.
				setCursorPos(mCursorPos + search_text.size());
			}
// [/SL:KB]
		}
	}
	
//	S32 loc = text.find(search_text,mCursorPos);
// [SL:KB] - Patch: UI-FloaterSearchReplace | Checked: 2010-10-29 (Catznip-2.3.0a) | Added: Catznip-2.3.0a
	S32 loc = (search_up) ? text.rfind(search_text, llmax(0, mCursorPos - (S32)search_text.size())) : text.find(search_text,mCursorPos);
// [/SL:KB]

	// If Maybe we wrapped, search again
	if (wrap && (-1 == loc))
	{	
//		loc = text.find(search_text);
// [SL:KB] - Patch: UI-FloaterSearchReplace | Checked: 2010-10-29 (Catznip-2.3.0a) | Added: Catznip-2.3.0a
		loc = (search_up) ? text.rfind(search_text) : text.find(search_text);
// [/SL:KB]
	}
	
	// If still -1, then search_text just isn't found.
    if (-1 == loc)
	{
		mIsSelecting = FALSE;
		mSelectionEnd = 0;
		mSelectionStart = 0;
		return;
	}

	setCursorPos(loc);
// [SL:KB] - Patch: UI-FloaterSearchReplace | Checked: 2010-11-05 (Catznip-2.3.0a) | Added: Catznip-2.3.0a
	if (mReadOnly)
	{
		updateScrollFromCursor();
	}
// [/SL:KB]
	
	mIsSelecting = TRUE;
	mSelectionEnd = mCursorPos;
	mSelectionStart = llmin((S32)getLength(), (S32)(mCursorPos + search_text.size()));
}

//BOOL LLTextEditor::replaceText(const std::string& search_text_in, const std::string& replace_text,
//							   BOOL case_insensitive, BOOL wrap)
// [SL:KB] - Patch: UI-FloaterSearchReplace | Checked: 2010-10-29 (Catznip-2.3.0a) | Added: Catznip-2.3.0a
BOOL LLTextEditor::replaceText(const std::string& search_text_in, const std::string& replace_text,
							   BOOL case_insensitive, BOOL wrap, BOOL search_up)
// [/SL:KB]
{
	BOOL replaced = FALSE;

	if (search_text_in.empty())
	{
		return replaced;
	}

	LLWString search_text = utf8str_to_wstring(search_text_in);
	if (mIsSelecting)
	{
		LLWString text = getWText();
		LLWString selected_text = text.substr(mSelectionEnd, mSelectionStart - mSelectionEnd);

		if (case_insensitive)
		{
			LLWStringUtil::toLower(selected_text);
			LLWStringUtil::toLower(search_text);
		}

		if (selected_text == search_text)
		{
			insertText(replace_text);
			replaced = TRUE;
		}
	}

//	selectNext(search_text_in, case_insensitive, wrap);
// [SL:KB] - Patch: UI-FloaterSearchReplace | Checked: 2010-10-29 (Catznip-2.3.0a) | Added: Catznip-2.3.0a
	selectNext(search_text_in, case_insensitive, wrap, search_up);
// [/SL:KB]
	return replaced;
}

void LLTextEditor::replaceTextAll(const std::string& search_text, const std::string& replace_text, BOOL case_insensitive)
{
	startOfDoc();
	selectNext(search_text, case_insensitive, FALSE);

	BOOL replaced = TRUE;
	while ( replaced )
	{
		replaced = replaceText(search_text,replace_text, case_insensitive, FALSE);
	}
}

S32 LLTextEditor::prevWordPos(S32 cursorPos) const
{
	LLWString wtext(getWText());
	while( (cursorPos > 0) && (wtext[cursorPos-1] == ' ') )
	{
		cursorPos--;
	}
	while( (cursorPos > 0) && LLWStringUtil::isPartOfWord( wtext[cursorPos-1] ) )
	{
		cursorPos--;
	}
	return cursorPos;
}

S32 LLTextEditor::nextWordPos(S32 cursorPos) const
{
	LLWString wtext(getWText());
	while( (cursorPos < getLength()) && LLWStringUtil::isPartOfWord( wtext[cursorPos] ) )
	{
		cursorPos++;
	} 
	while( (cursorPos < getLength()) && (wtext[cursorPos] == ' ') )
	{
		cursorPos++;
	}
	return cursorPos;
}

const LLTextSegmentPtr	LLTextEditor::getPreviousSegment() const
{
	static LLPointer<LLIndexSegment> index_segment = new LLIndexSegment;

	index_segment->setStart(mCursorPos);
	index_segment->setEnd(mCursorPos);

	// find segment index at character to left of cursor (or rightmost edge of selection)
	segment_set_t::const_iterator it = mSegments.lower_bound(index_segment);

	if (it != mSegments.end())
	{
		return *it;
	}
	else
	{
		return LLTextSegmentPtr();
	}
}

void LLTextEditor::getSelectedSegments(LLTextEditor::segment_vec_t& segments) const
{
	S32 left = hasSelection() ? llmin(mSelectionStart, mSelectionEnd) : mCursorPos;
	S32 right = hasSelection() ? llmax(mSelectionStart, mSelectionEnd) : mCursorPos;

	return getSegmentsInRange(segments, left, right, true);
}

void LLTextEditor::getSegmentsInRange(LLTextEditor::segment_vec_t& segments_out, S32 start, S32 end, bool include_partial) const
{
	segment_set_t::const_iterator first_it = getSegIterContaining(start);
	segment_set_t::const_iterator end_it = getSegIterContaining(end - 1);
	if (end_it != mSegments.end()) ++end_it;

	// <FS:ND> FIRE-3278; end_it can point before first_it (std::distance( first_it, mSegments.end() ) < std::distance( end_it, mSegments.end() ))
	// In that case the loop below does not correctly terminate. Checking for it != mSegments.end() too, that will avoid that error

	// for (segment_set_t::const_iterator it = first_it; it != end_it; ++it)
	for (segment_set_t::const_iterator it = first_it; it != mSegments.end() && it != end_it; ++it)
	// </FS:ND>
	{
		LLTextSegmentPtr segment = *it;
		if (include_partial
			||	(segment->getStart() >= start
				&& segment->getEnd() <= end))
		{
			segments_out.push_back(segment);
		}
	}
}

BOOL LLTextEditor::selectionContainsLineBreaks()
{
	if (hasSelection())
	{
		S32 left = llmin(mSelectionStart, mSelectionEnd);
		S32 right = left + llabs(mSelectionStart - mSelectionEnd);

		LLWString wtext = getWText();
		for( S32 i = left; i < right; i++ )
		{
			if (wtext[i] == '\n')
			{
				return TRUE;
			}
		}
	}
	return FALSE;
}


S32 LLTextEditor::indentLine( S32 pos, S32 spaces )
{
	// Assumes that pos is at the start of the line
	// spaces may be positive (indent) or negative (unindent).
	// Returns the actual number of characters added or removed.

	llassert(pos >= 0);
	llassert(pos <= getLength() );

	S32 delta_spaces = 0;

	if (spaces >= 0)
	{
		// Indent
		for(S32 i=0; i < spaces; i++)
		{
			delta_spaces += addChar(pos, ' ');
		}
	}
	else
	{
		// Unindent
		for(S32 i=0; i < -spaces; i++)
		{
			LLWString wtext = getWText();
			if (wtext[pos] == ' ')
			{
				delta_spaces += remove( pos, 1, FALSE );
			}
 		}
	}

	return delta_spaces;
}

void LLTextEditor::indentSelectedLines( S32 spaces )
{
	if( hasSelection() )
	{
		LLWString text = getWText();
		S32 left = llmin( mSelectionStart, mSelectionEnd );
		S32 right = left + llabs( mSelectionStart - mSelectionEnd );
		BOOL cursor_on_right = (mSelectionEnd > mSelectionStart);
		S32 cur = left;

		// Expand left to start of line
		while( (cur > 0) && (text[cur] != '\n') )
		{
			cur--;
		}
		left = cur;
		if( cur > 0 )
		{
			left++;
		}

		// Expand right to end of line
		if( text[right - 1] == '\n' )
		{
			right--;
		}
		else
		{
			while( (text[right] != '\n') && (right <= getLength() ) )
			{
				right++;
			}
		}

		// Disabling parsing on the fly to avoid updating text segments
		// until all indentation commands are executed.
		mParseOnTheFly = FALSE;

		// Find each start-of-line and indent it
		do
		{
			if( text[cur] == '\n' )
			{
				cur++;
			}

			S32 delta_spaces = indentLine( cur, spaces );
			if( delta_spaces > 0 )
			{
				cur += delta_spaces;
			}
			right += delta_spaces;

			text = getWText();

			// Find the next new line
			while( (cur < right) && (text[cur] != '\n') )
			{
				cur++;
			}
		}
		while( cur < right );

		mParseOnTheFly = TRUE;

		if( (right < getLength()) && (text[right] == '\n') )
		{
			right++;
		}

		// Set the selection and cursor
		if( cursor_on_right )
		{
			mSelectionStart = left;
			mSelectionEnd = right;
		}
		else
		{
			mSelectionStart = right;
			mSelectionEnd = left;
		}
		setCursorPos(mSelectionEnd);
	}
}

//virtual
BOOL LLTextEditor::canSelectAll() const
{
	return TRUE;
}

// virtual
void LLTextEditor::selectAll()
{
	mSelectionStart = getLength();
	mSelectionEnd = 0;
	setCursorPos(mSelectionEnd);
	// <FS:AW> Linux primary "clipboard" tainted by auto-selection
	//updatePrimary();
}

void LLTextEditor::selectByCursorPosition(S32 prev_cursor_pos, S32 next_cursor_pos)
{
	setCursorPos(prev_cursor_pos);
	startSelection();
	setCursorPos(next_cursor_pos);
	endSelection();
}

BOOL LLTextEditor::handleMouseDown(S32 x, S32 y, MASK mask)
{
	BOOL	handled = FALSE;

	// set focus first, in case click callbacks want to change it
	// RN: do we really need to have a tab stop?
	if (hasTabStop())
	{
		setFocus( TRUE );
	}

	// Let scrollbar have first dibs
	handled = LLTextBase::handleMouseDown(x, y, mask);

	if( !handled )
	{
		if (!(mask & MASK_SHIFT))
		{
			deselect();
		}

		BOOL start_select = TRUE;
		if( start_select )
		{
			// If we're not scrolling (handled by child), then we're selecting
			if (mask & MASK_SHIFT)
			{
				S32 old_cursor_pos = mCursorPos;
				setCursorAtLocalPos( x, y, true );

				if (hasSelection())
				{
					mSelectionEnd = mCursorPos;
				}
				else
				{
					mSelectionStart = old_cursor_pos;
					mSelectionEnd = mCursorPos;
				}
				// assume we're starting a drag select
				mIsSelecting = TRUE;
			}
			else
			{
				setCursorAtLocalPos( x, y, true );
				startSelection();
			}
		}

		handled = TRUE;
	}

	// Delay cursor flashing
	resetCursorBlink();

	if (handled && !gFocusMgr.getMouseCapture())
	{
		gFocusMgr.setMouseCapture( this );
	}
	return handled;
}

BOOL LLTextEditor::handleRightMouseDown(S32 x, S32 y, MASK mask)
{
	if (hasTabStop())
	{
		setFocus(TRUE);
	}
// [SL:KB] - Patch: UI-Notecards | Checked: 2010-09-12 (Catznip-2.1.2d) | Added: Catznip-2.1.2d
	setCursorAtLocalPos(x, y, FALSE);
// [/SL:KB]
	// Prefer editor menu if it has selection. See EXT-6806.
	if (hasSelection() || !LLTextBase::handleRightMouseDown(x, y, mask))
	{
		if(getShowContextMenu())
		{
			showContextMenu(x, y);
		}
	}
	return TRUE;
}



BOOL LLTextEditor::handleMiddleMouseDown(S32 x, S32 y, MASK mask)
{
	if (hasTabStop())
	{
		setFocus(TRUE);
	}

	if (!LLTextBase::handleMouseDown(x, y, mask))
	{
		if( canPastePrimary() )
		{
			setCursorAtLocalPos( x, y, true );
			// does not rely on focus being set
			pastePrimary();
		}
	}
	return TRUE;
}


BOOL LLTextEditor::handleHover(S32 x, S32 y, MASK mask)
{
	BOOL handled = FALSE;

	if(hasMouseCapture() )
	{
		if( mIsSelecting ) 
		{
			if(mScroller)
			{	
				mScroller->autoScroll(x, y);
			}
			S32 clamped_x = llclamp(x, mVisibleTextRect.mLeft, mVisibleTextRect.mRight);
			S32 clamped_y = llclamp(y, mVisibleTextRect.mBottom, mVisibleTextRect.mTop);
			setCursorAtLocalPos( clamped_x, clamped_y, true );
			mSelectionEnd = mCursorPos;
		}
		lldebugst(LLERR_USER_INPUT) << "hover handled by " << getName() << " (active)" << llendl;		
		getWindow()->setCursor(UI_CURSOR_IBEAM);
		handled = TRUE;
	}

	if( !handled )
	{
		// Pass to children
		handled = LLTextBase::handleHover(x, y, mask);
	}

	if( handled )
	{
		// Delay cursor flashing
		resetCursorBlink();
	}

	if( !handled )
	{
		getWindow()->setCursor(UI_CURSOR_IBEAM);
		handled = TRUE;
	}

	return handled;
}


BOOL LLTextEditor::handleMouseUp(S32 x, S32 y, MASK mask)
{
	BOOL	handled = FALSE;

	// if I'm not currently selecting text
//	if (!(hasSelection() && hasMouseCapture()))
// [SL:KB] - Patch: Control-TextEditor | Checked: 2014-02-04 (Catznip)
	if (!(hasSelection() && mIsSelecting && hasMouseCapture()))
// [/SL:KB]
	{
		// let text segments handle mouse event
		handled = LLTextBase::handleMouseUp(x, y, mask);
	}

	if( !handled )
	{
		if( mIsSelecting )
		{
			if(mScroller)
			{
				mScroller->autoScroll(x, y);
			}
			S32 clamped_x = llclamp(x, mVisibleTextRect.mLeft, mVisibleTextRect.mRight);
			S32 clamped_y = llclamp(y, mVisibleTextRect.mBottom, mVisibleTextRect.mTop);
			setCursorAtLocalPos( clamped_x, clamped_y, true );
			endSelection();
		}
		
		// take selection to 'primary' clipboard
		updatePrimary();

		handled = TRUE;
	}

	// Delay cursor flashing
	resetCursorBlink();

	if( hasMouseCapture()  )
	{
		gFocusMgr.setMouseCapture( NULL );
		
		handled = TRUE;
	}

	return handled;
}


BOOL LLTextEditor::handleDoubleClick(S32 x, S32 y, MASK mask)
{
	BOOL	handled = FALSE;

	// let scrollbar and text segments have first dibs
	handled = LLTextBase::handleDoubleClick(x, y, mask);

	if( !handled )
	{
		setCursorAtLocalPos( x, y, false );
		deselect();

		LLWString text = getWText();
		
		if( LLWStringUtil::isPartOfWord( text[mCursorPos] ) )
		{
			// Select word the cursor is over
			while ((mCursorPos > 0) && LLWStringUtil::isPartOfWord(text[mCursorPos-1]))
			{
				if (!setCursorPos(mCursorPos - 1)) break;
			}
			startSelection();

			while ((mCursorPos < (S32)text.length()) && LLWStringUtil::isPartOfWord( text[mCursorPos] ) )
			{
				if (!setCursorPos(mCursorPos + 1)) break;
			}
		
			mSelectionEnd = mCursorPos;
		}
		else if ((mCursorPos < (S32)text.length()) && !iswspace( text[mCursorPos]) )
		{
			// Select the character the cursor is over
			startSelection();
			setCursorPos(mCursorPos + 1);
			mSelectionEnd = mCursorPos;
		}

		// We don't want handleMouseUp() to "finish" the selection (and thereby
		// set mSelectionEnd to where the mouse is), so we finish the selection here.
		mIsSelecting = FALSE;  

		// delay cursor flashing
		resetCursorBlink();

		// take selection to 'primary' clipboard
		// <FS:AW> Linux primary "clipboard" tainted by auto-selection
		//updatePrimary();

		handled = TRUE;
	}

	return handled;
}


//----------------------------------------------------------------------------
// Returns change in number of characters in mText

S32 LLTextEditor::execute( TextCmd* cmd )
{
	S32 delta = 0;
	if( cmd->execute(this, &delta) )
	{
		// Delete top of undo stack
		undo_stack_t::iterator enditer = std::find(mUndoStack.begin(), mUndoStack.end(), mLastCmd);
		std::for_each(mUndoStack.begin(), enditer, DeletePointer());
		mUndoStack.erase(mUndoStack.begin(), enditer);
		// Push the new command is now on the top (front) of the undo stack.
		mUndoStack.push_front(cmd);
		mLastCmd = cmd;

		bool need_to_rollback = mPrevalidateFunc 
								&& !mPrevalidateFunc(getViewModel()->getDisplay());
		if (need_to_rollback)
		{
			// get rid of this last command and clean up undo stack
			undo();

			// remove any evidence of this command from redo history
			mUndoStack.pop_front();
			delete cmd;

			// failure, nothing changed
			delta = 0;
		}
	}
	else
	{
		// Operation failed, so don't put it on the undo stack.
		delete cmd;
	}

	return delta;
}

S32 LLTextEditor::insert(S32 pos, const LLWString &wstr, bool group_with_next_op, LLTextSegmentPtr segment)
{
	return execute( new TextCmdInsert( pos, group_with_next_op, wstr, segment ) );
}

S32 LLTextEditor::remove(S32 pos, S32 length, bool group_with_next_op)
{
	S32 end_pos = getEditableIndex(pos + length, true);
	BOOL removedChar = FALSE;

	segment_vec_t segments_to_remove;
	// store text segments
	getSegmentsInRange(segments_to_remove, pos, pos + length, false);
	
	if(pos <= end_pos)
	{
		removedChar = execute( new TextCmdRemove( pos, group_with_next_op, end_pos - pos, segments_to_remove ) );
	}

	return removedChar;
}

S32 LLTextEditor::overwriteChar(S32 pos, llwchar wc)
{
	if ((S32)getLength() == pos)
	{
		return addChar(pos, wc);
	}
	else
	{
		return execute(new TextCmdOverwriteChar(pos, FALSE, wc));
	}
}

// Remove a single character from the text.  Tries to remove
// a pseudo-tab (up to for spaces in a row)
void LLTextEditor::removeCharOrTab()
{
	if( !getEnabled() )
	{
		return;
	}
	if( mCursorPos > 0 )
	{
		S32 chars_to_remove = 1;

		LLWString text = getWText();
		if (text[mCursorPos - 1] == ' ')
		{
			// Try to remove a "tab"
			S32 offset = getLineOffsetFromDocIndex(mCursorPos);
			if (offset > 0)
			{
				chars_to_remove = offset % SPACES_PER_TAB;
				if( chars_to_remove == 0 )
				{
					chars_to_remove = SPACES_PER_TAB;
				}

				for( S32 i = 0; i < chars_to_remove; i++ )
				{
					if (text[ mCursorPos - i - 1] != ' ')
					{
						// Fewer than a full tab's worth of spaces, so
						// just delete a single character.
						chars_to_remove = 1;
						break;
					}
				}
			}
		}
	
		for (S32 i = 0; i < chars_to_remove; i++)
		{
			setCursorPos(mCursorPos - 1);
			remove( mCursorPos, 1, FALSE );
		}
	}
	else
	{
		LLUI::reportBadKeystroke();
	}
}

// Remove a single character from the text
S32 LLTextEditor::removeChar(S32 pos)
{
	return remove( pos, 1, FALSE );
}

void LLTextEditor::removeChar()
{
	if (!getEnabled())
	{
		return;
	}
	if (mCursorPos > 0)
	{
		setCursorPos(mCursorPos - 1);
		removeChar(mCursorPos);
	}
	else
	{
		LLUI::reportBadKeystroke();
	}
}

// Add a single character to the text
S32 LLTextEditor::addChar(S32 pos, llwchar wc)
{
	if ( (wstring_utf8_length( getWText() ) + wchar_utf8_length( wc ))  > mMaxTextByteLength)
	{
		make_ui_sound("UISndBadKeystroke");
		return 0;
	}

	if (mLastCmd && mLastCmd->canExtend(pos))
	{
		S32 delta = 0;
		if (mPrevalidateFunc)
		{
			// get a copy of current text contents
			LLWString test_string(getViewModel()->getDisplay());

			// modify text contents as if this addChar succeeded
			llassert(pos <= (S32)test_string.size());
			test_string.insert(pos, 1, wc);
			if (!mPrevalidateFunc( test_string))
			{
				return 0;
			}
		}
		mLastCmd->extendAndExecute(this, pos, wc, &delta);

		return delta;
	}
	else
	{
		return execute(new TextCmdAddChar(pos, FALSE, wc, LLTextSegmentPtr()));
	}
}

void LLTextEditor::addChar(llwchar wc)
{
	if( !getEnabled() )
	{
		return;
	}
	if( hasSelection() )
	{
		deleteSelection(TRUE);
	}
	else if (LL_KIM_OVERWRITE == gKeyboard->getInsertMode())
	{
		removeChar(mCursorPos);
	}

	setCursorPos(mCursorPos + addChar( mCursorPos, wc ));

	if (!mReadOnly && mAutoreplaceCallback != NULL)
	{
		// autoreplace the text, if necessary
		S32 replacement_start;
		S32 replacement_length;
		LLWString replacement_string;
		S32 new_cursor_pos = mCursorPos;
		mAutoreplaceCallback(replacement_start, replacement_length, replacement_string, new_cursor_pos, getWText());

		if (replacement_length > 0 || !replacement_string.empty())
		{
			remove(replacement_start, replacement_length, true);
			insert(replacement_start, replacement_string, false, LLTextSegmentPtr());
			setCursorPos(new_cursor_pos);
		}
	}
}


void LLTextEditor::addLineBreakChar(BOOL group_together)
{
	if( !getEnabled() )
	{
		return;
	}
	if( hasSelection() )
	{
		deleteSelection(TRUE);
	}
	else if (LL_KIM_OVERWRITE == gKeyboard->getInsertMode())
	{
		removeChar(mCursorPos);
	}

	LLStyleConstSP sp(new LLStyle(LLStyle::Params()));
	LLTextSegmentPtr segment = new LLLineBreakTextSegment(sp, mCursorPos);

	S32 pos = execute(new TextCmdAddChar(mCursorPos, group_together, '\n', segment));
	
	setCursorPos(mCursorPos + pos);
}


BOOL LLTextEditor::handleSelectionKey(const KEY key, const MASK mask)
{
	BOOL handled = FALSE;

	if( mask & MASK_SHIFT )
	{
		handled = TRUE;
		
		switch( key )
		{
		case KEY_LEFT:
			if( 0 < mCursorPos )
			{
				startSelection();
				setCursorPos(mCursorPos - 1);
				if( mask & MASK_CONTROL )
				{
					setCursorPos(prevWordPos(mCursorPos));
				}
				mSelectionEnd = mCursorPos;
			}
			break;

		case KEY_RIGHT:
			if( mCursorPos < getLength() )
			{
				startSelection();
				setCursorPos(mCursorPos + 1);
				if( mask & MASK_CONTROL )
				{
					setCursorPos(nextWordPos(mCursorPos));
				}
				mSelectionEnd = mCursorPos;
			}
			break;

		case KEY_UP:
			startSelection();
			changeLine( -1 );
			mSelectionEnd = mCursorPos;
			break;

		case KEY_PAGE_UP:
			startSelection();
			changePage( -1 );
			mSelectionEnd = mCursorPos;
			break;

		case KEY_HOME:
			startSelection();
			if( mask & MASK_CONTROL )
			{
				setCursorPos(0);
			}
			else
			{
				startOfLine();
			}
			mSelectionEnd = mCursorPos;
			break;

		case KEY_DOWN:
			startSelection();
			changeLine( 1 );
			mSelectionEnd = mCursorPos;
			break;

		case KEY_PAGE_DOWN:
			startSelection();
			changePage( 1 );
			mSelectionEnd = mCursorPos;
			break;

		case KEY_END:
			startSelection();
			if( mask & MASK_CONTROL )
			{
				setCursorPos(getLength());
			}
			else
			{
				endOfLine();
			}
			mSelectionEnd = mCursorPos;
			break;

		default:
			handled = FALSE;
			break;
		}
	}

	// <FS:AW> Linux primary "clipboard" tainted by auto-selection
	//if( handled )
	//{
	//	// take selection to 'primary' clipboard
	//	updatePrimary();
	//}
	// </FS:AW> Linux primary "clipboard" tainted by auto-selection
 
	return handled;
}

BOOL LLTextEditor::handleNavigationKey(const KEY key, const MASK mask)
{
	BOOL handled = FALSE;

	// Ignore capslock key
	if( MASK_NONE == mask )
	{
		handled = TRUE;
		switch( key )
		{
		case KEY_UP:
			changeLine( -1 );
			break;

		case KEY_PAGE_UP:
			changePage( -1 );
			break;

		case KEY_HOME:
			startOfLine();
			break;

		case KEY_DOWN:
			changeLine( 1 );
			deselect();
			break;

		case KEY_PAGE_DOWN:
			changePage( 1 );
			break;
 
		case KEY_END:
			endOfLine();
			break;

		case KEY_LEFT:
			if( hasSelection() )
			{
				setCursorPos(llmin( mSelectionStart, mSelectionEnd ));
			}
			else
			{
				if( 0 < mCursorPos )
				{
					setCursorPos(mCursorPos - 1);
				}
				else
				{
					LLUI::reportBadKeystroke();
				}
			}
			break;

		case KEY_RIGHT:
			if( hasSelection() )
			{
				setCursorPos(llmax( mSelectionStart, mSelectionEnd ));
			}
			else
			{
				if( mCursorPos < getLength() )
				{
					setCursorPos(mCursorPos + 1);
				}
				else
				{
					LLUI::reportBadKeystroke();
				}
			}	
			break;
			
		default:
			handled = FALSE;
			break;
		}
	}
	
	if (handled)
	{
		deselect();
	}
	
	return handled;
}

void LLTextEditor::deleteSelection(BOOL group_with_next_op )
{
	if( getEnabled() && hasSelection() )
	{
		S32 pos = llmin( mSelectionStart, mSelectionEnd );
		S32 length = llabs( mSelectionStart - mSelectionEnd );
	
		remove( pos, length, group_with_next_op );

		deselect();
		setCursorPos(pos);
	}
}

// virtual
BOOL LLTextEditor::canCut() const
{
	return !mReadOnly && hasSelection();
}

// cut selection to clipboard
void LLTextEditor::cut()
{
	if( !canCut() )
	{
		return;
	}
	S32 left_pos = llmin( mSelectionStart, mSelectionEnd );
	S32 length = llabs( mSelectionStart - mSelectionEnd );
	LLClipboard::instance().copyToClipboard( getWText(), left_pos, length);
	deleteSelection( FALSE );

	onKeyStroke();
}

BOOL LLTextEditor::canCopy() const
{
	return hasSelection();
}

// copy selection to clipboard
void LLTextEditor::copy()
{
	if( !canCopy() )
	{
		return;
	}
	S32 left_pos = llmin( mSelectionStart, mSelectionEnd );
	S32 length = llabs( mSelectionStart - mSelectionEnd );
	LLClipboard::instance().copyToClipboard(getWText(), left_pos, length);
}

BOOL LLTextEditor::canPaste() const
{
	return !mReadOnly && LLClipboard::instance().isTextAvailable();
}

// paste from clipboard
void LLTextEditor::paste()
{
	bool is_primary = false;
	pasteHelper(is_primary);
}

// paste from primary
void LLTextEditor::pastePrimary()
{
	bool is_primary = true;
	pasteHelper(is_primary);
}

// paste from primary (itsprimary==true) or clipboard (itsprimary==false)
void LLTextEditor::pasteHelper(bool is_primary)
{
	mParseOnTheFly = FALSE;
	bool can_paste_it;
	if (is_primary)
	{
		can_paste_it = canPastePrimary();
	}
	else
	{
		can_paste_it = canPaste();
	}

	if (!can_paste_it)
	{
		return;
	}

	LLWString paste;
	LLClipboard::instance().pasteFromClipboard(paste, is_primary);

	if (paste.empty())
	{
		return;
	}

	// Delete any selected characters (the paste replaces them)
	if( (!is_primary) && hasSelection() )
	{
		deleteSelection(TRUE);
	}

	// Clean up string (replace tabs and remove characters that our fonts don't support).
	LLWString clean_string(paste);
	cleanStringForPaste(clean_string);

	// <FS:ND> FIRE-4885; Truncate the text to mMaxTextByteLength.
	// Can safely do this here, otherwise it would done in '::insert', which is bad for performance, as ::insert is called once per line.
	// In theory text already in the editor should be taken into account too, but then text that would be overwriten would have to be considered aswell.
	if ( wstring_utf8_length(clean_string) > mMaxTextByteLength )
		clean_string = utf8str_to_wstring( utf8str_truncate( wstring_to_utf8str(clean_string), mMaxTextByteLength ) );
	// </FS:ND>

	// Insert the new text into the existing text.

	//paste text with linebreaks.
	pasteTextWithLinebreaks(clean_string);

	deselect();

	onKeyStroke();
	mParseOnTheFly = TRUE;
}


// Clean up string (replace tabs and remove characters that our fonts don't support).
void LLTextEditor::cleanStringForPaste(LLWString & clean_string)
{
	LLWStringUtil::replaceTabsWithSpaces(clean_string, SPACES_PER_TAB);
	if( mAllowEmbeddedItems )
	{
		const llwchar LF = 10;
		S32 len = clean_string.length();
		for( S32 i = 0; i < len; i++ )
		{
			llwchar wc = clean_string[i];
			if( (wc < LLFontFreetype::FIRST_CHAR) && (wc != LF) )
			{
				clean_string[i] = LL_UNKNOWN_CHAR;
			}
			else if (wc >= FIRST_EMBEDDED_CHAR && wc <= LAST_EMBEDDED_CHAR)
			{
				clean_string[i] = pasteEmbeddedItem(wc);
			}
		}
	}
}


void LLTextEditor::pasteTextWithLinebreaks(LLWString & clean_string)
{
	std::basic_string<llwchar>::size_type start = 0;
	std::basic_string<llwchar>::size_type pos = clean_string.find('\n',start);
	
	while((pos != -1) && (pos != clean_string.length() -1))
	{
		if(pos!=start)
		{
			std::basic_string<llwchar> str = std::basic_string<llwchar>(clean_string,start,pos-start);
			setCursorPos(mCursorPos + insert(mCursorPos, str, TRUE, LLTextSegmentPtr()));
		}
		addLineBreakChar(TRUE);			// Add a line break and group with the next addition.

		start = pos+1;
		pos = clean_string.find('\n',start);
	}

	if (pos != start)
	{
		std::basic_string<llwchar> str = std::basic_string<llwchar>(clean_string,start,clean_string.length()-start);
		setCursorPos(mCursorPos + insert(mCursorPos, str, FALSE, LLTextSegmentPtr()));
	}
	else
	{
		addLineBreakChar(FALSE);		// Add a line break and end the grouping.
	}
}

// copy selection to primary
void LLTextEditor::copyPrimary()
{
	if( !canCopy() )
	{
		return;
	}
	S32 left_pos = llmin( mSelectionStart, mSelectionEnd );
	S32 length = llabs( mSelectionStart - mSelectionEnd );
	LLClipboard::instance().copyToClipboard(getWText(), left_pos, length, true);
}

BOOL LLTextEditor::canPastePrimary() const
{
	return !mReadOnly && LLClipboard::instance().isTextAvailable(true);
}

void LLTextEditor::updatePrimary()
{
	if (canCopy())
	{
		copyPrimary();
	}
}

BOOL LLTextEditor::handleControlKey(const KEY key, const MASK mask)	
{
	BOOL handled = FALSE;

	if( mask & MASK_CONTROL )
	{
		handled = TRUE;

		switch( key )
		{
		case KEY_HOME:
			if( mask & MASK_SHIFT )
			{
				startSelection();
				setCursorPos(0);
				mSelectionEnd = mCursorPos;
			}
			else
			{
				// Ctrl-Home, Ctrl-Left, Ctrl-Right, Ctrl-Down
				// all move the cursor as if clicking, so should deselect.
				deselect();
				startOfDoc();
			}
			break;

		case KEY_END:
			{
				if( mask & MASK_SHIFT )
				{
					startSelection();
				}
				else
				{
					// Ctrl-Home, Ctrl-Left, Ctrl-Right, Ctrl-Down
					// all move the cursor as if clicking, so should deselect.
					deselect();
				}
				endOfDoc();
				if( mask & MASK_SHIFT )
				{
					mSelectionEnd = mCursorPos;
				}
				break;
			}

		case KEY_RIGHT:
			if( mCursorPos < getLength() )
			{
				// Ctrl-Home, Ctrl-Left, Ctrl-Right, Ctrl-Down
				// all move the cursor as if clicking, so should deselect.
				deselect();

				setCursorPos(nextWordPos(mCursorPos + 1));
			}
			break;


		case KEY_LEFT:
			if( mCursorPos > 0 )
			{
				// Ctrl-Home, Ctrl-Left, Ctrl-Right, Ctrl-Down
				// all move the cursor as if clicking, so should deselect.
				deselect();

				setCursorPos(prevWordPos(mCursorPos - 1));
			}
			break;

		default:
			handled = FALSE;
			break;
		}
	}

<<<<<<< HEAD
	// <FS:AW> Linux primary "clipboard" tainted by auto-selection
	//if (handled)
	//{
	//	updatePrimary();
	//}
	// </FS:AW> Linux primary "clipboard" tainted by auto-selection
=======
	if (handled && !gFocusMgr.getMouseCapture())
	{
		updatePrimary();
	}
>>>>>>> cb917083

	return handled;
}


BOOL LLTextEditor::handleSpecialKey(const KEY key, const MASK mask)	
	{
	BOOL handled = TRUE;

	if (mReadOnly) return FALSE;

	switch( key )
	{
	case KEY_INSERT:
		if (mask == MASK_NONE)
		{
			gKeyboard->toggleInsertMode();
		}
		break;

	case KEY_BACKSPACE:
		if( hasSelection() )
		{
			deleteSelection(FALSE);
		}
		else
		if( 0 < mCursorPos )
		{
			removeCharOrTab();
		}
		else
		{
			LLUI::reportBadKeystroke();
		}
		break;


	case KEY_RETURN:
		if (mask == MASK_NONE)
		{
			if( hasSelection() )
			{
				deleteSelection(FALSE);
			}
			if (mAutoIndent)
			{
				autoIndent();
			}
		}
		else
		{
			handled = FALSE;
			break;
		}
		break;

	case KEY_TAB:
		if (mask & MASK_CONTROL)
		{
			handled = FALSE;
			break;
		}
		if( hasSelection() && selectionContainsLineBreaks() )
		{
			indentSelectedLines( (mask & MASK_SHIFT) ? -SPACES_PER_TAB : SPACES_PER_TAB );
		}
		else
		{
			if( hasSelection() )
			{
				deleteSelection(FALSE);
			}
			
			S32 offset = getLineOffsetFromDocIndex(mCursorPos);

			S32 spaces_needed = SPACES_PER_TAB - (offset % SPACES_PER_TAB);
			for( S32 i=0; i < spaces_needed; i++ )
			{
				addChar( ' ' );
			}
		}
		break;
		
	default:
		handled = FALSE;
		break;
	}

	if (handled)
	{
		onKeyStroke();
	}
	return handled;
}


void LLTextEditor::unindentLineBeforeCloseBrace()
{
	if( mCursorPos >= 1 )
	{
		LLWString text = getWText();
		if( ' ' == text[ mCursorPos - 1 ] )
		{
			removeCharOrTab();
		}
	}
}


BOOL LLTextEditor::handleKeyHere(KEY key, MASK mask )
{
	BOOL	handled = FALSE;

	// Special case for TAB.  If want to move to next field, report
	// not handled and let the parent take care of field movement.
	if (KEY_TAB == key && mTabsToNextField)
	{
		return FALSE;
	}

	if (mReadOnly && mScroller)
	{
		handled = (mScroller && mScroller->handleKeyHere( key, mask ))
				|| handleSelectionKey(key, mask)
				|| handleControlKey(key, mask);
	}
	else 
	{
		if (mEnableTooltipPaste &&
			LLToolTipMgr::instance().toolTipVisible() && 
			KEY_TAB == key)
		{	// Paste the first line of a tooltip into the editor
			std::string message;
			LLToolTipMgr::instance().getToolTipMessage(message);
			LLWString tool_tip_text(utf8str_to_wstring(message));

			if (tool_tip_text.size() > 0)
			{
				// Delete any selected characters (the tooltip text replaces them)
				if(hasSelection())
				{
					deleteSelection(TRUE);
				}

				std::basic_string<llwchar>::size_type pos = tool_tip_text.find('\n',0);
				if (pos != -1)
				{	// Extract the first line of the tooltip
					tool_tip_text = std::basic_string<llwchar>(tool_tip_text, 0, pos);
				}

				// Add the text
				cleanStringForPaste(tool_tip_text);
				pasteTextWithLinebreaks(tool_tip_text);
				handled = TRUE;
			}
		}
		else
		{	// Normal key handling
			handled = handleNavigationKey( key, mask )
					|| handleSelectionKey(key, mask)
					|| handleControlKey(key, mask)
					|| handleSpecialKey(key, mask);
		}
	}

	if( handled )
	{
		resetCursorBlink();
		needsScroll();
	}

	return handled;
}


BOOL LLTextEditor::handleUnicodeCharHere(llwchar uni_char)
{
	if ((uni_char < 0x20) || (uni_char == 0x7F)) // Control character or DEL
	{
		return FALSE;
	}

	BOOL	handled = FALSE;

	// Handle most keys only if the text editor is writeable.
	if( !mReadOnly )
	{
		if( '}' == uni_char )
		{
			unindentLineBeforeCloseBrace();
		}

		// TODO: KLW Add auto show of tool tip on (
		addChar( uni_char );

		// Keys that add characters temporarily hide the cursor
		getWindow()->hideCursorUntilMouseMove();

		handled = TRUE;
	}

	if( handled )
	{
		resetCursorBlink();

		// Most keystrokes will make the selection box go away, but not all will.
		deselect();

		onKeyStroke();
	}

	return handled;
}


// virtual
BOOL LLTextEditor::canDoDelete() const
{
	return !mReadOnly && ( !mPassDelete || ( hasSelection() || (mCursorPos < getLength())) );
}

void LLTextEditor::doDelete()
{
	if( !canDoDelete() )
	{
		return;
	}
	if( hasSelection() )
	{
		deleteSelection(FALSE);
	}
	else
	if( mCursorPos < getLength() )
	{	
		S32 i;
		S32 chars_to_remove = 1;
		LLWString text = getWText();
		if( (text[ mCursorPos ] == ' ') && (mCursorPos + SPACES_PER_TAB < getLength()) )
		{
			// Try to remove a full tab's worth of spaces
			S32 offset = getLineOffsetFromDocIndex(mCursorPos);
			chars_to_remove = SPACES_PER_TAB - (offset % SPACES_PER_TAB);
			if( chars_to_remove == 0 )
			{
				chars_to_remove = SPACES_PER_TAB;
			}

			for( i = 0; i < chars_to_remove; i++ )
			{
				if( text[mCursorPos + i] != ' ' )
				{
					chars_to_remove = 1;
					break;
				}
			}
		}

		for( i = 0; i < chars_to_remove; i++ )
		{
			setCursorPos(mCursorPos + 1);
			removeChar();
		}

	}

	onKeyStroke();
}

//----------------------------------------------------------------------------


void LLTextEditor::blockUndo()
{
	mBaseDocIsPristine = FALSE;
	mLastCmd = NULL;
	std::for_each(mUndoStack.begin(), mUndoStack.end(), DeletePointer());
	mUndoStack.clear();
}

// virtual
BOOL LLTextEditor::canUndo() const
{
	return !mReadOnly && mLastCmd != NULL;
}

void LLTextEditor::undo()
{
	if( !canUndo() )
	{
		return;
	}
	deselect();
	S32 pos = 0;
	do
	{
		pos = mLastCmd->undo(this);
		undo_stack_t::iterator iter = std::find(mUndoStack.begin(), mUndoStack.end(), mLastCmd);
		if (iter != mUndoStack.end())
			++iter;
		if (iter != mUndoStack.end())
			mLastCmd = *iter;
		else
			mLastCmd = NULL;

		} while( mLastCmd && mLastCmd->groupWithNext() );

		setCursorPos(pos);

	onKeyStroke();
}

BOOL LLTextEditor::canRedo() const
{
	return !mReadOnly && (mUndoStack.size() > 0) && (mLastCmd != mUndoStack.front());
}

void LLTextEditor::redo()
{
	if( !canRedo() )
	{
		return;
	}
	deselect();
	S32 pos = 0;
	do
	{
		if( !mLastCmd )
		{
			mLastCmd = mUndoStack.back();
		}
		else
		{
			undo_stack_t::iterator iter = std::find(mUndoStack.begin(), mUndoStack.end(), mLastCmd);
			if (iter != mUndoStack.begin())
				mLastCmd = *(--iter);
			else
				mLastCmd = NULL;
		}

			if( mLastCmd )
			{
				pos = mLastCmd->redo(this);
			}
		} while( 
			mLastCmd &&
			mLastCmd->groupWithNext() &&
			(mLastCmd != mUndoStack.front()) );
		
		setCursorPos(pos);

	onKeyStroke();
}

void LLTextEditor::onFocusReceived()
{
	LLTextBase::onFocusReceived();
	updateAllowingLanguageInput();
}

void LLTextEditor::focusLostHelper()
{
	updateAllowingLanguageInput();

	// Route menu back to the default
 	if( gEditMenuHandler == this )
	{
		gEditMenuHandler = NULL;
	}

	if (mCommitOnFocusLost)
	{
		onCommit();
	}

	// Make sure cursor is shown again
	getWindow()->showCursorFromMouseMove();
}

void LLTextEditor::onFocusLost()
{
	focusLostHelper();
	LLTextBase::onFocusLost();
}

void LLTextEditor::onCommit()
{
	setControlValue(getValue()); 
	LLTextBase::onCommit(); 
}

void LLTextEditor::setEnabled(BOOL enabled)
{
	// just treat enabled as read-only flag
	bool read_only = !enabled;
	if (read_only != mReadOnly)
	{
		//mReadOnly = read_only;
		LLTextBase::setReadOnly(read_only);
		updateSegments();
		updateAllowingLanguageInput();
	}
}

void LLTextEditor::showContextMenu(S32 x, S32 y)
{
	if (!mContextMenu)
	{
		mContextMenu = LLUICtrlFactory::instance().createFromFile<LLContextMenu>("menu_text_editor.xml", 
																				LLMenuGL::sMenuContainer, 
																				LLMenuHolderGL::child_registry_t::instance());
	}

	// Route menu to this class
	// previously this was done in ::handleRightMoseDown:
	//if(hasTabStop())
	// setFocus(TRUE)  - why? weird...
	// and then inside setFocus
	// ....
	//    gEditMenuHandler = this;
	// ....
	// but this didn't work in all cases and just weird...
    //why not here? 
	// (all this was done for EXT-4443)

	gEditMenuHandler = this;

	S32 screen_x, screen_y;
	localPointToScreen(x, y, &screen_x, &screen_y);

	setCursorAtLocalPos(x, y, false);
	if (hasSelection())
	{
		if ( (mCursorPos < llmin(mSelectionStart, mSelectionEnd)) || (mCursorPos > llmax(mSelectionStart, mSelectionEnd)) )
		{
			deselect();
		}
		else
		{
			setCursorPos(llmax(mSelectionStart, mSelectionEnd));
		}
	}

	bool use_spellcheck = getSpellCheck(), is_misspelled = false;
	if (use_spellcheck)
	{
		mSuggestionList.clear();

		// If the cursor is on a misspelled word, retrieve suggestions for it
		std::string misspelled_word = getMisspelledWord(mCursorPos);
		if ((is_misspelled = !misspelled_word.empty()) == true)
		{
			LLSpellChecker::instance().getSuggestions(misspelled_word, mSuggestionList);
		}
	}

	mContextMenu->setItemVisible("Suggestion Separator", (use_spellcheck) && (!mSuggestionList.empty()));
	mContextMenu->setItemVisible("Add to Dictionary", (use_spellcheck) && (is_misspelled));
	mContextMenu->setItemVisible("Add to Ignore", (use_spellcheck) && (is_misspelled));
	mContextMenu->setItemVisible("Spellcheck Separator", (use_spellcheck) && (is_misspelled));
	mContextMenu->show(screen_x, screen_y, this);
}


void LLTextEditor::drawPreeditMarker()
{
	static LLUICachedControl<F32> preedit_marker_brightness ("UIPreeditMarkerBrightness", 0);
	static LLUICachedControl<S32> preedit_marker_gap ("UIPreeditMarkerGap", 0);
	static LLUICachedControl<S32> preedit_marker_position ("UIPreeditMarkerPosition", 0);
	static LLUICachedControl<S32> preedit_marker_thickness ("UIPreeditMarkerThickness", 0);
	static LLUICachedControl<F32> preedit_standout_brightness ("UIPreeditStandoutBrightness", 0);
	static LLUICachedControl<S32> preedit_standout_gap ("UIPreeditStandoutGap", 0);
	static LLUICachedControl<S32> preedit_standout_position ("UIPreeditStandoutPosition", 0);
	static LLUICachedControl<S32> preedit_standout_thickness ("UIPreeditStandoutThickness", 0);

	if (!hasPreeditString())
	{
		return;
	}

    const LLWString textString(getWText());
	const llwchar *text = textString.c_str();
	const S32 text_len = getLength();
	const S32 num_lines = getLineCount();

	S32 cur_line = getFirstVisibleLine();
	if (cur_line >= num_lines)
	{
		return;
	}
		
	const S32 line_height = mFont->getLineHeight();

	S32 line_start = getLineStart(cur_line);
	S32 line_y = mVisibleTextRect.mTop - line_height;
	while((mVisibleTextRect.mBottom <= line_y) && (num_lines > cur_line))
	{
		S32 next_start = -1;
		S32 line_end = text_len;

		if ((cur_line + 1) < num_lines)
		{
			next_start = getLineStart(cur_line + 1);
			line_end = next_start;
		}
		if ( text[line_end-1] == '\n' )
		{
			--line_end;
		}

		// Does this line contain preedits?
		if (line_start >= mPreeditPositions.back())
		{
			// We have passed the preedits.
			break;
		}
		if (line_end > mPreeditPositions.front())
		{
			for (U32 i = 0; i < mPreeditStandouts.size(); i++)
			{
				S32 left = mPreeditPositions[i];
				S32 right = mPreeditPositions[i + 1];
				if (right <= line_start || left >= line_end)
				{
					continue;
				}

				line_info& line = mLineInfoList[cur_line];
				LLRect text_rect(line.mRect);
				text_rect.mRight = mDocumentView->getRect().getWidth(); // clamp right edge to document extents
				text_rect.translate(mDocumentView->getRect().mLeft, mDocumentView->getRect().mBottom); // adjust by scroll position

				S32 preedit_left = text_rect.mLeft;
				if (left > line_start)
				{
					preedit_left += mFont->getWidth(text, line_start, left - line_start);
				}
				S32 preedit_right = text_rect.mLeft;
				if (right < line_end)
				{
					preedit_right += mFont->getWidth(text, line_start, right - line_start);
				}
				else
				{
					preedit_right += mFont->getWidth(text, line_start, line_end - line_start);
				}

				if (mPreeditStandouts[i])
				{
					gl_rect_2d(preedit_left + preedit_standout_gap,
							   text_rect.mBottom + mFont->getDescenderHeight() - 1,
							   preedit_right - preedit_standout_gap - 1,
							   text_rect.mBottom + mFont->getDescenderHeight() - 1 - preedit_standout_thickness,
							   (mCursorColor.get() * preedit_standout_brightness + mWriteableBgColor.get() * (1 - preedit_standout_brightness)).setAlpha(1.0f));
				}
				else
				{
					gl_rect_2d(preedit_left + preedit_marker_gap,
							   text_rect.mBottom + mFont->getDescenderHeight() - 1,
							   preedit_right - preedit_marker_gap - 1,
							   text_rect.mBottom + mFont->getDescenderHeight() - 1 - preedit_marker_thickness,
							   (mCursorColor.get() * preedit_marker_brightness + mWriteableBgColor.get() * (1 - preedit_marker_brightness)).setAlpha(1.0f));
				}
			}
		}

		// move down one line
		line_y -= line_height;
		line_start = next_start;
		cur_line++;
	}
}


void LLTextEditor::drawLineNumbers()
{
	LLGLSUIDefault gls_ui;
	LLRect scrolled_view_rect = getVisibleDocumentRect();
	LLRect content_rect = getVisibleTextRect();	
	LLLocalClipRect clip(content_rect);
	S32 first_line = getFirstVisibleLine();
	S32 num_lines = getLineCount();
	if (first_line >= num_lines)
	{
		return;
	}
	
	S32 cursor_line = mLineInfoList[getLineNumFromDocIndex(mCursorPos)].mLineNum;

	if (mShowLineNumbers)
	{
		S32 left = 0;
		S32 top = getRect().getHeight();
		S32 bottom = 0;

		gl_rect_2d(left, top, UI_TEXTEDITOR_LINE_NUMBER_MARGIN, bottom, mReadOnlyBgColor.get() ); // line number area always read-only
		gl_rect_2d(UI_TEXTEDITOR_LINE_NUMBER_MARGIN, top, UI_TEXTEDITOR_LINE_NUMBER_MARGIN-1, bottom, LLColor4::grey3); // separator

		S32 last_line_num = -1;

		for (S32 cur_line = first_line; cur_line < num_lines; cur_line++)
		{
			line_info& line = mLineInfoList[cur_line];

			if ((line.mRect.mTop - scrolled_view_rect.mBottom) < mVisibleTextRect.mBottom) 
			{
				break;
			}

			S32 line_bottom = line.mRect.mBottom - scrolled_view_rect.mBottom + mVisibleTextRect.mBottom;
			// draw the line numbers
			if(line.mLineNum != last_line_num && line.mRect.mTop <= scrolled_view_rect.mTop) 
			{
				const LLFontGL *num_font = LLFontGL::getFontMonospace();
				const LLWString ltext = utf8str_to_wstring(llformat("%d", line.mLineNum ));
				BOOL is_cur_line = cursor_line == line.mLineNum;
				const U8 style = is_cur_line ? LLFontGL::BOLD : LLFontGL::NORMAL;
				const LLColor4 fg_color = is_cur_line ? mCursorColor : mReadOnlyFgColor;
				num_font->render( 
					ltext, // string to draw
					0, // begin offset
					UI_TEXTEDITOR_LINE_NUMBER_MARGIN - 2, // x
					line_bottom, // y
					fg_color, 
					LLFontGL::RIGHT, // horizontal alignment
					LLFontGL::BOTTOM, // vertical alignment
					style,
					LLFontGL::NO_SHADOW,
					S32_MAX, // max chars
					UI_TEXTEDITOR_LINE_NUMBER_MARGIN - 2); // max pixels
				last_line_num = line.mLineNum;
			}
		}
	}
}

void LLTextEditor::draw()
{
	{
		// pad clipping rectangle so that cursor can draw at full width
		// when at left edge of mVisibleTextRect
		LLRect clip_rect(mVisibleTextRect);
		clip_rect.stretch(1);
		LLLocalClipRect clip(clip_rect);
	}

	LLTextBase::draw();
	drawLineNumbers();

    drawPreeditMarker();

	//RN: the decision was made to always show the orange border for keyboard focus but do not put an insertion caret
	// when in readonly mode
	mBorder->setKeyboardFocusHighlight( hasFocus() );// && !mReadOnly);
}

// Start or stop the editor from accepting text-editing keystrokes
// see also LLLineEditor
void LLTextEditor::setFocus( BOOL new_state )
{
	BOOL old_state = hasFocus();

	// Don't change anything if the focus state didn't change
	if (new_state == old_state) return;

	// Notify early if we are losing focus.
	if (!new_state)
	{
		getWindow()->allowLanguageTextInput(this, FALSE);
	}

	LLTextBase::setFocus( new_state );

	if( new_state )
	{
		// Route menu to this class
		gEditMenuHandler = this;

		// Don't start the cursor flashing right away
		resetCursorBlink();
	}
	else
	{
		// Route menu back to the default
		if( gEditMenuHandler == this )
		{
			gEditMenuHandler = NULL;
		}

		endSelection();
	}
}

// public
void LLTextEditor::setCursorAndScrollToEnd()
{
	deselect();
	endOfDoc();
}

void LLTextEditor::getCurrentLineAndColumn( S32* line, S32* col, BOOL include_wordwrap ) 
{ 
	*line = getLineNumFromDocIndex(mCursorPos, include_wordwrap);
	*col = getLineOffsetFromDocIndex(mCursorPos, include_wordwrap);
}

void LLTextEditor::autoIndent()
{
	// Count the number of spaces in the current line
	// <FS:Zi> Fix indentation, always assume things can be word wrapped
	// S32 line = getLineNumFromDocIndex(mCursorPos, false);
	S32 line = getLineNumFromDocIndex(mCursorPos, true);
	// </FS:Zi>
	S32 line_start = getLineStart(line);
	S32 space_count = 0;
	S32 i;

	LLWString text = getWText();
	while( ' ' == text[line_start] )
	{
		space_count++;
		line_start++;
	}

	// If we're starting a braced section, indent one level.
	if( (mCursorPos > 0) && (text[mCursorPos -1] == '{') )
	{
		space_count += SPACES_PER_TAB;
	}

	// Insert that number of spaces on the new line

	//appendLineBreakSegment(LLStyle::Params());//addChar( '\n' );
	addLineBreakChar();

	for( i = 0; i < space_count; i++ )
	{
		addChar( ' ' );
	}
}

// Inserts new text at the cursor position
void LLTextEditor::insertText(const std::string &new_text)
{
	BOOL enabled = getEnabled();
	setEnabled( TRUE );

	// Delete any selected characters (the insertion replaces them)
	if( hasSelection() )
	{
		deleteSelection(TRUE);
	}

	setCursorPos(mCursorPos + insert( mCursorPos, utf8str_to_wstring(new_text), FALSE, LLTextSegmentPtr() ));
	
	setEnabled( enabled );
}

void LLTextEditor::insertText(LLWString &new_text)
{
	BOOL enabled = getEnabled();
	setEnabled( TRUE );

	// Delete any selected characters (the insertion replaces them)
	if( hasSelection() )
	{
		deleteSelection(TRUE);
	}

	setCursorPos(mCursorPos + insert( mCursorPos, new_text, FALSE, LLTextSegmentPtr() ));

	setEnabled( enabled );
}

void LLTextEditor::appendWidget(const LLInlineViewSegment::Params& params, const std::string& text, bool allow_undo)
{
	// Save old state
	S32 selection_start = mSelectionStart;
	S32 selection_end = mSelectionEnd;
	BOOL was_selecting = mIsSelecting;
	S32 cursor_pos = mCursorPos;
	S32 old_length = getLength();
	BOOL cursor_was_at_end = (mCursorPos == old_length);

	deselect();

	setCursorPos(old_length);

	LLWString widget_wide_text = utf8str_to_wstring(text);

	LLTextSegmentPtr segment = new LLInlineViewSegment(params, old_length, old_length + widget_wide_text.size());
	insert(getLength(), widget_wide_text, FALSE, segment);

	// Set the cursor and scroll position
	if( selection_start != selection_end )
	{
		mSelectionStart = selection_start;
		mSelectionEnd = selection_end;

		mIsSelecting = was_selecting;
		setCursorPos(cursor_pos);
	}
	else if( cursor_was_at_end )
	{
		setCursorPos(getLength());
	}
	else
	{
		setCursorPos(cursor_pos);
	}

	if (!allow_undo)
	{
		blockUndo();
	}
}

void LLTextEditor::removeTextFromEnd(S32 num_chars)
{
	if (num_chars <= 0) return;

	remove(getLength() - num_chars, num_chars, FALSE);

	S32 len = getLength();
	setCursorPos (llclamp(mCursorPos, 0, len));
	mSelectionStart = llclamp(mSelectionStart, 0, len);
	mSelectionEnd = llclamp(mSelectionEnd, 0, len);

	needsScroll();
}

//----------------------------------------------------------------------------

void LLTextEditor::makePristine()
{
	mPristineCmd = mLastCmd;
	mBaseDocIsPristine = !mLastCmd;

	// Create a clean partition in the undo stack.  We don't want a single command to extend from
	// the "pre-pristine" state to the "post-pristine" state.
	if( mLastCmd )
	{
		mLastCmd->blockExtensions();
	}
}

BOOL LLTextEditor::isPristine() const
{
	if( mPristineCmd )
	{
		return (mPristineCmd == mLastCmd);
	}
	else
	{
		// No undo stack, so check if the version before and commands were done was the original version
		return !mLastCmd && mBaseDocIsPristine;
	}
}

BOOL LLTextEditor::tryToRevertToPristineState()
{
	if( !isPristine() )
	{
		deselect();
		S32 i = 0;
		while( !isPristine() && canUndo() )
		{
			undo();
			i--;
		}

		while( !isPristine() && canRedo() )
		{
			redo();
			i++;
		}

		if( !isPristine() )
		{
			// failed, so go back to where we started
			while( i > 0 )
			{
				undo();
				i--;
			}
		}
	}

	return isPristine(); // TRUE => success
}


static LLFastTimer::DeclareTimer FTM_SYNTAX_HIGHLIGHTING("Syntax Highlighting");
void LLTextEditor::loadKeywords(const std::string& filename,
								const std::vector<std::string>& funcs,
								const std::vector<std::string>& tooltips,
								const LLColor3& color)
{
	LLFastTimer ft(FTM_SYNTAX_HIGHLIGHTING);
	if(mKeywords.loadFromFile(filename))
	{
		S32 count = llmin(funcs.size(), tooltips.size());
		for(S32 i = 0; i < count; i++)
		{
			std::string name = utf8str_trim(funcs[i]);
			mKeywords.addToken(LLKeywordToken::WORD, name, color, tooltips[i] );
		}
		segment_vec_t segment_list;
		mKeywords.findSegments(&segment_list, getWText(), mDefaultColor.get(), *this);

		mSegments.clear();
		segment_set_t::iterator insert_it = mSegments.begin();
		for (segment_vec_t::iterator list_it = segment_list.begin(); list_it != segment_list.end(); ++list_it)
		{
			insert_it = mSegments.insert(insert_it, *list_it);
		}
	}
}

void LLTextEditor::updateSegments()
{
	if (mReflowIndex < S32_MAX && mKeywords.isLoaded() && mParseOnTheFly)
	{
		LLFastTimer ft(FTM_SYNTAX_HIGHLIGHTING);
		// HACK:  No non-ascii keywords for now
		segment_vec_t segment_list;
		mKeywords.findSegments(&segment_list, getWText(), mDefaultColor.get(), *this);

		clearSegments();
		for (segment_vec_t::iterator list_it = segment_list.begin(); list_it != segment_list.end(); ++list_it)
		{
			insertSegment(*list_it);
		}
	}

	LLTextBase::updateSegments();
}

void LLTextEditor::updateLinkSegments()
{
	LLWString wtext = getWText();

	// update any segments that contain a link
	for (segment_set_t::iterator it = mSegments.begin(); it != mSegments.end(); ++it)
	{
		LLTextSegment *segment = *it;
		if (segment && segment->getStyle() && segment->getStyle()->isLink())
		{
			// if the link's label (what the user can edit) is a valid Url,
			// then update the link's HREF to be the same as the label text.
			// This lets users edit Urls in-place.
			LLStyleConstSP style = segment->getStyle();
			LLStyleSP new_style(new LLStyle(*style));
			LLWString url_label = wtext.substr(segment->getStart(), segment->getEnd()-segment->getStart());
			if (LLUrlRegistry::instance().hasUrl(url_label))
			{
				std::string new_url = wstring_to_utf8str(url_label);
				LLStringUtil::trim(new_url);
				new_style->setLinkHREF(new_url);
				LLStyleConstSP sp(new_style);
				segment->setStyle(sp);
			}
		}
	}
}



void LLTextEditor::onMouseCaptureLost()
{
	endSelection();
}

///////////////////////////////////////////////////////////////////
// Hack for Notecards

BOOL LLTextEditor::importBuffer(const char* buffer, S32 length )
{
	std::istringstream instream(buffer);
	
	// Version 1 format:
	//		Linden text version 1\n
	//		{\n
	//			<EmbeddedItemList chunk>
	//			Text length <bytes without \0>\n
	//			<text without \0> (text may contain ext_char_values)
	//		}\n

	char tbuf[MAX_STRING];	/* Flawfinder: ignore */
	
	S32 version = 0;
	instream.getline(tbuf, MAX_STRING);
	if( 1 != sscanf(tbuf, "Linden text version %d", &version) )
	{
		llwarns << "Invalid Linden text file header " << llendl;
		return FALSE;
	}

	if( 1 != version )
	{
		llwarns << "Invalid Linden text file version: " << version << llendl;
		return FALSE;
	}

	instream.getline(tbuf, MAX_STRING);
	if( 0 != sscanf(tbuf, "{") )
	{
		llwarns << "Invalid Linden text file format" << llendl;
		return FALSE;
	}

	S32 text_len = 0;
	instream.getline(tbuf, MAX_STRING);
	if( 1 != sscanf(tbuf, "Text length %d", &text_len) )
	{
		llwarns << "Invalid Linden text length field" << llendl;
		return FALSE;
	}

	if( text_len > mMaxTextByteLength )
	{
		llwarns << "Invalid Linden text length: " << text_len << llendl;
		return FALSE;
	}

	BOOL success = TRUE;

	char* text = new char[ text_len + 1];
	if (text == NULL)
	{
		llerrs << "Memory allocation failure." << llendl;			
		return FALSE;
	}
	instream.get(text, text_len + 1, '\0');
	text[text_len] = '\0';
	if( text_len != (S32)strlen(text) )/* Flawfinder: ignore */
	{
		llwarns << llformat("Invalid text length: %d != %d ",strlen(text),text_len) << llendl;/* Flawfinder: ignore */
		success = FALSE;
	}

	instream.getline(tbuf, MAX_STRING);
	if( success && (0 != sscanf(tbuf, "}")) )
	{
		llwarns << "Invalid Linden text file format: missing terminal }" << llendl;
		success = FALSE;
	}

	if( success )
	{
		// Actually set the text
		setText( LLStringExplicit(text) );
	}

	delete[] text;

	startOfDoc();
	deselect();

	return success;
}

BOOL LLTextEditor::exportBuffer(std::string &buffer )
{
	std::ostringstream outstream(buffer);
	
	outstream << "Linden text version 1\n";
	outstream << "{\n";

	outstream << llformat("Text length %d\n", getLength() );
	outstream << getText();
	outstream << "}\n";

	return TRUE;
}

void LLTextEditor::updateAllowingLanguageInput()
{
	LLWindow* window = getWindow();
	if (!window)
	{
		// test app, no window available
		return;	
	}
	if (hasFocus() && !mReadOnly)
	{
		window->allowLanguageTextInput(this, TRUE);
	}
	else
	{
		window->allowLanguageTextInput(this, FALSE);
	}
}

// Preedit is managed off the undo/redo command stack.

BOOL LLTextEditor::hasPreeditString() const
{
	return (mPreeditPositions.size() > 1);
}

void LLTextEditor::resetPreedit()
{
    if (hasSelection())
    {
		if (hasPreeditString())
        {
            llwarns << "Preedit and selection!" << llendl;
            deselect();
        }
        else
        {
            deleteSelection(TRUE);
        }
    }
	if (hasPreeditString())
	{
		setCursorPos(mPreeditPositions.front());
		removeStringNoUndo(mCursorPos, mPreeditPositions.back() - mCursorPos);
		insertStringNoUndo(mCursorPos, mPreeditOverwrittenWString);

		mPreeditWString.clear();
		mPreeditOverwrittenWString.clear();
		mPreeditPositions.clear();

		// A call to updatePreedit should soon follow under a
		// normal course of operation, so we don't need to 
		// maintain internal variables such as line start 
		// positions now.
	}
}

void LLTextEditor::updatePreedit(const LLWString &preedit_string,
		const segment_lengths_t &preedit_segment_lengths, const standouts_t &preedit_standouts, S32 caret_position)
{
	// Just in case.
	if (mReadOnly)
	{
		return;
	}

	getWindow()->hideCursorUntilMouseMove();

	S32 insert_preedit_at = mCursorPos;

	mPreeditWString = preedit_string;
	mPreeditPositions.resize(preedit_segment_lengths.size() + 1);
	S32 position = insert_preedit_at;
	for (segment_lengths_t::size_type i = 0; i < preedit_segment_lengths.size(); i++)
	{
		mPreeditPositions[i] = position;
		position += preedit_segment_lengths[i];
	}
	mPreeditPositions.back() = position;

	if (LL_KIM_OVERWRITE == gKeyboard->getInsertMode())
	{
		mPreeditOverwrittenWString = getWText().substr(insert_preedit_at, mPreeditWString.length());
		removeStringNoUndo(insert_preedit_at, mPreeditWString.length());
	}
	else
	{
		mPreeditOverwrittenWString.clear();
	}
    
	segment_vec_t segments;
	//pass empty segments to let "insertStringNoUndo" make new LLNormalTextSegment and insert it, if needed.
	insertStringNoUndo(insert_preedit_at, mPreeditWString, &segments); 

	mPreeditStandouts = preedit_standouts;

	setCursorPos(insert_preedit_at + caret_position);

	// Update of the preedit should be caused by some key strokes.
	resetCursorBlink();

	onKeyStroke();
}

BOOL LLTextEditor::getPreeditLocation(S32 query_offset, LLCoordGL *coord, LLRect *bounds, LLRect *control) const
{
	if (control)
	{
		LLRect control_rect_screen;
		localRectToScreen(mVisibleTextRect, &control_rect_screen);
		LLUI::screenRectToGL(control_rect_screen, control);
	}

	S32 preedit_left_position, preedit_right_position;
	if (hasPreeditString())
	{
		preedit_left_position = mPreeditPositions.front();
		preedit_right_position = mPreeditPositions.back();
	}
	else
	{
		preedit_left_position = preedit_right_position = mCursorPos;
	}

	const S32 query = (query_offset >= 0 ? preedit_left_position + query_offset : mCursorPos);
	if (query < preedit_left_position || query > preedit_right_position)
	{
		return FALSE;
	}

	const S32 first_visible_line = getFirstVisibleLine();
	if (query < getLineStart(first_visible_line))
	{
		return FALSE;
	}

	S32 current_line = first_visible_line;
	S32 current_line_start, current_line_end;
	for (;;)
	{
		current_line_start = getLineStart(current_line);
		current_line_end = getLineStart(current_line + 1);
		if (query >= current_line_start && query < current_line_end)
		{
			break;
		}
		if (current_line_start == current_line_end)
		{
			// We have reached on the last line.  The query position must be here.
			break;
		}
		current_line++;
	}

    const LLWString textString(getWText());
	const llwchar * const text = textString.c_str();
	const S32 line_height = mFont->getLineHeight();

	if (coord)
	{
		const S32 query_x = mVisibleTextRect.mLeft + mFont->getWidth(text, current_line_start, query - current_line_start);
		const S32 query_y = mVisibleTextRect.mTop - (current_line - first_visible_line) * line_height - line_height / 2;
		S32 query_screen_x, query_screen_y;
		localPointToScreen(query_x, query_y, &query_screen_x, &query_screen_y);
		LLUI::screenPointToGL(query_screen_x, query_screen_y, &coord->mX, &coord->mY);
	}

	if (bounds)
	{
		S32 preedit_left = mVisibleTextRect.mLeft;
		if (preedit_left_position > current_line_start)
		{
			preedit_left += mFont->getWidth(text, current_line_start, preedit_left_position - current_line_start);
		}

		S32 preedit_right = mVisibleTextRect.mLeft;
		if (preedit_right_position < current_line_end)
		{
			preedit_right += mFont->getWidth(text, current_line_start, preedit_right_position - current_line_start);
		}
		else
		{
			preedit_right += mFont->getWidth(text, current_line_start, current_line_end - current_line_start);
		}

		const S32 preedit_top = mVisibleTextRect.mTop - (current_line - first_visible_line) * line_height;
		const S32 preedit_bottom = preedit_top - line_height;

		const LLRect preedit_rect_local(preedit_left, preedit_top, preedit_right, preedit_bottom);
		LLRect preedit_rect_screen;
		localRectToScreen(preedit_rect_local, &preedit_rect_screen);
		LLUI::screenRectToGL(preedit_rect_screen, bounds);
	}

	return TRUE;
}

void LLTextEditor::getSelectionRange(S32 *position, S32 *length) const
{
	if (hasSelection())
	{
		*position = llmin(mSelectionStart, mSelectionEnd);
		*length = llabs(mSelectionStart - mSelectionEnd);
	}
	else
	{
		*position = mCursorPos;
		*length = 0;
	}
}

void LLTextEditor::getPreeditRange(S32 *position, S32 *length) const
{
	if (hasPreeditString())
	{
		*position = mPreeditPositions.front();
		*length = mPreeditPositions.back() - mPreeditPositions.front();
	}
	else
	{
		*position = mCursorPos;
		*length = 0;
	}
}

void LLTextEditor::markAsPreedit(S32 position, S32 length)
{
	deselect();
	setCursorPos(position);
	if (hasPreeditString())
	{
		llwarns << "markAsPreedit invoked when hasPreeditString is true." << llendl;
	}
	mPreeditWString = LLWString( getWText(), position, length );
	if (length > 0)
	{
		mPreeditPositions.resize(2);
		mPreeditPositions[0] = position;
		mPreeditPositions[1] = position + length;
		mPreeditStandouts.resize(1);
		mPreeditStandouts[0] = FALSE;
	}
	else
	{
		mPreeditPositions.clear();
		mPreeditStandouts.clear();
	}
	if (LL_KIM_OVERWRITE == gKeyboard->getInsertMode())
	{
		mPreeditOverwrittenWString = mPreeditWString;
	}
	else
	{
		mPreeditOverwrittenWString.clear();
	}
}

S32 LLTextEditor::getPreeditFontSize() const
{
	return llround((F32)mFont->getLineHeight() * LLUI::getScaleFactor().mV[VY]);
}

BOOL LLTextEditor::isDirty() const
{
	if(mReadOnly)
	{
		return FALSE;
	}

	if( mPristineCmd )
	{
		return ( mPristineCmd == mLastCmd );
	}
	else
	{
		return ( NULL != mLastCmd );
	}
}

void LLTextEditor::setKeystrokeCallback(const keystroke_signal_t::slot_type& callback)
{
	mKeystrokeSignal.connect(callback);
}

void LLTextEditor::onKeyStroke()
{
	mKeystrokeSignal(this);

	mSpellCheckStart = mSpellCheckEnd = -1;
	mSpellCheckTimer.setTimerExpirySec(SPELLCHECK_DELAY);
}

//virtual
void LLTextEditor::clear()
{
	getViewModel()->setDisplay(LLWStringUtil::null);
	clearSegments();
}

bool LLTextEditor::canLoadOrSaveToFile()
{
	return !mReadOnly;
}

S32 LLTextEditor::spacesPerTab()
{
	return SPACES_PER_TAB;
}<|MERGE_RESOLUTION|>--- conflicted
+++ resolved
@@ -1676,19 +1676,10 @@
 		}
 	}
 
-<<<<<<< HEAD
-	// <FS:AW> Linux primary "clipboard" tainted by auto-selection
-	//if (handled)
-	//{
-	//	updatePrimary();
-	//}
-	// </FS:AW> Linux primary "clipboard" tainted by auto-selection
-=======
 	if (handled && !gFocusMgr.getMouseCapture())
 	{
 		updatePrimary();
 	}
->>>>>>> cb917083
 
 	return handled;
 }
