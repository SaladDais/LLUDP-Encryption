--- conflicted
+++ resolved
@@ -240,9 +240,6 @@
 	auto_indent("auto_indent", true),
 	default_color("default_color"),
     commit_on_focus_lost("commit_on_focus_lost", false),
-// [SL:KB] - Patch: Chat-NearbyChatBar | Checked: 2011-08-20 (Catznip-3.2.0a) | Added: Catznip-2.8.0a
-	commit_on_return("commit_on_return", false),
-// [/SL:KB]
 	show_context_menu("show_context_menu"),
 	enable_tooltip_paste("enable_tooltip_paste")
 {
@@ -259,9 +256,6 @@
 	mShowLineNumbers ( p.show_line_numbers ),
 	mAutoIndent(p.auto_indent),
 	mCommitOnFocusLost( p.commit_on_focus_lost),
-// [SL:KB] - Patch: Chat-NearbyChatBar | Checked: 2011-08-20 (Catznip-3.2.0a) | Added: Catznip-2.8.0a
-	mCommitOnReturn(p.commit_on_return),
-// [/SL:KB]
 	mAllowEmbeddedItems( p.embedded_items ),
 	mMouseDownX(0),
 	mMouseDownY(0),
@@ -1174,12 +1168,7 @@
 		}
 	}
 }
-<<<<<<< HEAD
 void LLTextEditor::addLineBreakChar(BOOL group_with_next)
-=======
-
-void LLTextEditor::addLineBreakChar()
->>>>>>> fe8b4bf1
 {
 	if( !getEnabled() )
 	{
@@ -1714,29 +1703,14 @@
 	case KEY_RETURN:
 		if (mask == MASK_NONE)
 		{
-// [SL:KB] - Patch: Chat-NearbyChatBar | Checked: 2011-08-20 (Catznip-3.2.0a) | Added: Catznip-2.8.0a
-			if (!mCommitOnReturn)
-			{
-// [/SL:KB]
-				if( hasSelection() )
-				{
-					deleteSelection(FALSE);
-				}
-				autoIndent(); // TODO: make this optional
-// [SL:KB] - Patch: Chat-NearbyChatBar | Checked: 2011-08-20 (Catznip-3.2.0a) | Added: Catznip-2.8.0a
-			}
-			else
-			{
-				onCommit();
-			}
-<<<<<<< HEAD
-// [/SL:KB]
-=======
+			if( hasSelection() )
+			{
+				deleteSelection(FALSE);
+			}
 			if (mAutoIndent)
 			{
 				autoIndent();
 			}
->>>>>>> fe8b4bf1
 		}
 		else
 		{
