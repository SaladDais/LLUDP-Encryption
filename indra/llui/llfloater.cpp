/** 

 * @file llfloater.cpp
 * @brief LLFloater base class
 *
 * $LicenseInfo:firstyear=2002&license=viewerlgpl$
 * Second Life Viewer Source Code
 * Copyright (C) 2010, Linden Research, Inc.
 * 
 * This library is free software; you can redistribute it and/or
 * modify it under the terms of the GNU Lesser General Public
 * License as published by the Free Software Foundation;
 * version 2.1 of the License only.
 * 
 * This library is distributed in the hope that it will be useful,
 * but WITHOUT ANY WARRANTY; without even the implied warranty of
 * MERCHANTABILITY or FITNESS FOR A PARTICULAR PURPOSE.  See the GNU
 * Lesser General Public License for more details.
 * 
 * You should have received a copy of the GNU Lesser General Public
 * License along with this library; if not, write to the Free Software
 * Foundation, Inc., 51 Franklin Street, Fifth Floor, Boston, MA  02110-1301  USA
 * 
 * Linden Research, Inc., 945 Battery Street, San Francisco, CA  94111  USA
 * $/LicenseInfo$
 */

// Floating "windows" within the GL display, like the inventory floater,
// mini-map floater, etc.

#include "linden_common.h"

#include "llfloater.h"

#include "llfocusmgr.h"

#include "lluictrlfactory.h"
#include "llbutton.h"
#include "llcheckboxctrl.h"
#include "lldir.h"
#include "lldraghandle.h"
#include "llfloaterreg.h"
#include "llfocusmgr.h"
#include "llresizebar.h"
#include "llresizehandle.h"
#include "llkeyboard.h"
#include "llmenugl.h"	// MENU_BAR_HEIGHT
#include "llmodaldialog.h"
#include "lltextbox.h"
#include "llresmgr.h"
#include "llui.h"
#include "llwindow.h"
#include "llstl.h"
#include "llcontrol.h"
#include "lltabcontainer.h"
#include "v2math.h"
#include "lltrans.h"
#include "llhelp.h"
#include "llmultifloater.h"
#include "llsdutil.h"
<<<<<<< HEAD
#include "../newview/llviewercontrol.h"

#include <string.h>
=======
#include <boost/foreach.hpp>

>>>>>>> f6b8bfd3

// use this to control "jumping" behavior when Ctrl-Tabbing
const S32 TABBED_FLOATER_OFFSET = 0;

namespace LLInitParam
{
	void TypeValues<LLFloaterEnums::EOpenPositioning>::declareValues()
	{
		declare("none",       LLFloaterEnums::OPEN_POSITIONING_NONE);
		declare("cascading",  LLFloaterEnums::OPEN_POSITIONING_CASCADING);
		declare("centered",   LLFloaterEnums::OPEN_POSITIONING_CENTERED);
		declare("specified",  LLFloaterEnums::OPEN_POSITIONING_SPECIFIED);
	}
}

std::string	LLFloater::sButtonNames[BUTTON_COUNT] = 
{
	"llfloater_close_btn",		//BUTTON_CLOSE
	"llfloater_restore_btn",	//BUTTON_RESTORE
	"llfloater_minimize_btn",	//BUTTON_MINIMIZE
	"llfloater_tear_off_btn",	//BUTTON_TEAR_OFF
	"llfloater_dock_btn",		//BUTTON_DOCK
	"llfloater_help_btn"		//BUTTON_HELP
};

std::string LLFloater::sButtonToolTips[BUTTON_COUNT];

std::string LLFloater::sButtonToolTipsIndex[BUTTON_COUNT]=
{
#ifdef LL_DARWIN
	"BUTTON_CLOSE_DARWIN",	//"Close (Cmd-W)",	//BUTTON_CLOSE
#else
	"BUTTON_CLOSE_WIN",		//"Close (Ctrl-W)",	//BUTTON_CLOSE
#endif
	"BUTTON_RESTORE",		//"Restore",	//BUTTON_RESTORE
	"BUTTON_MINIMIZE",		//"Minimize",	//BUTTON_MINIMIZE
	"BUTTON_TEAR_OFF",		//"Tear Off",	//BUTTON_TEAR_OFF
	"BUTTON_DOCK",
	"BUTTON_HELP"
};

LLFloater::click_callback LLFloater::sButtonCallbacks[BUTTON_COUNT] =
{
	LLFloater::onClickClose,	//BUTTON_CLOSE
	LLFloater::onClickMinimize, //BUTTON_RESTORE
	LLFloater::onClickMinimize, //BUTTON_MINIMIZE
	LLFloater::onClickTearOff,	//BUTTON_TEAR_OFF
	LLFloater::onClickDock,		//BUTTON_DOCK
	LLFloater::onClickHelp		//BUTTON_HELP
};

LLMultiFloater* LLFloater::sHostp = NULL;
BOOL			LLFloater::sQuitting = FALSE; // Flag to prevent storing visibility controls while quitting

LLFloaterView* gFloaterView = NULL;

/*==========================================================================*|
// DEV-38598: The fundamental problem with this operation is that it can only
// support a subset of LLSD values. While it's plausible to compare two arrays
// lexicographically, what strict ordering can you impose on maps?
// (LLFloaterTOS's current key is an LLSD map.)

// Of course something like this is necessary if you want to build a std::set
// or std::map with LLSD keys. Fortunately we're getting by with other
// container types for now.

//static
bool LLFloater::KeyCompare::compare(const LLSD& a, const LLSD& b)
{
	if (a.type() != b.type())
	{
		//llerrs << "Mismatched LLSD types: (" << a << ") mismatches (" << b << ")" << llendl;
		return false;
	}
	else if (a.isUndefined())
		return false;
	else if (a.isInteger())
		return a.asInteger() < b.asInteger();
	else if (a.isReal())
		return a.asReal() < b.asReal();
	else if (a.isString())
		return a.asString() < b.asString();
	else if (a.isUUID())
		return a.asUUID() < b.asUUID();
	else if (a.isDate())
		return a.asDate() < b.asDate();
	else if (a.isURI())
		return a.asString() < b.asString(); // compare URIs as strings
	else if (a.isBoolean())
		return a.asBoolean() < b.asBoolean();
	else
		return false; // no valid operation for Binary
}
|*==========================================================================*/

bool LLFloater::KeyCompare::equate(const LLSD& a, const LLSD& b)
{
	return llsd_equals(a, b);
}

//************************************

LLFloater::Params::Params()
:	title("title"),
	short_title("short_title"),
	single_instance("single_instance", false),
	reuse_instance("reuse_instance", false),
	can_resize("can_resize", false),
	can_minimize("can_minimize", true),
	can_close("can_close", true),
	can_drag_on_left("can_drag_on_left", false),
	drop_shadow("drop_shadow",true),		// ## Zi: Optional Drop Shadows
	can_tear_off("can_tear_off", true),
	save_dock_state("save_dock_state", false),
	save_rect("save_rect", false),
	save_visibility("save_visibility", false),
	can_dock("can_dock", false),
<<<<<<< HEAD
	open_centered("open_centered", true),
=======
	show_title("show_title", true),
	open_positioning("open_positioning", LLFloaterEnums::OPEN_POSITIONING_NONE),
	specified_left("specified_left"),
	specified_bottom("specified_bottom"),
>>>>>>> f6b8bfd3
	header_height("header_height", 0),
	legacy_header_height("legacy_header_height", 0),
	close_image("close_image"),
	restore_image("restore_image"),
	minimize_image("minimize_image"),
	tear_off_image("tear_off_image"),
	dock_image("dock_image"),
	help_image("help_image"),
	close_pressed_image("close_pressed_image"),
	restore_pressed_image("restore_pressed_image"),
	minimize_pressed_image("minimize_pressed_image"),
	tear_off_pressed_image("tear_off_pressed_image"),
	dock_pressed_image("dock_pressed_image"),
	help_pressed_image("help_pressed_image"),
	open_callback("open_callback"),
	close_callback("close_callback"),
	follows("follows")
{
	changeDefault(visible, false);
}


//static 
const LLFloater::Params& LLFloater::getDefaultParams()
{
	return LLUICtrlFactory::getDefaultParams<LLFloater>();
}

//static
void LLFloater::initClass()
{
	// translate tooltips for floater buttons
	for (S32 i = 0; i < BUTTON_COUNT; i++)
	{
		sButtonToolTips[i] = LLTrans::getString( sButtonToolTipsIndex[i] );
	}

	LLControlVariable* ctrl = LLUI::sSettingGroups["config"]->getControl("ActiveFloaterTransparency").get();
	if (ctrl)
	{
		ctrl->getSignal()->connect(boost::bind(&LLFloater::updateActiveFloaterTransparency));
		updateActiveFloaterTransparency();
	}

	ctrl = LLUI::sSettingGroups["config"]->getControl("InactiveFloaterTransparency").get();
	if (ctrl)
	{
		ctrl->getSignal()->connect(boost::bind(&LLFloater::updateInactiveFloaterTransparency));
		updateInactiveFloaterTransparency();
	}

}

// defaults for floater param block pulled from widgets/floater.xml
static LLWidgetNameRegistry::StaticRegistrar sRegisterFloaterParams(&typeid(LLFloater::Params), "floater");

LLFloater::LLFloater(const LLSD& key, const LLFloater::Params& p)
:	LLPanel(),	// intentionally do not pass params here, see initFromParams
 	mDragHandle(NULL),
	mTitle(p.title),
	mShortTitle(p.short_title),
	mSingleInstance(p.single_instance),
	mReuseInstance(p.reuse_instance.isProvided() ? p.reuse_instance : p.single_instance), // reuse single-instance floaters by default
	mKey(key),
	mCanTearOff(p.can_tear_off),
	mCanMinimize(p.can_minimize),
	mCanClose(p.can_close),
	mDragOnLeft(p.can_drag_on_left),
	mResizable(p.can_resize),
	mOpenPositioning(p.open_positioning),
	mSpecifiedLeft(p.specified_left),
	mSpecifiedBottom(p.specified_bottom),
	mMinWidth(p.min_width),
	mMinHeight(p.min_height),
	mHeaderHeight(p.header_height),
	mLegacyHeaderHeight(p.legacy_header_height),
	mMinimized(FALSE),
	mForeground(FALSE),
	mFirstLook(TRUE),
	mButtonScale(1.0f),
	mAutoFocus(TRUE), // automatically take focus when opened
	mCanDock(false),
	mDocked(false),
	mTornOff(true),
	mHasBeenDraggedWhileMinimized(FALSE),
	mPreviousMinimizedBottom(0),
	mPreviousMinimizedLeft(0),
	mHideOnMinimize(false),
	mMinimizeSignal(NULL)
//	mNotificationContext(NULL)
{
//	mNotificationContext = new LLFloaterNotificationContext(getHandle());

	// Clicks stop here.
	setMouseOpaque(TRUE);
	
	// Floaters always draw their background, unlike every other panel.
	setBackgroundVisible(TRUE);

	// Floaters start not minimized.  When minimized, they save their
	// prior rectangle to be used on restore.
	mExpandedRect.set(0,0,0,0);
	
	memset(mButtonsEnabled, 0, BUTTON_COUNT * sizeof(bool));
	memset(mButtons, 0, BUTTON_COUNT * sizeof(LLButton*));
	
	addDragHandle();
	addResizeCtrls();
	
	initFromParams(p);
	
	initFloater(p);
}

// Note: Floaters constructed from XML call init() twice!
void LLFloater::initFloater(const Params& p)
{
	// Close button.
	if (mCanClose)
	{
		mButtonsEnabled[BUTTON_CLOSE] = TRUE;
	}

	// Help button: '?'
	if ( !mHelpTopic.empty() )
	{
		mButtonsEnabled[BUTTON_HELP] = TRUE;
	}

	// Minimize button only for top draggers
	if ( !mDragOnLeft && mCanMinimize )
	{
		mButtonsEnabled[BUTTON_MINIMIZE] = TRUE;
	}

	if(mCanDock)
	{
		mButtonsEnabled[BUTTON_DOCK] = TRUE;
	}

	buildButtons(p);

	// Floaters are created in the invisible state	
	setVisible(FALSE);

	if (!getParent())
	{
		gFloaterView->addChild(this);
	}
}

void LLFloater::addDragHandle()
{
	if (!mDragHandle)
	{
		if (mDragOnLeft)
		{
			LLDragHandleLeft::Params p;
			p.name("drag");
			p.follows.flags(FOLLOWS_ALL);
			p.label(mTitle);
			mDragHandle = LLUICtrlFactory::create<LLDragHandleLeft>(p);
		}
		else // drag on top
		{
			LLDragHandleTop::Params p;
			p.name("Drag Handle");
			p.follows.flags(FOLLOWS_ALL);
			p.label(mTitle);
			mDragHandle = LLUICtrlFactory::create<LLDragHandleTop>(p);
		}
		addChild(mDragHandle);
	}
	layoutDragHandle();
	applyTitle();
}

void LLFloater::layoutDragHandle()
{
	static LLUICachedControl<S32> floater_close_box_size ("UIFloaterCloseBoxSize", 0);
	S32 close_box_size = mCanClose ? floater_close_box_size : 0;
	
	LLRect rect;
	if (mDragOnLeft)
	{
		rect.setLeftTopAndSize(0, 0, DRAG_HANDLE_WIDTH, getRect().getHeight() - LLPANEL_BORDER_WIDTH - close_box_size);
	}
	else // drag on top
	{
		rect = getLocalRect();
	}
	mDragHandle->setShape(rect);
	updateTitleButtons();
}

// static
void LLFloater::updateActiveFloaterTransparency()
{
	sActiveControlTransparency = LLUI::sSettingGroups["config"]->getF32("ActiveFloaterTransparency");
}

// static
void LLFloater::updateInactiveFloaterTransparency()
{
	sInactiveControlTransparency = LLUI::sSettingGroups["config"]->getF32("InactiveFloaterTransparency");
}

void LLFloater::addResizeCtrls()
{	
	// Resize bars (sides)
	LLResizeBar::Params p;
	p.name("resizebar_left");
	p.resizing_view(this);
	p.min_size(mMinWidth);
	p.side(LLResizeBar::LEFT);
	mResizeBar[LLResizeBar::LEFT] = LLUICtrlFactory::create<LLResizeBar>(p);
	addChild( mResizeBar[LLResizeBar::LEFT] );

	p.name("resizebar_top");
	p.min_size(mMinHeight);
	p.side(LLResizeBar::TOP);

	mResizeBar[LLResizeBar::TOP] = LLUICtrlFactory::create<LLResizeBar>(p);
	addChild( mResizeBar[LLResizeBar::TOP] );

	p.name("resizebar_right");
	p.min_size(mMinWidth);
	p.side(LLResizeBar::RIGHT);	
	mResizeBar[LLResizeBar::RIGHT] = LLUICtrlFactory::create<LLResizeBar>(p);
	addChild( mResizeBar[LLResizeBar::RIGHT] );

	p.name("resizebar_bottom");
	p.min_size(mMinHeight);
	p.side(LLResizeBar::BOTTOM);
	mResizeBar[LLResizeBar::BOTTOM] = LLUICtrlFactory::create<LLResizeBar>(p);
	addChild( mResizeBar[LLResizeBar::BOTTOM] );

	// Resize handles (corners)
	LLResizeHandle::Params handle_p;
	// handles must not be mouse-opaque, otherwise they block hover events
	// to other buttons like the close box. JC
	handle_p.mouse_opaque(false);
	handle_p.min_width(mMinWidth);
	handle_p.min_height(mMinHeight);
	handle_p.corner(LLResizeHandle::RIGHT_BOTTOM);
	mResizeHandle[0] = LLUICtrlFactory::create<LLResizeHandle>(handle_p);
	addChild(mResizeHandle[0]);

	handle_p.corner(LLResizeHandle::RIGHT_TOP);
	mResizeHandle[1] = LLUICtrlFactory::create<LLResizeHandle>(handle_p);
	addChild(mResizeHandle[1]);
	
	handle_p.corner(LLResizeHandle::LEFT_BOTTOM);
	mResizeHandle[2] = LLUICtrlFactory::create<LLResizeHandle>(handle_p);
	addChild(mResizeHandle[2]);

	handle_p.corner(LLResizeHandle::LEFT_TOP);
	mResizeHandle[3] = LLUICtrlFactory::create<LLResizeHandle>(handle_p);
	addChild(mResizeHandle[3]);

	layoutResizeCtrls();
}

void LLFloater::layoutResizeCtrls()
{
	LLRect rect;

	// Resize bars (sides)
	const S32 RESIZE_BAR_THICKNESS = 3;
	rect = LLRect( 0, getRect().getHeight(), RESIZE_BAR_THICKNESS, 0);
	mResizeBar[LLResizeBar::LEFT]->setRect(rect);

	rect = LLRect( 0, getRect().getHeight(), getRect().getWidth(), getRect().getHeight() - RESIZE_BAR_THICKNESS);
	mResizeBar[LLResizeBar::TOP]->setRect(rect);

	rect = LLRect(getRect().getWidth() - RESIZE_BAR_THICKNESS, getRect().getHeight(), getRect().getWidth(), 0);
	mResizeBar[LLResizeBar::RIGHT]->setRect(rect);

	rect = LLRect(0, RESIZE_BAR_THICKNESS, getRect().getWidth(), 0);
	mResizeBar[LLResizeBar::BOTTOM]->setRect(rect);

	// Resize handles (corners)
	rect = LLRect( getRect().getWidth() - RESIZE_HANDLE_WIDTH, RESIZE_HANDLE_HEIGHT, getRect().getWidth(), 0);
	mResizeHandle[0]->setRect(rect);

	rect = LLRect( getRect().getWidth() - RESIZE_HANDLE_WIDTH, getRect().getHeight(), getRect().getWidth(), getRect().getHeight() - RESIZE_HANDLE_HEIGHT);
	mResizeHandle[1]->setRect(rect);
	
	rect = LLRect( 0, RESIZE_HANDLE_HEIGHT, RESIZE_HANDLE_WIDTH, 0 );
	mResizeHandle[2]->setRect(rect);

	rect = LLRect( 0, getRect().getHeight(), RESIZE_HANDLE_WIDTH, getRect().getHeight() - RESIZE_HANDLE_HEIGHT );
	mResizeHandle[3]->setRect(rect);
}

void LLFloater::enableResizeCtrls(bool enable, bool width, bool height)
{
	mResizeBar[LLResizeBar::LEFT]->setVisible(enable && width);
	mResizeBar[LLResizeBar::LEFT]->setEnabled(enable && width);

	mResizeBar[LLResizeBar::TOP]->setVisible(enable && height);
	mResizeBar[LLResizeBar::TOP]->setEnabled(enable && height);
	
	mResizeBar[LLResizeBar::RIGHT]->setVisible(enable && width);
	mResizeBar[LLResizeBar::RIGHT]->setEnabled(enable && width);
	
	mResizeBar[LLResizeBar::BOTTOM]->setVisible(enable && height);
	mResizeBar[LLResizeBar::BOTTOM]->setEnabled(enable && height);

	for (S32 i = 0; i < 4; ++i)
	{
		mResizeHandle[i]->setVisible(enable && width && height);
		mResizeHandle[i]->setEnabled(enable && width && height);
	}
}

void LLFloater::destroy()
{
	// LLFloaterReg should be synchronized with "dead" floater to avoid returning dead instance before
	// it was deleted via LLMortician::updateClass(). See EXT-8458.
	LLFloaterReg::removeInstance(mInstanceName, mKey);
	die();
}

// virtual
LLFloater::~LLFloater()
{
	LLFloaterReg::removeInstance(mInstanceName, mKey);
	
//	delete mNotificationContext;
//	mNotificationContext = NULL;

	//// am I not hosted by another floater?
	//if (mHostHandle.isDead())
	//{
	//	LLFloaterView* parent = (LLFloaterView*) getParent();

	//	if( parent )
	//	{
	//		parent->removeChild( this );
	//	}
	//}

	// Just in case we might still have focus here, release it.
	releaseFocus();

	// This is important so that floaters with persistent rects (i.e., those
	// created with rect control rather than an LLRect) are restored in their
	// correct, non-minimized positions.
	
	// AO - persist minimizing
	storeMinimizeStateControl();
	setMinimized( FALSE );

	delete mDragHandle;
	for (S32 i = 0; i < 4; i++) 
	{
		delete mResizeBar[i];
		delete mResizeHandle[i];
	}

	setVisible(false); // We're not visible if we're destroyed
	storeVisibilityControl();
	storeDockStateControl();
	delete mMinimizeSignal;
}

void LLFloater::storeRectControl()
{
	// do not store rect when attached to another floater -Zi
	if( mTornOff && mRectControl.size() > 1 )
	{
		getControlGroup()->setRect( mRectControl, getRect() );
	}
}

void LLFloater::storeVisibilityControl()
{
	if( !sQuitting && mVisibilityControl.size() > 1 )
	{
		getControlGroup()->setBOOL( mVisibilityControl, getVisible() );
	}
}

void LLFloater::storeDockStateControl()
{
	if( !sQuitting && mDocStateControl.size() > 1 )
	{
		getControlGroup()->setBOOL( mDocStateControl, isDocked() );
	}
}

void LLFloater::storeMinimizeStateControl()
{
	if( !sQuitting && mMinimizeStateControl.size() > 1 )
	{
		getControlGroup()->setBOOL( mMinimizeStateControl, mMinimized );
	}	
}

LLRect LLFloater::getSavedRect() const
{
	LLRect rect;

	if (mRectControl.size() > 1)
	{
		rect = getControlGroup()->getRect(mRectControl);
	}

	return rect;
}

bool LLFloater::hasSavedRect() const
{
	return !getSavedRect().isEmpty();
}

// static
std::string LLFloater::getControlName(const std::string& name, const LLSD& key)
{
	std::string ctrl_name = name;

	// Add the key to the control name if appropriate.
	if (key.isString() && !key.asString().empty())
	{
		ctrl_name += "_" + key.asString();
	}

	return ctrl_name;
}

// static
LLControlGroup*	LLFloater::getControlGroup()
{
	// Floater size, position, visibility, etc are saved in per-account settings.
	return LLUI::sSettingGroups["account"];
}

void LLFloater::setVisible( BOOL visible )
{
	// Ansariel: This method is called everytime the UI updates.
	//           Why should we want to update visibility even
	//           if nothing has changed?
	if (visible == LLPanel::getVisible()) return;

	LLPanel::setVisible(visible); // calls handleVisibilityChange()
	if( visible && mFirstLook )
	{
		mFirstLook = FALSE;
	}

	if( !visible )
	{
		LLUI::removePopup(this);

		if( gFocusMgr.childHasMouseCapture( this ) )
		{
			gFocusMgr.setMouseCapture(NULL);
		}
	}

	for(handle_set_iter_t dependent_it = mDependents.begin();
		dependent_it != mDependents.end(); )
	{
		LLFloater* floaterp = dependent_it->get();

		if (floaterp)
		{
			floaterp->setVisible(visible);
		}
		++dependent_it;
	}

	storeVisibilityControl();
}

// virtual
void LLFloater::handleVisibilityChange ( BOOL new_visibility )
{
	if (new_visibility)
	{
		if (getHost())
			getHost()->setFloaterFlashing(this, FALSE);
	}
	LLPanel::handleVisibilityChange ( new_visibility );
}

void LLFloater::openFloater(const LLSD& key)
{
	llinfos << "Opening floater " << getName() << llendl;
	mKey = key; // in case we need to open ourselves again
	
	if (getSoundFlags() != SILENT 
	// don't play open sound for hosted (tabbed) windows
		&& !getHost() 
		&& !getFloaterHost()
		&& (!getVisible() || isMinimized()))
	{
		make_ui_sound("UISndWindowOpen");
	}

	//RN: for now, we don't allow rehosting from one multifloater to another
	// just need to fix the bugs
	if (getFloaterHost() != NULL && getHost() == NULL)
	{
		// needs a host
		// only select tabs if window they are hosted in is visible
		getFloaterHost()->addFloater(this, getFloaterHost()->getVisible());
	}

	if (getHost() != NULL)
	{
		getHost()->setMinimized(FALSE);
		getHost()->setVisibleAndFrontmost(mAutoFocus);
		getHost()->showFloater(this);
	}
	else
	{
<<<<<<< HEAD
		// AO: setMinimized(FALSE);
        
		// AO: Always unminimize notecards *HACK*
		// TS: scripts too
		if ((strcmp(getName().c_str(),"preview notecard") == 0) ||
			(strcmp(getName().c_str(),"preview lsl text") == 0))
		{
			setMinimized(FALSE); 
		}
=======
		LLFloater* floater_to_stack = LLFloaterReg::getLastFloaterInGroup(mInstanceName);
		if (!floater_to_stack)
		{
			floater_to_stack = LLFloaterReg::getLastFloaterCascading();
		}
		applyControlsAndPosition(floater_to_stack);
		setMinimized(FALSE);
>>>>>>> f6b8bfd3
		setVisibleAndFrontmost(mAutoFocus);
	}

	mOpenSignal(this, key);
	onOpen(key);

	dirtyRect();
}

void LLFloater::closeFloater(bool app_quitting)
{
	llinfos << "Closing floater " << getName() << llendl;
	if (app_quitting)
	{
		LLFloater::sQuitting = true;
	}
	
	// Always unminimize before trying to close.
	// Most of the time the user will never see this state.
	setMinimized(FALSE);

	if (canClose())
	{
		if (getHost())
		{
			((LLMultiFloater*)getHost())->removeFloater(this);
			gFloaterView->addChild(this);
		}

		if (getSoundFlags() != SILENT
			&& getVisible()
			&& !getHost()
			&& !app_quitting)
		{
			make_ui_sound("UISndWindowClose");
		}

		// now close dependent floater
		for(handle_set_iter_t dependent_it = mDependents.begin();
			dependent_it != mDependents.end(); )
		{
			
			LLFloater* floaterp = dependent_it->get();
			if (floaterp)
			{
				++dependent_it;
				floaterp->closeFloater(app_quitting);
			}
			else
			{
				mDependents.erase(dependent_it++);
			}
		}
		
		cleanupHandles();
		gFocusMgr.clearLastFocusForGroup(this);

		if (hasFocus())
		{
			// Do this early, so UI controls will commit before the
			// window is taken down.
			releaseFocus();

			// give focus to dependee floater if it exists, and we had focus first
			if (isDependent())
			{
				LLFloater* dependee = mDependeeHandle.get();
				if (dependee && !dependee->isDead())
				{
					dependee->setFocus(TRUE);
				}
			}
		}

		dirtyRect();

		// Close callbacks
		onClose(app_quitting);
		mCloseSignal(this, LLSD(app_quitting));
		
		// Hide or Destroy
		if (mSingleInstance)
		{
			// Hide the instance
			if (getHost())
			{
				getHost()->setVisible(FALSE);
			}
			else
			{
				setVisible(FALSE);
				if (!mReuseInstance)
				{
					destroy();
				}
			}
		}
		else
		{
			setVisible(FALSE); // hide before destroying (so handleVisibilityChange() gets called)
			if (!mReuseInstance)
			{
				destroy();
			}
		}
	}
}

/*virtual*/
void LLFloater::reshape(S32 width, S32 height, BOOL called_from_parent)
{
	LLPanel::reshape(width, height, called_from_parent);
}

void LLFloater::releaseFocus()
{
	LLUI::removePopup(this);

	setFocus(FALSE);

	if( gFocusMgr.childHasMouseCapture( this ) )
	{
		gFocusMgr.setMouseCapture(NULL);
	}
}


void LLFloater::setResizeLimits( S32 min_width, S32 min_height )
{
	mMinWidth = min_width;
	mMinHeight = min_height;

	for( S32 i = 0; i < 4; i++ )
	{
		if( mResizeBar[i] )
		{
			if (i == LLResizeBar::LEFT || i == LLResizeBar::RIGHT)
			{
				mResizeBar[i]->setResizeLimits( min_width, S32_MAX );
			}
			else
			{
				mResizeBar[i]->setResizeLimits( min_height, S32_MAX );
			}
		}
		if( mResizeHandle[i] )
		{
			mResizeHandle[i]->setResizeLimits( min_width, min_height );
		}
	}
}


void LLFloater::center()
{
	if(getHost())
	{
		// hosted floaters can't move
		return;
	}
	centerWithin(gFloaterView->getRect());
}

LLMultiFloater* LLFloater::getHost()
{ 
	return (LLMultiFloater*)mHostHandle.get(); 
}

void LLFloater::applyControlsAndPosition(LLFloater* other)
{
<<<<<<< HEAD
	applyRectControl();
	applyDockState();
	applyMinimizedState();
=======
	if (!applyDockState())
	{
		if (!applyRectControl())
		{
			applyPositioning(other);
		}
	}
>>>>>>> f6b8bfd3
}

bool LLFloater::applyRectControl()
{
	bool saved_rect = false;

	LLFloater* last_in_group = LLFloaterReg::getLastFloaterInGroup(mInstanceName);
	if (last_in_group && last_in_group != this)
	{
		// other floaters in our group, position ourselves relative to them and don't save the rect
		mRectControl.clear();
		mOpenPositioning = LLFloaterEnums::OPEN_POSITIONING_CASCADE_GROUP;
	}
<<<<<<< HEAD

	// override center if we have saved rect control
	// only if we are torn off -Zi
	if (mTornOff && mRectControl.size() > 1)
=======
	else if (mRectControl.size() > 1)
>>>>>>> f6b8bfd3
	{
		// If we have a saved rect, use it
		const LLRect& rect = getControlGroup()->getRect(mRectControl);
		saved_rect = rect.notEmpty();
		if (saved_rect)
		{
			setOrigin(rect.mLeft, rect.mBottom);

			if (mResizable)
			{
				reshape(llmax(mMinWidth, rect.getWidth()), llmax(mMinHeight, rect.getHeight()));
			}
		}
	}

	return saved_rect;
}

bool LLFloater::applyDockState()
{
	bool docked = false;

	if (mDocStateControl.size() > 1)
	{
		docked = getControlGroup()->getBOOL(mDocStateControl);
		setDocked(docked);
	}

	return docked;
}

void LLFloater::applyPositioning(LLFloater* other)
{
	// Otherwise position according to the positioning code
	switch (mOpenPositioning)
	{
	case LLFloaterEnums::OPEN_POSITIONING_CENTERED:
		center();
		break;

	case LLFloaterEnums::OPEN_POSITIONING_SPECIFIED:
		{
			// Translate relative to snap rect
			setOrigin(mSpecifiedLeft, mSpecifiedBottom);
			const LLRect& snap_rect = gFloaterView->getSnapRect();
			translate(snap_rect.mLeft, snap_rect.mBottom);
			translateIntoRect(snap_rect, FALSE);
		}
		break;

	case LLFloaterEnums::OPEN_POSITIONING_CASCADE_GROUP:
	case LLFloaterEnums::OPEN_POSITIONING_CASCADING:
		if (other != NULL && other != this)
		{
			stackWith(*other);
		}
		else
		{
			static const U32 CASCADING_FLOATER_HOFFSET = 0;
			static const U32 CASCADING_FLOATER_VOFFSET = 0;
			
			const LLRect& snap_rect = gFloaterView->getSnapRect();

			const S32 horizontal_offset = CASCADING_FLOATER_HOFFSET;
			const S32 vertical_offset = snap_rect.getHeight() - CASCADING_FLOATER_VOFFSET;

			S32 rect_height = getRect().getHeight();
			setOrigin(horizontal_offset, vertical_offset - rect_height);

			translate(snap_rect.mLeft, snap_rect.mBottom);
			translateIntoRect(snap_rect, FALSE);
		}
		break;

	case LLFloaterEnums::OPEN_POSITIONING_NONE:
	default:
		// Do nothing
		break;
	}
}

void LLFloater::applyMinimizedState()
{
	if (mMinimizeStateControl.size() > 1)
	{
		bool minimized = getControlGroup()->getBOOL(mMinimizeStateControl);
		setMinimized(minimized);
	}
}

void LLFloater::applyTitle()
{
	if (!mDragHandle)
	{
		return;
	}

	if (isMinimized() && !mShortTitle.empty())
	{
		mDragHandle->setTitle( mShortTitle );
	}
	else
	{
		mDragHandle->setTitle ( mTitle );
	}

	if (getHost())
	{
		getHost()->updateFloaterTitle(this);	
	}
}

std::string LLFloater::getCurrentTitle() const
{
	return mDragHandle ? mDragHandle->getTitle() : LLStringUtil::null;
}

void LLFloater::setTitle( const std::string& title )
{
	mTitle = title;
	applyTitle();
}

void LLFloater::setHideOnMinimize(bool hide)
{
		mHideOnMinimize = hide;
}


std::string LLFloater::getTitle() const
{
	if (mTitle.empty())
	{
		return mDragHandle ? mDragHandle->getTitle() : LLStringUtil::null;
	}
	else
	{
		return mTitle;
	}
}

void LLFloater::setShortTitle( const std::string& short_title )
{
	mShortTitle = short_title;
	applyTitle();
}

std::string LLFloater::getShortTitle() const
{
	if (mShortTitle.empty())
	{
		return mDragHandle ? mDragHandle->getTitle() : LLStringUtil::null;
	}
	else
	{
		return mShortTitle;
	}
}

BOOL LLFloater::canSnapTo(const LLView* other_view)
{
	if (NULL == other_view)
	{
		llwarns << "other_view is NULL" << llendl;
		return FALSE;
	}

	if (other_view != getParent())
	{
		const LLFloater* other_floaterp = dynamic_cast<const LLFloater*>(other_view);		
		if (other_floaterp 
			&& other_floaterp->getSnapTarget() == getHandle() 
			&& mDependents.find(other_floaterp->getHandle()) != mDependents.end())
		{
			// this is a dependent that is already snapped to us, so don't snap back to it
			return FALSE;
		}
	}

	return LLPanel::canSnapTo(other_view);
}

void LLFloater::setSnappedTo(const LLView* snap_view)
{
	if (!snap_view || snap_view == getParent())
	{
		clearSnapTarget();
	}
	else
	{
		//RN: assume it's a floater as it must be a sibling to our parent floater
		const LLFloater* floaterp = dynamic_cast<const LLFloater*>(snap_view);
		if (floaterp)
		{
			setSnapTarget(floaterp->getHandle());
		}
	}
}

void LLFloater::handleReshape(const LLRect& new_rect, bool by_user)
{
	const LLRect old_rect = getRect();
	LLView::handleReshape(new_rect, by_user);

	if (by_user && !isMinimized())
	{
		storeRectControl();
		mOpenPositioning = LLFloaterEnums::OPEN_POSITIONING_NONE;
	}

	// if not minimized, adjust all snapped dependents to new shape
	if (!isMinimized())
	{
		// gather all snapped dependents
		for(handle_set_iter_t dependent_it = mDependents.begin();
			dependent_it != mDependents.end(); ++dependent_it)
		{
			LLFloater* floaterp = dependent_it->get();
			// is a dependent snapped to us?
			if (floaterp && floaterp->getSnapTarget() == getHandle())
			{
				S32 delta_x = 0;
				S32 delta_y = 0;
				// check to see if it snapped to right or top, and move if dependee floater is resizing
				LLRect dependent_rect = floaterp->getRect();
				if (dependent_rect.mLeft - getRect().mLeft >= old_rect.getWidth() || // dependent on my right?
					dependent_rect.mRight == getRect().mLeft + old_rect.getWidth()) // dependent aligned with my right
				{
					// was snapped directly onto right side or aligned with it
					delta_x += new_rect.getWidth() - old_rect.getWidth();
				}
				if (dependent_rect.mBottom - getRect().mBottom >= old_rect.getHeight() ||
					dependent_rect.mTop == getRect().mBottom + old_rect.getHeight())
				{
					// was snapped directly onto top side or aligned with it
					delta_y += new_rect.getHeight() - old_rect.getHeight();
				}

				// take translation of dependee floater into account as well
				delta_x += new_rect.mLeft - old_rect.mLeft;
				delta_y += new_rect.mBottom - old_rect.mBottom;

				dependent_rect.translate(delta_x, delta_y);
				floaterp->setShape(dependent_rect, by_user);
			}
		}
	}
	else
	{
		// If minimized, and origin has changed, set
		// mHasBeenDraggedWhileMinimized to TRUE
		if ((new_rect.mLeft != old_rect.mLeft) ||
			(new_rect.mBottom != old_rect.mBottom))
		{
			mHasBeenDraggedWhileMinimized = TRUE;
		}
	}
}

void LLFloater::setMinimized(BOOL minimize)
{	
	const LLFloater::Params& default_params = LLFloater::getDefaultParams();
	S32 floater_header_size = default_params.header_height;
	static LLUICachedControl<S32> minimized_width ("UIMinimizedWidth", 0);

	if (minimize == mMinimized) return;

	if (mMinimizeSignal)
	{
		(*mMinimizeSignal)(this, LLSD(minimize));
	}

	if (minimize)
	{
		// AO: Pseudo-hide minimized sidebar floaters. We get into trouble if they are actually not visible,
		// so fake invisibility with tiny sizign and out of the way location.
		// At the moment we flag this pseudo hiding with the presence of a dummy control in floater_side_bar_tab.xml
		// this should be refactored into a floater attribute.
		LLFloater* floater_tab = LLFloaterReg::getInstance("side_bar_tab", getName());
		llinfos << "Minimizing " << floater_tab << ". showMinimizedPanel= " << hasChild("showMinimized", false) << llendl;
		if (LLFloater::isShown(floater_tab) && !hasChild("showMinimized", false))
		{
				mHideOnMinimize = true;
				llinfos << "SideTray minimized floater " << getName() << " detected, hiding." << llendl;
		}
		
		
		// minimized flag should be turned on before release focus
		mMinimized = TRUE;

		mExpandedRect = getRect();

		// If the floater has been dragged while minimized in the
		// past, then locate it at its previous minimized location.
		// Otherwise, ask the view for a minimize position.
		if (mHasBeenDraggedWhileMinimized)
		{
			setOrigin(mPreviousMinimizedLeft, mPreviousMinimizedBottom);
		}
		else
		{
			S32 left, bottom;
			
			if (mHideOnMinimize)
			{
				llinfos << "mHideOnMinize: setting origin off screen" << llendl;
				setOrigin( -9999, -9999 );
			}
			else 
			{
				gFloaterView->getMinimizePosition(&left, &bottom);
				setOrigin( left, bottom );
			}
		}

		if (mButtonsEnabled[BUTTON_MINIMIZE])
		{
			mButtonsEnabled[BUTTON_MINIMIZE] = FALSE;
			mButtonsEnabled[BUTTON_RESTORE] = TRUE;
		}

		setBorderVisible(TRUE);

		for(handle_set_iter_t dependent_it = mDependents.begin();
			dependent_it != mDependents.end();
			++dependent_it)
		{
			LLFloater* floaterp = dependent_it->get();
			if (floaterp)
			{
				if (floaterp->isMinimizeable())
				{
					floaterp->setMinimized(TRUE);
				}
				else if (!floaterp->isMinimized())
				{
					floaterp->setVisible(FALSE);
				}
			}
		}

		// Lose keyboard focus when minimized
		releaseFocus();

		for (S32 i = 0; i < 4; i++)
		{
			if (mResizeBar[i] != NULL)
			{
				mResizeBar[i]->setEnabled(FALSE);
			}
			if (mResizeHandle[i] != NULL)
			{
				mResizeHandle[i]->setEnabled(FALSE);
			}
		}
		
		// Reshape *after* setting mMinimized
		if (mHideOnMinimize)
		{
			llinfos << "mHideOnMinize - reshaping to be hidden" << llendl;
			//LLPanel::reshape(width, height, called_from_parent);
			reshape( 1, floater_header_size, TRUE);
		}
		else
		{
			llinfos << "AO: reshaping to minimized bar" << llendl;
			reshape( minimized_width, floater_header_size, TRUE);
		}
	}
	else
	{
		// If this window has been dragged while minimized (at any time),
		// remember its position for the next time it's minimized.
		if (mHasBeenDraggedWhileMinimized)
		{
			const LLRect& currentRect = getRect();
			mPreviousMinimizedLeft = currentRect.mLeft;
			mPreviousMinimizedBottom = currentRect.mBottom;
		}

		setOrigin( mExpandedRect.mLeft, mExpandedRect.mBottom );

		if (mButtonsEnabled[BUTTON_RESTORE])
		{
			mButtonsEnabled[BUTTON_MINIMIZE] = TRUE;
			mButtonsEnabled[BUTTON_RESTORE] = FALSE;
		}

		// show dependent floater
		for(handle_set_iter_t dependent_it = mDependents.begin();
			dependent_it != mDependents.end();
			++dependent_it)
		{
			LLFloater* floaterp = dependent_it->get();
			if (floaterp)
			{
				floaterp->setMinimized(FALSE);
				floaterp->setVisible(TRUE);
			}
		}

		for (S32 i = 0; i < 4; i++)
		{
			if (mResizeBar[i] != NULL)
			{
				mResizeBar[i]->setEnabled(isResizable());
			}
			if (mResizeHandle[i] != NULL)
			{
				mResizeHandle[i]->setEnabled(isResizable());
			}
		}
		
		mMinimized = FALSE;

		// Reshape *after* setting mMinimized
		reshape( mExpandedRect.getWidth(), mExpandedRect.getHeight(), TRUE );
	}
	
	make_ui_sound("UISndWindowClose");
	updateTitleButtons();
	applyTitle ();
	
	// AO - persist minimizing if true
	storeMinimizeStateControl();
}

void LLFloater::setFocus( BOOL b )
{
	if (b && getIsChrome())
	{
		return;
	}
	LLUICtrl* last_focus = gFocusMgr.getLastFocusForGroup(this);
	// a descendent already has focus
	BOOL child_had_focus = hasFocus();

	// give focus to first valid descendent
	LLPanel::setFocus(b);

	if (b)
	{
		// only push focused floaters to front of stack if not in midst of ctrl-tab cycle
		if (!getHost() && !((LLFloaterView*)getParent())->getCycleMode())
		{
			if (!isFrontmost())
			{
				setFrontmost();
			}
		}

		// when getting focus, delegate to last descendent which had focus
		if (last_focus && !child_had_focus && 
			last_focus->isInEnabledChain() &&
			last_focus->isInVisibleChain())
		{
			// *FIX: should handle case where focus doesn't stick
			last_focus->setFocus(TRUE);
		}
	}
	updateTransparency(b ? TT_ACTIVE : TT_INACTIVE);
}

// virtual
void LLFloater::setRect(const LLRect &rect)
{
	LLPanel::setRect(rect);
	layoutDragHandle();
	layoutResizeCtrls();
}

// virtual
void LLFloater::setIsChrome(BOOL is_chrome)
{
	// chrome floaters don't take focus at all
	if (is_chrome)
	{
		// remove focus if we're changing to chrome
		setFocus(FALSE);
		// can't Ctrl-Tab to "chrome" floaters
		setFocusRoot(FALSE);
		mButtons[BUTTON_CLOSE]->setToolTip(LLStringExplicit(getButtonTooltip(Params(), BUTTON_CLOSE, is_chrome)));
	}
	
	LLPanel::setIsChrome(is_chrome);
}

// Change the draw style to account for the foreground state.
void LLFloater::setForeground(BOOL front)
{
	if (front != mForeground)
	{
		mForeground = front;
		if (mDragHandle)
			mDragHandle->setForeground( front );

		if (!front)
		{
			releaseFocus();
		}

		setBackgroundOpaque( front ); 
	}
}

void LLFloater::cleanupHandles()
{
	// remove handles to non-existent dependents
	for(handle_set_iter_t dependent_it = mDependents.begin();
		dependent_it != mDependents.end(); )
	{
		LLFloater* floaterp = dependent_it->get();
		if (!floaterp)
		{
			mDependents.erase(dependent_it++);
		}
		else
		{
			++dependent_it;
		}
	}
}

void LLFloater::setHost(LLMultiFloater* host)
{
	if (mHostHandle.isDead() && host)
	{
		// make buttons smaller for hosted windows to differentiate from parent
		mButtonScale = 0.9f;

		// add tear off button
		if (mCanTearOff)
		{
			mButtonsEnabled[BUTTON_TEAR_OFF] = TRUE;
		}
	}
	else if (!mHostHandle.isDead() && !host)
	{
		mButtonScale = 1.f;
		//mButtonsEnabled[BUTTON_TEAR_OFF] = FALSE;
	}
	updateTitleButtons();
	if (host)
	{
		mHostHandle = host->getHandle();
		mLastHostHandle = host->getHandle();
	}
	else
	{
		mHostHandle.markDead();
	}
}

void LLFloater::moveResizeHandlesToFront()
{
	for( S32 i = 0; i < 4; i++ )
	{
		if( mResizeBar[i] )
		{
			sendChildToFront(mResizeBar[i]);
		}
	}

	for( S32 i = 0; i < 4; i++ )
	{
		if( mResizeHandle[i] )
		{
			sendChildToFront(mResizeHandle[i]);
		}
	}
}

BOOL LLFloater::isFrontmost()
{
	LLFloaterView* floater_view = getParentByType<LLFloaterView>();
	return getVisible()
			&& (floater_view 
				&& floater_view->getFrontmost() == this);
}

void LLFloater::addDependentFloater(LLFloater* floaterp, BOOL reposition)
{
	mDependents.insert(floaterp->getHandle());
	floaterp->mDependeeHandle = getHandle();

	if (reposition)
	{
		floaterp->setRect(gFloaterView->findNeighboringPosition(this, floaterp));
		floaterp->setSnapTarget(getHandle());
	}
	gFloaterView->adjustToFitScreen(floaterp, FALSE);
	if (floaterp->isFrontmost())
	{
		// make sure to bring self and sibling floaters to front
		gFloaterView->bringToFront(floaterp);
	}
}

void LLFloater::addDependentFloater(LLHandle<LLFloater> dependent, BOOL reposition)
{
	LLFloater* dependent_floaterp = dependent.get();
	if(dependent_floaterp)
	{
		addDependentFloater(dependent_floaterp, reposition);
	}
}

void LLFloater::removeDependentFloater(LLFloater* floaterp)
{
	mDependents.erase(floaterp->getHandle());
	floaterp->mDependeeHandle = LLHandle<LLFloater>();
}

BOOL LLFloater::offerClickToButton(S32 x, S32 y, MASK mask, EFloaterButton index)
{
	if( mButtonsEnabled[index] )
	{
		LLButton* my_butt = mButtons[index];
		S32 local_x = x - my_butt->getRect().mLeft;
		S32 local_y = y - my_butt->getRect().mBottom;

		if (
			my_butt->pointInView(local_x, local_y) &&
			my_butt->handleMouseDown(local_x, local_y, mask))
		{
			// the button handled it
			return TRUE;
		}
	}
	return FALSE;
}

BOOL LLFloater::handleScrollWheel(S32 x, S32 y, S32 clicks)
{
	LLPanel::handleScrollWheel(x,y,clicks);
	return TRUE;//always
}

// virtual
BOOL LLFloater::handleMouseDown(S32 x, S32 y, MASK mask)
{
	if( mMinimized )
	{
		// Offer the click to titlebar buttons.
		// Note: this block and the offerClickToButton helper method can be removed
		// because the parent container will handle it for us but we'll keep it here
		// for safety until after reworking the panel code to manage hidden children.
		if(offerClickToButton(x, y, mask, BUTTON_CLOSE)) return TRUE;
		if(offerClickToButton(x, y, mask, BUTTON_RESTORE)) return TRUE;
		if(offerClickToButton(x, y, mask, BUTTON_TEAR_OFF)) return TRUE;
		if(offerClickToButton(x, y, mask, BUTTON_DOCK)) return TRUE;

		// Otherwise pass to drag handle for movement
		return mDragHandle->handleMouseDown(x, y, mask);
	}
	else
	{
		bringToFront( x, y );
		return LLPanel::handleMouseDown( x, y, mask );
	}
}

// virtual
BOOL LLFloater::handleRightMouseDown(S32 x, S32 y, MASK mask)
{
	BOOL was_minimized = mMinimized;
	bringToFront( x, y );
	return was_minimized || LLPanel::handleRightMouseDown( x, y, mask );
}

BOOL LLFloater::handleMiddleMouseDown(S32 x, S32 y, MASK mask)
{
	bringToFront( x, y );
	return LLPanel::handleMiddleMouseDown( x, y, mask );
}


// virtual
BOOL LLFloater::handleDoubleClick(S32 x, S32 y, MASK mask)
{
	BOOL was_minimized = mMinimized;
	setMinimized(FALSE);
	return was_minimized || LLPanel::handleDoubleClick(x, y, mask);
}

void LLFloater::bringToFront( S32 x, S32 y )
{
	if (getVisible() && pointInView(x, y))
	{
		LLMultiFloater* hostp = getHost();
		if (hostp)
		{
			hostp->showFloater(this);
		}
		else
		{
			LLFloaterView* parent = (LLFloaterView*) getParent();
			if (parent)
			{
				parent->bringToFront( this );
			}
		}
	}
}


// virtual
void LLFloater::setVisibleAndFrontmost(BOOL take_focus)
{
	setVisible(TRUE);
	setFrontmost(take_focus);
}

void LLFloater::setFrontmost(BOOL take_focus)
{
	LLMultiFloater* hostp = getHost();
	if (hostp)
	{
		// this will bring the host floater to the front and select
		// the appropriate panel
		hostp->showFloater(this);
	}
	else
	{
		// there are more than one floater view
		// so we need to query our parent directly
		((LLFloaterView*)getParent())->bringToFront(this, take_focus);

		// Make sure to set the appropriate transparency type (STORM-732).
		updateTransparency(hasFocus() || getIsChrome() ? TT_ACTIVE : TT_INACTIVE);
	}
}

void LLFloater::setCanDock(bool b)
{
	if(b != mCanDock)
	{
		mCanDock = b;
		if(mCanDock)
		{
			mButtonsEnabled[BUTTON_DOCK] = !mDocked;
		}
		else
		{
			mButtonsEnabled[BUTTON_DOCK] = FALSE;
		}
	}
	updateTitleButtons();
}

void LLFloater::setDocked(bool docked, bool pop_on_undock)
{
	if(docked != mDocked && mCanDock)
	{
		mDocked = docked;
		mButtonsEnabled[BUTTON_DOCK] = !mDocked;

		if (mDocked)
		{
			setMinimized(FALSE);
			mOpenPositioning = LLFloaterEnums::OPEN_POSITIONING_NONE;
		}

		updateTitleButtons();

		storeDockStateControl();
	}
	
}

// static
void LLFloater::onClickMinimize(LLFloater* self)
{
	if (!self)
		return;
	self->setMinimized( !self->isMinimized() );
}

void LLFloater::onClickTearOff(LLFloater* self)
{
	if (!self)
		return;
	S32 floater_header_size = self->mHeaderHeight;
	LLMultiFloater* host_floater = self->getHost();
	if (host_floater) //Tear off
	{
		LLRect new_rect;
		host_floater->removeFloater(self);
		// reparent to floater view
		gFloaterView->addChild(self);

		self->openFloater(self->getKey());
		
		// get floater rect size from either the rect control or the saved rect -Zi
		if (self->mRectControl.size() <= 1)
			// restore old size and position -Zi
			new_rect=self->getExpandedRect();
		else
			new_rect=self->getSavedRect();

		// only force position for floaters that have an empty rect -Zi
		if(new_rect.isEmpty())
		{
			llwarns << "no rect saved yet, so reshape the floater" << llendl;
			new_rect.setLeftTopAndSize(host_floater->getRect().mLeft + 5, host_floater->getRect().mTop - floater_header_size - 5, self->getRect().getWidth(), self->getRect().getHeight());
		}
		self->setShape(new_rect);
		self->storeRectControl();

		gFloaterView->adjustToFitScreen(self, FALSE);
		// give focus to new window to keep continuity for the user
		self->setFocus(TRUE);
	}
	else  //Attach to parent.
	{
		self->storeRectControl();
		// save the current size and position -Zi
		self->setExpandedRect(self->getRect());
		LLMultiFloater* new_host = (LLMultiFloater*)self->mLastHostHandle.get();
		if (new_host)
		{
			self->setMinimized(FALSE); // to reenable minimize button if it was minimized
			new_host->showFloater(self);
			// make sure host is visible
			new_host->openFloater(new_host->getKey());
		}
	}
	self->updateTitleButtons();
}

// static
void LLFloater::onClickDock(LLFloater* self)
{
	if(self && self->mCanDock)
	{
		self->setDocked(!self->mDocked, true);
	}
}

// static
void LLFloater::onClickHelp( LLFloater* self )
{
	if (self && LLUI::sHelpImpl)
	{
		// find the current help context for this floater
		std::string help_topic;
		if (self->findHelpTopic(help_topic))
		{
			LLUI::sHelpImpl->showTopic(help_topic);
		}
	}
}

// static 
LLFloater* LLFloater::getClosableFloaterFromFocus()
{
	LLFloater* focused_floater = NULL;
	LLInstanceTracker<LLFloater>::instance_iter it = beginInstances();
	LLInstanceTracker<LLFloater>::instance_iter end_it = endInstances();
	for (; it != end_it; ++it)
	{
		if (it->hasFocus())
		{
			break;
		}
	}

	if (it == endInstances())
	{
		// nothing found, return
		return NULL;
	}

	// The focused floater may not be closable,
	// Find and close a parental floater that is closeable, if any.
	LLFloater* prev_floater = NULL;
	for(LLFloater* floater_to_close = focused_floater;
		NULL != floater_to_close; 
		floater_to_close = gFloaterView->getParentFloater(floater_to_close))
	{
		if(floater_to_close->isCloseable())
		{
			return floater_to_close;
		}

		// If floater has as parent root view
		// gFloaterView->getParentFloater(floater_to_close) returns
		// the same floater_to_close, so we need to check this.
		if (prev_floater == floater_to_close) {
			break;
		}
		prev_floater = floater_to_close;
	}

	return NULL;
}

// static
void LLFloater::closeFocusedFloater()
{
	LLFloater* floater_to_close = LLFloater::getClosableFloaterFromFocus();
	if(floater_to_close)
	{
		floater_to_close->closeFloater();
	}

	// if nothing took focus after closing focused floater
	// give it to next floater (to allow closing multiple windows via keyboard in rapid succession)
	if (gFocusMgr.getKeyboardFocus() == NULL)
	{
		// HACK: use gFloaterView directly in case we are using Ctrl-W to close snapshot window
		// which sits in gSnapshotFloaterView, and needs to pass focus on to normal floater view
		gFloaterView->focusFrontFloater();
	}
}


// static
void LLFloater::onClickClose( LLFloater* self )
{
	if (!self)
		return;
	self->onClickCloseBtn();
}

void	LLFloater::onClickCloseBtn()
{
	closeFloater(false);
}


// virtual
void LLFloater::draw()
{
	const F32 alpha = getCurrentTransparency();

	// draw background
	if( isBackgroundVisible() )
	{
		// ## Zi: Optional Drop Shadows
		if(mDropShadow)
			drawShadow(this);

		S32 left = LLPANEL_BORDER_WIDTH;
		S32 top = getRect().getHeight() - LLPANEL_BORDER_WIDTH;
		S32 right = getRect().getWidth() - LLPANEL_BORDER_WIDTH;
		S32 bottom = LLPANEL_BORDER_WIDTH;

		LLUIImage* image = NULL;
		LLColor4 color;
		LLColor4 overlay_color;
		if (isBackgroundOpaque())
		{
			// NOTE: image may not be set
			image = getBackgroundImage();
			color = getBackgroundColor();
			overlay_color = getBackgroundImageOverlay();
		}
		else
		{
			image = getTransparentImage();
			color = getTransparentColor();
			overlay_color = getTransparentImageOverlay();
		}

		if (image)
		{
			// We're using images for this floater's backgrounds
			image->draw(getLocalRect(), overlay_color % alpha);
		}
		else
		{
			// We're not using images, use old-school flat colors
			gl_rect_2d( left, top, right, bottom, color % alpha );

			// draw highlight on title bar to indicate focus.  RDW
			if(hasFocus() 
				&& mTornOff
				&& !getIsChrome() 
				&& !getCurrentTitle().empty())
			{
				static LLUIColor titlebar_focus_color = LLUIColorTable::instance().getColor("TitleBarFocusColor");
				
				//const LLFontGL* font = LLFontGL::getFontSansSerif();
				LLRect r = getRect();
				//gl_rect_2d_offset_local(0, r.getHeight(), r.getWidth(), r.getHeight() - (S32)font->getLineHeight() - 1, 
				// AO: THe above results in a too small hightlight area, strangely. reverted behavior for now.
				gl_rect_2d_offset_local(0, r.getHeight(), r.getWidth(), r.getHeight() - mHeaderHeight,
					titlebar_focus_color % alpha, 0, TRUE);
			}
		}
	}

	LLPanel::updateDefaultBtn();

	if( getDefaultButton() )
	{
		if (hasFocus() && getDefaultButton()->getEnabled())
		{
			LLFocusableElement* focus_ctrl = gFocusMgr.getKeyboardFocus();
			// is this button a direct descendent and not a nested widget (e.g. checkbox)?
			BOOL focus_is_child_button = dynamic_cast<LLButton*>(focus_ctrl) != NULL && dynamic_cast<LLButton*>(focus_ctrl)->getParent() == this;
			// only enable default button when current focus is not a button
			getDefaultButton()->setBorderEnabled(!focus_is_child_button);
		}
		else
		{
			getDefaultButton()->setBorderEnabled(FALSE);
		}
	}
	if (isMinimized())
	{
		for (S32 i = 0; i < BUTTON_COUNT; i++)
		{
			drawChild(mButtons[i]);
		}
		drawChild(mDragHandle, 0, 0, TRUE);
	}
	else
	{
		// don't call LLPanel::draw() since we've implemented custom background rendering
		LLView::draw();
	}

	// update tearoff button for torn off floaters
	// when last host goes away
	if (mCanTearOff && !getHost())
	{
		LLFloater* old_host = mLastHostHandle.get();
		if (!old_host)
		{
			setCanTearOff(FALSE);
		}
	}
}

void	LLFloater::drawShadow(LLPanel* panel)
{
	S32 left = LLPANEL_BORDER_WIDTH;
	S32 top = panel->getRect().getHeight() - LLPANEL_BORDER_WIDTH;
	S32 right = panel->getRect().getWidth() - LLPANEL_BORDER_WIDTH;
	S32 bottom = LLPANEL_BORDER_WIDTH;

	static LLUICachedControl<S32> shadow_offset_S32 ("DropShadowFloater", 0);
	static LLUIColor shadow_color_cached = LLUIColorTable::instance().getColor("ColorDropShadow");
	LLColor4 shadow_color = shadow_color_cached;
	F32 shadow_offset = (F32)shadow_offset_S32;

	if (!panel->isBackgroundOpaque())
	{
		shadow_offset *= 0.2f;
		shadow_color.mV[VALPHA] *= 0.5f;
	}
	gl_drop_shadow(left, top, right, bottom, 
		shadow_color % getCurrentTransparency(),
		llround(shadow_offset));
}

void LLFloater::updateTransparency(LLView* view, ETypeTransparency transparency_type)
{
	child_list_t children = *view->getChildList();
	child_list_t::iterator it = children.begin();

	LLUICtrl* ctrl = dynamic_cast<LLUICtrl*>(view);
	if (ctrl)
	{
		ctrl->setTransparencyType(transparency_type);
	}

	for(; it != children.end(); ++it)
	{
		updateTransparency(*it, transparency_type);
	}
}

void LLFloater::updateTransparency(ETypeTransparency transparency_type)
{
	updateTransparency(this, transparency_type);
}

void	LLFloater::setCanMinimize(BOOL can_minimize)
{
	// if removing minimize/restore button programmatically,
	// go ahead and unminimize floater
	mCanMinimize = can_minimize;
	if (!can_minimize)
	{
		setMinimized(FALSE);
	}

	mButtonsEnabled[BUTTON_MINIMIZE] = can_minimize && !isMinimized();
	mButtonsEnabled[BUTTON_RESTORE]  = can_minimize &&  isMinimized();

	updateTitleButtons();
}

void	LLFloater::setCanClose(BOOL can_close)
{
	mCanClose = can_close;
	mButtonsEnabled[BUTTON_CLOSE] = can_close;

	updateTitleButtons();
}

void	LLFloater::setCanTearOff(BOOL can_tear_off)
{
	mCanTearOff = can_tear_off;
	mButtonsEnabled[BUTTON_TEAR_OFF] = mCanTearOff && !mHostHandle.isDead();

	updateTitleButtons();
}


void LLFloater::setCanResize(BOOL can_resize)
{
	mResizable = can_resize;
	enableResizeCtrls(can_resize);
}

void LLFloater::setCanDrag(BOOL can_drag)
{
	// if we delete drag handle, we no longer have access to the floater's title
	// so just enable/disable it
	if (!can_drag && mDragHandle->getEnabled())
	{
		mDragHandle->setEnabled(FALSE);
	}
	else if (can_drag && !mDragHandle->getEnabled())
	{
		mDragHandle->setEnabled(TRUE);
	}
}

bool LLFloater::getCanDrag()
{
	return mDragHandle->getEnabled();
}


void LLFloater::updateTitleButtons()
{
	static LLUICachedControl<S32> floater_close_box_size ("UIFloaterCloseBoxSize", 0);
	static LLUICachedControl<S32> close_box_from_top ("UICloseBoxFromTop", 0);
	LLRect buttons_rect;
	S32 button_count = 0;
	for (S32 i = 0; i < BUTTON_COUNT; i++)
	{
		if (!mButtons[i])
		{
			continue;
		}

		bool enabled = mButtonsEnabled[i];
		if (i == BUTTON_HELP)
		{
			// don't show the help button if the floater is minimized
			// or if it is a docked tear-off floater
			if (isMinimized() || (mButtonsEnabled[BUTTON_TEAR_OFF] && ! mTornOff))
			{
				enabled = false;
			}
		}
		
#if 0		//KC: don't do this, see below
		if (i == BUTTON_CLOSE && mButtonScale != 1.f)
		{
			//*HACK: always render close button for hosted floaters so
			//that users don't accidentally hit the button when
			//closing multiple windows in the chatterbox
			enabled = true;
		}
#endif

		mButtons[i]->setEnabled(enabled);

		if (enabled
		//KC: don't explictly force enable close button on
		//hosted floaters instead drawing a disabled one
		|| (i == BUTTON_CLOSE && mButtonScale != 1.f))
		{
			button_count++;

			LLRect btn_rect;
			if (mDragOnLeft)
			{
				btn_rect.setLeftTopAndSize(
					LLPANEL_BORDER_WIDTH,
					getRect().getHeight() - close_box_from_top - (floater_close_box_size + 1) * button_count,
					llround((F32)floater_close_box_size * mButtonScale),
					llround((F32)floater_close_box_size * mButtonScale));
			}
			else
			{
				btn_rect.setLeftTopAndSize(
					getRect().getWidth() - LLPANEL_BORDER_WIDTH - (floater_close_box_size + 1) * button_count,
					getRect().getHeight() - close_box_from_top,
					llround((F32)floater_close_box_size * mButtonScale),
					llround((F32)floater_close_box_size * mButtonScale));
			}

			// first time here, init 'buttons_rect'
			if(1 == button_count)
			{
				buttons_rect = btn_rect;
			}
			else
			{
				// if mDragOnLeft=true then buttons are on top-left side vertically aligned
				// title is not displayed in this case, calculating 'buttons_rect' for future use
				mDragOnLeft ? buttons_rect.mBottom -= btn_rect.mBottom : 
					buttons_rect.mLeft = btn_rect.mLeft;
			}
			mButtons[i]->setRect(btn_rect);
			mButtons[i]->setVisible(TRUE);
			// the restore button should have a tab stop so that it takes action when you Ctrl-Tab to a minimized floater
			mButtons[i]->setTabStop(i == BUTTON_RESTORE);
			sendChildToFront(mButtons[i]);
		}
		else
		{
			mButtons[i]->setVisible(FALSE);
		}
	}
	if (mDragHandle)
	{
		localRectToOtherView(buttons_rect, &buttons_rect, mDragHandle);
		mDragHandle->setButtonsRect(buttons_rect);
	}
}

void LLFloater::buildButtons(const Params& floater_params)
{
	static LLUICachedControl<S32> floater_close_box_size ("UIFloaterCloseBoxSize", 0);
	static LLUICachedControl<S32> close_box_from_top ("UICloseBoxFromTop", 0);
	for (S32 i = 0; i < BUTTON_COUNT; i++)
	{
		if (mButtons[i])
		{
			removeChild(mButtons[i]);
			delete mButtons[i];
			mButtons[i] = NULL;
		}
		
		LLRect btn_rect;
		if (mDragOnLeft)
		{
			btn_rect.setLeftTopAndSize(
				LLPANEL_BORDER_WIDTH,
				getRect().getHeight() - close_box_from_top - (floater_close_box_size + 1) * (i + 1),
				llround(floater_close_box_size * mButtonScale),
				llround(floater_close_box_size * mButtonScale));
		}
		else
		{
			btn_rect.setLeftTopAndSize(
				getRect().getWidth() - LLPANEL_BORDER_WIDTH - (floater_close_box_size + 1) * (i + 1),
				getRect().getHeight() - close_box_from_top,
				llround(floater_close_box_size * mButtonScale),
				llround(floater_close_box_size * mButtonScale));
		}

		LLButton::Params p;
		p.name(sButtonNames[i]);
		p.rect(btn_rect);
		p.image_unselected = getButtonImage(floater_params, (EFloaterButton)i);
		// Selected, no matter if hovered or not, is "pressed"
		LLUIImage* pressed_image = getButtonPressedImage(floater_params, (EFloaterButton)i);
		p.image_selected = pressed_image;
		p.image_hover_selected = pressed_image;
		// Use a glow effect when the user hovers over the button
		// These icons are really small, need glow amount increased
		p.hover_glow_amount( 0.33f );
		p.click_callback.function(boost::bind(sButtonCallbacks[i], this));
		p.tab_stop(false);
		p.follows.flags(FOLLOWS_TOP|FOLLOWS_RIGHT);
		p.tool_tip = getButtonTooltip(floater_params, (EFloaterButton)i, getIsChrome());
		p.scale_image(true);
		p.chrome(true);

		LLButton* buttonp = LLUICtrlFactory::create<LLButton>(p);
		addChild(buttonp);
		mButtons[i] = buttonp;
	}

	updateTitleButtons();
}

// static
LLUIImage* LLFloater::getButtonImage(const Params& p, EFloaterButton e)
{
	switch(e)
	{
		default:
		case BUTTON_CLOSE:
			return p.close_image;
		case BUTTON_RESTORE:
			return p.restore_image;
		case BUTTON_MINIMIZE:
			return p.minimize_image;
		case BUTTON_TEAR_OFF:
			return p.tear_off_image;
		case BUTTON_DOCK:
			return p.dock_image;
		case BUTTON_HELP:
			return p.help_image;
	}
}

// static
LLUIImage* LLFloater::getButtonPressedImage(const Params& p, EFloaterButton e)
{
	switch(e)
	{
		default:
		case BUTTON_CLOSE:
			return p.close_pressed_image;
		case BUTTON_RESTORE:
			return p.restore_pressed_image;
		case BUTTON_MINIMIZE:
			return p.minimize_pressed_image;
		case BUTTON_TEAR_OFF:
			return p.tear_off_pressed_image;
		case BUTTON_DOCK:
			return p.dock_pressed_image;
		case BUTTON_HELP:
			return p.help_pressed_image;
	}
}

// static
std::string LLFloater::getButtonTooltip(const Params& p, EFloaterButton e, bool is_chrome)
{
	// EXT-4081 (Lag Meter: Ctrl+W does not close floater)
	// If floater is chrome set 'Close' text for close button's tooltip
	if(is_chrome && BUTTON_CLOSE == e)
	{
		static std::string close_tooltip_chrome = LLTrans::getString("BUTTON_CLOSE_CHROME");
		return close_tooltip_chrome;
	}
	// TODO: per-floater localizable tooltips set in XML
	return sButtonToolTips[e];
}

/////////////////////////////////////////////////////
// LLFloaterView

static LLDefaultChildRegistry::Register<LLFloaterView> r("floater_view");

LLFloaterView::LLFloaterView (const Params& p)
:	LLUICtrl (p),
	mFocusCycleMode(FALSE),
	mMinimizePositionVOffset(0),
	mSnapOffsetBottom(0),
	mSnapOffsetRight(0)
{
}

// By default, adjust vertical.
void LLFloaterView::reshape(S32 width, S32 height, BOOL called_from_parent)
{
	S32 old_right = mLastSnapRect.mRight;
	S32 old_top = mLastSnapRect.mTop;

	LLView::reshape(width, height, called_from_parent);

	S32 new_right = getSnapRect().mRight;
	S32 new_top = getSnapRect().mTop;

	mLastSnapRect = getSnapRect();

	for ( child_list_const_iter_t child_it = getChildList()->begin(); child_it != getChildList()->end(); ++child_it)
	{
		LLView* viewp = *child_it;
		LLFloater* floaterp = (LLFloater*)viewp;
		if (floaterp->isDependent())
		{
			// dependents are moved with their "dependee"
			continue;
		}

		if (!floaterp->isMinimized())
		{
			LLRect r = floaterp->getRect();

			// Compute absolute distance from each edge of screen
			S32 left_offset = llabs(r.mLeft - 0);
			S32 right_offset = llabs(old_right - r.mRight);

			S32 top_offset = llabs(old_top - r.mTop);
			S32 bottom_offset = llabs(r.mBottom - 0);

			S32 translate_x = 0;
			S32 translate_y = 0;

			if (left_offset > right_offset)
			{
				translate_x = new_right - old_right;
			}

			if (top_offset < bottom_offset)
			{
				translate_y = new_top - old_top;
			}

			// don't reposition immovable floaters
			if (floaterp->getCanDrag())
			{
				floaterp->translate(translate_x, translate_y);
			}
			BOOST_FOREACH(LLHandle<LLFloater> dependent_floater, floaterp->mDependents)
			{
				if (dependent_floater.get())
				{
					dependent_floater.get()->translate(translate_x, translate_y);
				}
			}
		}
	}
}


void LLFloaterView::restoreAll()
{
	// make sure all subwindows aren't minimized
	for ( child_list_const_iter_t child_it = getChildList()->begin(); child_it != getChildList()->end(); ++child_it)
	{
		LLFloater* floaterp = (LLFloater*)*child_it;

		// Ansariel: Don't restore "closed" sidebar floaters that are hidden
		//           minimized to emulate closed state!
		std::string pat = "side_bar_tab";
		size_t found = floaterp->getInstanceName().find(pat);
		if (found == std::string::npos)
		{
			floaterp->setMinimized(FALSE);
		}
	}

	// *FIX: make sure dependents are restored

	// children then deleted by default view constructor
}


LLRect LLFloaterView::findNeighboringPosition( LLFloater* reference_floater, LLFloater* neighbor )
{
	LLRect base_rect = reference_floater->getRect();
	LLRect::tCoordType width = neighbor->getRect().getWidth();
	LLRect::tCoordType height = neighbor->getRect().getHeight();
	LLRect new_rect = neighbor->getRect();

	LLRect expanded_base_rect = base_rect;
	expanded_base_rect.stretch(10);
	for(LLFloater::handle_set_iter_t dependent_it = reference_floater->mDependents.begin();
		dependent_it != reference_floater->mDependents.end(); ++dependent_it)
	{
		LLFloater* sibling = dependent_it->get();
		// check for dependents within 10 pixels of base floater
		if (sibling && 
			sibling != neighbor && 
			sibling->getVisible() && 
			expanded_base_rect.overlaps(sibling->getRect()))
		{
			base_rect.unionWith(sibling->getRect());
		}
	}

	LLRect::tCoordType left_margin = llmax(0, base_rect.mLeft);
	LLRect::tCoordType right_margin = llmax(0, getRect().getWidth() - base_rect.mRight);
	LLRect::tCoordType top_margin = llmax(0, getRect().getHeight() - base_rect.mTop);
	LLRect::tCoordType bottom_margin = llmax(0, base_rect.mBottom);

	// find position for floater in following order
	// right->left->bottom->top
	for (S32 i = 0; i < 5; i++)
	{
		if (right_margin > width)
		{
			new_rect.translate(base_rect.mRight - neighbor->getRect().mLeft, base_rect.mTop - neighbor->getRect().mTop);
			return new_rect;
		}
		else if (left_margin > width)
		{
			new_rect.translate(base_rect.mLeft - neighbor->getRect().mRight, base_rect.mTop - neighbor->getRect().mTop);
			return new_rect;
		}
		else if (bottom_margin > height)
		{
			new_rect.translate(base_rect.mLeft - neighbor->getRect().mLeft, base_rect.mBottom - neighbor->getRect().mTop);
			return new_rect;
		}
		else if (top_margin > height)
		{
			new_rect.translate(base_rect.mLeft - neighbor->getRect().mLeft, base_rect.mTop - neighbor->getRect().mBottom);
			return new_rect;
		}

		// keep growing margins to find "best" fit
		left_margin += 20;
		right_margin += 20;
		top_margin += 20;
		bottom_margin += 20;
	}

	// didn't find anything, return initial rect
	return new_rect;
}


void LLFloaterView::bringToFront(LLFloater* child, BOOL give_focus)
{
	// *TODO: make this respect floater's mAutoFocus value, instead of
	// using parameter
	if (child->getHost())
 	{
		// this floater is hosted elsewhere and hence not one of our children, abort
		return;
	}
	std::vector<LLView*> floaters_to_move;
	// Look at all floaters...tab
	for ( child_list_const_iter_t child_it = getChildList()->begin(); child_it != getChildList()->end(); ++child_it)
	{
		LLView* viewp = *child_it;
		LLFloater *floater = (LLFloater *)viewp;

		// ...but if I'm a dependent floater...
		if (child->isDependent())
		{
			// ...look for floaters that have me as a dependent...
			LLFloater::handle_set_iter_t found_dependent = floater->mDependents.find(child->getHandle());

			if (found_dependent != floater->mDependents.end())
			{
				// ...and make sure all children of that floater (including me) are brought to front...
				for(LLFloater::handle_set_iter_t dependent_it = floater->mDependents.begin();
					dependent_it != floater->mDependents.end(); )
				{
					LLFloater* sibling = dependent_it->get();
					if (sibling)
					{
						floaters_to_move.push_back(sibling);
					}
					++dependent_it;
				}
				//...before bringing my parent to the front...
				floaters_to_move.push_back(floater);
			}
		}
	}

	std::vector<LLView*>::iterator view_it;
	for(view_it = floaters_to_move.begin(); view_it != floaters_to_move.end(); ++view_it)
	{
		LLFloater* floaterp = (LLFloater*)(*view_it);
		sendChildToFront(floaterp);

		// always unminimize dependee, but allow dependents to stay minimized
		if (!floaterp->isDependent())
		{
			//floaterp->setMinimized(FALSE);
		}
	}
	floaters_to_move.clear();

	// ...then bringing my own dependents to the front...
	for(LLFloater::handle_set_iter_t dependent_it = child->mDependents.begin();
		dependent_it != child->mDependents.end(); )
	{
		LLFloater* dependent = dependent_it->get();
		if (dependent)
		{
			sendChildToFront(dependent);
			//don't un-minimize dependent windows automatically
			// respect user's wishes
			//dependent->setMinimized(FALSE);
		}
		++dependent_it;
	}

	// ...and finally bringing myself to front 
	// (do this last, so that I'm left in front at end of this call)
	if( *getChildList()->begin() != child ) 
	{
		sendChildToFront(child);
	}
	
	//child->setMinimized(FALSE);
	if (give_focus && !gFocusMgr.childHasKeyboardFocus(child))
	{
		child->setFocus(TRUE);
		// floater did not take focus, so relinquish focus to world
		if (!child->hasFocus())
		{
			gFocusMgr.setKeyboardFocus(NULL);
		}
	}
}

void LLFloaterView::highlightFocusedFloater()
{
	for ( child_list_const_iter_t child_it = getChildList()->begin(); child_it != getChildList()->end(); ++child_it)
	{
		LLFloater *floater = (LLFloater *)(*child_it);

		// skip dependent floaters, as we'll handle them in a batch along with their dependee(?)
		if (floater->isDependent())
		{
			continue;
		}

		BOOL floater_or_dependent_has_focus = gFocusMgr.childHasKeyboardFocus(floater);
		for(LLFloater::handle_set_iter_t dependent_it = floater->mDependents.begin();
			dependent_it != floater->mDependents.end(); 
			++dependent_it)
		{
			LLFloater* dependent_floaterp = dependent_it->get();
			if (dependent_floaterp && gFocusMgr.childHasKeyboardFocus(dependent_floaterp))
			{
				floater_or_dependent_has_focus = TRUE;
			}
		}

		// now set this floater and all its dependents
		floater->setForeground(floater_or_dependent_has_focus);

		for(LLFloater::handle_set_iter_t dependent_it = floater->mDependents.begin();
			dependent_it != floater->mDependents.end(); )
		{
			LLFloater* dependent_floaterp = dependent_it->get();
			if (dependent_floaterp)
			{
				dependent_floaterp->setForeground(floater_or_dependent_has_focus);
			}
			++dependent_it;
		}
			
		floater->cleanupHandles();
	}
}

void LLFloaterView::unhighlightFocusedFloater()
{
	for ( child_list_const_iter_t child_it = getChildList()->begin(); child_it != getChildList()->end(); ++child_it)
	{
		LLFloater *floater = (LLFloater *)(*child_it);

		floater->setForeground(FALSE);
	}
}

void LLFloaterView::focusFrontFloater()
{
	LLFloater* floaterp = getFrontmost();
	if (floaterp)
	{
		floaterp->setFocus(TRUE);
	}
}

void LLFloaterView::getMinimizePosition(S32 *left, S32 *bottom)
{
	const LLFloater::Params& default_params = LLFloater::getDefaultParams();
	S32 floater_header_size = default_params.header_height;
	static LLUICachedControl<S32> minimized_width ("UIMinimizedWidth", 0);
	LLRect snap_rect_local = getLocalSnapRect();
	snap_rect_local.mTop += mMinimizePositionVOffset;
	for(S32 col = snap_rect_local.mLeft;
		col < snap_rect_local.getWidth() - minimized_width;
		col += minimized_width)
	{	
		// AO: offset minimized windows to not obscure title bars. Yes, this is a quick and dirty hack.
		int offset = 0;
		//LLFavoritesBarCtrl* fb = getChild<LLFavoritesBarCtrl>("favorite");
		bool fbVisible = gSavedSettings.getBOOL("ShowNavbarFavoritesPanel");
		bool nbVisible = gSavedSettings.getBOOL("ShowNavbarNavigationPanel");
		// TODO: Make this introspect controls to get the dynamic size.
		if (fbVisible)
			offset += 20;
		if (nbVisible)
			offset += 30;
		
		for(S32 row = snap_rect_local.mTop - (floater_header_size + offset);
		row > floater_header_size;
		row -= floater_header_size ) //loop rows
		{

			bool foundGap = TRUE;
			for(child_list_const_iter_t child_it = getChildList()->begin();
				child_it != getChildList()->end();
				++child_it) //loop floaters
			{
				// Examine minimized children.
				LLFloater* floater = (LLFloater*)((LLView*)*child_it);
				if(floater->isMinimized() && (LLFloaterReg::getInstance("side_bar_tab", floater->getName()) != floater)) 
				{
					LLRect r = floater->getRect();
					if((r.mBottom < (row + floater_header_size))
					   && (r.mBottom > (row - floater_header_size))
					   && (r.mLeft < (col + minimized_width))
					   && (r.mLeft > (col - minimized_width)))
					{
						// needs the check for off grid. can't drag,
						// but window resize makes them off
						foundGap = FALSE;
						break;
					}
				}
			} //done floaters
			if(foundGap)
			{
				*left = col;
				*bottom = row;
				return; //done
			}
		} //done this col
	}

	// crude - stack'em all at 0,0 when screen is full of minimized
	// floaters.
	*left = snap_rect_local.mLeft;
	*bottom = snap_rect_local.mBottom;
}


void LLFloaterView::destroyAllChildren()
{
	LLView::deleteAllChildren();
}

void LLFloaterView::closeAllChildren(bool app_quitting)
{
	// iterate over a copy of the list, because closing windows will destroy
	// some windows on the list.
	child_list_t child_list = *(getChildList());

	for (child_list_const_iter_t it = child_list.begin(); it != child_list.end(); ++it)
	{
		LLView* viewp = *it;
		child_list_const_iter_t exists = std::find(getChildList()->begin(), getChildList()->end(), viewp);
		if (exists == getChildList()->end())
		{
			// this floater has already been removed
			continue;
		}

		LLFloater* floaterp = (LLFloater*)viewp;

		// Attempt to close floater.  This will cause the "do you want to save"
		// dialogs to appear.
		// Skip invisible floaters if we're not quitting (STORM-192).
		if (floaterp->canClose() && !floaterp->isDead() &&
			(app_quitting || floaterp->getVisible()))
		{
			floaterp->closeFloater(app_quitting);
		}
	}
}

void LLFloaterView::hiddenFloaterClosed(LLFloater* floater)
{
	for (hidden_floaters_t::iterator it = mHiddenFloaters.begin(), end_it = mHiddenFloaters.end();
		it != end_it;
		++it)
	{
		if (it->first.get() == floater)
		{
			it->second.disconnect();
			mHiddenFloaters.erase(it);
			break;
		}
	}
}

void LLFloaterView::hideAllFloaters()
{
	child_list_t child_list = *(getChildList());

	for (child_list_iter_t it = child_list.begin(); it != child_list.end(); ++it)
	{
		LLFloater* floaterp = dynamic_cast<LLFloater*>(*it);
		if (floaterp && floaterp->getVisible())
		{
			floaterp->setVisible(false);
			boost::signals2::connection connection = floaterp->mCloseSignal.connect(boost::bind(&LLFloaterView::hiddenFloaterClosed, this, floaterp));
			mHiddenFloaters.push_back(std::make_pair(floaterp->getHandle(), connection));
		}
	}
}

void LLFloaterView::showHiddenFloaters()
{
	for (hidden_floaters_t::iterator it = mHiddenFloaters.begin(), end_it = mHiddenFloaters.end();
		it != end_it;
		++it)
	{
		LLFloater* floaterp = it->first.get();
		if (floaterp)
		{
			floaterp->setVisible(true);
		}
		it->second.disconnect();
	}
	mHiddenFloaters.clear();
}

BOOL LLFloaterView::allChildrenClosed()
{
	// see if there are any visible floaters (some floaters "close"
	// by setting themselves invisible)
	for (child_list_const_iter_t it = getChildList()->begin(); it != getChildList()->end(); ++it)
	{
		LLView* viewp = *it;
		LLFloater* floaterp = (LLFloater*)viewp;

		if (floaterp->getVisible() && !floaterp->isDead() && floaterp->isCloseable())
		{
			return false;
		}
	}
	return true;
}

void LLFloaterView::shiftFloaters(S32 x_offset, S32 y_offset)
{
	for (child_list_const_iter_t it = getChildList()->begin(); it != getChildList()->end(); ++it)
	{
		LLFloater* floaterp = dynamic_cast<LLFloater*>(*it);

		if (floaterp && floaterp->isMinimized())
		{
			floaterp->translate(x_offset, y_offset);
		}
	}
}

void LLFloaterView::refresh()
{
	LLRect snap_rect = getSnapRect();
	if (snap_rect != mLastSnapRect)
	{
		reshape(getRect().getWidth(), getRect().getHeight(), TRUE);
	}

	// Constrain children to be entirely on the screen
	for ( child_list_const_iter_t child_it = getChildList()->begin(); child_it != getChildList()->end(); ++child_it)
	{
		LLFloater* floaterp = dynamic_cast<LLFloater*>(*child_it);
		if (floaterp && floaterp->getVisible() )
		{
			// minimized floaters are kept fully onscreen
			adjustToFitScreen(floaterp, !floaterp->isMinimized());
		}
	}
}

void LLFloaterView::adjustToFitScreen(LLFloater* floater, BOOL allow_partial_outside)
{
	if (floater->getParent() != this)
	{
		// floater is hosted elsewhere, so ignore
		return;
	}
	LLRect::tCoordType screen_width = getSnapRect().getWidth();
	LLRect::tCoordType screen_height = getSnapRect().getHeight();

	
	// only automatically resize non-minimized, resizable floaters
	if( floater->isResizable() && !floater->isMinimized() )
	{
		LLRect view_rect = floater->getRect();
		S32 old_width = view_rect.getWidth();
		S32 old_height = view_rect.getHeight();
		S32 min_width;
		S32 min_height;
		floater->getResizeLimits( &min_width, &min_height );

		// Make sure floater isn't already smaller than its min height/width?
		S32 new_width = llmax( min_width, old_width );
		S32 new_height = llmax( min_height, old_height);

		if((new_width > screen_width) || (new_height > screen_height))
		{
			// We have to make this window able to fit on screen
			new_width = llmin(new_width, screen_width);
			new_height = llmin(new_height, screen_height);

			// ...while respecting minimum width/height
			new_width = llmax(new_width, min_width);
			new_height = llmax(new_height, min_height);

			LLRect new_rect;
			new_rect.setLeftTopAndSize(view_rect.mLeft,view_rect.mTop,new_width, new_height);

			floater->setShape(new_rect);

			if (floater->followsRight())
			{
				floater->translate(old_width - new_width, 0);
			}

			if (floater->followsTop())
			{
				floater->translate(0, old_height - new_height);
			}
		}
	}

	// move window fully onscreen
	if (floater->translateIntoRect( getSnapRect(), allow_partial_outside ))
	{
		floater->clearSnapTarget();
	}
}

void LLFloaterView::draw()
{
	refresh();

	// hide focused floater if in cycle mode, so that it can be drawn on top
	LLFloater* focused_floater = getFocusedFloater();

	if (mFocusCycleMode && focused_floater)
	{
		child_list_const_iter_t child_it = getChildList()->begin();
		for (;child_it != getChildList()->end(); ++child_it)
		{
			if ((*child_it) != focused_floater)
			{
				drawChild(*child_it);
			}
		}

		drawChild(focused_floater, -TABBED_FLOATER_OFFSET, TABBED_FLOATER_OFFSET);
	}
	else
	{
		LLView::draw();
	}
}

LLRect LLFloaterView::getSnapRect() const
{
	LLRect snap_rect = getLocalRect();

	LLView* snap_view = mSnapView.get();
	if (snap_view)
	{
		snap_view->localRectToOtherView(snap_view->getLocalRect(), &snap_rect, this);
	}

	return snap_rect;
}

LLFloater *LLFloaterView::getFocusedFloater() const
{
	for ( child_list_const_iter_t child_it = getChildList()->begin(); child_it != getChildList()->end(); ++child_it)
	{
		LLUICtrl* ctrlp = (*child_it)->isCtrl() ? static_cast<LLUICtrl*>(*child_it) : NULL;
		if ( ctrlp && ctrlp->hasFocus() )
		{
			return static_cast<LLFloater *>(ctrlp);
		}
	}
	return NULL;
}

LLFloater *LLFloaterView::getFrontmost() const
{
	for ( child_list_const_iter_t child_it = getChildList()->begin(); child_it != getChildList()->end(); ++child_it)
	{
		LLView* viewp = *child_it;
		if ( viewp->getVisible() && !viewp->isDead())
		{
			return (LLFloater *)viewp;
		}
	}
	return NULL;
}

LLFloater *LLFloaterView::getBackmost() const
{
	LLFloater* back_most = NULL;
	for ( child_list_const_iter_t child_it = getChildList()->begin(); child_it != getChildList()->end(); ++child_it)
	{
		LLView* viewp = *child_it;
		if ( viewp->getVisible() )
		{
			back_most = (LLFloater *)viewp;
		}
	}
	return back_most;
}

void LLFloaterView::syncFloaterTabOrder()
{
	// look for a visible modal dialog, starting from first
	LLModalDialog* modal_dialog = NULL;
	for ( child_list_const_iter_t child_it = getChildList()->begin(); child_it != getChildList()->end(); ++child_it)
	{
		LLModalDialog* dialog = dynamic_cast<LLModalDialog*>(*child_it);
		if (dialog && dialog->isModal() && dialog->getVisible())
		{
			modal_dialog = dialog;
			break;
		}
	}

	if (modal_dialog)
	{
		// If we have a visible modal dialog, make sure that it has focus
		LLUI::addPopup(modal_dialog);
		
		if( !gFocusMgr.childHasKeyboardFocus( modal_dialog ) )
		{
			modal_dialog->setFocus(TRUE);
		}
				
		if( !gFocusMgr.childHasMouseCapture( modal_dialog ) )
		{
			gFocusMgr.setMouseCapture( modal_dialog );
		}
	}
	else
	{
		// otherwise, make sure the focused floater is in the front of the child list
		for ( child_list_const_reverse_iter_t child_it = getChildList()->rbegin(); child_it != getChildList()->rend(); ++child_it)
		{
			LLFloater* floaterp = (LLFloater*)*child_it;
			if (gFocusMgr.childHasKeyboardFocus(floaterp))
			{
				bringToFront(floaterp, FALSE);
				break;
			}
		}
	}

	// sync draw order to tab order
	for ( child_list_const_reverse_iter_t child_it = getChildList()->rbegin(); child_it != getChildList()->rend(); ++child_it)
	{
		LLFloater* floaterp = (LLFloater*)*child_it;
		moveChildToFrontOfTabGroup(floaterp);
	}
}

LLFloater*	LLFloaterView::getParentFloater(LLView* viewp) const
{
	LLView* parentp = viewp->getParent();

	while(parentp && parentp != this)
	{
		viewp = parentp;
		parentp = parentp->getParent();
	}

	if (parentp == this)
	{
		return (LLFloater*)viewp;
	}

	return NULL;
}

S32 LLFloaterView::getZOrder(LLFloater* child)
{
	S32 rv = 0;
	for ( child_list_const_iter_t child_it = getChildList()->begin(); child_it != getChildList()->end(); ++child_it)
	{
		LLView* viewp = *child_it;
		if(viewp == child)
		{
			break;
		}
		++rv;
	}
	return rv;
}

void LLFloaterView::pushVisibleAll(BOOL visible, const skip_list_t& skip_list)
{
	for (child_list_const_iter_t child_iter = getChildList()->begin();
		 child_iter != getChildList()->end(); ++child_iter)
	{
		LLView *view = *child_iter;
		if (skip_list.find(view) == skip_list.end())
		{
			view->pushVisible(visible);
		}
	}

	LLFloaterReg::blockShowFloaters(true);
}

void LLFloaterView::popVisibleAll(const skip_list_t& skip_list)
{
	// make a copy of the list since some floaters change their
	// order in the childList when changing visibility.
	child_list_t child_list_copy = *getChildList();

	for (child_list_const_iter_t child_iter = child_list_copy.begin();
		 child_iter != child_list_copy.end(); ++child_iter)
	{
		LLView *view = *child_iter;
		if (skip_list.find(view) == skip_list.end())
		{
			view->popVisible();
		}
	}

	LLFloaterReg::blockShowFloaters(false);
}

void LLFloater::setInstanceName(const std::string& name)
{
	if (name == mInstanceName)
		return;
	llassert_always(mInstanceName.empty());
	mInstanceName = name;
	if (!mInstanceName.empty())
	{
		std::string ctrl_name = getControlName(mInstanceName, mKey);

		// save_rect and save_visibility only apply to registered floaters
		if (!mRectControl.empty())
		{
			mRectControl = LLFloaterReg::declareRectControl(ctrl_name);
		}
		if (!mVisibilityControl.empty())
		{
			mVisibilityControl = LLFloaterReg::declareVisibilityControl(ctrl_name);
		}
		if(!mDocStateControl.empty())
		{
			mDocStateControl = LLFloaterReg::declareDockStateControl(ctrl_name);
		}
<<<<<<< HEAD
		if(!mMinimizeStateControl.empty())
		{
			mMinimizeStateControl = LLFloaterReg::declareMinimizeStateControl(ctrl_name);
		}

=======
>>>>>>> f6b8bfd3
	}
}

void LLFloater::setKey(const LLSD& newkey)
{
	// Note: We don't have to do anything special with registration when we change keys
	mKey = newkey;
}

//static
void LLFloater::setupParamsForExport(Params& p, LLView* parent)
{
	// Do rectangle munging to topleft layout first
	LLPanel::setupParamsForExport(p, parent);

	// Copy the rectangle out to apply layout constraints
	LLRect rect = p.rect;

	// Null out other settings
	p.rect.left.setProvided(false);
	p.rect.top.setProvided(false);
	p.rect.right.setProvided(false);
	p.rect.bottom.setProvided(false);

	// Explicitly set width/height
	p.rect.width.set( rect.getWidth(), true );
	p.rect.height.set( rect.getHeight(), true );

	// If you can't resize this floater, don't export min_height
	// and min_width
	bool can_resize = p.can_resize;
	if (!can_resize)
	{
		p.min_height.setProvided(false);
		p.min_width.setProvided(false);
	}
}

void LLFloater::initFromParams(const LLFloater::Params& p)
{
	// *NOTE: We have too many classes derived from LLFloater to retrofit them 
	// all to pass in params via constructors.  So we use this method.

	 // control_name, tab_stop, focus_lost_callback, initial_value, rect, enabled, visible
	LLPanel::initFromParams(p);

	// override any follows flags
	setFollows(FOLLOWS_NONE);

	mTitle = p.title;
	mShortTitle = p.short_title;
	applyTitle();

	setCanTearOff(p.can_tear_off);
	setCanMinimize(p.can_minimize);
	setCanClose(p.can_close);
	setCanDock(p.can_dock);
	setCanResize(p.can_resize);
	setResizeLimits(p.min_width, p.min_height);
	
	mDragOnLeft = p.can_drag_on_left;
	mHeaderHeight = p.header_height;
	mLegacyHeaderHeight = p.legacy_header_height;
	mSingleInstance = p.single_instance;
	mReuseInstance = p.reuse_instance.isProvided() ? p.reuse_instance : p.single_instance;

	mOpenPositioning = p.open_positioning;
	mSpecifiedLeft = p.specified_left;
	mSpecifiedBottom = p.specified_bottom;

	// ## Zi: Optional Drop Shadows
	// we do this here because the values in the constructor get ignored, probably due to
	// the comment at the beginning of this method. -Zi
	mDropShadow = p.drop_shadow;

	if (p.save_rect && mRectControl.empty())
	{
		mRectControl = "t"; // flag to build mRectControl name once mInstanceName is set
	}
	if (p.save_visibility)
	{
		mVisibilityControl = "t"; // flag to build mVisibilityControl name once mInstanceName is set
	}
	if(p.save_dock_state)
	{
		mDocStateControl = "t"; // flag to build mDocStateControl name once mInstanceName is set
	}
	
	mMinimizeStateControl = "t"; // AO: flag to save minimize state. TODO: make this param-optional.
	
	// open callback 
	if (p.open_callback.isProvided())
	{
		setOpenCallback(initCommitCallback(p.open_callback));
	}
	// close callback 
	if (p.close_callback.isProvided())
	{
		setCloseCallback(initCommitCallback(p.close_callback));
	}

	if (mDragHandle)
	{
		mDragHandle->setTitleVisible(p.show_title);
	}
}

boost::signals2::connection LLFloater::setMinimizeCallback( const commit_signal_t::slot_type& cb ) 
{ 
	if (!mMinimizeSignal) mMinimizeSignal = new commit_signal_t();
	return mMinimizeSignal->connect(cb); 
}

boost::signals2::connection LLFloater::setOpenCallback( const commit_signal_t::slot_type& cb )
{
	return mOpenSignal.connect(cb);
}

boost::signals2::connection LLFloater::setCloseCallback( const commit_signal_t::slot_type& cb )
{
	return mCloseSignal.connect(cb);
}

LLFastTimer::DeclareTimer POST_BUILD("Floater Post Build");
static LLFastTimer::DeclareTimer FTM_EXTERNAL_FLOATER_LOAD("Load Extern Floater Reference");

bool LLFloater::initFloaterXML(LLXMLNodePtr node, LLView *parent, const std::string& filename, LLXMLNodePtr output_node)
{
	Params default_params(LLUICtrlFactory::getDefaultParams<LLFloater>());
	Params params(default_params);

	LLXUIParser parser;
	parser.readXUI(node, params, filename); // *TODO: Error checking

	std::string xml_filename = params.filename;

	if (!xml_filename.empty())
	{
		LLXMLNodePtr referenced_xml;

		if (output_node)
		{
			//if we are exporting, we want to export the current xml
			//not the referenced xml
			Params output_params;
			parser.readXUI(node, output_params, LLUICtrlFactory::getInstance()->getCurFileName());
			setupParamsForExport(output_params, parent);
			output_node->setName(node->getName()->mString);
			parser.writeXUI(output_node, output_params, &default_params);
			return TRUE;
		}

		LLUICtrlFactory::instance().pushFileName(xml_filename);

		LLFastTimer _(FTM_EXTERNAL_FLOATER_LOAD);
		if (!LLUICtrlFactory::getLayeredXMLNode(xml_filename, referenced_xml))
		{
			llwarns << "Couldn't parse panel from: " << xml_filename << llendl;

			return FALSE;
		}

		Params referenced_params;
		parser.readXUI(referenced_xml, referenced_params, LLUICtrlFactory::getInstance()->getCurFileName());
		params.fillFrom(referenced_params);

		// add children using dimensions from referenced xml for consistent layout
		setShape(params.rect);
		LLUICtrlFactory::createChildren(this, referenced_xml, child_registry_t::instance());

		LLUICtrlFactory::instance().popFileName();
	}


	if (output_node)
	{
		Params output_params(params);
		setupParamsForExport(output_params, parent);
        Params default_params(LLUICtrlFactory::getDefaultParams<LLFloater>());
		output_node->setName(node->getName()->mString);
		parser.writeXUI(output_node, output_params, &default_params);
	}

	// Default floater position to top-left corner of screen
	// However, some legacy floaters have explicit top or bottom
	// coordinates set, so respect their wishes.
	if (!params.rect.top.isProvided() && !params.rect.bottom.isProvided())
	{
		params.rect.top.set(0);
	}
	if (!params.rect.left.isProvided() && !params.rect.right.isProvided())
	{
		params.rect.left.set(0);
	}
	params.from_xui = true;
	applyXUILayout(params, parent);
 	initFromParams(params);

	initFloater(params);
	
	LLMultiFloater* last_host = LLFloater::getFloaterHost();
	if (node->hasName("multi_floater"))
	{
		LLFloater::setFloaterHost((LLMultiFloater*) this);
	}

	LLUICtrlFactory::createChildren(this, node, child_registry_t::instance(), output_node);

	if (node->hasName("multi_floater"))
	{
		LLFloater::setFloaterHost(last_host);
	}
	
	// HACK: When we changed the header height to 25 pixels in Viewer 2, rather
	// than re-layout all the floaters we use this value in pixels to make the
	// whole floater bigger and change the top-left coordinate for widgets.
	// The goal is to eventually set mLegacyHeaderHeight to zero, which would
	// make the top-left corner for widget layout the same as the top-left
	// corner of the window's content area.  James
	S32 header_stretch = (mHeaderHeight - mLegacyHeaderHeight);
	if (header_stretch > 0)
	{
		// Stretch the floater vertically, don't move widgets
		LLRect rect = getRect();
		rect.mTop += header_stretch;

		// This will also update drag handle, title bar, close box, etc.
		setRect(rect);
	}

	BOOL result;
	{
		LLFastTimer ft(POST_BUILD);

		result = postBuild();
	}

	if (!result)
	{
		llerrs << "Failed to construct floater " << getName() << llendl;
	}

	applyRectControl(); // If we have a saved rect control, apply it
	gFloaterView->adjustToFitScreen(this, FALSE); // Floaters loaded from XML should all fit on screen	

	moveResizeHandlesToFront();

	applyDockState();
	applyMinimizedState();

	return true; // *TODO: Error checking
}

bool LLFloater::isShown() const
{
    return ! isMinimized() && isInVisibleChain();
}

/* static */
bool LLFloater::isShown(const LLFloater* floater)
{
    return floater && floater->isShown();
}

/* static */
bool LLFloater::isMinimized(const LLFloater* floater)
{
    return floater && floater->isMinimized();
}

/* static */
bool LLFloater::isVisible(const LLFloater* floater)
{
    return floater && floater->getVisible();
}

static LLFastTimer::DeclareTimer FTM_BUILD_FLOATERS("Build Floaters");

bool LLFloater::buildFromFile(const std::string& filename, LLXMLNodePtr output_node)
{
	LLFastTimer timer(FTM_BUILD_FLOATERS);
	LLXMLNodePtr root;

	//if exporting, only load the language being exported, 
	//instead of layering localized version on top of english
	if (output_node)
	{
		if (!LLUICtrlFactory::getLocalizedXMLNode(filename, root))
		{
			llwarns << "Couldn't parse floater from: " << LLUI::getLocalizedSkinPath() + gDirUtilp->getDirDelimiter() + filename << llendl;
			return false;
		}
	}
	else if (!LLUICtrlFactory::getLayeredXMLNode(filename, root))
	{
		llwarns << "Couldn't parse floater from: " << LLUI::getSkinPath() + gDirUtilp->getDirDelimiter() + filename << llendl;
		return false;
	}
	
	// root must be called floater
	if( !(root->hasName("floater") || root->hasName("multi_floater")) )
	{
		llwarns << "Root node should be named floater in: " << filename << llendl;
		return false;
	}
	
	bool res = true;
	
	lldebugs << "Building floater " << filename << llendl;
	LLUICtrlFactory::instance().pushFileName(filename);
	{
		if (!getFactoryMap().empty())
		{
			LLPanel::sFactoryStack.push_front(&getFactoryMap());
		}

		 // for local registry callbacks; define in constructor, referenced in XUI or postBuild
		getCommitCallbackRegistrar().pushScope();
		getEnableCallbackRegistrar().pushScope();
		
		res = initFloaterXML(root, getParent(), filename, output_node);

		setXMLFilename(filename);
		
		getCommitCallbackRegistrar().popScope();
		getEnableCallbackRegistrar().popScope();
		
		if (!getFactoryMap().empty())
		{
			LLPanel::sFactoryStack.pop_front();
		}
	}
	LLUICtrlFactory::instance().popFileName();
	
	return res;
}

void LLFloater::stackWith(LLFloater& other)
{
	static LLUICachedControl<S32> floater_offset ("UIFloaterOffset", 16);

	LLRect next_rect;
	if (other.getHost())
	{
		next_rect = other.getHost()->getRect();
	}
	else
	{
		next_rect = other.getRect();
	}
	next_rect.translate(floater_offset, -floater_offset);

	next_rect.setLeftTopAndSize(next_rect.mLeft, next_rect.mTop, getRect().getWidth(), getRect().getHeight());
	
	setShape(next_rect);
}
<|MERGE_RESOLUTION|>--- conflicted
+++ resolved
@@ -58,14 +58,9 @@
 #include "llhelp.h"
 #include "llmultifloater.h"
 #include "llsdutil.h"
-<<<<<<< HEAD
-#include "../newview/llviewercontrol.h"
-
-#include <string.h>
-=======
 #include <boost/foreach.hpp>
 
->>>>>>> f6b8bfd3
+#include "../newview/llviewercontrol.h" // This is a nasty hack ...
 
 // use this to control "jumping" behavior when Ctrl-Tabbing
 const S32 TABBED_FLOATER_OFFSET = 0;
@@ -183,14 +178,10 @@
 	save_rect("save_rect", false),
 	save_visibility("save_visibility", false),
 	can_dock("can_dock", false),
-<<<<<<< HEAD
-	open_centered("open_centered", true),
-=======
 	show_title("show_title", true),
 	open_positioning("open_positioning", LLFloaterEnums::OPEN_POSITIONING_NONE),
 	specified_left("specified_left"),
 	specified_bottom("specified_bottom"),
->>>>>>> f6b8bfd3
 	header_height("header_height", 0),
 	legacy_header_height("legacy_header_height", 0),
 	close_image("close_image"),
@@ -709,25 +700,23 @@
 	}
 	else
 	{
-<<<<<<< HEAD
-		// AO: setMinimized(FALSE);
-        
+		LLFloater* floater_to_stack = LLFloaterReg::getLastFloaterInGroup(mInstanceName);
+		if (!floater_to_stack)
+		{
+			floater_to_stack = LLFloaterReg::getLastFloaterCascading();
+		}
+		applyControlsAndPosition(floater_to_stack);
+
 		// AO: Always unminimize notecards *HACK*
 		// TS: scripts too
+
+//		setMinimized(FALSE);
 		if ((strcmp(getName().c_str(),"preview notecard") == 0) ||
 			(strcmp(getName().c_str(),"preview lsl text") == 0))
 		{
 			setMinimized(FALSE); 
 		}
-=======
-		LLFloater* floater_to_stack = LLFloaterReg::getLastFloaterInGroup(mInstanceName);
-		if (!floater_to_stack)
-		{
-			floater_to_stack = LLFloaterReg::getLastFloaterCascading();
-		}
-		applyControlsAndPosition(floater_to_stack);
-		setMinimized(FALSE);
->>>>>>> f6b8bfd3
+		
 		setVisibleAndFrontmost(mAutoFocus);
 	}
 
@@ -898,19 +887,14 @@
 
 void LLFloater::applyControlsAndPosition(LLFloater* other)
 {
-<<<<<<< HEAD
-	applyRectControl();
-	applyDockState();
+	if (!applyDockState())
+	{
+		if (!applyRectControl())
+		{
+			applyPositioning(other);
+		}
+	}
 	applyMinimizedState();
-=======
-	if (!applyDockState())
-	{
-		if (!applyRectControl())
-		{
-			applyPositioning(other);
-		}
-	}
->>>>>>> f6b8bfd3
 }
 
 bool LLFloater::applyRectControl()
@@ -924,14 +908,7 @@
 		mRectControl.clear();
 		mOpenPositioning = LLFloaterEnums::OPEN_POSITIONING_CASCADE_GROUP;
 	}
-<<<<<<< HEAD
-
-	// override center if we have saved rect control
-	// only if we are torn off -Zi
-	if (mTornOff && mRectControl.size() > 1)
-=======
 	else if (mRectControl.size() > 1)
->>>>>>> f6b8bfd3
 	{
 		// If we have a saved rect, use it
 		const LLRect& rect = getControlGroup()->getRect(mRectControl);
@@ -961,6 +938,15 @@
 	}
 
 	return docked;
+}
+
+void LLFloater::applyMinimizedState()
+{
+	if (mMinimizeStateControl.size() > 1)
+	{
+		bool minimized = getControlGroup()->getBOOL(mMinimizeStateControl);
+		setMinimized(minimized);
+	}
 }
 
 void LLFloater::applyPositioning(LLFloater* other)
@@ -1010,15 +996,6 @@
 	default:
 		// Do nothing
 		break;
-	}
-}
-
-void LLFloater::applyMinimizedState()
-{
-	if (mMinimizeStateControl.size() > 1)
-	{
-		bool minimized = getControlGroup()->getBOOL(mMinimizeStateControl);
-		setMinimized(minimized);
 	}
 }
 
@@ -3066,14 +3043,10 @@
 		{
 			mDocStateControl = LLFloaterReg::declareDockStateControl(ctrl_name);
 		}
-<<<<<<< HEAD
 		if(!mMinimizeStateControl.empty())
 		{
 			mMinimizeStateControl = LLFloaterReg::declareMinimizeStateControl(ctrl_name);
 		}
-
-=======
->>>>>>> f6b8bfd3
 	}
 }
 
