/** 

 * @file llfloater.cpp
 * @brief LLFloater base class
 *
 * $LicenseInfo:firstyear=2002&license=viewerlgpl$
 * Second Life Viewer Source Code
 * Copyright (C) 2010, Linden Research, Inc.
 * 
 * This library is free software; you can redistribute it and/or
 * modify it under the terms of the GNU Lesser General Public
 * License as published by the Free Software Foundation;
 * version 2.1 of the License only.
 * 
 * This library is distributed in the hope that it will be useful,
 * but WITHOUT ANY WARRANTY; without even the implied warranty of
 * MERCHANTABILITY or FITNESS FOR A PARTICULAR PURPOSE.  See the GNU
 * Lesser General Public License for more details.
 * 
 * You should have received a copy of the GNU Lesser General Public
 * License along with this library; if not, write to the Free Software
 * Foundation, Inc., 51 Franklin Street, Fifth Floor, Boston, MA  02110-1301  USA
 * 
 * Linden Research, Inc., 945 Battery Street, San Francisco, CA  94111  USA
 * $/LicenseInfo$
 */

// Floating "windows" within the GL display, like the inventory floater,
// mini-map floater, etc.

#include "linden_common.h"

#include "llfloater.h"

#include "llfocusmgr.h"

#include "lluictrlfactory.h"
#include "llbutton.h"
#include "llcheckboxctrl.h"
#include "lldir.h"
#include "lldraghandle.h"
#include "llfloaterreg.h"
#include "llfocusmgr.h"
#include "llresizebar.h"
#include "llresizehandle.h"
#include "llkeyboard.h"
#include "llmenugl.h"	// MENU_BAR_HEIGHT
#include "llmodaldialog.h"
#include "lltextbox.h"
#include "llresmgr.h"
#include "llui.h"
#include "llwindow.h"
#include "llstl.h"
#include "llcontrol.h"
#include "lltabcontainer.h"
#include "v2math.h"
#include "lltrans.h"
#include "llhelp.h"
#include "llmultifloater.h"
#include "llsdutil.h"
#include <boost/foreach.hpp>

// use this to control "jumping" behavior when Ctrl-Tabbing
const S32 TABBED_FLOATER_OFFSET = 0;

extern LLControlGroup gSavedSettings;

namespace LLInitParam
{
	void TypeValues<LLFloaterEnums::EOpenPositioning>::declareValues()
	{
		declare("relative",   LLFloaterEnums::POSITIONING_RELATIVE);
		declare("cascading",  LLFloaterEnums::POSITIONING_CASCADING);
		declare("centered",   LLFloaterEnums::POSITIONING_CENTERED);
		declare("specified",  LLFloaterEnums::POSITIONING_SPECIFIED);
	}
}

std::string	LLFloater::sButtonNames[BUTTON_COUNT] = 
{
	"llfloater_close_btn",		//BUTTON_CLOSE
	"llfloater_restore_btn",	//BUTTON_RESTORE
	"llfloater_minimize_btn",	//BUTTON_MINIMIZE
	"llfloater_tear_off_btn",	//BUTTON_TEAR_OFF
	"llfloater_dock_btn",		//BUTTON_DOCK
	"llfloater_help_btn"		//BUTTON_HELP
};

std::string LLFloater::sButtonToolTips[BUTTON_COUNT];

std::string LLFloater::sButtonToolTipsIndex[BUTTON_COUNT]=
{
#ifdef LL_DARWIN
	"BUTTON_CLOSE_DARWIN",	//"Close (Cmd-W)",	//BUTTON_CLOSE
#else
	"BUTTON_CLOSE_WIN",		//"Close (Ctrl-W)",	//BUTTON_CLOSE
#endif
	"BUTTON_RESTORE",		//"Restore",	//BUTTON_RESTORE
	"BUTTON_MINIMIZE",		//"Minimize",	//BUTTON_MINIMIZE
	"BUTTON_TEAR_OFF",		//"Tear Off",	//BUTTON_TEAR_OFF
	"BUTTON_DOCK",
	"BUTTON_HELP"
};

LLFloater::click_callback LLFloater::sButtonCallbacks[BUTTON_COUNT] =
{
	LLFloater::onClickClose,	//BUTTON_CLOSE
	LLFloater::onClickMinimize, //BUTTON_RESTORE
	LLFloater::onClickMinimize, //BUTTON_MINIMIZE
	LLFloater::onClickTearOff,	//BUTTON_TEAR_OFF
	LLFloater::onClickDock,		//BUTTON_DOCK
	LLFloater::onClickHelp		//BUTTON_HELP
};

LLMultiFloater* LLFloater::sHostp = NULL;
BOOL			LLFloater::sQuitting = FALSE; // Flag to prevent storing visibility controls while quitting

LLFloaterView* gFloaterView = NULL;

/*==========================================================================*|
// DEV-38598: The fundamental problem with this operation is that it can only
// support a subset of LLSD values. While it's plausible to compare two arrays
// lexicographically, what strict ordering can you impose on maps?
// (LLFloaterTOS's current key is an LLSD map.)

// Of course something like this is necessary if you want to build a std::set
// or std::map with LLSD keys. Fortunately we're getting by with other
// container types for now.

//static
bool LLFloater::KeyCompare::compare(const LLSD& a, const LLSD& b)
{
	if (a.type() != b.type())
	{
		//llerrs << "Mismatched LLSD types: (" << a << ") mismatches (" << b << ")" << llendl;
		return false;
	}
	else if (a.isUndefined())
		return false;
	else if (a.isInteger())
		return a.asInteger() < b.asInteger();
	else if (a.isReal())
		return a.asReal() < b.asReal();
	else if (a.isString())
		return a.asString() < b.asString();
	else if (a.isUUID())
		return a.asUUID() < b.asUUID();
	else if (a.isDate())
		return a.asDate() < b.asDate();
	else if (a.isURI())
		return a.asString() < b.asString(); // compare URIs as strings
	else if (a.isBoolean())
		return a.asBoolean() < b.asBoolean();
	else
		return false; // no valid operation for Binary
}
|*==========================================================================*/

bool LLFloater::KeyCompare::equate(const LLSD& a, const LLSD& b)
{
	return llsd_equals(a, b);
}

//************************************

LLFloater::Params::Params()
:	title("title"),
	short_title("short_title"),
	single_instance("single_instance", false),
	reuse_instance("reuse_instance", false),
	can_resize("can_resize", false),
	can_minimize("can_minimize", true),
	can_close("can_close", true),
	can_drag_on_left("can_drag_on_left", false),
	drop_shadow("drop_shadow",true),		// ## Zi: Optional Drop Shadows
	label_v_padding("label_v_padding", -1),	// <FS:Zi> Make vertical label padding a per-skin option
	can_tear_off("can_tear_off", true),
	save_dock_state("save_dock_state", false),
	save_rect("save_rect", false),
	save_visibility("save_visibility", false),
	can_dock("can_dock", false),
	show_title("show_title", true),
	positioning("positioning", LLFloaterEnums::POSITIONING_RELATIVE),
	header_height("header_height", 0),
	legacy_header_height("legacy_header_height", 0),
	close_image("close_image"),
	restore_image("restore_image"),
	minimize_image("minimize_image"),
	tear_off_image("tear_off_image"),
	dock_image("dock_image"),
	help_image("help_image"),
	close_pressed_image("close_pressed_image"),
	restore_pressed_image("restore_pressed_image"),
	minimize_pressed_image("minimize_pressed_image"),
	tear_off_pressed_image("tear_off_pressed_image"),
	dock_pressed_image("dock_pressed_image"),
	help_pressed_image("help_pressed_image"),
	open_callback("open_callback"),
	close_callback("close_callback"),
	follows("follows")
{
	changeDefault(visible, false);
}


//static 
const LLFloater::Params& LLFloater::getDefaultParams()
{
	return LLUICtrlFactory::getDefaultParams<LLFloater>();
}

//static
void LLFloater::initClass()
{
	// translate tooltips for floater buttons
	for (S32 i = 0; i < BUTTON_COUNT; i++)
	{
		sButtonToolTips[i] = LLTrans::getString( sButtonToolTipsIndex[i] );
	}

	LLControlVariable* ctrl = LLUI::sSettingGroups["config"]->getControl("ActiveFloaterTransparency").get();
	if (ctrl)
	{
		ctrl->getSignal()->connect(boost::bind(&LLFloater::updateActiveFloaterTransparency));
		updateActiveFloaterTransparency();
	}

	ctrl = LLUI::sSettingGroups["config"]->getControl("InactiveFloaterTransparency").get();
	if (ctrl)
	{
		ctrl->getSignal()->connect(boost::bind(&LLFloater::updateInactiveFloaterTransparency));
		updateInactiveFloaterTransparency();
	}

}

// defaults for floater param block pulled from widgets/floater.xml
static LLWidgetNameRegistry::StaticRegistrar sRegisterFloaterParams(&typeid(LLFloater::Params), "floater");

LLFloater::LLFloater(const LLSD& key, const LLFloater::Params& p)
:	LLPanel(),	// intentionally do not pass params here, see initFromParams
 	mDragHandle(NULL),
	mLabelVPadding(p.label_v_padding),	// <FS:Zi> Make vertical label padding a per-skin optional
	mTitle(p.title),
	mShortTitle(p.short_title),
	mSingleInstance(p.single_instance),
	mReuseInstance(p.reuse_instance.isProvided() ? p.reuse_instance : p.single_instance), // reuse single-instance floaters by default
	mKey(key),
	mCanTearOff(p.can_tear_off),
	mCanMinimize(p.can_minimize),
	mCanClose(p.can_close),
	mDragOnLeft(p.can_drag_on_left),
	mResizable(p.can_resize),
	mPositioning(p.positioning),
	mMinWidth(p.min_width),
	mMinHeight(p.min_height),
	mHeaderHeight(p.header_height),
	mLegacyHeaderHeight(p.legacy_header_height),
	mMinimized(FALSE),
	mForeground(FALSE),
	mFirstLook(TRUE),
	mButtonScale(1.0f),
	mAutoFocus(TRUE), // automatically take focus when opened
	mCanDock(false),
	mDocked(false),
	mTornOff(false),	// <FS:Zi> Start out as hosted, helps with fix for visibility
	mHasBeenDraggedWhileMinimized(FALSE),
	mPreviousMinimizedBottom(0),
	mPreviousMinimizedLeft(0),
	mMinimizeSignal(NULL)
//	mNotificationContext(NULL)
{
	mPosition.setFloater(*this);
//	mNotificationContext = new LLFloaterNotificationContext(getHandle());

	// Clicks stop here.
	setMouseOpaque(TRUE);
	
	// Floaters always draw their background, unlike every other panel.
	setBackgroundVisible(TRUE);

	// Floaters start not minimized.  When minimized, they save their
	// prior rectangle to be used on restore.
	mExpandedRect.set(0,0,0,0);
	
	memset(mButtonsEnabled, 0, BUTTON_COUNT * sizeof(bool));
	memset(mButtons, 0, BUTTON_COUNT * sizeof(LLButton*));

	// <FS:Zi> Make vertical label padding a per-skin option
	// if no padding is set, use default from settings.xml
	if (mLabelVPadding == -1)
	{
		mLabelVPadding = LLControlGroup::getInstance("Global")->getS32("UIFloaterTitleVPad");
	}
	// </FS:Zi>

	addDragHandle();
	addResizeCtrls();
	
	initFromParams(p);
	
	initFloater(p);
}

// Note: Floaters constructed from XML call init() twice!
void LLFloater::initFloater(const Params& p)
{
	// Close button.
	if (mCanClose)
	{
		mButtonsEnabled[BUTTON_CLOSE] = TRUE;
	}

	// Help button: '?'
	if ( !mHelpTopic.empty() )
	{
		mButtonsEnabled[BUTTON_HELP] = TRUE;
	}

	// Minimize button only for top draggers
	if ( !mDragOnLeft && mCanMinimize )
	{
		mButtonsEnabled[BUTTON_MINIMIZE] = TRUE;
	}

	if(mCanDock)
	{
		mButtonsEnabled[BUTTON_DOCK] = TRUE;
	}

	buildButtons(p);

	// Floaters are created in the invisible state	
	setVisible(FALSE);

	if (!getParent())
	{
		gFloaterView->addChild(this);
	}
}

void LLFloater::addDragHandle()
{
	if (!mDragHandle)
	{
		if (mDragOnLeft)
		{
			LLDragHandleLeft::Params p;
			p.name("drag");
			p.follows.flags(FOLLOWS_ALL);
			p.label(mTitle);
			mDragHandle = LLUICtrlFactory::create<LLDragHandleLeft>(p);
		}
		else // drag on top
		{
			LLDragHandleTop::Params p;
			p.name("Drag Handle");
			p.follows.flags(FOLLOWS_ALL);
			p.label(mTitle);
			p.label_v_padding = mLabelVPadding;		// <FS:Zi> Make vertical label padding a per-skin option
			mDragHandle = LLUICtrlFactory::create<LLDragHandleTop>(p);
		}
		addChild(mDragHandle);
	}
	layoutDragHandle();
	applyTitle();
}

void LLFloater::layoutDragHandle()
{
	static LLUICachedControl<S32> floater_close_box_size ("UIFloaterCloseBoxSize", 0);
	S32 close_box_size = mCanClose ? floater_close_box_size : 0;
	
	LLRect rect;
	if (mDragOnLeft)
	{
		rect.setLeftTopAndSize(0, 0, DRAG_HANDLE_WIDTH, getRect().getHeight() - LLPANEL_BORDER_WIDTH - close_box_size);
	}
	else // drag on top
	{
		rect = getLocalRect();
	}
	mDragHandle->setShape(rect);
	updateTitleButtons();
}

// static
void LLFloater::updateActiveFloaterTransparency()
{
	sActiveControlTransparency = LLUI::sSettingGroups["config"]->getF32("ActiveFloaterTransparency");
}

// static
void LLFloater::updateInactiveFloaterTransparency()
{
	sInactiveControlTransparency = LLUI::sSettingGroups["config"]->getF32("InactiveFloaterTransparency");
}

void LLFloater::addResizeCtrls()
{	
	// Resize bars (sides)
	LLResizeBar::Params p;
	p.name("resizebar_left");
	p.resizing_view(this);
	p.min_size(mMinWidth);
	p.side(LLResizeBar::LEFT);
	mResizeBar[LLResizeBar::LEFT] = LLUICtrlFactory::create<LLResizeBar>(p);
	addChild( mResizeBar[LLResizeBar::LEFT] );

	p.name("resizebar_top");
	p.min_size(mMinHeight);
	p.side(LLResizeBar::TOP);

	mResizeBar[LLResizeBar::TOP] = LLUICtrlFactory::create<LLResizeBar>(p);
	addChild( mResizeBar[LLResizeBar::TOP] );

	p.name("resizebar_right");
	p.min_size(mMinWidth);
	p.side(LLResizeBar::RIGHT);	
	mResizeBar[LLResizeBar::RIGHT] = LLUICtrlFactory::create<LLResizeBar>(p);
	addChild( mResizeBar[LLResizeBar::RIGHT] );

	p.name("resizebar_bottom");
	p.min_size(mMinHeight);
	p.side(LLResizeBar::BOTTOM);
	mResizeBar[LLResizeBar::BOTTOM] = LLUICtrlFactory::create<LLResizeBar>(p);
	addChild( mResizeBar[LLResizeBar::BOTTOM] );

	// Resize handles (corners)
	LLResizeHandle::Params handle_p;
	// handles must not be mouse-opaque, otherwise they block hover events
	// to other buttons like the close box. JC
	handle_p.mouse_opaque(false);
	handle_p.min_width(mMinWidth);
	handle_p.min_height(mMinHeight);
	handle_p.corner(LLResizeHandle::RIGHT_BOTTOM);
	mResizeHandle[0] = LLUICtrlFactory::create<LLResizeHandle>(handle_p);
	addChild(mResizeHandle[0]);

	handle_p.corner(LLResizeHandle::RIGHT_TOP);
	mResizeHandle[1] = LLUICtrlFactory::create<LLResizeHandle>(handle_p);
	addChild(mResizeHandle[1]);
	
	handle_p.corner(LLResizeHandle::LEFT_BOTTOM);
	mResizeHandle[2] = LLUICtrlFactory::create<LLResizeHandle>(handle_p);
	addChild(mResizeHandle[2]);

	handle_p.corner(LLResizeHandle::LEFT_TOP);
	mResizeHandle[3] = LLUICtrlFactory::create<LLResizeHandle>(handle_p);
	addChild(mResizeHandle[3]);

	layoutResizeCtrls();
}

void LLFloater::layoutResizeCtrls()
{
	LLRect rect;

	// Resize bars (sides)
	const S32 RESIZE_BAR_THICKNESS = 3;
	rect = LLRect( 0, getRect().getHeight(), RESIZE_BAR_THICKNESS, 0);
	mResizeBar[LLResizeBar::LEFT]->setRect(rect);

	rect = LLRect( 0, getRect().getHeight(), getRect().getWidth(), getRect().getHeight() - RESIZE_BAR_THICKNESS);
	mResizeBar[LLResizeBar::TOP]->setRect(rect);

	rect = LLRect(getRect().getWidth() - RESIZE_BAR_THICKNESS, getRect().getHeight(), getRect().getWidth(), 0);
	mResizeBar[LLResizeBar::RIGHT]->setRect(rect);

	rect = LLRect(0, RESIZE_BAR_THICKNESS, getRect().getWidth(), 0);
	mResizeBar[LLResizeBar::BOTTOM]->setRect(rect);

	// Resize handles (corners)
	rect = LLRect( getRect().getWidth() - RESIZE_HANDLE_WIDTH, RESIZE_HANDLE_HEIGHT, getRect().getWidth(), 0);
	mResizeHandle[0]->setRect(rect);

	rect = LLRect( getRect().getWidth() - RESIZE_HANDLE_WIDTH, getRect().getHeight(), getRect().getWidth(), getRect().getHeight() - RESIZE_HANDLE_HEIGHT);
	mResizeHandle[1]->setRect(rect);
	
	rect = LLRect( 0, RESIZE_HANDLE_HEIGHT, RESIZE_HANDLE_WIDTH, 0 );
	mResizeHandle[2]->setRect(rect);

	rect = LLRect( 0, getRect().getHeight(), RESIZE_HANDLE_WIDTH, getRect().getHeight() - RESIZE_HANDLE_HEIGHT );
	mResizeHandle[3]->setRect(rect);
}

void LLFloater::enableResizeCtrls(bool enable, bool width, bool height)
{
	mResizeBar[LLResizeBar::LEFT]->setVisible(enable && width);
	mResizeBar[LLResizeBar::LEFT]->setEnabled(enable && width);

	mResizeBar[LLResizeBar::TOP]->setVisible(enable && height);
	mResizeBar[LLResizeBar::TOP]->setEnabled(enable && height);
	
	mResizeBar[LLResizeBar::RIGHT]->setVisible(enable && width);
	mResizeBar[LLResizeBar::RIGHT]->setEnabled(enable && width);
	
	mResizeBar[LLResizeBar::BOTTOM]->setVisible(enable && height);
	mResizeBar[LLResizeBar::BOTTOM]->setEnabled(enable && height);

	for (S32 i = 0; i < 4; ++i)
	{
		mResizeHandle[i]->setVisible(enable && width && height);
		mResizeHandle[i]->setEnabled(enable && width && height);
	}
}

void LLFloater::destroy()
{
	// LLFloaterReg should be synchronized with "dead" floater to avoid returning dead instance before
	// it was deleted via LLMortician::updateClass(). See EXT-8458.
	LLFloaterReg::removeInstance(mInstanceName, mKey);
	die();
}

// virtual
LLFloater::~LLFloater()
{
	LLFloaterReg::removeInstance(mInstanceName, mKey);
	
//	delete mNotificationContext;
//	mNotificationContext = NULL;

	//// am I not hosted by another floater?
	//if (mHostHandle.isDead())
	//{
	//	LLFloaterView* parent = (LLFloaterView*) getParent();

	//	if( parent )
	//	{
	//		parent->removeChild( this );
	//	}
	//}

	// Just in case we might still have focus here, release it.
	releaseFocus();

	// This is important so that floaters with persistent rects (i.e., those
	// created with rect control rather than an LLRect) are restored in their
	// correct, non-minimized positions.
	setMinimized( FALSE );

	delete mDragHandle;
	for (S32 i = 0; i < 4; i++) 
	{
		delete mResizeBar[i];
		delete mResizeHandle[i];
	}

	setVisible(false); // We're not visible if we're destroyed
	storeVisibilityControl();
	storeDockStateControl();

	delete mMinimizeSignal;
}

void LLFloater::storeRectControl()
{
	// do not store rect when attached to another floater -Zi
	if( mTornOff &&!mRectControl.empty())
	{
		getControlGroup()->setRect( mRectControl, getRect() );
	}
	if (!mPosXControl.empty() && mPositioning == LLFloaterEnums::POSITIONING_RELATIVE)
	{
		getControlGroup()->setF32( mPosXControl, mPosition.mX );
	}
	if (!mPosYControl.empty() && mPositioning == LLFloaterEnums::POSITIONING_RELATIVE)
	{
		getControlGroup()->setF32( mPosYControl, mPosition.mY );
	}
}

void LLFloater::storeVisibilityControl()
{
	if( !sQuitting && mVisibilityControl.size() > 1 )
	{
		// <FS:Zi> Make sure that hosted floaters always save "not visible", so they won't
		//         pull up their host on restart
		BOOL visible=FALSE;
		if(mTornOff)
			visible=getVisible();
		// </FS:Zi>
		getControlGroup()->setBOOL( mVisibilityControl, visible );
	}
}

void LLFloater::storeDockStateControl()
{
	if( !sQuitting && mDocStateControl.size() > 1 )
	{
		getControlGroup()->setBOOL( mDocStateControl, isDocked() );
	}
}

// static
std::string LLFloater::getControlName(const std::string& name, const LLSD& key)
{
	std::string ctrl_name = name;

	// Add the key to the control name if appropriate.
	if (key.isString() && !key.asString().empty())
	{
		ctrl_name += "_" + key.asString();
	}

	return ctrl_name;
}

// static
LLControlGroup*	LLFloater::getControlGroup()
{
	// Floater size, position, visibility, etc are saved in per-account settings.
	return LLUI::sSettingGroups["account"];
}

void LLFloater::setVisible( BOOL visible )
{
	// Ansariel: This method is called everytime the UI updates.
	//           Why should we want to update visibility even
	//           if nothing has changed?
	if (visible == LLPanel::getVisible()) return;

	LLPanel::setVisible(visible); // calls handleVisibilityChange()
	if( visible && mFirstLook )
	{
		mFirstLook = FALSE;
	}

	if( !visible )
	{
		LLUI::removePopup(this);

		if( gFocusMgr.childHasMouseCapture( this ) )
		{
			gFocusMgr.setMouseCapture(NULL);
		}
	}

	for(handle_set_iter_t dependent_it = mDependents.begin();
		dependent_it != mDependents.end(); )
	{
		LLFloater* floaterp = dependent_it->get();

		if (floaterp)
		{
			floaterp->setVisible(visible);
		}
		++dependent_it;
	}

	storeVisibilityControl();
}


void LLFloater::setIsSingleInstance(BOOL is_single_instance)
{
	mSingleInstance = is_single_instance;
	if (!mIsReuseInitialized)
	{
		mReuseInstance = is_single_instance; // reuse single-instance floaters by default
	}
}


// virtual
void LLFloater::handleVisibilityChange ( BOOL new_visibility )
{
	if (new_visibility)
	{
		if (getHost())
			getHost()->setFloaterFlashing(this, FALSE);
	}
	LLPanel::handleVisibilityChange ( new_visibility );
}

void LLFloater::openFloater(const LLSD& key)
{
	llinfos << "Opening floater " << getName() << llendl;
	mKey = key; // in case we need to open ourselves again

	if (getSoundFlags() != SILENT 
	// don't play open sound for hosted (tabbed) windows
		&& !getHost() 
		&& !getFloaterHost()
		&& (!getVisible() || isMinimized()))
	{
        //Don't play a sound for incoming voice call based upon chat preference setting
        bool playSound = !(getName() == "incoming call" && gSavedSettings.getBOOL("PlaySoundIncomingVoiceCall") == FALSE);

        if(playSound)
        {
            make_ui_sound("UISndWindowOpen");
        }
	}

	//RN: for now, we don't allow rehosting from one multifloater to another
	// just need to fix the bugs
	if (getFloaterHost() != NULL && getHost() == NULL)
	{
		// needs a host
		// only select tabs if window they are hosted in is visible
		getFloaterHost()->addFloater(this, getFloaterHost()->getVisible());
	}

	if (getHost() != NULL)
	{
		getHost()->setMinimized(FALSE);
		getHost()->setVisibleAndFrontmost(mAutoFocus);
		getHost()->showFloater(this);
		mTornOff=FALSE;	// <FS:Zi> Make sure the floater knows it's not torn off
	}
	else
	{
		mTornOff=TRUE;	// <FS:Zi> Make sure the floater knows it's torn off

		LLFloater* floater_to_stack = LLFloaterReg::getLastFloaterInGroup(mInstanceName);
		if (!floater_to_stack)
		{
			floater_to_stack = LLFloaterReg::getLastFloaterCascading();
		}
		applyControlsAndPosition(floater_to_stack);

		// AO: Always unminimize notecards *HACK*
		// TS: scripts too

//		setMinimized(FALSE);
		if ((strcmp(getName().c_str(),"preview notecard") == 0) ||
			(strcmp(getName().c_str(),"preview lsl text") == 0))
		{
			setMinimized(FALSE); 
		}
		
		setVisibleAndFrontmost(mAutoFocus);
	}

	mOpenSignal(this, key);
	onOpen(key);

	dirtyRect();
}

void LLFloater::closeFloater(bool app_quitting)
{
	llinfos << "Closing floater " << getName() << llendl;
	if (app_quitting)
	{
		LLFloater::sQuitting = true;
	}
	
	// Always unminimize before trying to close.
	// Most of the time the user will never see this state.
	setMinimized(FALSE);

	if (canClose())
	{
		if (getHost())
		{
			((LLMultiFloater*)getHost())->removeFloater(this);
			gFloaterView->addChild(this);
		}

		if (getSoundFlags() != SILENT
			&& getVisible()
			&& !getHost()
			&& !app_quitting)
		{
			make_ui_sound("UISndWindowClose");
		}

		gFocusMgr.clearLastFocusForGroup(this);

			if (hasFocus())
			{
				// Do this early, so UI controls will commit before the
				// window is taken down.
				releaseFocus();

				// give focus to dependee floater if it exists, and we had focus first
				if (isDependent())
				{
					LLFloater* dependee = mDependeeHandle.get();
					if (dependee && !dependee->isDead())
					{
						dependee->setFocus(TRUE);
					}
				}
			}


		//If floater is a dependent, remove it from parent (dependee)
        LLFloater* dependee = mDependeeHandle.get();
        if (dependee)
        {
            dependee->removeDependentFloater(this);
        }

		// now close dependent floater
		for(handle_set_iter_t dependent_it = mDependents.begin();
			dependent_it != mDependents.end(); )
		{
			
			LLFloater* floaterp = dependent_it->get();
			if (floaterp)
			{
				++dependent_it;
				floaterp->closeFloater(app_quitting);
			}
			else
			{
				mDependents.erase(dependent_it++);
			}
		}
		
		cleanupHandles();

		dirtyRect();

		// Close callbacks
		onClose(app_quitting);
		mCloseSignal(this, LLSD(app_quitting));
		
		// Hide or Destroy
		if (mSingleInstance)
		{
			// Hide the instance
			if (getHost())
			{
				getHost()->setVisible(FALSE);
			}
			else
			{
				setVisible(FALSE);
				if (!mReuseInstance)
				{
					destroy();
				}
			}
		}
		else
		{
			setVisible(FALSE); // hide before destroying (so handleVisibilityChange() gets called)
			if (!mReuseInstance)
			{
				destroy();
			}
		}
	}
}

/*virtual*/
void LLFloater::closeHostedFloater()
{
	// When toggling *visibility*, close the host instead of the floater when hosted
	if (getHost())
	{
		getHost()->closeFloater();
	}
	else
	{
		closeFloater();
	}
}

/*virtual*/
void LLFloater::reshape(S32 width, S32 height, BOOL called_from_parent)
{
	LLPanel::reshape(width, height, called_from_parent);
}

void LLFloater::releaseFocus()
{
	LLUI::removePopup(this);

	setFocus(FALSE);

	if( gFocusMgr.childHasMouseCapture( this ) )
	{
		gFocusMgr.setMouseCapture(NULL);
	}
}


void LLFloater::setResizeLimits( S32 min_width, S32 min_height )
{
	mMinWidth = min_width;
	mMinHeight = min_height;

	for( S32 i = 0; i < 4; i++ )
	{
		if( mResizeBar[i] )
		{
			if (i == LLResizeBar::LEFT || i == LLResizeBar::RIGHT)
			{
				mResizeBar[i]->setResizeLimits( min_width, S32_MAX );
			}
			else
			{
				mResizeBar[i]->setResizeLimits( min_height, S32_MAX );
			}
		}
		if( mResizeHandle[i] )
		{
			mResizeHandle[i]->setResizeLimits( min_width, min_height );
		}
	}
}


void LLFloater::center()
{
	if(getHost())
	{
		// hosted floaters can't move
		return;
	}
	centerWithin(gFloaterView->getRect());
}

LLMultiFloater* LLFloater::getHost()
{ 
	return (LLMultiFloater*)mHostHandle.get(); 
}

void LLFloater::applyControlsAndPosition(LLFloater* other)
{
//	if (!applyDockState()) // <FS:Zi> Don't apply dock state and forget about the undocked values
	{
		// <FS:Ansariel> Don't apply position to undocked IM floater (FIRE-5459)
		//applyPositioning(other); <FS:TM> CHUI Merge old
		//if (!applyRectControl()) <FS:TM> CHUI Merge new
		if ((strcmp(getName().c_str(), "panel_im") != 0)) // <FS:TM> CHUI Merge do we still want this?
		{
		applyPositioning(other, true);
		}
		// </FS:Ansariel> Don't apply position to undocked IM floater (FIRE-5459)
	}
	applyDockState();	// <FS:Zi> Only now apply docked state so floaters don't forget their positions
}

bool LLFloater::applyRectControl()
{
	bool saved_rect = false;

	LLRect screen_rect = calcScreenRect();
	mPosition = LLCoordGL(screen_rect.getCenterX(), screen_rect.getCenterY()).convert();
	
	LLFloater* last_in_group = LLFloaterReg::getLastFloaterInGroup(mInstanceName);
	if (last_in_group && last_in_group != this)
	{
		// <FS:Ansariel> Open other floaters in group in the stored size (this
		//               is basically taken from the else-branch below)
		if (!mRectControl.empty())
		{
			// If we have a saved rect, use it
			const LLRect& rect = getControlGroup()->getRect(mRectControl);
			if (rect.notEmpty() && mResizable)
			{
				reshape(llmax(mMinWidth, rect.getWidth()), llmax(mMinHeight, rect.getHeight()));
			}
		}
		// </FS:Ansariel>

		// other floaters in our group, position ourselves relative to them and don't save the rect
		mRectControl.clear();
		mPositioning = LLFloaterEnums::POSITIONING_CASCADE_GROUP;
	}
	else
	{
		bool rect_specified = false;
		if (!mRectControl.empty())
		{
			// If we have a saved rect, use it
			const LLRect& rect = getControlGroup()->getRect(mRectControl);
			if (rect.notEmpty()) saved_rect = true;
			if (saved_rect)
			{
				setOrigin(rect.mLeft, rect.mBottom);

				if (mResizable)
				{
					reshape(llmax(mMinWidth, rect.getWidth()), llmax(mMinHeight, rect.getHeight()));
				}
				mPositioning = LLFloaterEnums::POSITIONING_RELATIVE;
				LLRect screen_rect = calcScreenRect();
				mPosition = LLCoordGL(screen_rect.getCenterX(), screen_rect.getCenterY()).convert();
				rect_specified = true;
			}
		}

		LLControlVariablePtr x_control = getControlGroup()->getControl(mPosXControl);
		LLControlVariablePtr y_control = getControlGroup()->getControl(mPosYControl);
		if (x_control.notNull() 
			&& y_control.notNull()
			&& !x_control->isDefault()
			&& !y_control->isDefault())
		{
			mPosition.mX = x_control->getValue().asReal();
			mPosition.mY = y_control->getValue().asReal();
			mPositioning = LLFloaterEnums::POSITIONING_RELATIVE;
			applyRelativePosition();

			saved_rect = true;
		}

		// remember updated position
		if (rect_specified)
		{
			storeRectControl();
		}
	}

	if (saved_rect)
	{
		// propagate any derived positioning data back to settings file
		storeRectControl();
	}


	return saved_rect;
}

bool LLFloater::applyDockState()
{
	bool docked = false;

	if (mDocStateControl.size() > 1)
	{
		docked = getControlGroup()->getBOOL(mDocStateControl);
		setDocked(docked);
	}

	return docked;
}

void LLFloater::applyPositioning(LLFloater* other, bool on_open)
{
	// Otherwise position according to the positioning code
	switch (mPositioning)
	{
	case LLFloaterEnums::POSITIONING_CENTERED:
		center();
		break;

	case LLFloaterEnums::POSITIONING_SPECIFIED:
		break;

	case LLFloaterEnums::POSITIONING_CASCADING:
		if (!on_open)
		{
			applyRelativePosition();
		}
		// fall through
	case LLFloaterEnums::POSITIONING_CASCADE_GROUP:
		if (on_open)
		{
			if (other != NULL && other != this)
			{
				stackWith(*other);
			}
			else
			{
				static const U32 CASCADING_FLOATER_HOFFSET = 0;
				static const U32 CASCADING_FLOATER_VOFFSET = 0;
			
				const LLRect& snap_rect = gFloaterView->getSnapRect();

				const S32 horizontal_offset = CASCADING_FLOATER_HOFFSET;
				const S32 vertical_offset = snap_rect.getHeight() - CASCADING_FLOATER_VOFFSET;

				S32 rect_height = getRect().getHeight();
				setOrigin(horizontal_offset, vertical_offset - rect_height);

				translate(snap_rect.mLeft, snap_rect.mBottom);
			}
			setFollows(FOLLOWS_TOP | FOLLOWS_LEFT);
		}
		break;

	case LLFloaterEnums::POSITIONING_RELATIVE:
		{
			applyRelativePosition();

			break;
		}
	default:
		// Do nothing
		break;
	}
}

void LLFloater::applyTitle()
{
	if (!mDragHandle)
	{
		return;
	}

	if (isMinimized() && !mShortTitle.empty())
	{
		mDragHandle->setTitle( mShortTitle );
	}
	else
	{
		mDragHandle->setTitle ( mTitle );
	}

	if (getHost())
	{
		getHost()->updateFloaterTitle(this);	
	}
}

std::string LLFloater::getCurrentTitle() const
{
	return mDragHandle ? mDragHandle->getTitle() : LLStringUtil::null;
}

void LLFloater::setTitle( const std::string& title )
{
	mTitle = title;
	applyTitle();
}

std::string LLFloater::getTitle() const
{
	if (mTitle.empty())
	{
		return mDragHandle ? mDragHandle->getTitle() : LLStringUtil::null;
	}
	else
	{
		return mTitle;
	}
}

void LLFloater::setShortTitle( const std::string& short_title )
{
	mShortTitle = short_title;
	applyTitle();
}

std::string LLFloater::getShortTitle() const
{
	if (mShortTitle.empty())
	{
		return mDragHandle ? mDragHandle->getTitle() : LLStringUtil::null;
	}
	else
	{
		return mShortTitle;
	}
}

BOOL LLFloater::canSnapTo(const LLView* other_view)
{
	if (NULL == other_view)
	{
		llwarns << "other_view is NULL" << llendl;
		return FALSE;
	}

	if (other_view != getParent())
	{
		const LLFloater* other_floaterp = dynamic_cast<const LLFloater*>(other_view);		
		if (other_floaterp 
			&& other_floaterp->getSnapTarget() == getHandle() 
			&& mDependents.find(other_floaterp->getHandle()) != mDependents.end())
		{
			// this is a dependent that is already snapped to us, so don't snap back to it
			return FALSE;
		}
	}

	return LLPanel::canSnapTo(other_view);
}

void LLFloater::setSnappedTo(const LLView* snap_view)
{
	if (!snap_view || snap_view == getParent())
	{
		clearSnapTarget();
	}
	else
	{
		//RN: assume it's a floater as it must be a sibling to our parent floater
		const LLFloater* floaterp = dynamic_cast<const LLFloater*>(snap_view);
		if (floaterp)
		{
			setSnapTarget(floaterp->getHandle());
		}
	}
}

void LLFloater::handleReshape(const LLRect& new_rect, bool by_user)
{
	const LLRect old_rect = getRect();
	LLView::handleReshape(new_rect, by_user);

	if (by_user && !getHost())
	{
		static_cast<LLFloaterView*>(getParent())->adjustToFitScreen(this, !isMinimized());
	}

	// if not minimized, adjust all snapped dependents to new shape
	if (!isMinimized())
	{
		if (by_user)
		{
			if (isDocked())
			{
				setDocked( false, false);
			}
			storeRectControl();
			mPositioning = LLFloaterEnums::POSITIONING_RELATIVE;
			LLRect screen_rect = calcScreenRect();
			mPosition = LLCoordGL(screen_rect.getCenterX(), screen_rect.getCenterY()).convert();
		}

		// gather all snapped dependents
		for(handle_set_iter_t dependent_it = mDependents.begin();
			dependent_it != mDependents.end(); ++dependent_it)
		{
			LLFloater* floaterp = dependent_it->get();
			// is a dependent snapped to us?
			if (floaterp && floaterp->getSnapTarget() == getHandle())
			{
				S32 delta_x = 0;
				S32 delta_y = 0;
				// check to see if it snapped to right or top, and move if dependee floater is resizing
				LLRect dependent_rect = floaterp->getRect();
				if (dependent_rect.mLeft - getRect().mLeft >= old_rect.getWidth() || // dependent on my right?
					dependent_rect.mRight == getRect().mLeft + old_rect.getWidth()) // dependent aligned with my right
				{
					// was snapped directly onto right side or aligned with it
					delta_x += new_rect.getWidth() - old_rect.getWidth();
				}
				if (dependent_rect.mBottom - getRect().mBottom >= old_rect.getHeight() ||
					dependent_rect.mTop == getRect().mBottom + old_rect.getHeight())
				{
					// was snapped directly onto top side or aligned with it
					delta_y += new_rect.getHeight() - old_rect.getHeight();
				}

				// take translation of dependee floater into account as well
				delta_x += new_rect.mLeft - old_rect.mLeft;
				delta_y += new_rect.mBottom - old_rect.mBottom;

				dependent_rect.translate(delta_x, delta_y);
				floaterp->setShape(dependent_rect, by_user);
			}
		}
	}
	else
	{
		// If minimized, and origin has changed, set
		// mHasBeenDraggedWhileMinimized to TRUE
		if ((new_rect.mLeft != old_rect.mLeft) ||
			(new_rect.mBottom != old_rect.mBottom))
		{
			mHasBeenDraggedWhileMinimized = TRUE;
		}
	}
}

void LLFloater::setMinimized(BOOL minimize)
{
	const LLFloater::Params& default_params = LLFloater::getDefaultParams();
	S32 floater_header_size = default_params.header_height;
	static LLUICachedControl<S32> minimized_width ("UIMinimizedWidth", 0);

	if (minimize == mMinimized) return;

	if (mMinimizeSignal)
	{
		(*mMinimizeSignal)(this, LLSD(minimize));
	}

	if (minimize)
	{
		// minimized flag should be turned on before release focus
		mMinimized = TRUE;
		mExpandedRect = getRect();

		// If the floater has been dragged while minimized in the
		// past, then locate it at its previous minimized location.
		// Otherwise, ask the view for a minimize position.
		if (mHasBeenDraggedWhileMinimized)
		{
			setOrigin(mPreviousMinimizedLeft, mPreviousMinimizedBottom);
		}
		else
		{
			S32 left, bottom;
			
			gFloaterView->getMinimizePosition(&left, &bottom);
			setOrigin( left, bottom );
		}

		if (mButtonsEnabled[BUTTON_MINIMIZE])
		{
			mButtonsEnabled[BUTTON_MINIMIZE] = FALSE;
			mButtonsEnabled[BUTTON_RESTORE] = TRUE;
		}

		setBorderVisible(TRUE);

		for(handle_set_iter_t dependent_it = mDependents.begin();
			dependent_it != mDependents.end();
			++dependent_it)
		{
			LLFloater* floaterp = dependent_it->get();
			if (floaterp)
			{
				if (floaterp->isMinimizeable())
				{
					floaterp->setMinimized(TRUE);
				}
				else if (!floaterp->isMinimized())
				{
					floaterp->setVisible(FALSE);
				}
			}
		}

		// Lose keyboard focus when minimized
		releaseFocus();

		for (S32 i = 0; i < 4; i++)
		{
			if (mResizeBar[i] != NULL)
			{
				mResizeBar[i]->setEnabled(FALSE);
			}
			if (mResizeHandle[i] != NULL)
			{
				mResizeHandle[i]->setEnabled(FALSE);
			}
		}
		
		// Reshape *after* setting mMinimized
		reshape( minimized_width, floater_header_size, TRUE);
	}
	else
	{
		// If this window has been dragged while minimized (at any time),
		// remember its position for the next time it's minimized.
		if (mHasBeenDraggedWhileMinimized)
		{
			const LLRect& currentRect = getRect();
			mPreviousMinimizedLeft = currentRect.mLeft;
			mPreviousMinimizedBottom = currentRect.mBottom;
		}

		setOrigin( mExpandedRect.mLeft, mExpandedRect.mBottom );
		if (mButtonsEnabled[BUTTON_RESTORE])
		{
			mButtonsEnabled[BUTTON_MINIMIZE] = TRUE;
			mButtonsEnabled[BUTTON_RESTORE] = FALSE;
		}

		// show dependent floater
		for(handle_set_iter_t dependent_it = mDependents.begin();
			dependent_it != mDependents.end();
			++dependent_it)
		{
			LLFloater* floaterp = dependent_it->get();
			if (floaterp)
			{
				floaterp->setMinimized(FALSE);
				floaterp->setVisible(TRUE);
			}
		}

		for (S32 i = 0; i < 4; i++)
		{
			if (mResizeBar[i] != NULL)
			{
				mResizeBar[i]->setEnabled(isResizable());
			}
			if (mResizeHandle[i] != NULL)
			{
				mResizeHandle[i]->setEnabled(isResizable());
			}
		}
		
		mMinimized = FALSE;

		// Reshape *after* setting mMinimized
		reshape( mExpandedRect.getWidth(), mExpandedRect.getHeight(), TRUE );
	}

	make_ui_sound("UISndWindowClose");
	updateTitleButtons();
	applyTitle ();
}

void LLFloater::setFocus( BOOL b )
{
	if (b && getIsChrome())
	{
		return;
	}
	LLUICtrl* last_focus = gFocusMgr.getLastFocusForGroup(this);
	// a descendent already has focus
	BOOL child_had_focus = hasFocus();

	// give focus to first valid descendent
	LLPanel::setFocus(b);

	if (b)
	{
		// only push focused floaters to front of stack if not in midst of ctrl-tab cycle
		if (!getHost() && !((LLFloaterView*)getParent())->getCycleMode())
		{
			if (!isFrontmost())
			{
				setFrontmost();
			}
		}

		// when getting focus, delegate to last descendent which had focus
		if (last_focus && !child_had_focus && 
			last_focus->isInEnabledChain() &&
			last_focus->isInVisibleChain())
		{
			// *FIX: should handle case where focus doesn't stick
			last_focus->setFocus(TRUE);
		}
	}
	updateTransparency(b ? TT_ACTIVE : TT_INACTIVE);
}

// virtual
void LLFloater::setRect(const LLRect &rect)
{
	LLPanel::setRect(rect);
	layoutDragHandle();
	layoutResizeCtrls();
}

// virtual
void LLFloater::setIsChrome(BOOL is_chrome)
{
	// chrome floaters don't take focus at all
	if (is_chrome)
	{
		// remove focus if we're changing to chrome
		setFocus(FALSE);
		// can't Ctrl-Tab to "chrome" floaters
		setFocusRoot(FALSE);
		mButtons[BUTTON_CLOSE]->setToolTip(LLStringExplicit(getButtonTooltip(Params(), BUTTON_CLOSE, is_chrome)));
	}
	
	LLPanel::setIsChrome(is_chrome);
}

// Change the draw style to account for the foreground state.
void LLFloater::setForeground(BOOL front)
{
	if (front != mForeground)
	{
		mForeground = front;
		if (mDragHandle)
			mDragHandle->setForeground( front );

		if (!front)
		{
			releaseFocus();
		}

		setBackgroundOpaque( front ); 
	}
}

void LLFloater::cleanupHandles()
{
	// remove handles to non-existent dependents
	for(handle_set_iter_t dependent_it = mDependents.begin();
		dependent_it != mDependents.end(); )
	{
		LLFloater* floaterp = dependent_it->get();
		if (!floaterp)
		{
			mDependents.erase(dependent_it++);
		}
		else
		{
			++dependent_it;
		}
	}
}

void LLFloater::setHost(LLMultiFloater* host)
{
	if (mHostHandle.isDead() && host)
	{
		// make buttons smaller for hosted windows to differentiate from parent
		mButtonScale = 0.9f;

		// add tear off button
		if (mCanTearOff)
		{
			mButtonsEnabled[BUTTON_TEAR_OFF] = TRUE;
		}
	}
	else if (!mHostHandle.isDead() && !host)
	{
		mButtonScale = 1.f;
		//mButtonsEnabled[BUTTON_TEAR_OFF] = FALSE;
	}
	if (host)
	{
		mHostHandle = host->getHandle();
		mLastHostHandle = host->getHandle();
	}
	else
	{
		mHostHandle.markDead();
	}
    
	updateTitleButtons();
}

void LLFloater::moveResizeHandlesToFront()
{
	for( S32 i = 0; i < 4; i++ )
	{
		if( mResizeBar[i] )
		{
			sendChildToFront(mResizeBar[i]);
		}
	}

	for( S32 i = 0; i < 4; i++ )
	{
		if( mResizeHandle[i] )
		{
			sendChildToFront(mResizeHandle[i]);
		}
	}
}

BOOL LLFloater::isFrontmost()
{
	LLFloaterView* floater_view = getParentByType<LLFloaterView>();
	return getVisible()
			&& (floater_view 
				&& floater_view->getFrontmost() == this);
}

void LLFloater::addDependentFloater(LLFloater* floaterp, BOOL reposition)
{
	mDependents.insert(floaterp->getHandle());
	floaterp->mDependeeHandle = getHandle();

	if (reposition)
	{
		floaterp->setRect(gFloaterView->findNeighboringPosition(this, floaterp));
		floaterp->setSnapTarget(getHandle());
	}
	gFloaterView->adjustToFitScreen(floaterp, FALSE);
	if (floaterp->isFrontmost())
	{
		// make sure to bring self and sibling floaters to front
		gFloaterView->bringToFront(floaterp);
	}
}

void LLFloater::addDependentFloater(LLHandle<LLFloater> dependent, BOOL reposition)
{
	LLFloater* dependent_floaterp = dependent.get();
	if(dependent_floaterp)
	{
		addDependentFloater(dependent_floaterp, reposition);
	}
}

void LLFloater::removeDependentFloater(LLFloater* floaterp)
{
	mDependents.erase(floaterp->getHandle());
	floaterp->mDependeeHandle = LLHandle<LLFloater>();
}

BOOL LLFloater::offerClickToButton(S32 x, S32 y, MASK mask, EFloaterButton index)
{
	if( mButtonsEnabled[index] )
	{
		LLButton* my_butt = mButtons[index];
		S32 local_x = x - my_butt->getRect().mLeft;
		S32 local_y = y - my_butt->getRect().mBottom;

		if (
			my_butt->pointInView(local_x, local_y) &&
			my_butt->handleMouseDown(local_x, local_y, mask))
		{
			// the button handled it
			return TRUE;
		}
	}
	return FALSE;
}

BOOL LLFloater::handleScrollWheel(S32 x, S32 y, S32 clicks)
{
	LLPanel::handleScrollWheel(x,y,clicks);
	return TRUE;//always
}

// virtual
BOOL LLFloater::handleMouseDown(S32 x, S32 y, MASK mask)
{
	if( mMinimized )
	{
		// Offer the click to titlebar buttons.
		// Note: this block and the offerClickToButton helper method can be removed
		// because the parent container will handle it for us but we'll keep it here
		// for safety until after reworking the panel code to manage hidden children.
		if(offerClickToButton(x, y, mask, BUTTON_CLOSE)) return TRUE;
		if(offerClickToButton(x, y, mask, BUTTON_RESTORE)) return TRUE;
		if(offerClickToButton(x, y, mask, BUTTON_TEAR_OFF)) return TRUE;
		if(offerClickToButton(x, y, mask, BUTTON_DOCK)) return TRUE;

		// Otherwise pass to drag handle for movement
		return mDragHandle->handleMouseDown(x, y, mask);
	}
	else
	{
		bringToFront( x, y );
		return LLPanel::handleMouseDown( x, y, mask );
	}
}

// virtual
BOOL LLFloater::handleRightMouseDown(S32 x, S32 y, MASK mask)
{
	BOOL was_minimized = mMinimized;
	bringToFront( x, y );
	return was_minimized || LLPanel::handleRightMouseDown( x, y, mask );
}

BOOL LLFloater::handleMiddleMouseDown(S32 x, S32 y, MASK mask)
{
	bringToFront( x, y );
	return LLPanel::handleMiddleMouseDown( x, y, mask );
}


// virtual
BOOL LLFloater::handleDoubleClick(S32 x, S32 y, MASK mask)
{
	BOOL was_minimized = mMinimized;
	setMinimized(FALSE);
	return was_minimized || LLPanel::handleDoubleClick(x, y, mask);
}

void LLFloater::bringToFront( S32 x, S32 y )
{
	if (getVisible() && pointInView(x, y))
	{
		LLMultiFloater* hostp = getHost();
		if (hostp)
		{
			hostp->showFloater(this);
		}
		else
		{
			LLFloaterView* parent = (LLFloaterView*) getParent();
			if (parent)
			{
				parent->bringToFront( this );
			}
		}
	}
}


// virtual
void LLFloater::setVisibleAndFrontmost(BOOL take_focus, const LLSD& key)
{
	LLMultiFloater* hostp = getHost();
	if (hostp)
	{
		hostp->setVisible(TRUE);
		hostp->setFrontmost(take_focus);
	}
	else
	{
		setVisible(TRUE);
		setFrontmost(take_focus);
	}
}

void LLFloater::setFrontmost(BOOL take_focus)
{
	LLMultiFloater* hostp = getHost();
	if (hostp)
	{
		// this will bring the host floater to the front and select
		// the appropriate panel
		hostp->showFloater(this);
	}
	else if( getParent() )
	{
		// there are more than one floater view
		// so we need to query our parent directly
		((LLFloaterView*)getParent())->bringToFront(this, take_focus);

		// Make sure to set the appropriate transparency type (STORM-732).
		updateTransparency(hasFocus() || getIsChrome() ? TT_ACTIVE : TT_INACTIVE);
	}
}

void LLFloater::setCanDock(bool b)
{
	if(b != mCanDock)
	{
		mCanDock = b;
		if(mCanDock)
		{
			mButtonsEnabled[BUTTON_DOCK] = !mDocked;
		}
		else
		{
			mButtonsEnabled[BUTTON_DOCK] = FALSE;
		}
	}
	updateTitleButtons();
}

void LLFloater::setDocked(bool docked, bool pop_on_undock)
{
	if(docked != mDocked && mCanDock)
	{
		mDocked = docked;
		mButtonsEnabled[BUTTON_DOCK] = !mDocked;

		if (mDocked)
		{
			setMinimized(FALSE);
			mPositioning = LLFloaterEnums::POSITIONING_RELATIVE;
		}

		updateTitleButtons();

		storeDockStateControl();
	}
	
}

// static
void LLFloater::onClickMinimize(LLFloater* self)
{
	if (!self)
		return;
	self->setMinimized( !self->isMinimized() );
}

void LLFloater::onClickTearOff(LLFloater* self)
{
	if (!self)
		return;
	S32 floater_header_size = self->mHeaderHeight;
	LLMultiFloater* host_floater = self->getHost();
	if (host_floater) //Tear off
	{
		LLRect new_rect;
		host_floater->removeFloater(self);
		// reparent to floater view
		gFloaterView->addChild(self);

		self->openFloater(self->getKey());
		if (self->mSaveRect && !self->mRectControl.empty())
		{
			self->applyRectControl();
		}
		else
		{   // only force position for floaters that don't have that data saved
			new_rect.setLeftTopAndSize(host_floater->getRect().mLeft + 5, host_floater->getRect().mTop - floater_header_size - 5, self->getRect().getWidth(), self->getRect().getHeight());
			self->setRect(new_rect);
		}
		gFloaterView->adjustToFitScreen(self, FALSE);
		// give focus to new window to keep continuity for the user
		self->setFocus(TRUE);
		self->setTornOff(true);
	}
	else  //Attach to parent.
	{
		LLMultiFloater* new_host = (LLMultiFloater*)self->mLastHostHandle.get();
		if (new_host)
		{
			if (self->mSaveRect)
			{
				self->storeRectControl();
			}
			self->setMinimized(FALSE); // to reenable minimize button if it was minimized
			new_host->showFloater(self);
			// make sure host is visible
			new_host->openFloater(new_host->getKey());
		}
		self->setTornOff(false);
	}
	self->updateTitleButtons();
    self->setOpenPositioning(LLFloaterEnums::POSITIONING_RELATIVE);
}

// static
void LLFloater::onClickDock(LLFloater* self)
{
	if(self && self->mCanDock)
	{
		self->setDocked(!self->mDocked, true);
	}
}

// static
void LLFloater::onClickHelp( LLFloater* self )
{
	if (self && LLUI::sHelpImpl)
	{
		// find the current help context for this floater
		std::string help_topic;
		if (self->findHelpTopic(help_topic))
		{
			LLUI::sHelpImpl->showTopic(help_topic);
		}
	}
}

void LLFloater::initRectControl()
{
	// save_rect and save_visibility only apply to registered floaters
	if (mSaveRect)
	{
		std::string ctrl_name = getControlName(mInstanceName, mKey);
		mRectControl = LLFloaterReg::declareRectControl(ctrl_name);
		mPosXControl = LLFloaterReg::declarePosXControl(ctrl_name);
		mPosYControl = LLFloaterReg::declarePosYControl(ctrl_name);
	}
}

// static
void LLFloater::closeFrontmostFloater()
{
	LLFloater* floater_to_close = gFloaterView->getFrontmostClosableFloater();
	if(floater_to_close)
	{
		floater_to_close->closeFloater();
	}

	// if nothing took focus after closing focused floater
	// give it to next floater (to allow closing multiple windows via keyboard in rapid succession)
	if (gFocusMgr.getKeyboardFocus() == NULL)
	{
		// HACK: use gFloaterView directly in case we are using Ctrl-W to close snapshot window
		// which sits in gSnapshotFloaterView, and needs to pass focus on to normal floater view
		gFloaterView->focusFrontFloater();
	}
}


// static
void LLFloater::onClickClose( LLFloater* self )
{
	if (!self)
		return;
	self->onClickCloseBtn();
}

void	LLFloater::onClickCloseBtn()
{
	closeFloater(false);
}


// virtual
void LLFloater::draw()
{
	const F32 alpha = getCurrentTransparency();

	// draw background
	if( isBackgroundVisible() )
	{
		// ## Zi: Optional Drop Shadows
		if(mDropShadow)
			drawShadow(this);

		S32 left = LLPANEL_BORDER_WIDTH;
		S32 top = getRect().getHeight() - LLPANEL_BORDER_WIDTH;
		S32 right = getRect().getWidth() - LLPANEL_BORDER_WIDTH;
		S32 bottom = LLPANEL_BORDER_WIDTH;

		LLUIImage* image = NULL;
		LLColor4 color;
		LLColor4 overlay_color;
		if (isBackgroundOpaque())
		{
			// NOTE: image may not be set
			image = getBackgroundImage();
			color = getBackgroundColor();
			overlay_color = getBackgroundImageOverlay();
		}
		else
		{
			image = getTransparentImage();
			color = getTransparentColor();
			overlay_color = getTransparentImageOverlay();
		}

		if (image)
		{
			// We're using images for this floater's backgrounds
			image->draw(getLocalRect(), overlay_color % alpha);
		}
		else
		{
			// We're not using images, use old-school flat colors
			gl_rect_2d( left, top, right, bottom, color % alpha );

			// draw highlight on title bar to indicate focus.  RDW
			if(hasFocus() 
				&& !getIsChrome() 
				&& !getCurrentTitle().empty())
			{
				static LLUIColor titlebar_focus_color = LLUIColorTable::instance().getColor("TitleBarFocusColor");
				
				const LLFontGL* font = LLFontGL::getFontSansSerif();
				LLRect r = getRect();
				gl_rect_2d_offset_local(0, r.getHeight(), r.getWidth(), r.getHeight() - font->getLineHeight() - 1, 
					titlebar_focus_color % alpha, 0, TRUE);
			}
		}
	}

	LLPanel::updateDefaultBtn();

	if( getDefaultButton() )
	{
		if (hasFocus() && getDefaultButton()->getEnabled())
		{
			LLFocusableElement* focus_ctrl = gFocusMgr.getKeyboardFocus();
			// is this button a direct descendent and not a nested widget (e.g. checkbox)?
			BOOL focus_is_child_button = dynamic_cast<LLButton*>(focus_ctrl) != NULL && dynamic_cast<LLButton*>(focus_ctrl)->getParent() == this;
			// only enable default button when current focus is not a button
			getDefaultButton()->setBorderEnabled(!focus_is_child_button);
		}
		else
		{
			getDefaultButton()->setBorderEnabled(FALSE);
		}
	}
	if (isMinimized())
	{
		for (S32 i = 0; i < BUTTON_COUNT; i++)
		{
			drawChild(mButtons[i]);
		}
		drawChild(mDragHandle, 0, 0, TRUE);
	}
	else
	{
		// don't call LLPanel::draw() since we've implemented custom background rendering
		LLView::draw();
	}

	// update tearoff button for torn off floaters
	// when last host goes away
	if (mCanTearOff && !getHost())
	{
		LLFloater* old_host = mLastHostHandle.get();
		if (!old_host)
		{
			setCanTearOff(FALSE);
		}
	}
}

void	LLFloater::drawShadow(LLPanel* panel)
{
	S32 left = LLPANEL_BORDER_WIDTH;
	S32 top = panel->getRect().getHeight() - LLPANEL_BORDER_WIDTH;
	S32 right = panel->getRect().getWidth() - LLPANEL_BORDER_WIDTH;
	S32 bottom = LLPANEL_BORDER_WIDTH;

	static LLUICachedControl<S32> shadow_offset_S32 ("DropShadowFloater", 0);
	static LLUIColor shadow_color_cached = LLUIColorTable::instance().getColor("ColorDropShadow");
	LLColor4 shadow_color = shadow_color_cached;
	F32 shadow_offset = (F32)shadow_offset_S32;

	if (!panel->isBackgroundOpaque())
	{
		shadow_offset *= 0.2f;
		shadow_color.mV[VALPHA] *= 0.5f;
	}
	gl_drop_shadow(left, top, right, bottom, 
		shadow_color % getCurrentTransparency(),
		llround(shadow_offset));
}

void LLFloater::updateTransparency(LLView* view, ETypeTransparency transparency_type)
{
	child_list_t children = *view->getChildList();
	child_list_t::iterator it = children.begin();

	LLUICtrl* ctrl = dynamic_cast<LLUICtrl*>(view);
	if (ctrl)
	{
		ctrl->setTransparencyType(transparency_type);
	}

	for(; it != children.end(); ++it)
	{
		updateTransparency(*it, transparency_type);
	}
}

void LLFloater::updateTransparency(ETypeTransparency transparency_type)
{
	updateTransparency(this, transparency_type);
}

void	LLFloater::setCanMinimize(BOOL can_minimize)
{
	// if removing minimize/restore button programmatically,
	// go ahead and unminimize floater
	mCanMinimize = can_minimize;
	if (!can_minimize)
	{
		setMinimized(FALSE);
	}

	mButtonsEnabled[BUTTON_MINIMIZE] = can_minimize && !isMinimized();
	mButtonsEnabled[BUTTON_RESTORE]  = can_minimize &&  isMinimized();

	updateTitleButtons();
}

void	LLFloater::setCanClose(BOOL can_close)
{
	mCanClose = can_close;
	mButtonsEnabled[BUTTON_CLOSE] = can_close;

	updateTitleButtons();
}

void	LLFloater::setCanTearOff(BOOL can_tear_off)
{
	mCanTearOff = can_tear_off;
	mButtonsEnabled[BUTTON_TEAR_OFF] = mCanTearOff && !mHostHandle.isDead();

	updateTitleButtons();
}


void LLFloater::setCanResize(BOOL can_resize)
{
	mResizable = can_resize;
	enableResizeCtrls(can_resize);
}

void LLFloater::setCanDrag(BOOL can_drag)
{
	// if we delete drag handle, we no longer have access to the floater's title
	// so just enable/disable it
	if (!can_drag && mDragHandle->getEnabled())
	{
		mDragHandle->setEnabled(FALSE);
	}
	else if (can_drag && !mDragHandle->getEnabled())
	{
		mDragHandle->setEnabled(TRUE);
	}
}

bool LLFloater::getCanDrag()
{
	return mDragHandle->getEnabled();
}


void LLFloater::updateTitleButtons()
{
	static LLUICachedControl<S32> floater_close_box_size ("UIFloaterCloseBoxSize", 0);
	static LLUICachedControl<S32> close_box_from_top ("UICloseBoxFromTop", 0);
	LLRect buttons_rect;
	S32 button_count = 0;
	for (S32 i = 0; i < BUTTON_COUNT; i++)
	{
		if (!mButtons[i])
		{
			continue;
		}

		bool enabled = mButtonsEnabled[i];
		if (i == BUTTON_HELP)
		{
			// don't show the help button if the floater is minimized
			// or if it is a docked tear-off floater
			if (isMinimized() || (mButtonsEnabled[BUTTON_TEAR_OFF] && ! mTornOff))
			{
				enabled = false;
			}
		}
		
#if 0		//KC: don't do this, see below
		if (i == BUTTON_CLOSE && mButtonScale != 1.f)
		{
			//*HACK: always render close button for hosted floaters so
			//that users don't accidentally hit the button when
			//closing multiple windows in the chatterbox
			enabled = true;
		}
#endif

		mButtons[i]->setEnabled(enabled);

		if (enabled
		//KC: don't explictly force enable close button on
		//hosted floaters instead drawing a disabled one
		|| (i == BUTTON_CLOSE && mButtonScale != 1.f))
		{
			button_count++;

			LLRect btn_rect;
			if (mDragOnLeft)
			{
				btn_rect.setLeftTopAndSize(
					LLPANEL_BORDER_WIDTH,
					getRect().getHeight() - close_box_from_top - (floater_close_box_size + 1) * button_count,
					llround((F32)floater_close_box_size * mButtonScale),
					llround((F32)floater_close_box_size * mButtonScale));
			}
			else
			{
				btn_rect.setLeftTopAndSize(
					getRect().getWidth() - LLPANEL_BORDER_WIDTH - (floater_close_box_size + 1) * button_count,
					getRect().getHeight() - close_box_from_top,
					llround((F32)floater_close_box_size * mButtonScale),
					llround((F32)floater_close_box_size * mButtonScale));
			}

			// first time here, init 'buttons_rect'
			if(1 == button_count)
			{
				buttons_rect = btn_rect;
			}
			else
			{
				// if mDragOnLeft=true then buttons are on top-left side vertically aligned
				// title is not displayed in this case, calculating 'buttons_rect' for future use
				mDragOnLeft ? buttons_rect.mBottom -= btn_rect.mBottom : 
					buttons_rect.mLeft = btn_rect.mLeft;
			}
			mButtons[i]->setRect(btn_rect);
			mButtons[i]->setVisible(TRUE);
			// the restore button should have a tab stop so that it takes action when you Ctrl-Tab to a minimized floater
			mButtons[i]->setTabStop(i == BUTTON_RESTORE);
			sendChildToFront(mButtons[i]);
		}
		else
		{
			mButtons[i]->setVisible(FALSE);
		}
	}
	if (mDragHandle)
	{
		localRectToOtherView(buttons_rect, &buttons_rect, mDragHandle);
		mDragHandle->setButtonsRect(buttons_rect);
	}
}

void LLFloater::buildButtons(const Params& floater_params)
{
	static LLUICachedControl<S32> floater_close_box_size ("UIFloaterCloseBoxSize", 0);
	static LLUICachedControl<S32> close_box_from_top ("UICloseBoxFromTop", 0);
	for (S32 i = 0; i < BUTTON_COUNT; i++)
	{
		if (mButtons[i])
		{
			removeChild(mButtons[i]);
			delete mButtons[i];
			mButtons[i] = NULL;
		}
		
		LLRect btn_rect;
		if (mDragOnLeft)
		{
			btn_rect.setLeftTopAndSize(
				LLPANEL_BORDER_WIDTH,
				getRect().getHeight() - close_box_from_top - (floater_close_box_size + 1) * (i + 1),
				llround(floater_close_box_size * mButtonScale),
				llround(floater_close_box_size * mButtonScale));
		}
		else
		{
			btn_rect.setLeftTopAndSize(
				getRect().getWidth() - LLPANEL_BORDER_WIDTH - (floater_close_box_size + 1) * (i + 1),
				getRect().getHeight() - close_box_from_top,
				llround(floater_close_box_size * mButtonScale),
				llround(floater_close_box_size * mButtonScale));
		}

		LLButton::Params p;
		p.name(sButtonNames[i]);
		p.rect(btn_rect);
		p.image_unselected = getButtonImage(floater_params, (EFloaterButton)i);
		// Selected, no matter if hovered or not, is "pressed"
		LLUIImage* pressed_image = getButtonPressedImage(floater_params, (EFloaterButton)i);
		p.image_selected = pressed_image;
		p.image_hover_selected = pressed_image;
		// Use a glow effect when the user hovers over the button
		// These icons are really small, need glow amount increased
		p.hover_glow_amount( 0.33f );
		p.click_callback.function(boost::bind(sButtonCallbacks[i], this));
		p.tab_stop(false);
		p.follows.flags(FOLLOWS_TOP|FOLLOWS_RIGHT);
		p.tool_tip = getButtonTooltip(floater_params, (EFloaterButton)i, getIsChrome());
		p.scale_image(true);
		p.chrome(true);

		LLButton* buttonp = LLUICtrlFactory::create<LLButton>(p);
		addChild(buttonp);
		mButtons[i] = buttonp;
	}

	updateTitleButtons();
}

// static
LLUIImage* LLFloater::getButtonImage(const Params& p, EFloaterButton e)
{
	switch(e)
	{
		default:
		case BUTTON_CLOSE:
			return p.close_image;
		case BUTTON_RESTORE:
			return p.restore_image;
		case BUTTON_MINIMIZE:
			return p.minimize_image;
		case BUTTON_TEAR_OFF:
			return p.tear_off_image;
		case BUTTON_DOCK:
			return p.dock_image;
		case BUTTON_HELP:
			return p.help_image;
	}
}

// static
LLUIImage* LLFloater::getButtonPressedImage(const Params& p, EFloaterButton e)
{
	switch(e)
	{
		default:
		case BUTTON_CLOSE:
			return p.close_pressed_image;
		case BUTTON_RESTORE:
			return p.restore_pressed_image;
		case BUTTON_MINIMIZE:
			return p.minimize_pressed_image;
		case BUTTON_TEAR_OFF:
			return p.tear_off_pressed_image;
		case BUTTON_DOCK:
			return p.dock_pressed_image;
		case BUTTON_HELP:
			return p.help_pressed_image;
	}
}

// static
std::string LLFloater::getButtonTooltip(const Params& p, EFloaterButton e, bool is_chrome)
{
	// EXT-4081 (Lag Meter: Ctrl+W does not close floater)
	// If floater is chrome set 'Close' text for close button's tooltip
	if(is_chrome && BUTTON_CLOSE == e)
	{
		static std::string close_tooltip_chrome = LLTrans::getString("BUTTON_CLOSE_CHROME");
		return close_tooltip_chrome;
	}
	// TODO: per-floater localizable tooltips set in XML
	return sButtonToolTips[e];
}

/////////////////////////////////////////////////////
// LLFloaterView

static LLDefaultChildRegistry::Register<LLFloaterView> r("floater_view");

LLFloaterView::LLFloaterView (const Params& p)
:	LLUICtrl (p),
	mFocusCycleMode(FALSE),
	mMinimizePositionVOffset(0),
	mSnapOffsetBottom(0),
<<<<<<< HEAD
	mSnapOffsetRight(0),
	mFrontChild(NULL)
=======
	mSnapOffsetChatBar(0),
	mSnapOffsetLeft(0),
	mSnapOffsetRight(0)
>>>>>>> 7ed9711e
{
	mSnapView = getHandle();
}

// By default, adjust vertical.
void LLFloaterView::reshape(S32 width, S32 height, BOOL called_from_parent)
{
	LLView::reshape(width, height, called_from_parent);

	mLastSnapRect = getSnapRect();

	for ( child_list_const_iter_t child_it = getChildList()->begin(); child_it != getChildList()->end(); ++child_it)
	{
		LLView* viewp = *child_it;
		LLFloater* floaterp = (LLFloater*)viewp;
		if (floaterp->isDependent())
		{
			// dependents are moved with their "dependee"
			continue;
		}

		if (!floaterp->isMinimized() && floaterp->getCanDrag())
		{
			LLRect old_rect = floaterp->getRect();
			floaterp->applyPositioning(NULL, false);
			LLRect new_rect = floaterp->getRect();

			//LLRect r = floaterp->getRect();

			//// Compute absolute distance from each edge of screen
			//S32 left_offset = llabs(r.mLeft - 0);
			//S32 right_offset = llabs(old_right - r.mRight);

			//S32 top_offset = llabs(old_top - r.mTop);
			//S32 bottom_offset = llabs(r.mBottom - 0);

			S32 translate_x = new_rect.mLeft - old_rect.mLeft;
			S32 translate_y = new_rect.mBottom - old_rect.mBottom;

			//if (left_offset > right_offset)
			//{
			//	translate_x = new_right - old_right;
			//}

			//if (top_offset < bottom_offset)
			//{
			//	translate_y = new_top - old_top;
			//}

			// don't reposition immovable floaters
			//if (floaterp->getCanDrag())
			//{
			//	floaterp->translate(translate_x, translate_y);
			//}
			BOOST_FOREACH(LLHandle<LLFloater> dependent_floater, floaterp->mDependents)
			{
				if (dependent_floater.get())
				{
					dependent_floater.get()->translate(translate_x, translate_y);
				}
			}
		}
	}
}


void LLFloaterView::restoreAll()
{
	// make sure all subwindows aren't minimized
	for ( child_list_const_iter_t child_it = getChildList()->begin(); child_it != getChildList()->end(); ++child_it)
	{
		LLFloater* floaterp = (LLFloater*)*child_it;

		floaterp->setMinimized(FALSE);
	}

	// *FIX: make sure dependents are restored

	// children then deleted by default view constructor
}


LLRect LLFloaterView::findNeighboringPosition( LLFloater* reference_floater, LLFloater* neighbor )
{
	LLRect base_rect = reference_floater->getRect();
	LLRect::tCoordType width = neighbor->getRect().getWidth();
	LLRect::tCoordType height = neighbor->getRect().getHeight();
	LLRect new_rect = neighbor->getRect();

	LLRect expanded_base_rect = base_rect;
	expanded_base_rect.stretch(10);
	for(LLFloater::handle_set_iter_t dependent_it = reference_floater->mDependents.begin();
		dependent_it != reference_floater->mDependents.end(); ++dependent_it)
	{
		LLFloater* sibling = dependent_it->get();
		// check for dependents within 10 pixels of base floater
		if (sibling && 
			sibling != neighbor && 
			sibling->getVisible() && 
			expanded_base_rect.overlaps(sibling->getRect()))
		{
			base_rect.unionWith(sibling->getRect());
		}
	}

	LLRect::tCoordType left_margin = llmax(0, base_rect.mLeft);
	LLRect::tCoordType right_margin = llmax(0, getRect().getWidth() - base_rect.mRight);
	LLRect::tCoordType top_margin = llmax(0, getRect().getHeight() - base_rect.mTop);
	LLRect::tCoordType bottom_margin = llmax(0, base_rect.mBottom);

	// find position for floater in following order
	// right->left->bottom->top
	for (S32 i = 0; i < 5; i++)
	{
		if (right_margin > width)
		{
			new_rect.translate(base_rect.mRight - neighbor->getRect().mLeft, base_rect.mTop - neighbor->getRect().mTop);
			return new_rect;
		}
		else if (left_margin > width)
		{
			new_rect.translate(base_rect.mLeft - neighbor->getRect().mRight, base_rect.mTop - neighbor->getRect().mTop);
			return new_rect;
		}
		else if (bottom_margin > height)
		{
			new_rect.translate(base_rect.mLeft - neighbor->getRect().mLeft, base_rect.mBottom - neighbor->getRect().mTop);
			return new_rect;
		}
		else if (top_margin > height)
		{
			new_rect.translate(base_rect.mLeft - neighbor->getRect().mLeft, base_rect.mTop - neighbor->getRect().mBottom);
			return new_rect;
		}

		// keep growing margins to find "best" fit
		left_margin += 20;
		right_margin += 20;
		top_margin += 20;
		bottom_margin += 20;
	}

	// didn't find anything, return initial rect
	return new_rect;
}


void LLFloaterView::bringToFront(LLFloater* child, BOOL give_focus)
{
	if (mFrontChild == child)
	{
		if (give_focus && !gFocusMgr.childHasKeyboardFocus(child))
		{
			child->setFocus(TRUE);
		}
		return;
	}

	mFrontChild = child;

	// *TODO: make this respect floater's mAutoFocus value, instead of
	// using parameter
	if (child->getHost())
 	{
		// this floater is hosted elsewhere and hence not one of our children, abort
		return;
	}
	std::vector<LLFloater*> floaters_to_move;
	// Look at all floaters...tab
	for (child_list_const_iter_t child_it = beginChild(); child_it != endChild(); ++child_it)
	{
		LLFloater* floater = dynamic_cast<LLFloater*>(*child_it);

		// ...but if I'm a dependent floater...
		if (floater && child->isDependent())
		{
			// ...look for floaters that have me as a dependent...
			LLFloater::handle_set_iter_t found_dependent = floater->mDependents.find(child->getHandle());

			if (found_dependent != floater->mDependents.end())
			{
				// ...and make sure all children of that floater (including me) are brought to front...
				for (LLFloater::handle_set_iter_t dependent_it = floater->mDependents.begin();
					dependent_it != floater->mDependents.end(); ++dependent_it)
				{
					LLFloater* sibling = dependent_it->get();
					if (sibling)
					{
						floaters_to_move.push_back(sibling);
					}
				}
				//...before bringing my parent to the front...
				floaters_to_move.push_back(floater);
			}
		}
	}

	std::vector<LLFloater*>::iterator floater_it;
	for(floater_it = floaters_to_move.begin(); floater_it != floaters_to_move.end(); ++floater_it)
	{
		LLFloater* floaterp = *floater_it;
		sendChildToFront(floaterp);

		// always unminimize dependee, but allow dependents to stay minimized
		if (!floaterp->isDependent())
		{
			floaterp->setMinimized(FALSE);
		}
	}
	floaters_to_move.clear();

	// ...then bringing my own dependents to the front...
	for (LLFloater::handle_set_iter_t dependent_it = child->mDependents.begin();
		dependent_it != child->mDependents.end(); ++dependent_it)
	{
		LLFloater* dependent = dependent_it->get();
		if (dependent)
		{
			sendChildToFront(dependent);
		}
	}

	// ...and finally bringing myself to front 
	// (do this last, so that I'm left in front at end of this call)
	if (*beginChild() != child)
	{
		sendChildToFront(child);
	}
	
	child->setMinimized(FALSE);
	if (give_focus && !gFocusMgr.childHasKeyboardFocus(child))
	{
		child->setFocus(TRUE);
		// floater did not take focus, so relinquish focus to world
		if (!child->hasFocus())
		{
			gFocusMgr.setKeyboardFocus(NULL);
		}
	}
}

void LLFloaterView::highlightFocusedFloater()
{
	for ( child_list_const_iter_t child_it = getChildList()->begin(); child_it != getChildList()->end(); ++child_it)
	{
		LLFloater *floater = (LLFloater *)(*child_it);

		// skip dependent floaters, as we'll handle them in a batch along with their dependee(?)
		if (floater->isDependent())
		{
			continue;
		}

		BOOL floater_or_dependent_has_focus = gFocusMgr.childHasKeyboardFocus(floater);
		for(LLFloater::handle_set_iter_t dependent_it = floater->mDependents.begin();
			dependent_it != floater->mDependents.end(); 
			++dependent_it)
		{
			LLFloater* dependent_floaterp = dependent_it->get();
			if (dependent_floaterp && gFocusMgr.childHasKeyboardFocus(dependent_floaterp))
			{
				floater_or_dependent_has_focus = TRUE;
			}
		}

		// now set this floater and all its dependents
		floater->setForeground(floater_or_dependent_has_focus);

		for(LLFloater::handle_set_iter_t dependent_it = floater->mDependents.begin();
			dependent_it != floater->mDependents.end(); )
		{
			LLFloater* dependent_floaterp = dependent_it->get();
			if (dependent_floaterp)
			{
				dependent_floaterp->setForeground(floater_or_dependent_has_focus);
			}
			++dependent_it;
		}
			
		floater->cleanupHandles();
	}
}

LLFloater* LLFloaterView::getFrontmostClosableFloater()
{
	child_list_const_iter_t child_it;
	LLFloater* frontmost_floater = NULL;

	for ( child_it = getChildList()->begin(); child_it != getChildList()->end(); ++child_it)
	{
		frontmost_floater = (LLFloater *)(*child_it);

		if (frontmost_floater->isInVisibleChain() && frontmost_floater->isCloseable())
		{
			return frontmost_floater;
		}
	}

	return NULL;
}

void LLFloaterView::unhighlightFocusedFloater()
{
	for ( child_list_const_iter_t child_it = getChildList()->begin(); child_it != getChildList()->end(); ++child_it)
	{
		LLFloater *floater = (LLFloater *)(*child_it);

		floater->setForeground(FALSE);
	}
}

void LLFloaterView::focusFrontFloater()
{
	LLFloater* floaterp = getFrontmost();
	if (floaterp)
	{
		floaterp->setFocus(TRUE);
	}
}

void LLFloaterView::getMinimizePosition(S32 *left, S32 *bottom)
{
	const LLFloater::Params& default_params = LLFloater::getDefaultParams();
	S32 floater_header_size = default_params.header_height;
	static LLUICachedControl<S32> minimized_width ("UIMinimizedWidth", 0);
	LLRect snap_rect_local = getLocalSnapRect();
	snap_rect_local.mTop += mMinimizePositionVOffset;
	
	// <FS:KC> Minimize floaters to bottom left
	static LLUICachedControl<bool> legacy_minimize ("FSLegacyMinimize", false);
	if (legacy_minimize)
	{
		//reverse column row so floaters tile across
		S32 col = 0;
		for(S32 row = snap_rect_local.mBottom;
		row < snap_rect_local.getHeight() - floater_header_size;
		row += floater_header_size ) //loop rows
		{
			for(col = snap_rect_local.mLeft;
				col < snap_rect_local.getWidth() - minimized_width;
				col += minimized_width)
			{
				bool foundGap = TRUE;
				for(child_list_const_iter_t child_it = getChildList()->begin();
					child_it != getChildList()->end();
					++child_it) //loop floaters
				{
					// Examine minimized children.
					LLFloater* floater = (LLFloater*)((LLView*)*child_it);
					if(floater->isMinimized()) 
					{
						LLRect r = floater->getRect();
						if((r.mBottom < (row + floater_header_size))
						   && (r.mBottom > (row - floater_header_size))
						   && (r.mLeft < (col + minimized_width))
						   && (r.mLeft > (col - minimized_width)))
						{
							// needs the check for off grid. can't drag,
							// but window resize makes them off
							foundGap = FALSE;
							break;
						}
					}
				} //done floaters
				if(foundGap)
				{
					*left = col;
					*bottom = row;
					return; //done
				}
			} //done this col
		}
	}
	else
	{
	// </FS:KC> Minimize floaters to bottom left

	for(S32 col = snap_rect_local.mLeft;
		col < snap_rect_local.getWidth() - minimized_width;
		col += minimized_width)
	{	
		// AO: offset minimized windows to not obscure title bars. Yes, this is a quick and dirty hack.
		int offset = 0;
		//LLFavoritesBarCtrl* fb = getChild<LLFavoritesBarCtrl>("favorite");
		bool fbVisible = LLControlGroup::getInstance("Global")->getBOOL("ShowNavbarFavoritesPanel");
		bool nbVisible = LLControlGroup::getInstance("Global")->getBOOL("ShowNavbarNavigationPanel");
		// TODO: Make this introspect controls to get the dynamic size.
		if (fbVisible)
			offset += 20;
		if (nbVisible)
			offset += 30;
		
		for(S32 row = snap_rect_local.mTop - (floater_header_size + offset);
		row > floater_header_size;
		row -= floater_header_size ) //loop rows
		{

			bool foundGap = TRUE;
			for(child_list_const_iter_t child_it = getChildList()->begin();
				child_it != getChildList()->end();
				++child_it) //loop floaters
			{
				// Examine minimized children.
				LLFloater* floater = (LLFloater*)((LLView*)*child_it);
				if(floater->isMinimized()) 
				{
					LLRect r = floater->getRect();
					if((r.mBottom < (row + floater_header_size))
					   && (r.mBottom > (row - floater_header_size))
					   && (r.mLeft < (col + minimized_width))
					   && (r.mLeft > (col - minimized_width)))
					{
						// needs the check for off grid. can't drag,
						// but window resize makes them off
						foundGap = FALSE;
						break;
					}
				}
			} //done floaters
			if(foundGap)
			{
				*left = col;
				*bottom = row;
				return; //done
			}
		} //done this col
	}

	} // <FS:KC> Minimize floaters to bottom left

	// crude - stack'em all at 0,0 when screen is full of minimized
	// floaters.
	*left = snap_rect_local.mLeft;
	*bottom = snap_rect_local.mBottom;
}


void LLFloaterView::destroyAllChildren()
{
	LLView::deleteAllChildren();
}

void LLFloaterView::closeAllChildren(bool app_quitting)
{
	// iterate over a copy of the list, because closing windows will destroy
	// some windows on the list.
	child_list_t child_list = *(getChildList());

	for (child_list_const_iter_t it = child_list.begin(); it != child_list.end(); ++it)
	{
		LLView* viewp = *it;
		child_list_const_iter_t exists = std::find(getChildList()->begin(), getChildList()->end(), viewp);
		if (exists == getChildList()->end())
		{
			// this floater has already been removed
			continue;
		}

		LLFloater* floaterp = (LLFloater*)viewp;

		// Attempt to close floater.  This will cause the "do you want to save"
		// dialogs to appear.
		// Skip invisible floaters if we're not quitting (STORM-192).
		if (floaterp->canClose() && !floaterp->isDead() &&
			(app_quitting || floaterp->getVisible()))
		{
			floaterp->closeFloater(app_quitting);
		}
	}
}

void LLFloaterView::hiddenFloaterClosed(LLFloater* floater)
{
	for (hidden_floaters_t::iterator it = mHiddenFloaters.begin(), end_it = mHiddenFloaters.end();
		it != end_it;
		++it)
	{
		if (it->first.get() == floater)
		{
			it->second.disconnect();
			mHiddenFloaters.erase(it);
			break;
		}
	}
}

void LLFloaterView::hideAllFloaters()
{
	child_list_t child_list = *(getChildList());

	for (child_list_iter_t it = child_list.begin(); it != child_list.end(); ++it)
	{
		LLFloater* floaterp = dynamic_cast<LLFloater*>(*it);
		if (floaterp && floaterp->getVisible())
		{
			floaterp->setVisible(false);
			boost::signals2::connection connection = floaterp->mCloseSignal.connect(boost::bind(&LLFloaterView::hiddenFloaterClosed, this, floaterp));
			mHiddenFloaters.push_back(std::make_pair(floaterp->getHandle(), connection));
		}
	}
}

void LLFloaterView::showHiddenFloaters()
{
	for (hidden_floaters_t::iterator it = mHiddenFloaters.begin(), end_it = mHiddenFloaters.end();
		it != end_it;
		++it)
	{
		LLFloater* floaterp = it->first.get();
		if (floaterp)
		{
			floaterp->setVisible(true);
		}
		it->second.disconnect();
	}
	mHiddenFloaters.clear();
}

BOOL LLFloaterView::allChildrenClosed()
{
	// see if there are any visible floaters (some floaters "close"
	// by setting themselves invisible)
	for (child_list_const_iter_t it = getChildList()->begin(); it != getChildList()->end(); ++it)
	{
		LLView* viewp = *it;
		LLFloater* floaterp = (LLFloater*)viewp;

		if (floaterp->getVisible() && !floaterp->isDead() && floaterp->isCloseable())
		{
			return false;
		}
	}
	return true;
}

void LLFloaterView::shiftFloaters(S32 x_offset, S32 y_offset)
{
	for (child_list_const_iter_t it = getChildList()->begin(); it != getChildList()->end(); ++it)
	{
		LLFloater* floaterp = dynamic_cast<LLFloater*>(*it);

		if (floaterp && floaterp->isMinimized())
		{
			floaterp->translate(x_offset, y_offset);
		}
	}
}

void LLFloaterView::refresh()
{
	LLRect snap_rect = getSnapRect();
	if (snap_rect != mLastSnapRect)
	{
		reshape(getRect().getWidth(), getRect().getHeight(), TRUE);
	}

	// Constrain children to be entirely on the screen
	for ( child_list_const_iter_t child_it = getChildList()->begin(); child_it != getChildList()->end(); ++child_it)
	{
		LLFloater* floaterp = dynamic_cast<LLFloater*>(*child_it);
		if (floaterp && floaterp->getVisible() )
		{
			// minimized floaters are kept fully onscreen
			adjustToFitScreen(floaterp, !floaterp->isMinimized());
		}
	}
}

const S32 FLOATER_MIN_VISIBLE_PIXELS = 16;

void LLFloaterView::adjustToFitScreen(LLFloater* floater, BOOL allow_partial_outside)
{
	if (floater->getParent() != this)
	{
		// floater is hosted elsewhere, so ignore
		return;
	}
	LLRect::tCoordType screen_width = getSnapRect().getWidth();
	LLRect::tCoordType screen_height = getSnapRect().getHeight();

	
	// only automatically resize non-minimized, resizable floaters
	if( floater->isResizable() && !floater->isMinimized() )
	{
		LLRect view_rect = floater->getRect();
		S32 old_width = view_rect.getWidth();
		S32 old_height = view_rect.getHeight();
		S32 min_width;
		S32 min_height;
		floater->getResizeLimits( &min_width, &min_height );

		// Make sure floater isn't already smaller than its min height/width?
		S32 new_width = llmax( min_width, old_width );
		S32 new_height = llmax( min_height, old_height);

		if((new_width > screen_width) || (new_height > screen_height))
		{
			// We have to make this window able to fit on screen
			new_width = llmin(new_width, screen_width);
			new_height = llmin(new_height, screen_height);

			// ...while respecting minimum width/height
			new_width = llmax(new_width, min_width);
			new_height = llmax(new_height, min_height);

			LLRect new_rect;
			new_rect.setLeftTopAndSize(view_rect.mLeft,view_rect.mTop,new_width, new_height);

			floater->setShape(new_rect);

			if (floater->followsRight())
			{
				floater->translate(old_width - new_width, 0);
			}

			if (floater->followsTop())
			{
				floater->translate(0, old_height - new_height);
			}
		}
	}

	// move window fully onscreen
	if (floater->translateIntoRect( getSnapRect(), allow_partial_outside ? FLOATER_MIN_VISIBLE_PIXELS : S32_MAX ))
	{
		floater->clearSnapTarget();
	}
}

void LLFloaterView::draw()
{
	refresh();

	// hide focused floater if in cycle mode, so that it can be drawn on top
	LLFloater* focused_floater = getFocusedFloater();

	if (mFocusCycleMode && focused_floater)
	{
		child_list_const_iter_t child_it = getChildList()->begin();
		for (;child_it != getChildList()->end(); ++child_it)
		{
			if ((*child_it) != focused_floater)
			{
				drawChild(*child_it);
			}
		}

		drawChild(focused_floater, -TABBED_FLOATER_OFFSET, TABBED_FLOATER_OFFSET);
	}
	else
	{
		LLView::draw();
	}
}

LLRect LLFloaterView::getSnapRect() const
{
	LLRect snap_rect = getLocalRect();

	// <FS:KC> Fix for bad edge snapping
	static LLUICachedControl<bool> legacy_snap ("FSLegacyEdgeSnap", false);
	if (legacy_snap)
	{
		snap_rect.mBottom += (mSnapOffsetBottom + mSnapOffsetChatBar);
		snap_rect.mLeft += mSnapOffsetLeft;
		snap_rect.mRight -= mSnapOffsetRight;
	}
	else
	{
	// <\FS:KC> Fix for bad edge snapping
	LLView* snap_view = mSnapView.get();
	if (snap_view)
	{
		snap_view->localRectToOtherView(snap_view->getLocalRect(), &snap_rect, this);
	}
	}// <FS:KC> Fix for bad edge snapping

	return snap_rect;
}

LLFloater *LLFloaterView::getFocusedFloater() const
{
	for ( child_list_const_iter_t child_it = getChildList()->begin(); child_it != getChildList()->end(); ++child_it)
	{
		LLUICtrl* ctrlp = (*child_it)->isCtrl() ? static_cast<LLUICtrl*>(*child_it) : NULL;
		if ( ctrlp && ctrlp->hasFocus() )
		{
			return static_cast<LLFloater *>(ctrlp);
		}
	}
	return NULL;
}

LLFloater *LLFloaterView::getFrontmost() const
{
	for ( child_list_const_iter_t child_it = getChildList()->begin(); child_it != getChildList()->end(); ++child_it)
	{
		LLView* viewp = *child_it;
		if ( viewp->getVisible() && !viewp->isDead())
		{
			return (LLFloater *)viewp;
		}
	}
	return NULL;
}

LLFloater *LLFloaterView::getBackmost() const
{
	LLFloater* back_most = NULL;
	for ( child_list_const_iter_t child_it = getChildList()->begin(); child_it != getChildList()->end(); ++child_it)
	{
		LLView* viewp = *child_it;
		if ( viewp->getVisible() )
		{
			back_most = (LLFloater *)viewp;
		}
	}
	return back_most;
}

void LLFloaterView::syncFloaterTabOrder()
{
	// look for a visible modal dialog, starting from first
	LLModalDialog* modal_dialog = NULL;
	for ( child_list_const_iter_t child_it = getChildList()->begin(); child_it != getChildList()->end(); ++child_it)
	{
		LLModalDialog* dialog = dynamic_cast<LLModalDialog*>(*child_it);
		if (dialog && dialog->isModal() && dialog->getVisible())
		{
			modal_dialog = dialog;
			break;
		}
	}

	if (modal_dialog)
	{
		// If we have a visible modal dialog, make sure that it has focus
		LLUI::addPopup(modal_dialog);
		
		if( !gFocusMgr.childHasKeyboardFocus( modal_dialog ) )
		{
			modal_dialog->setFocus(TRUE);
		}
				
		if( !gFocusMgr.childHasMouseCapture( modal_dialog ) )
		{
			gFocusMgr.setMouseCapture( modal_dialog );
		}
	}
	else
	{
		// otherwise, make sure the focused floater is in the front of the child list
		for ( child_list_const_reverse_iter_t child_it = getChildList()->rbegin(); child_it != getChildList()->rend(); ++child_it)
		{
			LLFloater* floaterp = (LLFloater*)*child_it;
			if (gFocusMgr.childHasKeyboardFocus(floaterp))
			{
				bringToFront(floaterp, FALSE);
				break;
			}
		}
	}

	// sync draw order to tab order
	for ( child_list_const_reverse_iter_t child_it = getChildList()->rbegin(); child_it != getChildList()->rend(); ++child_it)
	{
		LLFloater* floaterp = (LLFloater*)*child_it;
		moveChildToFrontOfTabGroup(floaterp);
	}
}

LLFloater*	LLFloaterView::getParentFloater(LLView* viewp) const
{
	LLView* parentp = viewp->getParent();

	while(parentp && parentp != this)
	{
		viewp = parentp;
		parentp = parentp->getParent();
	}

	if (parentp == this)
	{
		return (LLFloater*)viewp;
	}

	return NULL;
}

S32 LLFloaterView::getZOrder(LLFloater* child)
{
	S32 rv = 0;
	for ( child_list_const_iter_t child_it = getChildList()->begin(); child_it != getChildList()->end(); ++child_it)
	{
		LLView* viewp = *child_it;
		if(viewp == child)
		{
			break;
		}
		++rv;
	}
	return rv;
}

void LLFloaterView::pushVisibleAll(BOOL visible, const skip_list_t& skip_list)
{
	for (child_list_const_iter_t child_iter = getChildList()->begin();
		 child_iter != getChildList()->end(); ++child_iter)
	{
		LLView *view = *child_iter;
		if (skip_list.find(view) == skip_list.end())
		{
			view->pushVisible(visible);
		}
	}

	LLFloaterReg::blockShowFloaters(true);
}

void LLFloaterView::popVisibleAll(const skip_list_t& skip_list)
{
	// make a copy of the list since some floaters change their
	// order in the childList when changing visibility.
	child_list_t child_list_copy = *getChildList();

	for (child_list_const_iter_t child_iter = child_list_copy.begin();
		 child_iter != child_list_copy.end(); ++child_iter)
	{
		LLView *view = *child_iter;
		if (skip_list.find(view) == skip_list.end())
		{
			view->popVisible();
		}
	}

	LLFloaterReg::blockShowFloaters(false);
}

void LLFloater::setInstanceName(const std::string& name)
{
	if (name != mInstanceName)
	{
	llassert_always(mInstanceName.empty());
	mInstanceName = name;
	if (!mInstanceName.empty())
	{
		std::string ctrl_name = getControlName(mInstanceName, mKey);
			initRectControl();
		if (!mVisibilityControl.empty())
		{
			mVisibilityControl = LLFloaterReg::declareVisibilityControl(ctrl_name);
		}
		if(!mDocStateControl.empty())
		{
			mDocStateControl = LLFloaterReg::declareDockStateControl(ctrl_name);
		}
	}
}
}

void LLFloater::setKey(const LLSD& newkey)
{
	// Note: We don't have to do anything special with registration when we change keys
	mKey = newkey;
}

//static
void LLFloater::setupParamsForExport(Params& p, LLView* parent)
{
	// Do rectangle munging to topleft layout first
	LLPanel::setupParamsForExport(p, parent);

	// Copy the rectangle out to apply layout constraints
	LLRect rect = p.rect;

	// Null out other settings
	p.rect.left.setProvided(false);
	p.rect.top.setProvided(false);
	p.rect.right.setProvided(false);
	p.rect.bottom.setProvided(false);

	// Explicitly set width/height
	p.rect.width.set( rect.getWidth(), true );
	p.rect.height.set( rect.getHeight(), true );

	// If you can't resize this floater, don't export min_height
	// and min_width
	bool can_resize = p.can_resize;
	if (!can_resize)
	{
		p.min_height.setProvided(false);
		p.min_width.setProvided(false);
	}
}

void LLFloater::initFromParams(const LLFloater::Params& p)
{
	// *NOTE: We have too many classes derived from LLFloater to retrofit them 
	// all to pass in params via constructors.  So we use this method.

	 // control_name, tab_stop, focus_lost_callback, initial_value, rect, enabled, visible
	LLPanel::initFromParams(p);

	// override any follows flags
	if (mPositioning != LLFloaterEnums::POSITIONING_SPECIFIED)
	{
		setFollows(FOLLOWS_NONE);
	}

	mTitle = p.title;
	mShortTitle = p.short_title;
	applyTitle();

	setCanTearOff(p.can_tear_off);
	setCanMinimize(p.can_minimize);
	setCanClose(p.can_close);
	setCanDock(p.can_dock);
	setCanResize(p.can_resize);
	setResizeLimits(p.min_width, p.min_height);
	
	mDragOnLeft = p.can_drag_on_left;
	mHeaderHeight = p.header_height;
	mLegacyHeaderHeight = p.legacy_header_height;
	mSingleInstance = p.single_instance;
	mReuseInstance = p.reuse_instance.isProvided() ? p.reuse_instance : p.single_instance;

	mPositioning = p.positioning;

	// ## Zi: Optional Drop Shadows
	// we do this here because the values in the constructor get ignored, probably due to
	// the comment at the beginning of this method. -Zi
	mDropShadow = p.drop_shadow;

	mSaveRect = p.save_rect;
	if (p.save_visibility)
	{
		mVisibilityControl = "t"; // flag to build mVisibilityControl name once mInstanceName is set
	}
	if(p.save_dock_state)
	{
		mDocStateControl = "t"; // flag to build mDocStateControl name once mInstanceName is set
	}

	// open callback 
	if (p.open_callback.isProvided())
	{
		setOpenCallback(initCommitCallback(p.open_callback));
	}
	// close callback 
	if (p.close_callback.isProvided())
	{
		setCloseCallback(initCommitCallback(p.close_callback));
	}

	if (mDragHandle)
	{
		mDragHandle->setTitleVisible(p.show_title);
	}
}

boost::signals2::connection LLFloater::setMinimizeCallback( const commit_signal_t::slot_type& cb ) 
{ 
	if (!mMinimizeSignal) mMinimizeSignal = new commit_signal_t();
	return mMinimizeSignal->connect(cb); 
}

boost::signals2::connection LLFloater::setOpenCallback( const commit_signal_t::slot_type& cb )
{
	return mOpenSignal.connect(cb);
}

boost::signals2::connection LLFloater::setCloseCallback( const commit_signal_t::slot_type& cb )
{
	return mCloseSignal.connect(cb);
}

LLFastTimer::DeclareTimer POST_BUILD("Floater Post Build");
static LLFastTimer::DeclareTimer FTM_EXTERNAL_FLOATER_LOAD("Load Extern Floater Reference");

bool LLFloater::initFloaterXML(LLXMLNodePtr node, LLView *parent, const std::string& filename, LLXMLNodePtr output_node)
{
	Params default_params(LLUICtrlFactory::getDefaultParams<LLFloater>());
	Params params(default_params);

	LLXUIParser parser;
	parser.readXUI(node, params, filename); // *TODO: Error checking

	std::string xml_filename = params.filename;

	if (!xml_filename.empty())
	{
		LLXMLNodePtr referenced_xml;

		if (output_node)
		{
			//if we are exporting, we want to export the current xml
			//not the referenced xml
			Params output_params;
			parser.readXUI(node, output_params, LLUICtrlFactory::getInstance()->getCurFileName());
			setupParamsForExport(output_params, parent);
			output_node->setName(node->getName()->mString);
			parser.writeXUI(output_node, output_params, &default_params);
			return TRUE;
		}

		LLUICtrlFactory::instance().pushFileName(xml_filename);

		LLFastTimer _(FTM_EXTERNAL_FLOATER_LOAD);
		if (!LLUICtrlFactory::getLayeredXMLNode(xml_filename, referenced_xml))
		{
			llwarns << "Couldn't parse panel from: " << xml_filename << llendl;

			return FALSE;
		}

		Params referenced_params;
		parser.readXUI(referenced_xml, referenced_params, LLUICtrlFactory::getInstance()->getCurFileName());
		params.fillFrom(referenced_params);

		// add children using dimensions from referenced xml for consistent layout
		setShape(params.rect);
		LLUICtrlFactory::createChildren(this, referenced_xml, child_registry_t::instance());

		LLUICtrlFactory::instance().popFileName();
	}


	if (output_node)
	{
		Params output_params(params);
		setupParamsForExport(output_params, parent);
        Params default_params(LLUICtrlFactory::getDefaultParams<LLFloater>());
		output_node->setName(node->getName()->mString);
		parser.writeXUI(output_node, output_params, &default_params);
	}

	// Default floater position to top-left corner of screen
	// However, some legacy floaters have explicit top or bottom
	// coordinates set, so respect their wishes.
	if (!params.rect.top.isProvided() && !params.rect.bottom.isProvided())
	{
		params.rect.top.set(0);
	}
	if (!params.rect.left.isProvided() && !params.rect.right.isProvided())
	{
		params.rect.left.set(0);
	}
	params.from_xui = true;
	applyXUILayout(params, parent, parent == gFloaterView ? gFloaterView->getSnapRect() : parent->getLocalRect());
 	initFromParams(params);

	initFloater(params);
	
	LLMultiFloater* last_host = LLFloater::getFloaterHost();
	if (node->hasName("multi_floater"))
	{
		LLFloater::setFloaterHost((LLMultiFloater*) this);
	}

	LLUICtrlFactory::createChildren(this, node, child_registry_t::instance(), output_node);

	if (node->hasName("multi_floater"))
	{
		LLFloater::setFloaterHost(last_host);
	}
	
	// HACK: When we changed the header height to 25 pixels in Viewer 2, rather
	// than re-layout all the floaters we use this value in pixels to make the
	// whole floater bigger and change the top-left coordinate for widgets.
	// The goal is to eventually set mLegacyHeaderHeight to zero, which would
	// make the top-left corner for widget layout the same as the top-left
	// corner of the window's content area.  James
	S32 header_stretch = (mHeaderHeight - mLegacyHeaderHeight);
	if (header_stretch > 0)
	{
		// Stretch the floater vertically, don't move widgets
		LLRect rect = getRect();
		rect.mTop += header_stretch;

		// This will also update drag handle, title bar, close box, etc.
		setRect(rect);
	}

	BOOL result;
	{
		LLFastTimer ft(POST_BUILD);

		result = postBuild();
	}

	if (!result)
	{
		llerrs << "Failed to construct floater " << getName() << llendl;
	}

	applyRectControl(); // If we have a saved rect control, apply it
	gFloaterView->adjustToFitScreen(this, FALSE); // Floaters loaded from XML should all fit on screen	

	moveResizeHandlesToFront();

	applyDockState();

	return true; // *TODO: Error checking
}

bool LLFloater::isShown() const
{
    return ! isMinimized() && isInVisibleChain();
}

/* static */
bool LLFloater::isShown(const LLFloater* floater)
{
    return floater && floater->isShown();
}

/* static */
bool LLFloater::isMinimized(const LLFloater* floater)
{
    return floater && floater->isMinimized();
}

/* static */
bool LLFloater::isVisible(const LLFloater* floater)
{
    return floater && floater->getVisible();
}

static LLFastTimer::DeclareTimer FTM_BUILD_FLOATERS("Build Floaters");

bool LLFloater::buildFromFile(const std::string& filename)
{
	LLFastTimer timer(FTM_BUILD_FLOATERS);
	LLXMLNodePtr root;

	if (!LLUICtrlFactory::getLayeredXMLNode(filename, root))
	{
		llwarns << "Couldn't find (or parse) floater from: " << filename << llendl;
		return false;
	}
	
	// root must be called floater
	if( !(root->hasName("floater") || root->hasName("multi_floater")) )
	{
		llwarns << "Root node should be named floater in: " << filename << llendl;
		return false;
	}
	
	bool res = true;
	
	lldebugs << "Building floater " << filename << llendl;
	LLUICtrlFactory::instance().pushFileName(filename);
	{
		if (!getFactoryMap().empty())
		{
			LLPanel::sFactoryStack.push_front(&getFactoryMap());
		}

		 // for local registry callbacks; define in constructor, referenced in XUI or postBuild
		getCommitCallbackRegistrar().pushScope();
		getEnableCallbackRegistrar().pushScope();
		
		res = initFloaterXML(root, getParent(), filename, NULL);

		setXMLFilename(filename);
		
		getCommitCallbackRegistrar().popScope();
		getEnableCallbackRegistrar().popScope();
		
		if (!getFactoryMap().empty())
		{
			LLPanel::sFactoryStack.pop_front();
		}
	}
	LLUICtrlFactory::instance().popFileName();
	
	return res;
}

void LLFloater::stackWith(LLFloater& other)
{
	static LLUICachedControl<S32> floater_offset ("UIFloaterOffset", 16);

	LLRect next_rect;
	if (other.getHost())
	{
		next_rect = other.getHost()->getRect();
	}
	else
	{
		next_rect = other.getRect();
	}
	next_rect.translate(floater_offset, -floater_offset);

	next_rect.setLeftTopAndSize(next_rect.mLeft, next_rect.mTop, getRect().getWidth(), getRect().getHeight());
	
	setShape(next_rect);

	if (!other.getHost())
	{
		other.mPositioning = LLFloaterEnums::POSITIONING_CASCADE_GROUP;
		other.setFollows(FOLLOWS_LEFT | FOLLOWS_TOP);
	}
}

void LLFloater::applyRelativePosition()
{
	LLRect snap_rect = gFloaterView->getSnapRect();
	LLRect floater_view_screen_rect = gFloaterView->calcScreenRect();
	snap_rect.translate(floater_view_screen_rect.mLeft, floater_view_screen_rect.mBottom);
	LLRect floater_screen_rect = calcScreenRect();

	LLCoordGL new_center = mPosition.convert();
	LLCoordGL cur_center(floater_screen_rect.getCenterX(), floater_screen_rect.getCenterY());
	translate(new_center.mX - cur_center.mX, new_center.mY - cur_center.mY);
}


LLCoordFloater::LLCoordFloater(F32 x, F32 y, LLFloater& floater)
:	coord_t((S32)x, (S32)y)
{
	mFloater = floater.getHandle();
}


LLCoordFloater::LLCoordFloater(const LLCoordCommon& other, LLFloater& floater)
{
	mFloater = floater.getHandle();
	convertFromCommon(other);
}

LLCoordFloater& LLCoordFloater::operator=(const LLCoordFloater& other)
{
	mFloater = other.mFloater;
	coord_t::operator =(other);
	return *this;
}

void LLCoordFloater::setFloater(LLFloater& floater)
{
	mFloater = floater.getHandle();
}

bool LLCoordFloater::operator==(const LLCoordFloater& other) const 
{ 
	return mX == other.mX && mY == other.mY && mFloater == other.mFloater; 
}

LLCoordCommon LL_COORD_FLOATER::convertToCommon() const
{
	const LLCoordFloater& self = static_cast<const LLCoordFloater&>(LLCoordFloater::getTypedCoords(*this));

	LLRect snap_rect = gFloaterView->getSnapRect();
	LLRect floater_view_screen_rect = gFloaterView->calcScreenRect();
	snap_rect.translate(floater_view_screen_rect.mLeft, floater_view_screen_rect.mBottom);

	LLFloater* floaterp = mFloater.get();
	S32 floater_width = floaterp ? floaterp->getRect().getWidth() : 0;
	S32 floater_height = floaterp ? floaterp->getRect().getHeight() : 0;
	LLCoordCommon out;
	if (self.mX < -0.5f)
	{
		out.mX = llround(rescale(self.mX, -1.f, -0.5f, snap_rect.mLeft - (floater_width - FLOATER_MIN_VISIBLE_PIXELS), snap_rect.mLeft));
	}
	else if (self.mX > 0.5f)
	{
		out.mX = llround(rescale(self.mX, 0.5f, 1.f, snap_rect.mRight - floater_width, snap_rect.mRight - FLOATER_MIN_VISIBLE_PIXELS));
	}
	else
	{
		out.mX = llround(rescale(self.mX, -0.5f, 0.5f, snap_rect.mLeft, snap_rect.mRight - floater_width));
	}

	if (self.mY < -0.5f)
	{
		out.mY = llround(rescale(self.mY, -1.f, -0.5f, snap_rect.mBottom - (floater_height - FLOATER_MIN_VISIBLE_PIXELS), snap_rect.mBottom));
	}
	else if (self.mY > 0.5f)
	{
		out.mY = llround(rescale(self.mY, 0.5f, 1.f, snap_rect.mTop - floater_height, snap_rect.mTop - FLOATER_MIN_VISIBLE_PIXELS));
	}
	else
	{
		out.mY = llround(rescale(self.mY, -0.5f, 0.5f, snap_rect.mBottom, snap_rect.mTop - floater_height));
	}

	// return center point instead of lower left
	out.mX += floater_width / 2;
	out.mY += floater_height / 2;

	return out;
}

void LL_COORD_FLOATER::convertFromCommon(const LLCoordCommon& from)
{
	LLCoordFloater& self = static_cast<LLCoordFloater&>(LLCoordFloater::getTypedCoords(*this));
	LLRect snap_rect = gFloaterView->getSnapRect();
	LLRect floater_view_screen_rect = gFloaterView->calcScreenRect();
	snap_rect.translate(floater_view_screen_rect.mLeft, floater_view_screen_rect.mBottom);


	LLFloater* floaterp = mFloater.get();
	S32 floater_width = floaterp ? floaterp->getRect().getWidth() : 0;
	S32 floater_height = floaterp ? floaterp->getRect().getHeight() : 0;

	S32 from_x = from.mX - floater_width / 2;
	S32 from_y = from.mY - floater_height / 2;

	if (from_x < snap_rect.mLeft)
	{
		self.mX = rescale(from_x, snap_rect.mLeft - (floater_width - FLOATER_MIN_VISIBLE_PIXELS), snap_rect.mLeft, -1.f, -0.5f);
	}
	else if (from_x + floater_width > snap_rect.mRight)
	{
		self.mX = rescale(from_x, snap_rect.mRight - floater_width, snap_rect.mRight - FLOATER_MIN_VISIBLE_PIXELS, 0.5f, 1.f);
	}
	else
	{
		self.mX = rescale(from_x, snap_rect.mLeft, snap_rect.mRight - floater_width, -0.5f, 0.5f);
	}

	if (from_y < snap_rect.mBottom)
	{
		self.mY = rescale(from_y, snap_rect.mBottom - (floater_height - FLOATER_MIN_VISIBLE_PIXELS), snap_rect.mBottom, -1.f, -0.5f);
	}
	else if (from_y + floater_height > snap_rect.mTop)
	{
		self.mY = rescale(from_y, snap_rect.mTop - floater_height, snap_rect.mTop - FLOATER_MIN_VISIBLE_PIXELS, 0.5f, 1.f);
	}
	else
	{
		self.mY = rescale(from_y, snap_rect.mBottom, snap_rect.mTop - floater_height, -0.5f, 0.5f);
	}
}<|MERGE_RESOLUTION|>--- conflicted
+++ resolved
@@ -2292,14 +2292,10 @@
 	mFocusCycleMode(FALSE),
 	mMinimizePositionVOffset(0),
 	mSnapOffsetBottom(0),
-<<<<<<< HEAD
+	mSnapOffsetChatBar(0),
+	mSnapOffsetLeft(0),
 	mSnapOffsetRight(0),
 	mFrontChild(NULL)
-=======
-	mSnapOffsetChatBar(0),
-	mSnapOffsetLeft(0),
-	mSnapOffsetRight(0)
->>>>>>> 7ed9711e
 {
 	mSnapView = getHandle();
 }
