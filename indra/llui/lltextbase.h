--- conflicted
+++ resolved
@@ -296,13 +296,8 @@
 class LLTextBase 
 :	public LLUICtrl,
 	protected LLEditMenuHandler,
-<<<<<<< HEAD
-	public LLSpellCheckMenuHandler
-	, public nd::ui::SearchableControl
-=======
 	public LLSpellCheckMenuHandler,
 	public ll::ui::SearchableControl
->>>>>>> fdf39d3c
 {
 public:
 	friend class LLTextSegment;
@@ -780,14 +775,6 @@
 	LLUIString					mLabel;	// text label that is visible when no user text provided
 	// <FS:Ansariel> Optional icon position
 	LLTextBaseEnums::EIconPositioning	mIconPositioning;
-
-// <FS:ND> Searchable text for UI filter
-protected:
-	virtual std::string _getSearchText() const
-	{
-		return mLabel.getString() + getToolTip();
-	}
-// </FS:ND>
 };
 
 #endif