--- conflicted
+++ resolved
@@ -166,15 +166,8 @@
 {
 	llassert( mMaxLengthBytes > 0 );
 
-<<<<<<< HEAD
-	// <FS:Ansariel> Enabling LLLineEditor via XUI breaks enabled-state
 	LLUICtrl::setEnabled(TRUE);
 	setEnabled(p.enabled);
-	// </FS:Ansariel>
-=======
-	LLUICtrl::setEnabled(TRUE);
-	setEnabled(p.enabled);
->>>>>>> c7a9cbc6
 
 	mScrollTimer.reset();
 	mTripleClickTimer.reset();
@@ -245,20 +238,12 @@
 	gFocusMgr.releaseFocusIfNeeded( this );
 }
 
-<<<<<<< HEAD
-// <FS:Ansariel> Enabling LLLineEditor via XUI breaks enabled-state
-=======
->>>>>>> c7a9cbc6
 void LLLineEditor::initFromParams(const LLLineEditor::Params& params)
 {
 	LLUICtrl::initFromParams(params);
 	LLUICtrl::setEnabled(TRUE);
 	setEnabled(params.enabled);
 }
-<<<<<<< HEAD
-// </FS:Ansariel>
-=======
->>>>>>> c7a9cbc6
 
 void LLLineEditor::onFocusReceived()
 {
