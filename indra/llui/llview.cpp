/** 
 * @file llview.cpp
 * @author James Cook
 * @brief Container for other views, anything that draws.
 *
 * $LicenseInfo:firstyear=2001&license=viewerlgpl$
 * Second Life Viewer Source Code
 * Copyright (C) 2010, Linden Research, Inc.
 * 
 * This library is free software; you can redistribute it and/or
 * modify it under the terms of the GNU Lesser General Public
 * License as published by the Free Software Foundation;
 * version 2.1 of the License only.
 * 
 * This library is distributed in the hope that it will be useful,
 * but WITHOUT ANY WARRANTY; without even the implied warranty of
 * MERCHANTABILITY or FITNESS FOR A PARTICULAR PURPOSE.  See the GNU
 * Lesser General Public License for more details.
 * 
 * You should have received a copy of the GNU Lesser General Public
 * License along with this library; if not, write to the Free Software
 * Foundation, Inc., 51 Franklin Street, Fifth Floor, Boston, MA  02110-1301  USA
 * 
 * Linden Research, Inc., 945 Battery Street, San Francisco, CA  94111  USA
 * $/LicenseInfo$
 */

#include "linden_common.h"

#define LLVIEW_CPP
#include "llview.h"

#include <sstream>
#include <boost/tokenizer.hpp>
#include <boost/foreach.hpp>
#include <boost/bind.hpp>

#include "llrender.h"
#include "llevent.h"
#include "llfocusmgr.h"
#include "llrect.h"
#include "llstl.h"
#include "llui.h"
#include "lluictrl.h"
#include "llwindow.h"
#include "v3color.h"
#include "lluictrlfactory.h"
#include "lltooltip.h"
#include "llsdutil.h"
#include "llsdserialize.h"
#include "llviewereventrecorder.h"
#include "llkeyboard.h"
// for ui edit hack
#include "llbutton.h"
#include "lllineeditor.h"
#include "lltexteditor.h"
#include "lltextbox.h"

static const S32 LINE_HEIGHT = 15;

S32		LLView::sDepth = 0;
bool	LLView::sDebugRects = false;
bool	LLView::sDebugRectsShowNames = true;
bool	LLView::sDebugKeys = false;
bool	LLView::sDebugMouseHandling = false;
std::string LLView::sMouseHandlerMessage;
BOOL	LLView::sForceReshape = FALSE;
std::set<LLView*> LLView::sPreviewHighlightedElements;
BOOL LLView::sHighlightingDiffs = FALSE;
LLView* LLView::sPreviewClickedElement = NULL;
BOOL	LLView::sDrawPreviewHighlights = FALSE;
S32		LLView::sLastLeftXML = S32_MIN;
S32		LLView::sLastBottomXML = S32_MIN;
std::vector<LLViewDrawContext*> LLViewDrawContext::sDrawContextStack;

LLView::DrilldownFunc LLView::sDrilldown =
	boost::bind(&LLView::pointInView, _1, _2, _3, HIT_TEST_USE_BOUNDING_RECT);

//#if LL_DEBUG
BOOL LLView::sIsDrawing = FALSE;
//#endif

// Compiler optimization, generate extern template
template class LLView* LLView::getChild<class LLView>(
	const std::string& name, BOOL recurse) const;

static LLDefaultChildRegistry::Register<LLView> r("view");

namespace LLInitParam
{
	void TypeValues<LLView::EOrientation>::declareValues()
	{
		declare("horizontal", LLView::HORIZONTAL);
		declare("vertical", LLView::VERTICAL);	
	}
}


LLView::Follows::Follows()
:   string(""),
	flags("flags", FOLLOWS_LEFT | FOLLOWS_TOP)
{}

LLView::Params::Params()
:	name("name", std::string("unnamed")),
	enabled("enabled", true),
	visible("visible", true),
	mouse_opaque("mouse_opaque", true),
	follows("follows"),
	hover_cursor("hover_cursor", "UI_CURSOR_ARROW"),
	use_bounding_rect("use_bounding_rect", false),
	tab_group("tab_group", 0),
	default_tab_group("default_tab_group"),
	tool_tip("tool_tip"),
	sound_flags("sound_flags", MOUSE_UP),
	layout("layout"),
	rect("rect"),
	bottom_delta("bottom_delta", S32_MAX),
	top_pad("top_pad"),
	top_delta("top_delta", S32_MAX),
	left_pad("left_pad"),
	left_delta("left_delta", S32_MAX),
	from_xui("from_xui", false),
	focus_root("focus_root", false),
	needs_translate("translate"),
	xmlns("xmlns"),
	xmlns_xsi("xmlns:xsi"),
	xsi_schemaLocation("xsi:schemaLocation"),
	xsi_type("xsi:type")

{
	addSynonym(rect, "");
}

LLView::LLView(const LLView::Params& p)
:	LLTrace::MemTrackable<LLView>("LLView"),
	mVisible(p.visible),
	mInDraw(false),
	mName(p.name),
	mParentView(NULL),
	mReshapeFlags(FOLLOWS_NONE),
	mFromXUI(p.from_xui),
	mIsFocusRoot(p.focus_root),
	mLastVisible(FALSE),
	mHoverCursor(getCursorFromString(p.hover_cursor)),
	mEnabled(p.enabled),
	mMouseOpaque(p.mouse_opaque),
	mSoundFlags(p.sound_flags),
	mUseBoundingRect(p.use_bounding_rect),
	mDefaultTabGroup(p.default_tab_group),
	mLastTabGroup(0),
//	mToolTipMsg((LLStringExplicit)p.tool_tip()),
	mDefaultWidgets(NULL)
{
	// create rect first, as this will supply initial follows flags
	setShape(p.rect);
	parseFollowsFlags(p);

	// <FS:ND> LLUIString comes with a tax of 92 byte (Numbers apply to Win32).
	// Saving roughly 90% (char* + pointer for args) for each LLView derived object makes this really worthwile. Especially when having a large inventory,
	mToolTipMsg = 0;
	mTooltipArgs = 0;
	setToolTip( static_cast<LLStringExplicit>( p.tool_tip() ) );
	// </FS:ND>
}

LLView::~LLView()
{
	dirtyRect();
	//LL_INFOS() << "Deleting view " << mName << ":" << (void*) this << LL_ENDL;
	if (LLView::sIsDrawing)
	{
		LL_DEBUGS() << "Deleting view " << mName << " during UI draw() phase" << LL_ENDL;
	}
// 	llassert(LLView::sIsDrawing == FALSE);
	
//	llassert_always(sDepth == 0); // avoid deleting views while drawing! It can subtly break list iterators
	
	if( hasMouseCapture() )
	{
		//LL_WARNS() << "View holding mouse capture deleted: " << getName() << ".  Mouse capture removed." << LL_ENDL;
		gFocusMgr.removeMouseCaptureWithoutCallback( this );
	}

	deleteAllChildren();

	if (mParentView != NULL)
	{
		mParentView->removeChild(this);
	}

	if (mDefaultWidgets)
	{
		delete mDefaultWidgets;
		mDefaultWidgets = NULL;
	}

	// <FS:ND> LLUIString comes with a tax of 92 byte (Numbers apply to Win32).
	// Saving roughly 90% (char* + pointer for args) for each LLView derived object makes this really worthwile. Especially when having a large inventory,
	delete [] mToolTipMsg;
	delete mTooltipArgs;
	// </FS:ND>
}

// virtual
BOOL LLView::isCtrl() const
{
	return FALSE;
}

// virtual
BOOL LLView::isPanel() const
{
	return FALSE;
}

void LLView::setToolTip(const LLStringExplicit& msg)
{
	// <FS:ND> LLUIString comes with a tax of 92 byte (Numbers apply to Win32).
	// Saving roughly 90% (char* + pointer for args) for each LLView derived object makes this really worthwile. Especially when having a large inventory,

	// mToolTipMsg = msg;

	delete [] mToolTipMsg;
	mToolTipMsg = 0;
	if( msg.size() )
	{
		mToolTipMsg = new char[ msg.size() + 1 ];
		memcpy( mToolTipMsg, msg.c_str(), msg.size()+1 );
	}

	// </FS:ND>
}

BOOL LLView::setToolTipArg(const LLStringExplicit& key, const LLStringExplicit& text)
{
	// <FS:ND> LLUIString comes with a tax of 92 byte (Numbers apply to Win32).
	// Saving roughly 90% (char* + pointer for args) for each LLView derived object makes this really worthwile. Especially when having a large inventory,

	// mToolTipMsg.setArg(key, text);

	if( !mTooltipArgs )
		mTooltipArgs = new LLStringUtil::format_map_t();
	mTooltipArgs->operator[](key) = text;

	// </FS:ND>

	return TRUE;
}

void LLView::setToolTipArgs( const LLStringUtil::format_map_t& args )
{
	// <FS:ND> LLUIString comes with a tax of 92 byte (Numbers apply to Win32).
	// Saving roughly 90% (char* + pointer for args) for each LLView derived object makes this really worthwile. Especially when having a large inventory,

	// mToolTipMsg.setArgList(args);

	if( !mTooltipArgs )
		mTooltipArgs = new LLStringUtil::format_map_t();
	*mTooltipArgs = args;

	// </FS:ND>
}

// virtual
void LLView::setRect(const LLRect& rect)
{
	mRect = rect;
	updateBoundingRect();
}

void LLView::setUseBoundingRect( BOOL use_bounding_rect ) 
{
	if (mUseBoundingRect != use_bounding_rect)
	{
        mUseBoundingRect = use_bounding_rect; 
		updateBoundingRect();
	}
}

BOOL LLView::getUseBoundingRect() const
{
	return mUseBoundingRect;
}

// virtual
const std::string& LLView::getName() const
{
	static std::string no_name("(no name)");

	return mName.empty() ? no_name : mName;
}

void LLView::sendChildToFront(LLView* child)
{
// 	llassert_always(sDepth == 0); // Avoid re-ordering while drawing; it can cause subtle iterator bugs
	if (child && child->getParent() == this) 
	{
		// minor optimization, but more importantly,
		//  won't temporarily create an empty list
		if (child != mChildList.front())
		{
			mChildList.remove( child );
			mChildList.push_front(child);
		}
	}
}

void LLView::sendChildToBack(LLView* child)
{
// 	llassert_always(sDepth == 0); // Avoid re-ordering while drawing; it can cause subtle iterator bugs
	if (child && child->getParent() == this) 
	{
		// minor optimization, but more importantly,
		//  won't temporarily create an empty list
		if (child != mChildList.back())
		{
			mChildList.remove( child );
			mChildList.push_back(child);
		}
	}
}

// virtual
bool LLView::addChild(LLView* child, S32 tab_group)
{
	if (!child)
	{
		return false;
	}

	if (this == child) 
	{
		LL_ERRS() << "Adding view " << child->getName() << " as child of itself" << LL_ENDL;
	}

	// remove from current parent
	if (child->mParentView) 
	{
		child->mParentView->removeChild(child);
	}

	// add to front of child list, as normal
	mChildList.push_front(child);

	// add to tab order list
	if (tab_group != 0)
	{
		mTabOrder.insert(tab_order_pair_t(child, tab_group));
	}

	child->mParentView = this;
	updateBoundingRect();
	mLastTabGroup = tab_group;
	return true;
}


bool LLView::addChildInBack(LLView* child, S32 tab_group)
{
	if(addChild(child, tab_group))
	{
		sendChildToBack(child);
		return true;
	}

	return false;
}

// remove the specified child from the view, and set it's parent to NULL.
void LLView::removeChild(LLView* child)
{
	//llassert_always(sDepth == 0); // Avoid re-ordering while drawing; it can cause subtle iterator bugs
	if (child->mParentView == this) 
	{
		// if we are removing an item we are currently iterating over, that would be bad
		llassert(child->mInDraw == false);
		mChildList.remove( child );
		child->mParentView = NULL;
		child_tab_order_t::iterator found = mTabOrder.find(child);
		if(found != mTabOrder.end())
		{
			mTabOrder.erase(found);
		}
	}
	else
	{
		LL_WARNS() << "\"" << child->getName() << "\" is not a child of " << getName() << LL_ENDL;
	}
	updateBoundingRect();
}

BOOL LLView::isInVisibleChain() const
{
	BOOL visible = TRUE;

	const LLView* viewp = this;
	while(viewp)
	{
		if (!viewp->getVisible())
		{
			visible = FALSE;
			break;
		}
		viewp = viewp->getParent();
	}
	
	return visible;
}

BOOL LLView::isInEnabledChain() const
{
	BOOL enabled = TRUE;

	const LLView* viewp = this;
	while(viewp)
	{
		if (!viewp->getEnabled())
		{
			enabled = FALSE;
			break;
		}
		viewp = viewp->getParent();
	}
	
	return enabled;
}

static void buildPathname(std::ostream& out, const LLView* view)
{
	if (! (view && view->getParent()))
	{
		return; // Don't include root in the path.
	}

	buildPathname(out, view->getParent());

	// Build pathname into ostream on the way back from recursion.
	out << '/';

	// substitute all '/' in name with appropriate code
	std::string name = view->getName();
	std::size_t found = name.find('/');
	std::size_t start = 0;
	while (found != std::string::npos)
	{
		std::size_t sub_len = found - start;
		if (sub_len > 0)
		{
			out << name.substr(start, sub_len);
		}
		out << "%2F";
		start = found + 1;
		found = name.find('/', start);
	}
	if (start < name.size())
	{
		out << name.substr(start, name.size() - start);
	}
}

std::string LLView::getPathname() const
{
	std::ostringstream out;
	buildPathname(out, this);
	return out.str();
}

//static
std::string LLView::getPathname(const LLView* view)
{
    if (! view)
    {
        return "NULL";
    }
    return view->getPathname();
}

// virtual
BOOL LLView::canFocusChildren() const
{
	return TRUE;
}

//virtual
void LLView::setEnabled(BOOL enabled)
{
	mEnabled = enabled;
}

//virtual
bool LLView::isAvailable() const
{
    return isInEnabledChain() && isInVisibleChain();
}

//static
bool LLView::isAvailable(const LLView* view)
{
    return view && view->isAvailable();
}

//virtual
BOOL LLView::setLabelArg( const std::string& key, const LLStringExplicit& text )
{
	return FALSE;
}

//virtual
LLRect LLView::getSnapRect() const
{
	return mRect;
}

//virtual
LLRect LLView::getRequiredRect()
{
	return mRect;
}

BOOL LLView::focusNextRoot()
{
	LLView::child_list_t result = LLView::getFocusRootsQuery().run(this);
	return LLView::focusNext(result);
}

BOOL LLView::focusPrevRoot()
{
	LLView::child_list_t result = LLView::getFocusRootsQuery().run(this);
	return LLView::focusPrev(result);
}

// static
BOOL LLView::focusNext(LLView::child_list_t & result)
{
	LLView::child_list_reverse_iter_t focused = result.rend();
	for(LLView::child_list_reverse_iter_t iter = result.rbegin();
		iter != result.rend();
		++iter)
	{
		if(gFocusMgr.childHasKeyboardFocus(*iter))
		{
			focused = iter;
			break;
		}
	}
	LLView::child_list_reverse_iter_t next = focused;
	next = (next == result.rend()) ? result.rbegin() : ++next;
	while(next != focused)
	{
		// wrap around to beginning if necessary
		if(next == result.rend())
		{
			next = result.rbegin();
		}
		if((*next)->isCtrl())
		{
			LLUICtrl * ctrl = static_cast<LLUICtrl*>(*next);
			ctrl->setFocus(TRUE);
			ctrl->onTabInto();  
			gFocusMgr.triggerFocusFlash();
			return TRUE;
		}
		++next;
	}
	return FALSE;
}

// static
BOOL LLView::focusPrev(LLView::child_list_t & result)
{
	LLView::child_list_iter_t focused = result.end();
	for(LLView::child_list_iter_t iter = result.begin();
		iter != result.end();
		++iter)
	{
		if(gFocusMgr.childHasKeyboardFocus(*iter))
		{
			focused = iter;
			break;
		}
	}
	LLView::child_list_iter_t next = focused;
	next = (next == result.end()) ? result.begin() : ++next;
	while(next != focused)
	{
		// wrap around to beginning if necessary
		if(next == result.end())
		{
			next = result.begin();
		}
		if((*next)->isCtrl())
		{
			LLUICtrl * ctrl = static_cast<LLUICtrl*>(*next);
			if (!ctrl->hasFocus())
			{
				ctrl->setFocus(TRUE);
				ctrl->onTabInto();  
				gFocusMgr.triggerFocusFlash();
			}
			return TRUE;
		}
		++next;
	}
	return FALSE;
}

// delete all children. Override this function if you need to
// perform any extra clean up such as cached pointers to selected
// children, etc.
void LLView::deleteAllChildren()
{
	// clear out the control ordering
	mTabOrder.clear();

	while (!mChildList.empty())
	{
		LLView* viewp = mChildList.front();
		delete viewp; // will remove the child from mChildList
	}
}

void LLView::setAllChildrenEnabled(BOOL b)
{
	BOOST_FOREACH(LLView* viewp, mChildList)
	{
		viewp->setEnabled(b);
	}
}

// virtual
void LLView::setVisible(BOOL visible)
{
	if ( mVisible != visible )
	{
		mVisible = visible;

		// notify children of visibility change if root, or part of visible hierarchy
		if (!getParent() || getParent()->isInVisibleChain())
		{
			// tell all children of this view that the visibility may have changed
			dirtyRect();
			onVisibilityChange( visible );
		}
		updateBoundingRect();
	}
}

// virtual
void LLView::onVisibilityChange ( BOOL new_visibility )
{
	BOOL old_visibility;
	BOOL log_visibility_change = LLViewerEventRecorder::instance().getLoggingStatus();
	BOOST_FOREACH(LLView* viewp, mChildList)
	{
		if (!viewp)
		{
			continue;
		}

		// only views that are themselves visible will have their overall visibility affected by their ancestors
		old_visibility=viewp->getVisible();

		if(log_visibility_change)
		{
		if (old_visibility!=new_visibility)
		{
			LLViewerEventRecorder::instance().logVisibilityChange( viewp->getPathname(), viewp->getName(), new_visibility,"widget");
		}
		}

		if (old_visibility)
		{
			viewp->onVisibilityChange ( new_visibility );
		}

		if(log_visibility_change)
		{
			// Consider changing returns to confirm success and know which widget grabbed it
			// For now assume success and log at highest xui possible 
			// NOTE we log actual state - which may differ if it somehow failed to set visibility
			LL_DEBUGS() << "LLView::handleVisibilityChange	 - now: " << getVisible()  << " xui: " << viewp->getPathname() << " name: " << viewp->getName() << LL_ENDL;
		
		}
	}
}

// virtual
<<<<<<< HEAD
void LLView::onChildGotFocus(const LLUICtrl * cntrl)
=======
void LLView::onUpdateScrollToChild(const LLUICtrl * cntrl)
>>>>>>> 3053f624
{
    LLView* parent_view = getParent();
    if (parent_view)
    {
<<<<<<< HEAD
        parent_view->onChildGotFocus(cntrl);
=======
        parent_view->onUpdateScrollToChild(cntrl);
>>>>>>> 3053f624
    }
}

// virtual
void LLView::translate(S32 x, S32 y)
{
	mRect.translate(x, y);
	updateBoundingRect();
}

// virtual
BOOL LLView::canSnapTo(const LLView* other_view)
{
	return other_view != this && other_view->getVisible();
}

// virtual
void LLView::setSnappedTo(const LLView* snap_view)
{
}

BOOL LLView::handleHover(S32 x, S32 y, MASK mask)
{
	return childrenHandleHover( x, y, mask ) != NULL;
}

void LLView::onMouseEnter(S32 x, S32 y, MASK mask)
{
	//LL_INFOS() << "Mouse entered " << getName() << LL_ENDL;
}

void LLView::onMouseLeave(S32 x, S32 y, MASK mask)
{
	//LL_INFOS() << "Mouse left " << getName() << LL_ENDL;
}

bool LLView::visibleAndContains(S32 local_x, S32 local_y)
{
	return sDrilldown(this, local_x, local_y)
		&& getVisible();
}

bool LLView::visibleEnabledAndContains(S32 local_x, S32 local_y)
{
	return visibleAndContains(local_x, local_y)
		&& getEnabled();
}

// This is NOT event recording related
void LLView::logMouseEvent()
{
	if (sDebugMouseHandling)
	{
		sMouseHandlerMessage = std::string("/") + mName + sMouseHandlerMessage;
	}
}

template <typename METHOD, typename CHARTYPE>
LLView* LLView::childrenHandleCharEvent(const std::string& desc, const METHOD& method,
										CHARTYPE c, MASK mask)
{
	if ( getVisible() && getEnabled() )
	{
		BOOST_FOREACH(LLView* viewp, mChildList)
		{
			if ((viewp->*method)(c, mask, TRUE))
			{
				if (LLView::sDebugKeys)
				{
					LL_INFOS() << desc << " handled by " << viewp->getName() << LL_ENDL;
				}
				return viewp;
			}
		}
	}
    return NULL;
}

// XDATA might be MASK, or S32 clicks
template <typename METHOD, typename XDATA>
LLView* LLView::childrenHandleMouseEvent(const METHOD& method, S32 x, S32 y, XDATA extra, bool allow_mouse_block)
{
	BOOST_FOREACH(LLView* viewp, mChildList)
	{
		S32 local_x = x - viewp->getRect().mLeft;
		S32 local_y = y - viewp->getRect().mBottom;

		if (!viewp->visibleEnabledAndContains(local_x, local_y))
		{
			continue;
		}

		if ((viewp->*method)( local_x, local_y, extra )
			|| (allow_mouse_block && viewp->blockMouseEvent( local_x, local_y )))
		{
			LL_DEBUGS() << "LLView::childrenHandleMouseEvent calling updatemouseeventinfo - local_x|global x  "<< local_x << " " << x	<< "local/global y " << local_y << " " << y << LL_ENDL;
			LL_DEBUGS() << "LLView::childrenHandleMouseEvent  getPathname for viewp result: " << viewp->getPathname() << "for this view: " << getPathname() << LL_ENDL;

			LLViewerEventRecorder::instance().updateMouseEventInfo(x,y,-55,-55,getPathname()); 

			// This is NOT event recording related
			viewp->logMouseEvent();

			return viewp;
		}
	}
	return NULL;
}

LLView* LLView::childrenHandleToolTip(S32 x, S32 y, MASK mask)
{
	BOOST_FOREACH(LLView* viewp, mChildList)
	{
		S32 local_x = x - viewp->getRect().mLeft;
		S32 local_y = y - viewp->getRect().mBottom;
		// Differs from childrenHandleMouseEvent() in that we want to offer
		// tooltips even for disabled widgets.
		if(!viewp->visibleAndContains(local_x, local_y))
		{
			continue;
		}

		if (viewp->handleToolTip(local_x, local_y, mask) 
			|| viewp->blockMouseEvent(local_x, local_y))
		{
			// This is NOT event recording related
			viewp->logMouseEvent();
			return viewp;
		}
	}
	return NULL;
}

LLView* LLView::childrenHandleDragAndDrop(S32 x, S32 y, MASK mask,
									   BOOL drop,
									   EDragAndDropType cargo_type,
									   void* cargo_data,
									   EAcceptance* accept,
									   std::string& tooltip_msg)
{
	// default to not accepting drag and drop, will be overridden by handler
	*accept = ACCEPT_NO;

	BOOST_FOREACH(LLView* viewp, mChildList)
	{
		S32 local_x = x - viewp->getRect().mLeft;
		S32 local_y = y - viewp->getRect().mBottom;
		if( !viewp->visibleEnabledAndContains(local_x, local_y))
		{
			continue;
		}

		// Differs from childrenHandleMouseEvent() simply in that this virtual
		// method call diverges pretty radically from the usual (x, y, int).
		if (viewp->handleDragAndDrop(local_x, local_y, mask, drop,
									 cargo_type,
									 cargo_data,
									 accept,
									 tooltip_msg)
			|| viewp->blockMouseEvent(local_x, local_y))
		{
			return viewp;
		}
	}
	return NULL;
}

LLView* LLView::childrenHandleHover(S32 x, S32 y, MASK mask)
{
	BOOST_FOREACH(LLView* viewp, mChildList)
	{
		S32 local_x = x - viewp->getRect().mLeft;
		S32 local_y = y - viewp->getRect().mBottom;
		if(!viewp->visibleEnabledAndContains(local_x, local_y))
		{
			continue;
		}

		// This call differentiates this method from childrenHandleMouseEvent().
		LLUI::getInstance()->mWindow->setCursor(viewp->getHoverCursor());

		if (viewp->handleHover(local_x, local_y, mask)
			|| viewp->blockMouseEvent(local_x, local_y))
		{
			// This is NOT event recording related
			viewp->logMouseEvent();
			return viewp;
		}
	}
	return NULL;
}

LLView*	LLView::childFromPoint(S32 x, S32 y, bool recur)
{
	if (!getVisible())
		return NULL;

	BOOST_FOREACH(LLView* viewp, mChildList)
	{
		S32 local_x = x - viewp->getRect().mLeft;
		S32 local_y = y - viewp->getRect().mBottom;
		if (!viewp->visibleAndContains(local_x, local_y))
		{
			continue;
		}
		// Here we've found the first (frontmost) visible child at this level
		// containing the specified point. Is the caller asking us to drill
		// down and return the innermost leaf child at this point, or just the
		// top-level child?
		if (recur)
		{
			LLView* leaf(viewp->childFromPoint(local_x, local_y, recur));
			// Maybe viewp is already a leaf LLView, or maybe it has children
			// but this particular (x, y) point falls between them. If the
			// recursive call returns non-NULL, great, use that; else just use
			// viewp.
			return leaf? leaf : viewp;
		}
		return viewp;

	}
	return 0;
}

BOOL LLView::handleToolTip(S32 x, S32 y, MASK mask)
{
	BOOL handled = FALSE;

	// TS: Don't bother with a tooltip unless the app itself has focus.
	if (!gFocusMgr.getAppHasFocus())
	{
		return TRUE;
	}

	// parents provide tooltips first, which are optionally
	// overridden by children, in case child is mouse_opaque
	std::string tooltip = getToolTip();
	if (!tooltip.empty())
	{
		// allow "scrubbing" over ui by showing next tooltip immediately
		// if previous one was still visible
		F32 timeout = LLToolTipMgr::instance().toolTipVisible() 
		              ? LLUI::getInstance()->mSettingGroups["config"]->getF32( "ToolTipFastDelay" )
		              : LLUI::getInstance()->mSettingGroups["config"]->getF32( "ToolTipDelay" );

		// Even if we don't show tooltips, consume the event, nothing below should show tooltip
		bool allow_ui_tooltips = LLUI::getInstance()->mSettingGroups["config"]->getBOOL("BasicUITooltips");
		if (allow_ui_tooltips)
		{
			LLToolTipMgr::instance().show(LLToolTip::Params()
			                              .message(tooltip)
			                              .sticky_rect(calcScreenRect())
			                              .delay_time(timeout));
		}
		handled = TRUE;
	}

	// child tooltips will override our own
	LLView* child_handler = childrenHandleToolTip(x, y, mask);
	if (child_handler)
	{
		handled = TRUE;
	}

	return handled;
}

BOOL LLView::handleKey(KEY key, MASK mask, BOOL called_from_parent)
{
	BOOL handled = FALSE;

	if (getVisible() && getEnabled())
	{
		if( called_from_parent )
		{
			// Downward traversal
			handled = childrenHandleKey( key, mask ) != NULL;
		}

		if (!handled)
		{
			// For event logging we don't care which widget handles it
			// So we capture the key at the end of this function once we know if it was handled
			handled = handleKeyHere( key, mask );
			if (handled)
			{
				LL_DEBUGS() << "Key handled by " << getName() << LL_ENDL;
			}
		}
	}

	if( !handled && !called_from_parent && mParentView)
	{
		// Upward traversal
		handled = mParentView->handleKey( key, mask, FALSE );
	}
	return handled;
}

BOOL LLView::handleKeyUp(KEY key, MASK mask, BOOL called_from_parent)
{
	BOOL handled = FALSE;

	if (getVisible() && getEnabled())
	{
		if (called_from_parent)
		{
			// Downward traversal
			handled = childrenHandleKeyUp(key, mask) != NULL;
		}

		if (!handled)
		{
			// For event logging we don't care which widget handles it
			// So we capture the key at the end of this function once we know if it was handled
			handled = handleKeyUpHere(key, mask);
			if (handled)
			{
				LL_DEBUGS() << "Key handled by " << getName() << LL_ENDL;
			}
		}
	}

	if (!handled && !called_from_parent && mParentView)
	{
		// Upward traversal
		handled = mParentView->handleKeyUp(key, mask, FALSE);
	}
	return handled;
}

// Called from handleKey()
// Handles key in this object.  Checking parents and children happens in handleKey()
BOOL LLView::handleKeyHere(KEY key, MASK mask)
{
	return FALSE;
}

// Called from handleKey()
// Handles key in this object.  Checking parents and children happens in handleKey()
BOOL LLView::handleKeyUpHere(KEY key, MASK mask)
{
	return FALSE;
}

BOOL LLView::handleUnicodeChar(llwchar uni_char, BOOL called_from_parent)
{
	BOOL handled = FALSE;

	if (getVisible() && getEnabled())
	{
		if( called_from_parent )
		{
			// Downward traversal
			handled = childrenHandleUnicodeChar( uni_char ) != NULL;
		}

		if (!handled)
		{
			handled = handleUnicodeCharHere(uni_char);
			if (handled && LLView::sDebugKeys)
			{
				LL_INFOS() << "Unicode key handled by " << getName() << LL_ENDL;
			}
		}
	}

	if (!handled && !called_from_parent && mParentView)
	{
		// Upward traversal
		handled = mParentView->handleUnicodeChar(uni_char, FALSE);
	}

	if (handled)
	{
		LLViewerEventRecorder::instance().logKeyUnicodeEvent(uni_char);
	}
	
	return handled;
}


BOOL LLView::handleUnicodeCharHere(llwchar uni_char )
{
	return FALSE;
}


BOOL LLView::handleDragAndDrop(S32 x, S32 y, MASK mask, BOOL drop,
							   EDragAndDropType cargo_type, void* cargo_data,
							   EAcceptance* accept,
							   std::string& tooltip_msg)
{
	return childrenHandleDragAndDrop( x, y, mask, drop, cargo_type, cargo_data, accept, tooltip_msg) != NULL;
}

void LLView::onMouseCaptureLost()
{
}

BOOL LLView::hasMouseCapture()
{ 
	return gFocusMgr.getMouseCapture() == this; 
}

BOOL LLView::handleMouseUp(S32 x, S32 y, MASK mask)
{
	LLView* r = childrenHandleMouseUp( x, y, mask );

	return (r!=NULL);
}

BOOL LLView::handleMouseDown(S32 x, S32 y, MASK mask)
{
	LLView* r= childrenHandleMouseDown(x, y, mask );

	return (r!=NULL);
}

BOOL LLView::handleDoubleClick(S32 x, S32 y, MASK mask)
{
	return childrenHandleDoubleClick( x, y, mask ) != NULL;
}

BOOL LLView::handleScrollWheel(S32 x, S32 y, S32 clicks)
{
	return childrenHandleScrollWheel( x, y, clicks ) != NULL;
}

BOOL LLView::handleScrollHWheel(S32 x, S32 y, S32 clicks)
{
	return childrenHandleScrollHWheel( x, y, clicks ) != NULL;
}

BOOL LLView::handleRightMouseDown(S32 x, S32 y, MASK mask)
{
	return childrenHandleRightMouseDown( x, y, mask ) != NULL;
}

BOOL LLView::handleRightMouseUp(S32 x, S32 y, MASK mask)
{
	return childrenHandleRightMouseUp( x, y, mask ) != NULL;
}
 
BOOL LLView::handleMiddleMouseDown(S32 x, S32 y, MASK mask)
{
	return childrenHandleMiddleMouseDown( x, y, mask ) != NULL;
}

BOOL LLView::handleMiddleMouseUp(S32 x, S32 y, MASK mask)
{
	return childrenHandleMiddleMouseUp( x, y, mask ) != NULL;
}

LLView* LLView::childrenHandleScrollWheel(S32 x, S32 y, S32 clicks)
{
	return childrenHandleMouseEvent(&LLView::handleScrollWheel, x, y, clicks, false);
}

LLView* LLView::childrenHandleScrollHWheel(S32 x, S32 y, S32 clicks)
{
	return childrenHandleMouseEvent(&LLView::handleScrollHWheel, x, y, clicks, false);
}

// Called during downward traversal
LLView* LLView::childrenHandleKey(KEY key, MASK mask)
{
	return childrenHandleCharEvent("Key", &LLView::handleKey, key, mask);
}

// Called during downward traversal
LLView* LLView::childrenHandleKeyUp(KEY key, MASK mask)
{
	return childrenHandleCharEvent("Key Up", &LLView::handleKeyUp, key, mask);
}

// Called during downward traversal
LLView* LLView::childrenHandleUnicodeChar(llwchar uni_char)
{
	return childrenHandleCharEvent("Unicode character", &LLView::handleUnicodeCharWithDummyMask,
								   uni_char, MASK_NONE);
}

LLView* LLView::childrenHandleMouseDown(S32 x, S32 y, MASK mask)
{
	return childrenHandleMouseEvent(&LLView::handleMouseDown, x, y, mask);
}

LLView* LLView::childrenHandleRightMouseDown(S32 x, S32 y, MASK mask)
{
	return childrenHandleMouseEvent(&LLView::handleRightMouseDown, x, y, mask);
}

LLView* LLView::childrenHandleMiddleMouseDown(S32 x, S32 y, MASK mask)
{
	return childrenHandleMouseEvent(&LLView::handleMiddleMouseDown, x, y, mask);
}

LLView* LLView::childrenHandleDoubleClick(S32 x, S32 y, MASK mask)
{
	return childrenHandleMouseEvent(&LLView::handleDoubleClick, x, y, mask);
}

LLView* LLView::childrenHandleMouseUp(S32 x, S32 y, MASK mask)
{
	return	childrenHandleMouseEvent(&LLView::handleMouseUp, x, y, mask);
}

LLView* LLView::childrenHandleRightMouseUp(S32 x, S32 y, MASK mask)
{
	return childrenHandleMouseEvent(&LLView::handleRightMouseUp, x, y, mask);
}

LLView* LLView::childrenHandleMiddleMouseUp(S32 x, S32 y, MASK mask)
{
	return childrenHandleMouseEvent(&LLView::handleMiddleMouseUp, x, y, mask);
}

void LLView::draw()
{
	drawChildren();
}

void LLView::drawChildren()
{
	if (!mChildList.empty())
	{
		LLView* rootp = LLUI::getInstance()->getRootView();		
		++sDepth;

		for (child_list_reverse_iter_t child_iter = mChildList.rbegin(); child_iter != mChildList.rend();)  // ++child_iter)
		{
			child_list_reverse_iter_t child = child_iter++;
			LLView *viewp = *child;
			
			if (viewp == NULL)
			{
				continue;
			}

			if (viewp->getVisible() && viewp->getRect().isValid())
			{
				LLRect screen_rect = viewp->calcScreenRect();
				if ( rootp->getLocalRect().overlaps(screen_rect)  && LLUI::getInstance()->mDirtyRect.overlaps(screen_rect))
				{
					LLUI::pushMatrix();
					{
						LLUI::translate((F32)viewp->getRect().mLeft, (F32)viewp->getRect().mBottom);
						// flag the fact we are in draw here, in case overridden draw() method attempts to remove this widget
						viewp->mInDraw = true;
						viewp->draw();
						viewp->mInDraw = false;

						if (sDebugRects)
						{
							viewp->drawDebugRect();

							// Check for bogus rectangle
							if (!getRect().isValid())
							{
								LL_WARNS() << "Bogus rectangle for " << getName() << " with " << mRect << LL_ENDL;
							}
						}
					}
					LLUI::popMatrix();
				}
			}

		}
		--sDepth;
	}
}

void LLView::dirtyRect()
{
	LLView* child = getParent();
	LLView* parent = child ? child->getParent() : NULL;
	LLView* cur = this;
	while (child && parent && parent->getParent())
	{ //find third to top-most view
		cur = child;
		child = parent;
		parent = parent->getParent();
	}

	LLUI::getInstance()->dirtyRect(cur->calcScreenRect());
}

//Draw a box for debugging.
void LLView::drawDebugRect()
{
	std::set<LLView*>::iterator preview_iter = std::find(sPreviewHighlightedElements.begin(), sPreviewHighlightedElements.end(), this);	// figure out if it's a previewed element

	LLUI::pushMatrix();
	{
		// drawing solids requires texturing be disabled
		gGL.getTexUnit(0)->unbind(LLTexUnit::TT_TEXTURE);

		if (getUseBoundingRect())
		{
			LLUI::translate((F32)mBoundingRect.mLeft - (F32)mRect.mLeft, (F32)mBoundingRect.mBottom - (F32)mRect.mBottom);
		}

		LLRect debug_rect = getUseBoundingRect() ? mBoundingRect : mRect;

		// draw red rectangle for the border
		LLColor4 border_color(0.25f, 0.25f, 0.25f, 1.f);
		if(preview_iter != sPreviewHighlightedElements.end())
		{
			if(LLView::sPreviewClickedElement && this == sPreviewClickedElement)
			{
				border_color = LLColor4::red;
			}
			else
			{
				static LLUIColor scroll_highlighted_color = LLUIColorTable::instance().getColor("ScrollHighlightedColor");
				border_color = scroll_highlighted_color;
			}
		}
		else
		{
			border_color.mV[sDepth%3] = 1.f;
		}

		gGL.color4fv( border_color.mV );

		gGL.begin(LLRender::LINES);
			gGL.vertex2i(0, debug_rect.getHeight() - 1);
			gGL.vertex2i(0, 0);

			gGL.vertex2i(0, 0);
			gGL.vertex2i(debug_rect.getWidth() - 1, 0);

			gGL.vertex2i(debug_rect.getWidth() - 1, 0);
			gGL.vertex2i(debug_rect.getWidth() - 1, debug_rect.getHeight() - 1);

			gGL.vertex2i(debug_rect.getWidth() - 1, debug_rect.getHeight() - 1);
			gGL.vertex2i(0, debug_rect.getHeight() - 1);
		gGL.end();

		// Draw the name if it's not a leaf node or not in editing or preview mode
		if (mChildList.size()
			&& preview_iter == sPreviewHighlightedElements.end()
			&& sDebugRectsShowNames)
		{
			S32 x, y;
			gGL.color4fv( border_color.mV );

			x = debug_rect.getWidth() / 2;

			S32 rect_height = debug_rect.getHeight();
			S32 lines = rect_height / LINE_HEIGHT + 1;

			S32 depth = 0;
			LLView * viewp = this;
			while (NULL != viewp)
			{
				viewp = viewp->getParent();
				depth++;
			}

			y = rect_height - LINE_HEIGHT * (depth % lines + 1);

			std::string debug_text = llformat("%s (%d x %d)", getName().c_str(),
										debug_rect.getWidth(), debug_rect.getHeight());
			LLFontGL::getFontSansSerifSmall()->renderUTF8(debug_text, 0, (F32)x, (F32)y, border_color,
												LLFontGL::HCENTER, LLFontGL::BASELINE, LLFontGL::NORMAL, LLFontGL::NO_SHADOW,
												S32_MAX, S32_MAX, NULL, FALSE);
		}
	}
	LLUI::popMatrix();
}

void LLView::drawChild(LLView* childp, S32 x_offset, S32 y_offset, BOOL force_draw)
{
	if (childp && childp->getParent() == this)
	{
		++sDepth;

		if ((childp->getVisible() && childp->getRect().isValid()) 
			|| force_draw)
		{
			gGL.matrixMode(LLRender::MM_MODELVIEW);
			LLUI::pushMatrix();
			{
				LLUI::translate((F32)childp->getRect().mLeft + x_offset, (F32)childp->getRect().mBottom + y_offset);
				childp->draw();
			}
			LLUI::popMatrix();
		}

		--sDepth;
	}
}


void LLView::reshape(S32 width, S32 height, BOOL called_from_parent)
{
	// compute how much things changed and apply reshape logic to children
	S32 delta_width = width - getRect().getWidth();
	S32 delta_height = height - getRect().getHeight();

	if (delta_width || delta_height || sForceReshape)
	{
		// adjust our rectangle
		mRect.mRight = getRect().mLeft + width;
		mRect.mTop = getRect().mBottom + height;

		// move child views according to reshape flags
		BOOST_FOREACH(LLView* viewp, mChildList)
		{
			if (viewp != NULL)
			{
			LLRect child_rect( viewp->mRect );

			if (viewp->followsRight() && viewp->followsLeft())
			{
				child_rect.mRight += delta_width;
			}
			else if (viewp->followsRight())
			{
				child_rect.mLeft += delta_width;
				child_rect.mRight += delta_width;
			}
			else if (viewp->followsLeft())
			{
				// left is 0, don't need to adjust coords
			}
			else
			{
				// BUG what to do when we don't follow anyone?
				// for now, same as followsLeft
			}

			if (viewp->followsTop() && viewp->followsBottom())
			{
				child_rect.mTop += delta_height;
			}
			else if (viewp->followsTop())
			{
				child_rect.mTop += delta_height;
				child_rect.mBottom += delta_height;
			}
			else if (viewp->followsBottom())
			{
				// bottom is 0, so don't need to adjust coords
			}
			else
			{
				// BUG what to do when we don't follow?
				// for now, same as bottom
			}

			S32 delta_x = child_rect.mLeft - viewp->getRect().mLeft;
			S32 delta_y = child_rect.mBottom - viewp->getRect().mBottom;
			viewp->translate( delta_x, delta_y );
			if (child_rect.getWidth() != viewp->getRect().getWidth() || child_rect.getHeight() != viewp->getRect().getHeight())
			{
				viewp->reshape(child_rect.getWidth(), child_rect.getHeight());
			}
		}
	}
	}

	if (!called_from_parent)
	{
		if (mParentView)
		{
			mParentView->reshape(mParentView->getRect().getWidth(), mParentView->getRect().getHeight(), FALSE);
		}
	}

	updateBoundingRect();
}

LLRect LLView::calcBoundingRect()
{
	LLRect local_bounding_rect = LLRect::null;

	BOOST_FOREACH(LLView* childp, mChildList)
	{
		// ignore invisible and "top" children when calculating bounding rect
		// such as combobox popups
		if (!childp->getVisible() || childp == gFocusMgr.getTopCtrl()) 
		{
			continue;
		}

		LLRect child_bounding_rect = childp->getBoundingRect();

		if (local_bounding_rect.isEmpty())
		{
			// start out with bounding rect equal to first visible child's bounding rect
			local_bounding_rect = child_bounding_rect;
		}
		else
		{
			// accumulate non-null children rectangles
			if (!child_bounding_rect.isEmpty())
			{
				local_bounding_rect.unionWith(child_bounding_rect);
			}
		}
	}

	// convert to parent-relative coordinates
	local_bounding_rect.translate(mRect.mLeft, mRect.mBottom);
	return local_bounding_rect;
}


void LLView::updateBoundingRect()
{
	if (isDead()) return;

	LLRect cur_rect = mBoundingRect;

	if (getUseBoundingRect())
	{
		mBoundingRect = calcBoundingRect();
	}
	else
	{
		mBoundingRect = mRect;
	}

	// give parent view a chance to resize, in case we just moved, for example
	if (getParent() && getParent()->getUseBoundingRect())
	{
		getParent()->updateBoundingRect();
	}

	if (mBoundingRect != cur_rect)
	{
		dirtyRect();
	}

}

LLRect LLView::calcScreenRect() const
{
	LLRect screen_rect;
	localPointToScreen(0, 0, &screen_rect.mLeft, &screen_rect.mBottom);
	localPointToScreen(getRect().getWidth(), getRect().getHeight(), &screen_rect.mRight, &screen_rect.mTop);
	return screen_rect;
}

LLRect LLView::calcScreenBoundingRect() const
{
	LLRect screen_rect;
	// get bounding rect, if used
	LLRect bounding_rect = getUseBoundingRect() ? mBoundingRect : mRect;

	// convert to local coordinates, as defined by mRect
	bounding_rect.translate(-mRect.mLeft, -mRect.mBottom);

	localPointToScreen(bounding_rect.mLeft, bounding_rect.mBottom, &screen_rect.mLeft, &screen_rect.mBottom);
	localPointToScreen(bounding_rect.mRight, bounding_rect.mTop, &screen_rect.mRight, &screen_rect.mTop);
	return screen_rect;
}

LLRect LLView::getLocalBoundingRect() const
{
	LLRect local_bounding_rect = getBoundingRect();
	local_bounding_rect.translate(-mRect.mLeft, -mRect.mBottom);

	return local_bounding_rect;
}


LLRect LLView::getLocalRect() const
{
	LLRect local_rect(0, getRect().getHeight(), getRect().getWidth(), 0);
	return local_rect;
}

LLRect LLView::getLocalSnapRect() const
{
	LLRect local_snap_rect = getSnapRect();
	local_snap_rect.translate(-getRect().mLeft, -getRect().mBottom);
	return local_snap_rect;
}

BOOL LLView::hasAncestor(const LLView* parentp) const
{
	if (!parentp)
	{
		return FALSE;
	}

	LLView* viewp = getParent();
	while(viewp)
	{
		if (viewp == parentp)
		{
			return TRUE;
		}
		viewp = viewp->getParent();
	}

	return FALSE;
}

//-----------------------------------------------------------------------------

BOOL LLView::childHasKeyboardFocus( const std::string& childname ) const
{
	LLView *focus = dynamic_cast<LLView *>(gFocusMgr.getKeyboardFocus());
	
	while (focus != NULL)
	{
		if (focus->getName() == childname)
		{
			return TRUE;
		}
		
		focus = focus->getParent();
	}
	
	return FALSE;
}

//-----------------------------------------------------------------------------

BOOL LLView::hasChild(const std::string& childname, BOOL recurse) const
{
	return findChildView(childname, recurse) != NULL;
}

//-----------------------------------------------------------------------------
// getChildView()
//-----------------------------------------------------------------------------
LLView* LLView::getChildView(const std::string& name, BOOL recurse) const
{
	return getChild<LLView>(name, recurse);
}

static LLTrace::BlockTimerStatHandle FTM_FIND_VIEWS("Find Widgets");

LLView* LLView::findChildView(const std::string& name, BOOL recurse) const
{
	LL_RECORD_BLOCK_TIME(FTM_FIND_VIEWS);
	//richard: should we allow empty names?
	//if(name.empty())
	//	return NULL;
	// Look for direct children *first*
	BOOST_FOREACH(LLView* childp, mChildList)
	{
		llassert(childp);
		if (childp->getName() == name)
		{
			return childp;
		}
	}
	if (recurse)
	{
		// Look inside each child as well.
		BOOST_FOREACH(LLView* childp, mChildList)
		{
			llassert(childp);
			LLView* viewp = childp->findChildView(name, recurse);
			if ( viewp )
			{
				return viewp;
			}
		}
	}
	return NULL;
}

BOOL LLView::parentPointInView(S32 x, S32 y, EHitTestType type) const 
{ 
	return (getUseBoundingRect() && type == HIT_TEST_USE_BOUNDING_RECT)
		? mBoundingRect.pointInRect( x, y ) 
		: mRect.pointInRect( x, y ); 
}

BOOL LLView::pointInView(S32 x, S32 y, EHitTestType type) const 
{ 
	return (getUseBoundingRect() && type == HIT_TEST_USE_BOUNDING_RECT)
		? mBoundingRect.pointInRect( x + mRect.mLeft, y + mRect.mBottom ) 
		: mRect.localPointInRect( x, y ); 
}

BOOL LLView::blockMouseEvent(S32 x, S32 y) const
{
	return mMouseOpaque && pointInView(x, y, HIT_TEST_IGNORE_BOUNDING_RECT);
}

// virtual
void LLView::screenPointToLocal(S32 screen_x, S32 screen_y, S32* local_x, S32* local_y) const
{
	*local_x = screen_x - getRect().mLeft;
	*local_y = screen_y - getRect().mBottom;

	const LLView* cur = this;
	while( cur->mParentView )
	{
		cur = cur->mParentView;
		*local_x -= cur->getRect().mLeft;
		*local_y -= cur->getRect().mBottom;
	}
}

void LLView::localPointToScreen(S32 local_x, S32 local_y, S32* screen_x, S32* screen_y) const
{
	*screen_x = local_x;
	*screen_y = local_y;

	const LLView* cur = this;
	do
	{
		LLRect cur_rect = cur->getRect();
		*screen_x += cur_rect.mLeft;
		*screen_y += cur_rect.mBottom;
		cur = cur->mParentView;
	}
	while( cur );
}

void LLView::screenRectToLocal(const LLRect& screen, LLRect* local) const
{
	*local = screen;
	local->translate( -getRect().mLeft, -getRect().mBottom );

	const LLView* cur = this;
	while( cur->mParentView )
	{
		cur = cur->mParentView;
		local->translate( -cur->getRect().mLeft, -cur->getRect().mBottom );
	}
}

void LLView::localRectToScreen(const LLRect& local, LLRect* screen) const
{
	*screen = local;
	screen->translate( getRect().mLeft, getRect().mBottom );

	const LLView* cur = this;
	while( cur->mParentView )
	{
		cur = cur->mParentView;
		screen->translate( cur->getRect().mLeft, cur->getRect().mBottom );
	}
}

LLView* LLView::getRootView()
{
	LLView* view = this;
	while( view->mParentView )
	{
		view = view->mParentView;
	}
	return view;
}

LLView* LLView::findPrevSibling(LLView* child)
{
	child_list_t::iterator prev_it = std::find(mChildList.begin(), mChildList.end(), child);
	if (prev_it != mChildList.end() && prev_it != mChildList.begin())
	{
		return *(--prev_it);
	}
	return NULL;
}

LLView* LLView::findNextSibling(LLView* child)
{
	child_list_t::iterator next_it = std::find(mChildList.begin(), mChildList.end(), child);
	if (next_it != mChildList.end())
	{
		next_it++;
	}

	return (next_it != mChildList.end()) ? *next_it : NULL;
}


LLCoordGL getNeededTranslation(const LLRect& input, const LLRect& constraint, S32 min_overlap_pixels)
{
	LLCoordGL delta;

	const S32 KEEP_ONSCREEN_PIXELS_WIDTH = llmin(min_overlap_pixels, input.getWidth());
	const S32 KEEP_ONSCREEN_PIXELS_HEIGHT = llmin(min_overlap_pixels, input.getHeight());

	if( input.mRight - KEEP_ONSCREEN_PIXELS_WIDTH < constraint.mLeft )
	{
		delta.mX = constraint.mLeft - (input.mRight - KEEP_ONSCREEN_PIXELS_WIDTH);
	}
	else if( input.mLeft + KEEP_ONSCREEN_PIXELS_WIDTH > constraint.mRight )
	{
		delta.mX = constraint.mRight - (input.mLeft + KEEP_ONSCREEN_PIXELS_WIDTH);
	}

	if( input.mTop > constraint.mTop )
	{
		delta.mY = constraint.mTop - input.mTop;
	}
	else
	if( input.mTop - KEEP_ONSCREEN_PIXELS_HEIGHT < constraint.mBottom )
	{
		delta.mY = constraint.mBottom - (input.mTop - KEEP_ONSCREEN_PIXELS_HEIGHT);
	}

	return delta;
}

// Moves the view so that it is entirely inside of constraint.
// If the view will not fit because it's too big, aligns with the top and left.
// (Why top and left?  That's where the drag bars are for floaters.)
BOOL LLView::translateIntoRect(const LLRect& constraint, S32 min_overlap_pixels)
{
	LLCoordGL translation = getNeededTranslation(getRect(), constraint, min_overlap_pixels);

	if (translation.mX != 0 || translation.mY != 0)
	{
		translate(translation.mX, translation.mY);
		return TRUE;
	}
	return FALSE;
}

// move this view into "inside" but not onto "exclude"
// NOTE: if this view is already contained in "inside", we ignore the "exclude" rect
BOOL LLView::translateIntoRectWithExclusion( const LLRect& inside, const LLRect& exclude, S32 min_overlap_pixels)
{
	LLCoordGL translation = getNeededTranslation(getRect(), inside, min_overlap_pixels);
	
	if (translation.mX != 0 || translation.mY != 0)
	{
		// translate ourselves into constraint rect
		translate(translation.mX, translation.mY);
	
		// do we overlap with exclusion area?
		// keep moving in the same direction to the other side of the exclusion rect
		if (exclude.overlaps(getRect()))
		{
			// moving right
			if (translation.mX > 0)
			{
				translate(exclude.mRight - getRect().mLeft, 0);
			}
			// moving left
			else if (translation.mX < 0)
			{
				translate(exclude.mLeft - getRect().mRight, 0);
			}

			// moving up
			if (translation.mY > 0)
			{
				translate(0, exclude.mTop - getRect().mBottom);
			}
			// moving down
			else if (translation.mY < 0)
			{
				translate(0, exclude.mBottom - getRect().mTop);
			}
		}

		return TRUE;
	}
	return FALSE;
}


void LLView::centerWithin(const LLRect& bounds)
{
	S32 left   = bounds.mLeft + (bounds.getWidth() - getRect().getWidth()) / 2;
	S32 bottom = bounds.mBottom + (bounds.getHeight() - getRect().getHeight()) / 2;

	translate( left - getRect().mLeft, bottom - getRect().mBottom );
}

BOOL LLView::localPointToOtherView( S32 x, S32 y, S32 *other_x, S32 *other_y, const LLView* other_view) const
{
	const LLView* cur_view = this;
	const LLView* root_view = NULL;

	while (cur_view)
	{
		if (cur_view == other_view)
		{
			*other_x = x;
			*other_y = y;
			return TRUE;
		}

		x += cur_view->getRect().mLeft;
		y += cur_view->getRect().mBottom;

		cur_view = cur_view->getParent();
		root_view = cur_view;
	}

	// assuming common root between two views, chase other_view's parents up to root
	cur_view = other_view;
	while (cur_view)
	{
		x -= cur_view->getRect().mLeft;
		y -= cur_view->getRect().mBottom;

		cur_view = cur_view->getParent();

		if (cur_view == root_view)
		{
			*other_x = x;
			*other_y = y;
			return TRUE;
		}
	}

	*other_x = x;
	*other_y = y;
	return FALSE;
}

BOOL LLView::localRectToOtherView( const LLRect& local, LLRect* other, const LLView* other_view ) const
{
	LLRect cur_rect = local;
	const LLView* cur_view = this;
	const LLView* root_view = NULL;

	while (cur_view)
	{
		if (cur_view == other_view)
		{
			*other = cur_rect;
			return TRUE;
		}

		cur_rect.translate(cur_view->getRect().mLeft, cur_view->getRect().mBottom);

		cur_view = cur_view->getParent();
		root_view = cur_view;
	}

	// assuming common root between two views, chase other_view's parents up to root
	cur_view = other_view;
	while (cur_view)
	{
		cur_rect.translate(-cur_view->getRect().mLeft, -cur_view->getRect().mBottom);

		cur_view = cur_view->getParent();

		if (cur_view == root_view)
		{
			*other = cur_rect;
			return TRUE;
		}
	}

	*other = cur_rect;
	return FALSE;
}


class CompareByTabOrder
{
public:
	CompareByTabOrder(const LLView::child_tab_order_t& order, S32 default_tab_group = 0) 
		:	mTabOrder(order),
		mDefaultTabGroup(default_tab_group)
	{}
	virtual ~CompareByTabOrder() {}

	// This method compares two LLViews by the tab order specified in the comparator object.  The
	// code for this is a little convoluted because each argument can have four states:
	// 1) not a control, 2) a control but not in the tab order, 3) a control in the tab order, 4) null
	bool operator() (const LLView* const a, const LLView* const b) const
	{
		S32 a_group = 0, b_group = 0;
		if(!a) return false;
		if(!b) return true;

		LLView::child_tab_order_const_iter_t a_found = mTabOrder.find(a), b_found = mTabOrder.find(b);
		if(a_found != mTabOrder.end())
		{
			a_group = a_found->second;
		}
		if(b_found != mTabOrder.end())
		{
			b_group = b_found->second;
		}

		if(a_group < mDefaultTabGroup && b_group >= mDefaultTabGroup) return true;
		if(b_group < mDefaultTabGroup && a_group >= mDefaultTabGroup) return false;
		return a_group > b_group;  // sort correctly if they're both on the same side of the default tab groupreturn a > b; 
	}
private:
	// ok to store a reference, as this should only be allocated on stack during view query operations
	const LLView::child_tab_order_t& mTabOrder;
	const S32 mDefaultTabGroup;
};

class SortByTabOrder : public LLQuerySorter, public LLSingleton<SortByTabOrder>
{
	LLSINGLETON_EMPTY_CTOR(SortByTabOrder);
	/*virtual*/ void sort(LLView * parent, LLView::child_list_t &children) const 
	{
		children.sort(CompareByTabOrder(parent->getTabOrder(), parent->getDefaultTabGroup()));
	}
};

// static
const LLViewQuery & LLView::getTabOrderQuery()
{
	static LLViewQuery query;
	if(query.getPreFilters().size() == 0) {
		query.addPreFilter(LLVisibleFilter::getInstance());
		query.addPreFilter(LLEnabledFilter::getInstance());
		query.addPreFilter(LLTabStopFilter::getInstance());
		query.addPostFilter(LLLeavesFilter::getInstance());
		query.setSorter(SortByTabOrder::getInstance());
	}
	return query;
}

// This class is only used internally by getFocusRootsQuery below. 
class LLFocusRootsFilter : public LLQueryFilter, public LLSingleton<LLFocusRootsFilter>
{
	LLSINGLETON_EMPTY_CTOR(LLFocusRootsFilter);
	/*virtual*/ filterResult_t operator() (const LLView* const view, const viewList_t & children) const 
	{
		return filterResult_t(view->isCtrl() && view->isFocusRoot(), !view->isFocusRoot());
	}
};

// static
const LLViewQuery & LLView::getFocusRootsQuery()
{
	static LLViewQuery query;
	if(query.getPreFilters().size() == 0) {
		query.addPreFilter(LLVisibleFilter::getInstance());
		query.addPreFilter(LLEnabledFilter::getInstance());
		query.addPreFilter(LLFocusRootsFilter::getInstance());
		query.addPostFilter(LLRootsFilter::getInstance());
	}
	return query;
}


void	LLView::setShape(const LLRect& new_rect, bool by_user)
{
	if (new_rect != getRect())
	{
		handleReshape(new_rect, by_user);
	}
}

void LLView::handleReshape(const LLRect& new_rect, bool by_user)
{
	reshape(new_rect.getWidth(), new_rect.getHeight());
	translate(new_rect.mLeft - getRect().mLeft, new_rect.mBottom - getRect().mBottom);
}

LLView* LLView::findSnapRect(LLRect& new_rect, const LLCoordGL& mouse_dir,
							 LLView::ESnapType snap_type, S32 threshold, S32 padding)
{
	new_rect = mRect;
	LLView* snap_view = NULL;

	if (!mParentView)
	{
		return NULL;
	}
	
	S32 delta_x = 0;
	S32 delta_y = 0;
	if (mouse_dir.mX >= 0)
	{
		S32 new_right = mRect.mRight;
		LLView* view = findSnapEdge(new_right, mouse_dir, SNAP_RIGHT, snap_type, threshold, padding);
		delta_x = new_right - mRect.mRight;
		snap_view = view ? view : snap_view;
	}

	if (mouse_dir.mX <= 0)
	{
		S32 new_left = mRect.mLeft;
		LLView* view = findSnapEdge(new_left, mouse_dir, SNAP_LEFT, snap_type, threshold, padding);
		delta_x = new_left - mRect.mLeft;
		snap_view = view ? view : snap_view;
	}

	if (mouse_dir.mY >= 0)
	{
		S32 new_top = mRect.mTop;
		LLView* view = findSnapEdge(new_top, mouse_dir, SNAP_TOP, snap_type, threshold, padding);
		delta_y = new_top - mRect.mTop;
		snap_view = view ? view : snap_view;
	}

	if (mouse_dir.mY <= 0)
	{
		S32 new_bottom = mRect.mBottom;
		LLView* view = findSnapEdge(new_bottom, mouse_dir, SNAP_BOTTOM, snap_type, threshold, padding);
		delta_y = new_bottom - mRect.mBottom;
		snap_view = view ? view : snap_view;
	}

	new_rect.translate(delta_x, delta_y);
	return snap_view;
}

LLView*	LLView::findSnapEdge(S32& new_edge_val, const LLCoordGL& mouse_dir, ESnapEdge snap_edge, ESnapType snap_type, S32 threshold, S32 padding)
{
	LLRect snap_rect = getSnapRect();
	S32 snap_pos = 0;
	switch(snap_edge)
	{
	case SNAP_LEFT:
		snap_pos = snap_rect.mLeft;
		break;
	case SNAP_RIGHT:
		snap_pos = snap_rect.mRight;
		break;
	case SNAP_TOP:
		snap_pos = snap_rect.mTop;
		break;
	case SNAP_BOTTOM:
		snap_pos = snap_rect.mBottom;
		break;
	}

	if (!mParentView)
	{
		new_edge_val = snap_pos;
		return NULL;
	}

	LLView* snap_view = NULL;

	// If the view is near the edge of its parent, snap it to
	// the edge.
	LLRect test_rect = snap_rect;
	test_rect.stretch(padding);

	S32 x_threshold = threshold;
	S32 y_threshold = threshold;

	LLRect parent_local_snap_rect = mParentView->getLocalSnapRect();

	if (snap_type == SNAP_PARENT || snap_type == SNAP_PARENT_AND_SIBLINGS)
	{
		switch(snap_edge)
		{
		case SNAP_RIGHT:
			if (llabs(parent_local_snap_rect.mRight - test_rect.mRight) <= x_threshold 
				&& (parent_local_snap_rect.mRight - test_rect.mRight) * mouse_dir.mX >= 0)
			{
				snap_pos = parent_local_snap_rect.mRight - padding;
				snap_view = mParentView;
				x_threshold = llabs(parent_local_snap_rect.mRight - test_rect.mRight);
			}
			break;
		case SNAP_LEFT:
			if (llabs(test_rect.mLeft - parent_local_snap_rect.mLeft) <= x_threshold 
				&& test_rect.mLeft * mouse_dir.mX <= 0)
			{
				snap_pos = parent_local_snap_rect.mLeft + padding;
				snap_view = mParentView;
				x_threshold = llabs(test_rect.mLeft - parent_local_snap_rect.mLeft);
			}
			break;
		case SNAP_BOTTOM:
			if (llabs(test_rect.mBottom - parent_local_snap_rect.mBottom) <= y_threshold 
				&& test_rect.mBottom * mouse_dir.mY <= 0)
			{
				snap_pos = parent_local_snap_rect.mBottom + padding;
				snap_view = mParentView;
				y_threshold = llabs(test_rect.mBottom - parent_local_snap_rect.mBottom);
			}
			break;
		case SNAP_TOP:
			if (llabs(parent_local_snap_rect.mTop - test_rect.mTop) <= y_threshold && (parent_local_snap_rect.mTop - test_rect.mTop) * mouse_dir.mY >= 0)
			{
				snap_pos = parent_local_snap_rect.mTop - padding;
				snap_view = mParentView;
				y_threshold = llabs(parent_local_snap_rect.mTop - test_rect.mTop);
			}
			break;
		default:
			LL_ERRS() << "Invalid snap edge" << LL_ENDL;
		}
	}

	if (snap_type == SNAP_SIBLINGS || snap_type == SNAP_PARENT_AND_SIBLINGS)
	{
		for ( child_list_const_iter_t child_it = mParentView->getChildList()->begin();
			  child_it != mParentView->getChildList()->end(); ++child_it)
		{
			LLView* siblingp = *child_it;

			if (!canSnapTo(siblingp)) continue;

			LLRect sibling_rect = siblingp->getSnapRect();

			switch(snap_edge)
			{
			case SNAP_RIGHT:
				if (llabs(test_rect.mRight - sibling_rect.mLeft) <= x_threshold 
					&& (test_rect.mRight - sibling_rect.mLeft) * mouse_dir.mX <= 0)
				{
					snap_pos = sibling_rect.mLeft - padding;
					snap_view = siblingp;
					x_threshold = llabs(test_rect.mRight - sibling_rect.mLeft);
				}
				// if snapped with sibling along other axis, check for shared edge
				else if (llabs(sibling_rect.mTop - (test_rect.mBottom - padding)) <= y_threshold 
					|| llabs(sibling_rect.mBottom - (test_rect.mTop + padding)) <= x_threshold)
				{
					if (llabs(test_rect.mRight - sibling_rect.mRight) <= x_threshold 
						&& (test_rect.mRight - sibling_rect.mRight) * mouse_dir.mX <= 0)
					{
						snap_pos = sibling_rect.mRight;
						snap_view = siblingp;
						x_threshold = llabs(test_rect.mRight - sibling_rect.mRight);
					}
				}
				break;
			case SNAP_LEFT:
				if (llabs(test_rect.mLeft - sibling_rect.mRight) <= x_threshold 
					&& (test_rect.mLeft - sibling_rect.mRight) * mouse_dir.mX <= 0)
				{
					snap_pos = sibling_rect.mRight + padding;
					snap_view = siblingp;
					x_threshold = llabs(test_rect.mLeft - sibling_rect.mRight);				
				}
				// if snapped with sibling along other axis, check for shared edge
				else if (llabs(sibling_rect.mTop - (test_rect.mBottom - padding)) <= y_threshold 
					|| llabs(sibling_rect.mBottom - (test_rect.mTop + padding)) <= y_threshold)
				{
					if (llabs(test_rect.mLeft - sibling_rect.mLeft) <= x_threshold 
						&& (test_rect.mLeft - sibling_rect.mLeft) * mouse_dir.mX <= 0)
					{
						snap_pos = sibling_rect.mLeft;
						snap_view = siblingp;
						x_threshold = llabs(test_rect.mLeft - sibling_rect.mLeft);									
					}
				}
				break;
			case SNAP_BOTTOM:
				if (llabs(test_rect.mBottom - sibling_rect.mTop) <= y_threshold 
					&& (test_rect.mBottom - sibling_rect.mTop) * mouse_dir.mY <= 0)
				{
					snap_pos = sibling_rect.mTop + padding;
					snap_view = siblingp;
					y_threshold = llabs(test_rect.mBottom - sibling_rect.mTop);
				}
				// if snapped with sibling along other axis, check for shared edge
				else if (llabs(sibling_rect.mRight - (test_rect.mLeft - padding)) <= x_threshold 
					|| llabs(sibling_rect.mLeft - (test_rect.mRight + padding)) <= x_threshold)
				{
					if (llabs(test_rect.mBottom - sibling_rect.mBottom) <= y_threshold 
						&& (test_rect.mBottom - sibling_rect.mBottom) * mouse_dir.mY <= 0)
					{
						snap_pos = sibling_rect.mBottom;
						snap_view = siblingp;
						y_threshold = llabs(test_rect.mBottom - sibling_rect.mBottom);
					}
				}
				break;
			case SNAP_TOP:
				if (llabs(test_rect.mTop - sibling_rect.mBottom) <= y_threshold 
					&& (test_rect.mTop - sibling_rect.mBottom) * mouse_dir.mY <= 0)
				{
					snap_pos = sibling_rect.mBottom - padding;
					snap_view = siblingp;
					y_threshold = llabs(test_rect.mTop - sibling_rect.mBottom);
				}
				// if snapped with sibling along other axis, check for shared edge
				else if (llabs(sibling_rect.mRight - (test_rect.mLeft - padding)) <= x_threshold 
					|| llabs(sibling_rect.mLeft - (test_rect.mRight + padding)) <= x_threshold)
				{
					if (llabs(test_rect.mTop - sibling_rect.mTop) <= y_threshold 
						&& (test_rect.mTop - sibling_rect.mTop) * mouse_dir.mY <= 0)
					{
						snap_pos = sibling_rect.mTop;
						snap_view = siblingp;
						y_threshold = llabs(test_rect.mTop - sibling_rect.mTop);
					}
				}
				break;
			default:
				LL_ERRS() << "Invalid snap edge" << LL_ENDL;
			}
		}
	}

	new_edge_val = snap_pos;
	return snap_view;
}

//-----------------------------------------------------------------------------
// Listener dispatch functions
//-----------------------------------------------------------------------------


LLControlVariable *LLView::findControl(const std::string& name)
{
	// parse the name to locate which group it belongs to
	std::size_t key_pos= name.find(".");
	if(key_pos!=  std::string::npos )
	{
		std::string control_group_key = name.substr(0, key_pos);
		LLControlVariable* control;
		// check if it's in the control group that name indicated
		if(LLUI::getInstance()->mSettingGroups[control_group_key])
		{
			control = LLUI::getInstance()->mSettingGroups[control_group_key]->getControl(name);
			if (control)
			{
				return control;
			}
		}
	}
	
	LLControlGroup& control_group = LLUI::getInstance()->getControlControlGroup(name);
	return control_group.getControl(name);	
}

void LLView::initFromParams(const LLView::Params& params)
{
	LLRect required_rect = getRequiredRect();

	S32 width = llmax(getRect().getWidth(), required_rect.getWidth());
	S32 height = llmax(getRect().getHeight(), required_rect.getHeight());

	reshape(width, height);

	// call virtual methods with most recent data
	// use getters because these values might not come through parameter block
	setEnabled(getEnabled());
	setVisible(getVisible());

	if (!params.name().empty())
	{
		setName(params.name());
	}

	mLayout = params.layout();
}

void LLView::parseFollowsFlags(const LLView::Params& params)
{
	// preserve follows flags set by code if user did not override
	if (!params.follows.isProvided()) 
	{
		return;
	}

	// interpret either string or bitfield version of follows
	if (params.follows.string.isChosen())
	{
		setFollows(FOLLOWS_NONE);

		std::string follows = params.follows.string;

		typedef boost::tokenizer<boost::char_separator<char> > tokenizer;
		boost::char_separator<char> sep("|");
		tokenizer tokens(follows, sep);
		tokenizer::iterator token_iter = tokens.begin();

		while(token_iter != tokens.end())
		{
			const std::string& token_str = *token_iter;
			if (token_str == "left")
			{
				setFollowsLeft();
			}
			else if (token_str == "right")
			{
				setFollowsRight();
			}
			else if (token_str == "top")
			{
				setFollowsTop();
			}
			else if (token_str == "bottom")
			{
				setFollowsBottom();
			}
			else if (token_str == "all")
			{
				setFollowsAll();
			}
			++token_iter;
		}
	}
	else if (params.follows.flags.isChosen())
	{
		setFollows(params.follows.flags);
	}
}


// static
//LLFontGL::HAlign LLView::selectFontHAlign(LLXMLNodePtr node)
//{
//	LLFontGL::HAlign gl_hfont_align = LLFontGL::LEFT;
//
//	if (node->hasAttribute("halign"))
//	{
//		std::string horizontal_align_name;
//		node->getAttributeString("halign", horizontal_align_name);
//		gl_hfont_align = LLFontGL::hAlignFromName(horizontal_align_name);
//	}
//	return gl_hfont_align;
//}

// Return the rectangle of the last-constructed child,
// if present and a first-class widget (eg, not a close box or drag handle)
// Returns true if found
static bool get_last_child_rect(LLView* parent, LLRect *rect)
{
	if (!parent) return false;

	LLView::child_list_t::const_iterator itor = 
		parent->getChildList()->begin();
	for (;itor != parent->getChildList()->end(); ++itor)
	{
		LLView *last_view = (*itor);
		if (last_view->getFromXUI())
		{
			*rect = last_view->getRect();
			return true;
		}
	}
	return false;
}

//static
void LLView::applyXUILayout(LLView::Params& p, LLView* parent, LLRect layout_rect)
{
	if (!parent) return;

	const S32 VPAD = 4;
	const S32 MIN_WIDGET_HEIGHT = 10;
	
	// *NOTE:  This will confuse export of floater/panel coordinates unless
	// the default is also "topleft".  JC
	if (p.layout().empty())
	{
		p.layout = parent->getLayout();
	}

	if (layout_rect.isEmpty())
	{
		layout_rect = parent->getLocalRect();
	}

	// overwrite uninitialized rect params, using context
	LLRect default_rect = parent->getLocalRect();

	bool layout_topleft = (p.layout() == "topleft");

	// convert negative or centered coordinates to parent relative values
	// Note: some of this logic matches the logic in TypedParam<LLRect>::setValueFromBlock()
	if (p.rect.left.isProvided()) 
	{
		p.rect.left = p.rect.left + ((p.rect.left >= 0) ? layout_rect.mLeft : layout_rect.mRight);
	}
	if (p.rect.right.isProvided())
	{
		p.rect.right = p.rect.right + ((p.rect.right >= 0) ? layout_rect.mLeft : layout_rect.mRight);
	}
	if (p.rect.bottom.isProvided()) 
	{
		p.rect.bottom = p.rect.bottom + ((p.rect.bottom >= 0) ? layout_rect.mBottom : layout_rect.mTop);
		if (layout_topleft)
		{
			//invert top to bottom
			p.rect.bottom = layout_rect.mBottom + layout_rect.mTop - p.rect.bottom;
		}
	}
	if (p.rect.top.isProvided())
	{
		p.rect.top = p.rect.top + ((p.rect.top >= 0) ? layout_rect.mBottom : layout_rect.mTop);
		if (layout_topleft)
		{
			//invert top to bottom
			p.rect.top = layout_rect.mBottom + layout_rect.mTop - p.rect.top;
		}
	}

	// DEPRECATE: automatically fall back to height of MIN_WIDGET_HEIGHT pixels
	if (!p.rect.height.isProvided() && !p.rect.top.isProvided() && p.rect.height == 0)
	{
		p.rect.height = MIN_WIDGET_HEIGHT;
	}

	default_rect.translate(0, default_rect.getHeight());

	// If there was a recently constructed child, use its rectangle
	get_last_child_rect(parent, &default_rect);

	if (layout_topleft)
	{
		// Invert the sense of bottom_delta for topleft layout
		if (p.bottom_delta.isProvided())
		{
			p.bottom_delta = -p.bottom_delta;
		}
		else if (p.top_pad.isProvided()) 
		{
			p.bottom_delta = -(p.rect.height + p.top_pad);
		}
		else if (p.top_delta.isProvided())
		{
			p.bottom_delta =
				-(p.top_delta + p.rect.height - default_rect.getHeight());
		}
		else if (!p.left_delta.isProvided()
					&& !p.left_pad.isProvided())
		{
			// set default position is just below last rect
			p.bottom_delta.set(-(p.rect.height + VPAD), false);
		}
		else
		{
			p.bottom_delta.set(0, false);
		}
	
		// default to same left edge
		if (!p.left_delta.isProvided())
		{
			p.left_delta.set(0, false);
		}
		if (p.left_pad.isProvided())
		{
			// left_pad is based on prior widget's right edge
			p.left_delta.set(p.left_pad + default_rect.getWidth(), false);
		}
			
		default_rect.translate(p.left_delta, p.bottom_delta);				
	}
	else
	{	
		// set default position is just below last rect
		if (!p.bottom_delta.isProvided())
		{
			p.bottom_delta.set(-(p.rect.height + VPAD), false);
		}
		if (!p.left_delta.isProvided())
		{
			p.left_delta.set(0, false);
		}
		default_rect.translate(p.left_delta, p.bottom_delta);
	}

	// this handles case where *both* x and x_delta are provided
	// ignore x in favor of default x + x_delta
	if (p.bottom_delta.isProvided()) p.rect.bottom.set(0, false);
	if (p.left_delta.isProvided()) p.rect.left.set(0, false);

	// selectively apply rectangle defaults, making sure that
	// params are not flagged as having been "provided"
	// as rect params are overconstrained and rely on provided flags
	if (!p.rect.left.isProvided())
	{
		p.rect.left.set(default_rect.mLeft, false);
		//HACK: get around the fact that setting a rect param component value won't invalidate the existing rect object value
		p.rect.paramChanged(p.rect.left, true);
	}
	if (!p.rect.bottom.isProvided())
	{
		p.rect.bottom.set(default_rect.mBottom, false);
		p.rect.paramChanged(p.rect.bottom, true);
	}
	if (!p.rect.top.isProvided())
	{
		p.rect.top.set(default_rect.mTop, false);
		p.rect.paramChanged(p.rect.top, true);
	}
	if (!p.rect.right.isProvided())
	{
		p.rect.right.set(default_rect.mRight, false);
		p.rect.paramChanged(p.rect.right, true);

	}
	if (!p.rect.width.isProvided())
	{
		p.rect.width.set(default_rect.getWidth(), false);
		p.rect.paramChanged(p.rect.width, true);
	}
	if (!p.rect.height.isProvided())
	{
		p.rect.height.set(default_rect.getHeight(), false);
		p.rect.paramChanged(p.rect.height, true);
	}
}

static S32 invert_vertical(S32 y, LLView* parent)
{
	if (y < 0)
	{
		// already based on top-left, just invert
		return -y;
	}
	else if (parent)
	{
		// use parent to flip coordinate
		S32 parent_height = parent->getRect().getHeight();
		return parent_height - y;
	}
	else
	{
		LL_WARNS() << "Attempting to convert layout to top-left with no parent" << LL_ENDL;
		return y;
	}
}

// Assumes that input is in bottom-left coordinates, hence must call
// _before_ convert_coords_to_top_left().
static void convert_to_relative_layout(LLView::Params& p, LLView* parent)
{
	// Use setupParams to get the final widget rectangle
	// according to our wacky layout rules.
	LLView::Params final = p;
	LLView::applyXUILayout(final, parent);
	// Must actually extract the rectangle to get consistent
	// right = left+width, top = bottom+height
	LLRect final_rect = final.rect;

	// We prefer to write out top edge instead of bottom, regardless
	// of whether we use relative positioning
	bool converted_top = false;

	// Look for a last rectangle
	LLRect last_rect;
	if (get_last_child_rect(parent, &last_rect))
	{
		// ...we have a previous widget to compare to
		const S32 EDGE_THRESHOLD_PIXELS = 4;
		S32 left_pad = final_rect.mLeft - last_rect.mRight;
		S32 left_delta = final_rect.mLeft - last_rect.mLeft;
		S32 top_pad = final_rect.mTop - last_rect.mBottom;
		S32 top_delta = final_rect.mTop - last_rect.mTop;
		// If my left edge is almost the same, or my top edge is
		// almost the same...
		if (llabs(left_delta) <= EDGE_THRESHOLD_PIXELS
			|| llabs(top_delta) <= EDGE_THRESHOLD_PIXELS)
		{
			// ...use relative positioning
			// prefer top_pad if widgets are stacking vertically
			// (coordinate system is still bottom-left here)
			if (top_pad < 0)
			{
				p.top_pad = top_pad;
				p.top_delta.setProvided(false);
			}
			else
			{
				p.top_pad.setProvided(false);
				p.top_delta = top_delta;
			}
			// null out other vertical specifiers
			p.rect.top.setProvided(false);
			p.rect.bottom.setProvided(false);
			p.bottom_delta.setProvided(false);
			converted_top = true;

			// prefer left_pad if widgets are stacking horizontally
			if (left_pad > 0)
			{
				p.left_pad = left_pad;
				p.left_delta.setProvided(false);
			}
			else
			{
				p.left_pad.setProvided(false);
				p.left_delta = left_delta;
			}
			p.rect.left.setProvided(false);
			p.rect.right.setProvided(false);
		}
	}

	if (!converted_top)
	{
		// ...this is the first widget, or one that wasn't aligned
		// prefer top/left specification
		p.rect.top = final_rect.mTop;
		p.rect.bottom.setProvided(false);
		p.bottom_delta.setProvided(false);
		p.top_pad.setProvided(false);
		p.top_delta.setProvided(false);
	}
}

static void convert_coords_to_top_left(LLView::Params& p, LLView* parent)
{
	// Convert the coordinate system to be top-left based.
	if (p.rect.top.isProvided())
	{
		p.rect.top = invert_vertical(p.rect.top, parent);
	}
	if (p.rect.bottom.isProvided())
	{
		p.rect.bottom = invert_vertical(p.rect.bottom, parent);
	}
	if (p.top_pad.isProvided())
	{
		p.top_pad = -p.top_pad;
	}
	if (p.top_delta.isProvided())
	{
		p.top_delta = -p.top_delta;
	}
	if (p.bottom_delta.isProvided())
	{
		p.bottom_delta = -p.bottom_delta;
	}
	p.layout = "topleft";
}

//static
void LLView::setupParamsForExport(Params& p, LLView* parent)
{
	// Don't convert if already top-left based
	if (p.layout() == "topleft") 
	{
		return;
	}

	// heuristic:  Many of our floaters and panels were bulk-exported.
	// These specify exactly bottom/left and height/width.
	// Others were done by hand using bottom_delta and/or left_delta.
	// Some rely on not specifying left to mean align with left edge.
	// Try to convert both to use relative layout, but using top-left
	// coordinates.
	// Avoid rectangles where top/bottom/left/right was specified.
	if (p.rect.height.isProvided() && p.rect.width.isProvided())
	{
		if (p.rect.bottom.isProvided() && p.rect.left.isProvided())
		{
			// standard bulk export, convert it
			convert_to_relative_layout(p, parent);
		}
		else if (p.rect.bottom.isProvided() && p.left_delta.isProvided())
		{
			// hand layout with left_delta
			convert_to_relative_layout(p, parent);
		}
		else if (p.bottom_delta.isProvided())
		{
			// hand layout with bottom_delta
			// don't check for p.rect.left or p.left_delta because sometimes
			// this layout doesn't set it for widgets that are left-aligned
			convert_to_relative_layout(p, parent);
		}
	}

	convert_coords_to_top_left(p, parent);
}

LLView::tree_iterator_t LLView::beginTreeDFS() 
{ 
	return tree_iterator_t(this, 
							boost::bind(boost::mem_fn(&LLView::beginChild), _1), 
							boost::bind(boost::mem_fn(&LLView::endChild), _1)); 
}

LLView::tree_iterator_t LLView::endTreeDFS() 
{ 
	// an empty iterator is an "end" iterator
	return tree_iterator_t();
}

LLView::tree_post_iterator_t LLView::beginTreeDFSPost() 
{ 
	return tree_post_iterator_t(this, 
							boost::bind(boost::mem_fn(&LLView::beginChild), _1), 
							boost::bind(boost::mem_fn(&LLView::endChild), _1)); 
}

LLView::tree_post_iterator_t LLView::endTreeDFSPost() 
{ 
	// an empty iterator is an "end" iterator
	return tree_post_iterator_t();
}

LLView::bfs_tree_iterator_t LLView::beginTreeBFS() 
{ 
	return bfs_tree_iterator_t(this, 
							boost::bind(boost::mem_fn(&LLView::beginChild), _1), 
							boost::bind(boost::mem_fn(&LLView::endChild), _1)); 
}

LLView::bfs_tree_iterator_t LLView::endTreeBFS() 
{ 
	// an empty iterator is an "end" iterator
	return bfs_tree_iterator_t();
}


LLView::root_to_view_iterator_t LLView::beginRootToView()
{
	return root_to_view_iterator_t(this, boost::bind(&LLView::getParent, _1));
}

LLView::root_to_view_iterator_t LLView::endRootToView()
{
	return root_to_view_iterator_t();
}


// only create maps on demand, as they incur heap allocation/deallocation cost
// when a view is constructed/deconstructed
LLView& LLView::getDefaultWidgetContainer() const
{
	if (!mDefaultWidgets)
	{
		LLView::Params p;
		p.name = "default widget container";
		p.visible = false; // ensures default widgets can't steal focus, etc.
		mDefaultWidgets = new LLView(p);
	}
	return *mDefaultWidgets;
}

S32	LLView::notifyParent(const LLSD& info)
{
	LLView* parent = getParent();
	if(parent)
		return parent->notifyParent(info);
	return 0;
}
bool	LLView::notifyChildren(const LLSD& info)
{
	bool ret = false;
	BOOST_FOREACH(LLView* childp, mChildList)
	{
		ret = ret || childp->notifyChildren(info);
	}
	return ret;
}

// convenient accessor for draw context
const LLViewDrawContext& LLView::getDrawContext()
{
	return LLViewDrawContext::getCurrentContext();
}

const LLViewDrawContext& LLViewDrawContext::getCurrentContext()
{
	static LLViewDrawContext default_context;

	if (sDrawContextStack.empty())
		return default_context;
		
	return *sDrawContextStack.back();
}

LLSD LLView::getInfo(void)
{
	LLSD info;
	addInfo(info);
	return info;
}

void LLView::addInfo(LLSD & info)
{
	info["path"] = getPathname();
	info["class"] = typeid(*this).name();
	info["visible"] = getVisible();
	info["visible_chain"] = isInVisibleChain();
	info["enabled"] = getEnabled();
	info["enabled_chain"] = isInEnabledChain();
	info["available"] = isAvailable();
	LLRect rect(calcScreenRect());
	info["rect"] = LLSDMap("left", rect.mLeft)("top", rect.mTop)
				("right", rect.mRight)("bottom", rect.mBottom);
}

// <FS:ND> LLUIString comes with a tax of 92 byte (Numbers apply to Win32).
// Saving roughly 90% (char* + pointer for args) for each LLView derived object makes this really worthwile. Especially when having a large inventory,

const std::string LLView::getToolTip() const
{
	if( !mToolTipMsg || !*mToolTipMsg )
		return "";

	std::string strRet;
	if( mTooltipArgs )
	{
		LLUIString strUI( mToolTipMsg,*mTooltipArgs );
		return strUI.getString();
	}
	else
	{
		LLUIString strUI( mToolTipMsg );
		return strUI.getString();
	}
}

// </FS:ND><|MERGE_RESOLUTION|>--- conflicted
+++ resolved
@@ -686,20 +686,12 @@
 }
 
 // virtual
-<<<<<<< HEAD
-void LLView::onChildGotFocus(const LLUICtrl * cntrl)
-=======
 void LLView::onUpdateScrollToChild(const LLUICtrl * cntrl)
->>>>>>> 3053f624
 {
     LLView* parent_view = getParent();
     if (parent_view)
     {
-<<<<<<< HEAD
-        parent_view->onChildGotFocus(cntrl);
-=======
         parent_view->onUpdateScrollToChild(cntrl);
->>>>>>> 3053f624
     }
 }
 
