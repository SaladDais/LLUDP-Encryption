/** 
 * @file llview.cpp
 * @author James Cook
 * @brief Container for other views, anything that draws.
 *
 * $LicenseInfo:firstyear=2001&license=viewerlgpl$
 * Second Life Viewer Source Code
 * Copyright (C) 2010, Linden Research, Inc.
 * 
 * This library is free software; you can redistribute it and/or
 * modify it under the terms of the GNU Lesser General Public
 * License as published by the Free Software Foundation;
 * version 2.1 of the License only.
 * 
 * This library is distributed in the hope that it will be useful,
 * but WITHOUT ANY WARRANTY; without even the implied warranty of
 * MERCHANTABILITY or FITNESS FOR A PARTICULAR PURPOSE.  See the GNU
 * Lesser General Public License for more details.
 * 
 * You should have received a copy of the GNU Lesser General Public
 * License along with this library; if not, write to the Free Software
 * Foundation, Inc., 51 Franklin Street, Fifth Floor, Boston, MA  02110-1301  USA
 * 
 * Linden Research, Inc., 945 Battery Street, San Francisco, CA  94111  USA
 * $/LicenseInfo$
 */

#include "linden_common.h"

#define LLVIEW_CPP
#include "llview.h"

#include <cassert>
#include <sstream>
#include <boost/tokenizer.hpp>
#include <boost/foreach.hpp>
#include <boost/bind.hpp>

#include "llrender.h"
#include "llevent.h"
#include "llfocusmgr.h"
#include "llrect.h"
#include "llstl.h"
#include "llui.h"
#include "lluictrl.h"
#include "llwindow.h"
#include "v3color.h"
#include "lluictrlfactory.h"
#include "lltooltip.h"
#include "llsdutil.h"
#include "llsdserialize.h"
#include "llviewereventrecorder.h"
#include "llkeyboard.h"
// for ui edit hack
#include "llbutton.h"
#include "lllineeditor.h"
#include "lltexteditor.h"
#include "lltextbox.h"

static const S32 LINE_HEIGHT = 15;

S32		LLView::sDepth = 0;
bool	LLView::sDebugRects = false;
bool	LLView::sDebugRectsShowNames = true;
bool	LLView::sDebugKeys = false;
bool	LLView::sDebugMouseHandling = false;
std::string LLView::sMouseHandlerMessage;
BOOL	LLView::sForceReshape = FALSE;
std::set<LLView*> LLView::sPreviewHighlightedElements;
BOOL LLView::sHighlightingDiffs = FALSE;
LLView* LLView::sPreviewClickedElement = NULL;
BOOL	LLView::sDrawPreviewHighlights = FALSE;
S32		LLView::sLastLeftXML = S32_MIN;
S32		LLView::sLastBottomXML = S32_MIN;
std::vector<LLViewDrawContext*> LLViewDrawContext::sDrawContextStack;

LLView::DrilldownFunc LLView::sDrilldown =
	boost::bind(&LLView::pointInView, _1, _2, _3, HIT_TEST_USE_BOUNDING_RECT);

//#if LL_DEBUG
BOOL LLView::sIsDrawing = FALSE;
//#endif

// Compiler optimization, generate extern template
template class LLView* LLView::getChild<class LLView>(
	const std::string& name, BOOL recurse) const;

static LLDefaultChildRegistry::Register<LLView> r("view");

LLView::Follows::Follows()
:   string(""),
	flags("flags", FOLLOWS_LEFT | FOLLOWS_TOP)
{}

LLView::Params::Params()
:	name("name", std::string("unnamed")),
	enabled("enabled", true),
	visible("visible", true),
	mouse_opaque("mouse_opaque", true),
	follows("follows"),
	hover_cursor("hover_cursor", "UI_CURSOR_ARROW"),
	use_bounding_rect("use_bounding_rect", false),
	tab_group("tab_group", 0),
	default_tab_group("default_tab_group"),
	tool_tip("tool_tip"),
	sound_flags("sound_flags", MOUSE_UP),
	layout("layout"),
	rect("rect"),
	bottom_delta("bottom_delta", S32_MAX),
	top_pad("top_pad"),
	top_delta("top_delta", S32_MAX),
	left_pad("left_pad"),
	left_delta("left_delta", S32_MAX),
	from_xui("from_xui", false),
	focus_root("focus_root", false),
	needs_translate("translate"),
	xmlns("xmlns"),
	xmlns_xsi("xmlns:xsi"),
	xsi_schemaLocation("xsi:schemaLocation"),
	xsi_type("xsi:type")

{
	addSynonym(rect, "");
}

LLView::LLView(const LLView::Params& p)
:	mVisible(p.visible),
	mInDraw(false),
	mName(p.name),
	mParentView(NULL),
	mReshapeFlags(FOLLOWS_NONE),
	mFromXUI(p.from_xui),
	mIsFocusRoot(p.focus_root),
	mLastVisible(FALSE),
	mNextInsertionOrdinal(0),
	mHoverCursor(getCursorFromString(p.hover_cursor)),
	mEnabled(p.enabled),
	mMouseOpaque(p.mouse_opaque),
	mSoundFlags(p.sound_flags),
	mUseBoundingRect(p.use_bounding_rect),
	mDefaultTabGroup(p.default_tab_group),
	mLastTabGroup(0),
	mToolTipMsg((LLStringExplicit)p.tool_tip()),
	mDefaultWidgets(NULL)
{
	// create rect first, as this will supply initial follows flags
	setShape(p.rect);
	parseFollowsFlags(p);
}

LLView::~LLView()
{
	dirtyRect();
	//llinfos << "Deleting view " << mName << ":" << (void*) this << llendl;
	if (LLView::sIsDrawing)
	{
		lldebugs << "Deleting view " << mName << " during UI draw() phase" << llendl;
	}
// 	llassert(LLView::sIsDrawing == FALSE);
	
//	llassert_always(sDepth == 0); // avoid deleting views while drawing! It can subtly break list iterators
	
	if( hasMouseCapture() )
	{
		//llwarns << "View holding mouse capture deleted: " << getName() << ".  Mouse capture removed." << llendl;
<<<<<<< HEAD
		LL_DEBUGS("Baker") << "[3555] ~LLView() - View holding mouse capture deleted: " << getName() << ".  Mouse capture removed." << LL_ENDL;
=======
>>>>>>> c7aad1f7
		gFocusMgr.removeMouseCaptureWithoutCallback( this );
	}

	deleteAllChildren();

	if (mParentView != NULL)
	{
		mParentView->removeChild(this);
	}

	if (mDefaultWidgets)
	{
		delete mDefaultWidgets;
		mDefaultWidgets = NULL;
	}
}

// virtual
BOOL LLView::isCtrl() const
{
	return FALSE;
}

// virtual
BOOL LLView::isPanel() const
{
	return FALSE;
}

void LLView::setToolTip(const LLStringExplicit& msg)
{
	mToolTipMsg = msg;
}

BOOL LLView::setToolTipArg(const LLStringExplicit& key, const LLStringExplicit& text)
{
	mToolTipMsg.setArg(key, text);
	return TRUE;
}

void LLView::setToolTipArgs( const LLStringUtil::format_map_t& args )
{
	mToolTipMsg.setArgList(args);
}

// virtual
void LLView::setRect(const LLRect& rect)
{
	mRect = rect;
	updateBoundingRect();
}

void LLView::setUseBoundingRect( BOOL use_bounding_rect ) 
{
	if (mUseBoundingRect != use_bounding_rect)
	{
        mUseBoundingRect = use_bounding_rect; 
		updateBoundingRect();
	}
}

BOOL LLView::getUseBoundingRect() const
{
	return mUseBoundingRect;
}

// virtual
const std::string& LLView::getName() const
{
	static std::string no_name("(no name)");

	return mName.empty() ? no_name : mName;
}

void LLView::sendChildToFront(LLView* child)
{
// 	llassert_always(sDepth == 0); // Avoid re-ordering while drawing; it can cause subtle iterator bugs
	if (child && child->getParent() == this) 
	{
		// minor optimization, but more importantly,
		//  won't temporarily create an empty list
		if (child != mChildList.front())
		{
			mChildList.remove( child );
			mChildList.push_front(child);
		}
	}
}

void LLView::sendChildToBack(LLView* child)
{
// 	llassert_always(sDepth == 0); // Avoid re-ordering while drawing; it can cause subtle iterator bugs
	if (child && child->getParent() == this) 
	{
		// minor optimization, but more importantly,
		//  won't temporarily create an empty list
		if (child != mChildList.back())
		{
			mChildList.remove( child );
			mChildList.push_back(child);
		}
	}
}

void LLView::moveChildToFrontOfTabGroup(LLUICtrl* child)
{
	if(mCtrlOrder.find(child) != mCtrlOrder.end())
	{
		mCtrlOrder[child].second = -1 * mNextInsertionOrdinal++;
	}
}

void LLView::moveChildToBackOfTabGroup(LLUICtrl* child)
{
	if(mCtrlOrder.find(child) != mCtrlOrder.end())
	{
		mCtrlOrder[child].second = mNextInsertionOrdinal++;
	}
}

// virtual
bool LLView::addChild(LLView* child, S32 tab_group)
{
	if (!child)
	{
		return false;
	}
	if (mParentView == child) 
	{
		llerrs << "Adding view " << child->getName() << " as child of itself" << llendl;
	}

	// remove from current parent
	if (child->mParentView) 
	{
		child->mParentView->removeChild(child);
	}

	// add to front of child list, as normal
	mChildList.push_front(child);

	// add to ctrl list if is LLUICtrl
	if (child->isCtrl())
	{
		LLUICtrl* ctrl = static_cast<LLUICtrl*>(child);
		mCtrlOrder.insert(tab_order_pair_t(ctrl,
							tab_order_t(tab_group, mNextInsertionOrdinal)));

		mNextInsertionOrdinal++;
	}

	child->mParentView = this;
	updateBoundingRect();
	mLastTabGroup = tab_group;
	return true;
}


bool LLView::addChildInBack(LLView* child, S32 tab_group)
{
	if(addChild(child, tab_group))
	{
		sendChildToBack(child);
		return true;
	}

	return false;
}

// remove the specified child from the view, and set it's parent to NULL.
void LLView::removeChild(LLView* child)
{
	//llassert_always(sDepth == 0); // Avoid re-ordering while drawing; it can cause subtle iterator bugs
	if (child->mParentView == this) 
	{
		// if we are removing an item we are currently iterating over, that would be bad
		llassert(child->mInDraw == false);
		mChildList.remove( child );
		child->mParentView = NULL;
		if (child->isCtrl())
		{
			child_tab_order_t::iterator found = mCtrlOrder.find(static_cast<LLUICtrl*>(child));
			if(found != mCtrlOrder.end())
			{
				mCtrlOrder.erase(found);
			}
		}
	}
	else
	{
		llwarns << "\"" << child->getName() << "\" is not a child of " << getName() << llendl;
	}
	updateBoundingRect();
}

LLView::ctrl_list_t LLView::getCtrlList() const
{
	ctrl_list_t controls;
	BOOST_FOREACH(LLView* viewp, mChildList)
	{
		if(viewp->isCtrl())
		{
			controls.push_back(static_cast<LLUICtrl*>(viewp));
		}
	}
	return controls;
}

LLView::ctrl_list_t LLView::getCtrlListSorted() const
{
	ctrl_list_t controls = getCtrlList();
	std::sort(controls.begin(), controls.end(), LLCompareByTabOrder(mCtrlOrder));
	return controls;
}


// This method compares two LLViews by the tab order specified in the comparator object.  The
// code for this is a little convoluted because each argument can have four states:
// 1) not a control, 2) a control but not in the tab order, 3) a control in the tab order, 4) null
bool LLCompareByTabOrder::operator() (const LLView* const a, const LLView* const b) const
{
	S32 a_score = 0, b_score = 0;
	if(a) a_score--;
	if(b) b_score--;
	if(a && a->isCtrl()) a_score--;
	if(b && b->isCtrl()) b_score--;
	if(a_score == -2 && b_score == -2)
	{
		const LLUICtrl * const a_ctrl = static_cast<const LLUICtrl*>(a);
		const LLUICtrl * const b_ctrl = static_cast<const LLUICtrl*>(b);
		LLView::child_tab_order_const_iter_t a_found = mTabOrder.find(a_ctrl), b_found = mTabOrder.find(b_ctrl);
		if(a_found != mTabOrder.end()) a_score--;
		if(b_found != mTabOrder.end()) b_score--;
		if(a_score == -3 && b_score == -3)
		{
			// whew!  Once we're in here, they're both in the tab order, and we can compare based on that
			return compareTabOrders(a_found->second, b_found->second);
		}
	}
	return (a_score == b_score) ? a < b : a_score < b_score;
}

BOOL LLView::isInVisibleChain() const
{
	BOOL visible = TRUE;

	const LLView* viewp = this;
	while(viewp)
	{
		if (!viewp->getVisible())
		{
			visible = FALSE;
			break;
		}
		viewp = viewp->getParent();
	}
	
	return visible;
}

BOOL LLView::isInEnabledChain() const
{
	BOOL enabled = TRUE;

	const LLView* viewp = this;
	while(viewp)
	{
		if (!viewp->getEnabled())
		{
			enabled = FALSE;
			break;
		}
		viewp = viewp->getParent();
	}
	
	return enabled;
}

static void buildPathname(std::ostream& out, const LLView* view)
{
	if (! (view && view->getParent()))
	{
		return; // Don't include root in the path.
	}

	buildPathname(out, view->getParent());

	// Build pathname into ostream on the way back from recursion.
	out << '/' << view->getName();
}

std::string LLView::getPathname() const
{
	std::ostringstream out;
	buildPathname(out, this);
	return out.str();
}

//static
std::string LLView::getPathname(const LLView* view)
{
    if (! view)
    {
        return "NULL";
    }
    return view->getPathname();
}

// virtual
BOOL LLView::canFocusChildren() const
{
	return TRUE;
}

//virtual
void LLView::setEnabled(BOOL enabled)
{
	mEnabled = enabled;
}

//virtual
bool LLView::isAvailable() const
{
    return isInEnabledChain() && isInVisibleChain();
}

//static
bool LLView::isAvailable(const LLView* view)
{
    return view && view->isAvailable();
}

//virtual
BOOL LLView::setLabelArg( const std::string& key, const LLStringExplicit& text )
{
	return FALSE;
}

//virtual
LLRect LLView::getSnapRect() const
{
	return mRect;
}

//virtual
LLRect LLView::getRequiredRect()
{
	return mRect;
}

BOOL LLView::focusNextRoot()
{
	LLView::child_list_t result = LLView::getFocusRootsQuery().run(this);
	return LLView::focusNext(result);
}

BOOL LLView::focusPrevRoot()
{
	LLView::child_list_t result = LLView::getFocusRootsQuery().run(this);
	return LLView::focusPrev(result);
}

// static
BOOL LLView::focusNext(LLView::child_list_t & result)
{
	LLView::child_list_iter_t focused = result.end();
	for(LLView::child_list_iter_t iter = result.begin();
		iter != result.end();
		++iter)
	{
		if(gFocusMgr.childHasKeyboardFocus(*iter))
		{
			focused = iter;
			break;
		}
	}
	LLView::child_list_iter_t next = focused;
	next = (next == result.end()) ? result.begin() : ++next;
	while(next != focused)
	{
		// wrap around to beginning if necessary
		if(next == result.end())
		{
			next = result.begin();
		}
		if((*next)->isCtrl())
		{
			LLUICtrl * ctrl = static_cast<LLUICtrl*>(*next);
			ctrl->setFocus(TRUE);
			ctrl->onTabInto();  
			gFocusMgr.triggerFocusFlash();
			return TRUE;
		}
		++next;
	}
	return FALSE;
}

// static
BOOL LLView::focusPrev(LLView::child_list_t & result)
{
	LLView::child_list_reverse_iter_t focused = result.rend();
	for(LLView::child_list_reverse_iter_t iter = result.rbegin();
		iter != result.rend();
		++iter)
	{
		if(gFocusMgr.childHasKeyboardFocus(*iter))
		{
			focused = iter;
			break;
		}
	}
	LLView::child_list_reverse_iter_t next = focused;
	next = (next == result.rend()) ? result.rbegin() : ++next;
	while(next != focused)
	{
		// wrap around to beginning if necessary
		if(next == result.rend())
		{
			next = result.rbegin();
		}
		if((*next)->isCtrl())
		{
			LLUICtrl * ctrl = static_cast<LLUICtrl*>(*next);
			if (!ctrl->hasFocus())
			{
				ctrl->setFocus(TRUE);
				ctrl->onTabInto();  
				gFocusMgr.triggerFocusFlash();
			}
			return TRUE;
		}
		++next;
	}
	return FALSE;
}

// delete all children. Override this function if you need to
// perform any extra clean up such as cached pointers to selected
// children, etc.
void LLView::deleteAllChildren()
{
	// clear out the control ordering
	mCtrlOrder.clear();

	while (!mChildList.empty())
	{
		LLView* viewp = mChildList.front();
		delete viewp; // will remove the child from mChildList
	}
}

void LLView::setAllChildrenEnabled(BOOL b)
{
	BOOST_FOREACH(LLView* viewp, mChildList)
	{
		viewp->setEnabled(b);
	}
}

// virtual
void LLView::setVisible(BOOL visible)
{
	if ( mVisible != visible )
	{
		mVisible = visible;

		// notify children of visibility change if root, or part of visible hierarchy
		if (!getParent() || getParent()->isInVisibleChain())
		{
			// tell all children of this view that the visibility may have changed
			dirtyRect();
			handleVisibilityChange( visible );
		}
		updateBoundingRect();
	}
}

// virtual
void LLView::handleVisibilityChange ( BOOL new_visibility )
{
	BOOL old_visibility;
	BOOL log_visibility_change = LLViewerEventRecorder::instance().getLoggingStatus();
	BOOST_FOREACH(LLView* viewp, mChildList)
	{
		// only views that are themselves visible will have their overall visibility affected by their ancestors
		old_visibility=viewp->getVisible();

		if(log_visibility_change)
		{
			if (old_visibility!=new_visibility)
			{
				LLViewerEventRecorder::instance().logVisibilityChange( viewp->getPathname(), viewp->getName(), new_visibility,"widget");
			}
		}

		if (old_visibility)
		{
			viewp->handleVisibilityChange ( new_visibility );
		}

		if(log_visibility_change)
		{
			// Consider changing returns to confirm success and know which widget grabbed it
			// For now assume success and log at highest xui possible
			// NOTE we log actual state - which may differ if it somehow failed to set visibility
			lldebugs << "LLView::handleVisibilityChange	 - now: " << getVisible()  << " xui: " << viewp->getPathname() << " name: " << viewp->getName() << llendl;
		}
	}
}

// virtual
void LLView::translate(S32 x, S32 y)
{
	mRect.translate(x, y);
	updateBoundingRect();
}

// virtual
BOOL LLView::canSnapTo(const LLView* other_view)
{
	return other_view != this && other_view->getVisible();
}

// virtual
void LLView::setSnappedTo(const LLView* snap_view)
{
}

BOOL LLView::handleHover(S32 x, S32 y, MASK mask)
{
	return childrenHandleHover( x, y, mask ) != NULL;
}

void LLView::onMouseEnter(S32 x, S32 y, MASK mask)
{
	//llinfos << "Mouse entered " << getName() << llendl;
}

void LLView::onMouseLeave(S32 x, S32 y, MASK mask)
{
	//llinfos << "Mouse left " << getName() << llendl;
}

bool LLView::visibleAndContains(S32 local_x, S32 local_y)
{
	return sDrilldown(this, local_x, local_y)
		&& getVisible();
}

bool LLView::visibleEnabledAndContains(S32 local_x, S32 local_y)
{
	return visibleAndContains(local_x, local_y)
		&& getEnabled();
}

// This is NOT event recording related
void LLView::logMouseEvent()
{
	if (sDebugMouseHandling)
	{
		sMouseHandlerMessage = std::string("/") + mName + sMouseHandlerMessage;
	}
}

template <typename METHOD, typename CHARTYPE>
LLView* LLView::childrenHandleCharEvent(const std::string& desc, const METHOD& method,
										CHARTYPE c, MASK mask)
{
	if ( getVisible() && getEnabled() )
	{
		BOOST_FOREACH(LLView* viewp, mChildList)
		{
			if ((viewp->*method)(c, mask, TRUE))
			{
				if (LLView::sDebugKeys)
				{
					llinfos << desc << " handled by " << viewp->getName() << llendl;
				}
				return viewp;
			}
		}
	}
    return NULL;
}

// XDATA might be MASK, or S32 clicks
template <typename METHOD, typename XDATA>
LLView* LLView::childrenHandleMouseEvent(const METHOD& method, S32 x, S32 y, XDATA extra, bool allow_mouse_block)
{
	BOOST_FOREACH(LLView* viewp, mChildList)
	{
		S32 local_x = x - viewp->getRect().mLeft;
		S32 local_y = y - viewp->getRect().mBottom;

		if (!viewp->visibleEnabledAndContains(local_x, local_y))
		{
			continue;
		}

		if ((viewp->*method)( local_x, local_y, extra )
			|| (allow_mouse_block && viewp->blockMouseEvent( local_x, local_y )))
		{
			lldebugs << "LLView::childrenHandleMouseEvent calling updatemouseeventinfo - local_x|global x  "<< local_x << " " << x	<< "local/global y " << local_y << " " << y << llendl;
			lldebugs << "LLView::childrenHandleMouseEvent  getPathname for viewp result: " << viewp->getPathname() << "for this view: " << getPathname() << llendl;

			LLViewerEventRecorder::instance().updateMouseEventInfo(x,y,-55,-55,getPathname()); 

			// This is NOT event recording related
			viewp->logMouseEvent();

			return viewp;
		}
	}
	return NULL;
}

LLView* LLView::childrenHandleToolTip(S32 x, S32 y, MASK mask)
{
	BOOST_FOREACH(LLView* viewp, mChildList)
	{
		S32 local_x = x - viewp->getRect().mLeft;
		S32 local_y = y - viewp->getRect().mBottom;
		// Differs from childrenHandleMouseEvent() in that we want to offer
		// tooltips even for disabled widgets.
		if(!viewp->visibleAndContains(local_x, local_y))
		{
			continue;
		}

		if (viewp->handleToolTip(local_x, local_y, mask) 
			|| viewp->blockMouseEvent(local_x, local_y))
		{
			// This is NOT event recording related
			viewp->logMouseEvent();
			return viewp;
		}
	}
	return NULL;
}

LLView* LLView::childrenHandleDragAndDrop(S32 x, S32 y, MASK mask,
									   BOOL drop,
									   EDragAndDropType cargo_type,
									   void* cargo_data,
									   EAcceptance* accept,
									   std::string& tooltip_msg)
{
	// default to not accepting drag and drop, will be overridden by handler
	*accept = ACCEPT_NO;

	BOOST_FOREACH(LLView* viewp, mChildList)
	{
		S32 local_x = x - viewp->getRect().mLeft;
		S32 local_y = y - viewp->getRect().mBottom;
		if( !viewp->visibleEnabledAndContains(local_x, local_y))
		{
			continue;
		}

		// Differs from childrenHandleMouseEvent() simply in that this virtual
		// method call diverges pretty radically from the usual (x, y, int).
		if (viewp->handleDragAndDrop(local_x, local_y, mask, drop,
									 cargo_type,
									 cargo_data,
									 accept,
									 tooltip_msg)
			|| viewp->blockMouseEvent(local_x, local_y))
		{
			return viewp;
		}
	}
	return NULL;
}

LLView* LLView::childrenHandleHover(S32 x, S32 y, MASK mask)
{
	BOOST_FOREACH(LLView* viewp, mChildList)
	{
		S32 local_x = x - viewp->getRect().mLeft;
		S32 local_y = y - viewp->getRect().mBottom;
		if(!viewp->visibleEnabledAndContains(local_x, local_y))
		{
			continue;
		}

		// This call differentiates this method from childrenHandleMouseEvent().
		LLUI::sWindow->setCursor(viewp->getHoverCursor());

		if (viewp->handleHover(local_x, local_y, mask)
			|| viewp->blockMouseEvent(local_x, local_y))
		{
			// This is NOT event recording related
			viewp->logMouseEvent();
			return viewp;
		}
	}
	return NULL;
}

LLView*	LLView::childFromPoint(S32 x, S32 y, bool recur)
{
	if (!getVisible())
		return false;

	BOOST_FOREACH(LLView* viewp, mChildList)
	{
		S32 local_x = x - viewp->getRect().mLeft;
		S32 local_y = y - viewp->getRect().mBottom;
		if (!viewp->visibleAndContains(local_x, local_y))
		{
			continue;
		}
		// Here we've found the first (frontmost) visible child at this level
		// containing the specified point. Is the caller asking us to drill
		// down and return the innermost leaf child at this point, or just the
		// top-level child?
		if (recur)
		{
			LLView* leaf(viewp->childFromPoint(local_x, local_y, recur));
			// Maybe viewp is already a leaf LLView, or maybe it has children
			// but this particular (x, y) point falls between them. If the
			// recursive call returns non-NULL, great, use that; else just use
			// viewp.
			return leaf? leaf : viewp;
		}
		return viewp;

	}
	return 0;
}

BOOL LLView::handleToolTip(S32 x, S32 y, MASK mask)
{
	BOOL handled = FALSE;

	// parents provide tooltips first, which are optionally
	// overridden by children, in case child is mouse_opaque
	std::string tooltip = getToolTip();
	if (!tooltip.empty())
	{
		// allow "scrubbing" over ui by showing next tooltip immediately
		// if previous one was still visible
		F32 timeout = LLToolTipMgr::instance().toolTipVisible() 
		              ? LLUI::sSettingGroups["config"]->getF32( "ToolTipFastDelay" )
		              : LLUI::sSettingGroups["config"]->getF32( "ToolTipDelay" );
		LLToolTipMgr::instance().show(LLToolTip::Params()
		                              .message(tooltip)
		                              .sticky_rect(calcScreenRect())
		                              .delay_time(timeout));
		handled = TRUE;
	}

	// child tooltips will override our own
	LLView* child_handler = childrenHandleToolTip(x, y, mask);
	if (child_handler)
	{
		handled = TRUE;
	}

	return handled;
}
BOOL LLView::handleKey(KEY key, MASK mask, BOOL called_from_parent)
{
	BOOL handled = FALSE;

	if (getVisible() && getEnabled())
	{
		if( called_from_parent )
		{
			// Downward traversal
			handled = childrenHandleKey( key, mask ) != NULL;
		}

		if (!handled)
		{
			// For event logging we don't care which widget handles it
			// So we capture the key at the end of this function once we know if it was handled
			handled = handleKeyHere( key, mask );
			if (handled)
			{
				llwarns << "Key handled by " << getName() << llendl;
			}
		}
	}

	if( !handled && !called_from_parent && mParentView)
	{
		// Upward traversal
		handled = mParentView->handleKey( key, mask, FALSE );
	}
	return handled;
}

// Called from handleKey()
// Handles key in this object.  Checking parents and children happens in handleKey()
BOOL LLView::handleKeyHere(KEY key, MASK mask)
{
	return FALSE;
}

BOOL LLView::handleUnicodeChar(llwchar uni_char, BOOL called_from_parent)
{
	BOOL handled = FALSE;

	if (getVisible() && getEnabled())
	{
		if( called_from_parent )
		{
			// Downward traversal
			handled = childrenHandleUnicodeChar( uni_char ) != NULL;
		}

		if (!handled)
		{
			handled = handleUnicodeCharHere(uni_char);
			if (handled && LLView::sDebugKeys)
			{
				llinfos << "Unicode key handled by " << getName() << llendl;
			}
		}
	}

	if (!handled && !called_from_parent && mParentView)
	{
		// Upward traversal
		handled = mParentView->handleUnicodeChar(uni_char, FALSE);
	}

	if (handled)
	{
		LLViewerEventRecorder::instance().logKeyUnicodeEvent(uni_char);
	}
	
	return handled;
}


BOOL LLView::handleUnicodeCharHere(llwchar uni_char )
{
	return FALSE;
}


BOOL LLView::handleDragAndDrop(S32 x, S32 y, MASK mask, BOOL drop,
							   EDragAndDropType cargo_type, void* cargo_data,
							   EAcceptance* accept,
							   std::string& tooltip_msg)
{
	return childrenHandleDragAndDrop( x, y, mask, drop, cargo_type, cargo_data, accept, tooltip_msg) != NULL;
}

void LLView::onMouseCaptureLost()
{
}

BOOL LLView::hasMouseCapture()
{ 
	return gFocusMgr.getMouseCapture() == this; 
}

BOOL LLView::handleMouseUp(S32 x, S32 y, MASK mask)
{
	LLView* r = childrenHandleMouseUp( x, y, mask );

	return (r!=NULL);
}

BOOL LLView::handleMouseDown(S32 x, S32 y, MASK mask)
{
	LLView* r= childrenHandleMouseDown(x, y, mask );

	return (r!=NULL);
}

BOOL LLView::handleDoubleClick(S32 x, S32 y, MASK mask)
{
	return childrenHandleDoubleClick( x, y, mask ) != NULL;
}

BOOL LLView::handleScrollWheel(S32 x, S32 y, S32 clicks)
{
	return childrenHandleScrollWheel( x, y, clicks ) != NULL;
}

BOOL LLView::handleRightMouseDown(S32 x, S32 y, MASK mask)
{
	return childrenHandleRightMouseDown( x, y, mask ) != NULL;
}

BOOL LLView::handleRightMouseUp(S32 x, S32 y, MASK mask)
{
	return childrenHandleRightMouseUp( x, y, mask ) != NULL;
}
 
BOOL LLView::handleMiddleMouseDown(S32 x, S32 y, MASK mask)
{
	return childrenHandleMiddleMouseDown( x, y, mask ) != NULL;
}

BOOL LLView::handleMiddleMouseUp(S32 x, S32 y, MASK mask)
{
	return childrenHandleMiddleMouseUp( x, y, mask ) != NULL;
}

LLView* LLView::childrenHandleScrollWheel(S32 x, S32 y, S32 clicks)
{
	return childrenHandleMouseEvent(&LLView::handleScrollWheel, x, y, clicks, false);
}

// Called during downward traversal
LLView* LLView::childrenHandleKey(KEY key, MASK mask)
{
	return childrenHandleCharEvent("Key", &LLView::handleKey, key, mask);
}

// Called during downward traversal
LLView* LLView::childrenHandleUnicodeChar(llwchar uni_char)
{
	return childrenHandleCharEvent("Unicode character", &LLView::handleUnicodeCharWithDummyMask,
								   uni_char, MASK_NONE);
}

LLView* LLView::childrenHandleMouseDown(S32 x, S32 y, MASK mask)
{
	return childrenHandleMouseEvent(&LLView::handleMouseDown, x, y, mask);
}

LLView* LLView::childrenHandleRightMouseDown(S32 x, S32 y, MASK mask)
{
	return childrenHandleMouseEvent(&LLView::handleRightMouseDown, x, y, mask);
}

LLView* LLView::childrenHandleMiddleMouseDown(S32 x, S32 y, MASK mask)
{
	return childrenHandleMouseEvent(&LLView::handleMiddleMouseDown, x, y, mask);
}

LLView* LLView::childrenHandleDoubleClick(S32 x, S32 y, MASK mask)
{
	return childrenHandleMouseEvent(&LLView::handleDoubleClick, x, y, mask);
}

LLView* LLView::childrenHandleMouseUp(S32 x, S32 y, MASK mask)
{
	return	childrenHandleMouseEvent(&LLView::handleMouseUp, x, y, mask);
}

LLView* LLView::childrenHandleRightMouseUp(S32 x, S32 y, MASK mask)
{
	return childrenHandleMouseEvent(&LLView::handleRightMouseUp, x, y, mask);
}

LLView* LLView::childrenHandleMiddleMouseUp(S32 x, S32 y, MASK mask)
{
	return childrenHandleMouseEvent(&LLView::handleMiddleMouseUp, x, y, mask);
}

void LLView::draw()
{
	drawChildren();
}

void LLView::drawChildren()
{
	if (!mChildList.empty())
	{
		LLView* rootp = LLUI::getRootView();		
		++sDepth;

		for (child_list_reverse_iter_t child_iter = mChildList.rbegin(); child_iter != mChildList.rend();)  // ++child_iter)
		{
			child_list_reverse_iter_t child = child_iter++;
			LLView *viewp = *child;
			
			if (viewp == NULL)
			{
				continue;
			}

			if (viewp->getVisible() && viewp->getRect().isValid())
			{
				LLRect screen_rect = viewp->calcScreenRect();
				if ( rootp->getLocalRect().overlaps(screen_rect)  && LLUI::sDirtyRect.overlaps(screen_rect))
				{
					LLUI::pushMatrix();
					{
						LLUI::translate((F32)viewp->getRect().mLeft, (F32)viewp->getRect().mBottom);
						// flag the fact we are in draw here, in case overridden draw() method attempts to remove this widget
						viewp->mInDraw = true;
						viewp->draw();
						viewp->mInDraw = false;

						if (sDebugRects)
						{
							viewp->drawDebugRect();

							// Check for bogus rectangle
							if (!getRect().isValid())
							{
								llwarns << "Bogus rectangle for " << getName() << " with " << mRect << llendl;
							}
						}
					}
					LLUI::popMatrix();
				}
			}

		}
		--sDepth;
	}
}

void LLView::dirtyRect()
{
	LLView* child = getParent();
	LLView* parent = child ? child->getParent() : NULL;
	LLView* cur = this;
	while (child && parent && parent->getParent())
	{ //find third to top-most view
		cur = child;
		child = parent;
		parent = parent->getParent();
	}

	LLUI::dirtyRect(cur->calcScreenRect());
}

//Draw a box for debugging.
void LLView::drawDebugRect()
{
	std::set<LLView*>::iterator preview_iter = std::find(sPreviewHighlightedElements.begin(), sPreviewHighlightedElements.end(), this);	// figure out if it's a previewed element

	LLUI::pushMatrix();
	{
		// drawing solids requires texturing be disabled
		gGL.getTexUnit(0)->unbind(LLTexUnit::TT_TEXTURE);

		if (getUseBoundingRect())
		{
			LLUI::translate((F32)mBoundingRect.mLeft - (F32)mRect.mLeft, (F32)mBoundingRect.mBottom - (F32)mRect.mBottom);
		}

		LLRect debug_rect = getUseBoundingRect() ? mBoundingRect : mRect;

		// draw red rectangle for the border
		LLColor4 border_color(0.25f, 0.25f, 0.25f, 1.f);
		if(preview_iter != sPreviewHighlightedElements.end())
		{
			if(LLView::sPreviewClickedElement && this == sPreviewClickedElement)
			{
				border_color = LLColor4::red;
			}
			else
			{
				static LLUIColor scroll_highlighted_color = LLUIColorTable::instance().getColor("ScrollHighlightedColor");
				border_color = scroll_highlighted_color;
			}
		}
		else
		{
			border_color.mV[sDepth%3] = 1.f;
		}

		gGL.color4fv( border_color.mV );

		gGL.begin(LLRender::LINES);
			gGL.vertex2i(0, debug_rect.getHeight() - 1);
			gGL.vertex2i(0, 0);

			gGL.vertex2i(0, 0);
			gGL.vertex2i(debug_rect.getWidth() - 1, 0);

			gGL.vertex2i(debug_rect.getWidth() - 1, 0);
			gGL.vertex2i(debug_rect.getWidth() - 1, debug_rect.getHeight() - 1);

			gGL.vertex2i(debug_rect.getWidth() - 1, debug_rect.getHeight() - 1);
			gGL.vertex2i(0, debug_rect.getHeight() - 1);
		gGL.end();

		// Draw the name if it's not a leaf node or not in editing or preview mode
		if (mChildList.size()
			&& preview_iter == sPreviewHighlightedElements.end()
			&& sDebugRectsShowNames)
		{
			S32 x, y;
			gGL.color4fv( border_color.mV );

			x = debug_rect.getWidth() / 2;

			S32 rect_height = debug_rect.getHeight();
			S32 lines = rect_height / LINE_HEIGHT + 1;

			S32 depth = 0;
			LLView * viewp = this;
			while (NULL != viewp)
			{
				viewp = viewp->getParent();
				depth++;
			}

			y = rect_height - LINE_HEIGHT * (depth % lines + 1);

			std::string debug_text = llformat("%s (%d x %d)", getName().c_str(),
										debug_rect.getWidth(), debug_rect.getHeight());
			LLFontGL::getFontSansSerifSmall()->renderUTF8(debug_text, 0, (F32)x, (F32)y, border_color,
												LLFontGL::HCENTER, LLFontGL::BASELINE, LLFontGL::NORMAL, LLFontGL::NO_SHADOW,
												S32_MAX, S32_MAX, NULL, FALSE);
		}
	}
	LLUI::popMatrix();
}

void LLView::drawChild(LLView* childp, S32 x_offset, S32 y_offset, BOOL force_draw)
{
	if (childp && childp->getParent() == this)
	{
		++sDepth;

		if ((childp->getVisible() && childp->getRect().isValid()) 
			|| force_draw)
		{
			gGL.matrixMode(LLRender::MM_MODELVIEW);
			LLUI::pushMatrix();
			{
				LLUI::translate((F32)childp->getRect().mLeft + x_offset, (F32)childp->getRect().mBottom + y_offset);
				childp->draw();
			}
			LLUI::popMatrix();
		}

		--sDepth;
	}
}


void LLView::reshape(S32 width, S32 height, BOOL called_from_parent)
{
	// compute how much things changed and apply reshape logic to children
	S32 delta_width = width - getRect().getWidth();
	S32 delta_height = height - getRect().getHeight();

	if (delta_width || delta_height || sForceReshape)
	{
		// adjust our rectangle
		mRect.mRight = getRect().mLeft + width;
		mRect.mTop = getRect().mBottom + height;

		// move child views according to reshape flags
		BOOST_FOREACH(LLView* viewp, mChildList)
		{
			if (viewp != NULL)
			{
				LLRect child_rect( viewp->mRect );

				if (viewp->followsRight() && viewp->followsLeft())
				{
					child_rect.mRight += delta_width;
				}
				else if (viewp->followsRight())
				{
					child_rect.mLeft += delta_width;
					child_rect.mRight += delta_width;
				}
				else if (viewp->followsLeft())
				{
					// left is 0, don't need to adjust coords
				}
				else
				{
					// BUG what to do when we don't follow anyone?
					// for now, same as followsLeft
				}

				if (viewp->followsTop() && viewp->followsBottom())
				{
					child_rect.mTop += delta_height;
				}
				else if (viewp->followsTop())
				{
					child_rect.mTop += delta_height;
					child_rect.mBottom += delta_height;
				}
				else if (viewp->followsBottom())
				{
					// bottom is 0, so don't need to adjust coords
				}
				else
				{
					// BUG what to do when we don't follow?
					// for now, same as bottom
				}

				S32 delta_x = child_rect.mLeft - viewp->getRect().mLeft;
				S32 delta_y = child_rect.mBottom - viewp->getRect().mBottom;
				viewp->translate( delta_x, delta_y );
				if (child_rect.getWidth() != viewp->getRect().getWidth() || child_rect.getHeight() != viewp->getRect().getHeight())
				{
					viewp->reshape(child_rect.getWidth(), child_rect.getHeight());
				}
			}
		}
	}

	if (!called_from_parent)
	{
		if (mParentView)
		{
			mParentView->reshape(mParentView->getRect().getWidth(), mParentView->getRect().getHeight(), FALSE);
		}
	}

	updateBoundingRect();
}

LLRect LLView::calcBoundingRect()
{
	LLRect local_bounding_rect = LLRect::null;

	BOOST_FOREACH(LLView* childp, mChildList)
	{
		// ignore invisible and "top" children when calculating bounding rect
		// such as combobox popups
		if (!childp->getVisible() || childp == gFocusMgr.getTopCtrl()) 
		{
			continue;
		}

		LLRect child_bounding_rect = childp->getBoundingRect();

		if (local_bounding_rect.isEmpty())
		{
			// start out with bounding rect equal to first visible child's bounding rect
			local_bounding_rect = child_bounding_rect;
		}
		else
		{
			// accumulate non-null children rectangles
			if (!child_bounding_rect.isEmpty())
			{
				local_bounding_rect.unionWith(child_bounding_rect);
			}
		}
	}

	// convert to parent-relative coordinates
	local_bounding_rect.translate(mRect.mLeft, mRect.mBottom);
	return local_bounding_rect;
}


void LLView::updateBoundingRect()
{
	if (isDead()) return;

	LLRect cur_rect = mBoundingRect;

	if (getUseBoundingRect())
	{
		mBoundingRect = calcBoundingRect();
	}
	else
	{
		mBoundingRect = mRect;
	}

	// give parent view a chance to resize, in case we just moved, for example
	if (getParent() && getParent()->getUseBoundingRect())
	{
		getParent()->updateBoundingRect();
	}

	if (mBoundingRect != cur_rect)
	{
		dirtyRect();
	}

}

LLRect LLView::calcScreenRect() const
{
	LLRect screen_rect;
	localPointToScreen(0, 0, &screen_rect.mLeft, &screen_rect.mBottom);
	localPointToScreen(getRect().getWidth(), getRect().getHeight(), &screen_rect.mRight, &screen_rect.mTop);
	return screen_rect;
}

LLRect LLView::calcScreenBoundingRect() const
{
	LLRect screen_rect;
	// get bounding rect, if used
	LLRect bounding_rect = getUseBoundingRect() ? mBoundingRect : mRect;

	// convert to local coordinates, as defined by mRect
	bounding_rect.translate(-mRect.mLeft, -mRect.mBottom);

	localPointToScreen(bounding_rect.mLeft, bounding_rect.mBottom, &screen_rect.mLeft, &screen_rect.mBottom);
	localPointToScreen(bounding_rect.mRight, bounding_rect.mTop, &screen_rect.mRight, &screen_rect.mTop);
	return screen_rect;
}

LLRect LLView::getLocalBoundingRect() const
{
	LLRect local_bounding_rect = getBoundingRect();
	local_bounding_rect.translate(-mRect.mLeft, -mRect.mBottom);

	return local_bounding_rect;
}


LLRect LLView::getLocalRect() const
{
	LLRect local_rect(0, getRect().getHeight(), getRect().getWidth(), 0);
	return local_rect;
}

LLRect LLView::getLocalSnapRect() const
{
	LLRect local_snap_rect = getSnapRect();
	local_snap_rect.translate(-getRect().mLeft, -getRect().mBottom);
	return local_snap_rect;
}

BOOL LLView::hasAncestor(const LLView* parentp) const
{
	if (!parentp)
	{
		return FALSE;
	}

	LLView* viewp = getParent();
	while(viewp)
	{
		if (viewp == parentp)
		{
			return TRUE;
		}
		viewp = viewp->getParent();
	}

	return FALSE;
}

//-----------------------------------------------------------------------------

BOOL LLView::childHasKeyboardFocus( const std::string& childname ) const
{
	LLView *focus = dynamic_cast<LLView *>(gFocusMgr.getKeyboardFocus());
	
	while (focus != NULL)
	{
		if (focus->getName() == childname)
		{
			return TRUE;
		}
		
		focus = focus->getParent();
	}
	
	return FALSE;
}

//-----------------------------------------------------------------------------

BOOL LLView::hasChild(const std::string& childname, BOOL recurse) const
{
	return findChildView(childname, recurse) != NULL;
}

//-----------------------------------------------------------------------------
// getChildView()
//-----------------------------------------------------------------------------
LLView* LLView::getChildView(const std::string& name, BOOL recurse) const
{
	return getChild<LLView>(name, recurse);
}

static LLFastTimer::DeclareTimer FTM_FIND_VIEWS("Find Widgets");

LLView* LLView::findChildView(const std::string& name, BOOL recurse) const
{
	LLFastTimer ft(FTM_FIND_VIEWS);
	//richard: should we allow empty names?
	//if(name.empty())
	//	return NULL;
	// Look for direct children *first*
	BOOST_FOREACH(LLView* childp, mChildList)
	{
		llassert(childp);
		if (childp->getName() == name)
		{
			return childp;
		}
	}
	if (recurse)
	{
		// Look inside each child as well.
		BOOST_FOREACH(LLView* childp, mChildList)
		{
			llassert(childp);
			LLView* viewp = childp->findChildView(name, recurse);
			if ( viewp )
			{
				return viewp;
			}
		}
	}
	return NULL;
}

BOOL LLView::parentPointInView(S32 x, S32 y, EHitTestType type) const 
{ 
	return (getUseBoundingRect() && type == HIT_TEST_USE_BOUNDING_RECT)
		? mBoundingRect.pointInRect( x, y ) 
		: mRect.pointInRect( x, y ); 
}

BOOL LLView::pointInView(S32 x, S32 y, EHitTestType type) const 
{ 
	return (getUseBoundingRect() && type == HIT_TEST_USE_BOUNDING_RECT)
		? mBoundingRect.pointInRect( x + mRect.mLeft, y + mRect.mBottom ) 
		: mRect.localPointInRect( x, y ); 
}

BOOL LLView::blockMouseEvent(S32 x, S32 y) const
{
	return mMouseOpaque && pointInView(x, y, HIT_TEST_IGNORE_BOUNDING_RECT);
}

// virtual
void LLView::screenPointToLocal(S32 screen_x, S32 screen_y, S32* local_x, S32* local_y) const
{
	*local_x = screen_x - getRect().mLeft;
	*local_y = screen_y - getRect().mBottom;

	const LLView* cur = this;
	while( cur->mParentView )
	{
		cur = cur->mParentView;
		*local_x -= cur->getRect().mLeft;
		*local_y -= cur->getRect().mBottom;
	}
}

void LLView::localPointToScreen(S32 local_x, S32 local_y, S32* screen_x, S32* screen_y) const
{
	*screen_x = local_x;
	*screen_y = local_y;

	const LLView* cur = this;
	do
	{
		LLRect cur_rect = cur->getRect();
		*screen_x += cur_rect.mLeft;
		*screen_y += cur_rect.mBottom;
		cur = cur->mParentView;
	}
	while( cur );
}

void LLView::screenRectToLocal(const LLRect& screen, LLRect* local) const
{
	*local = screen;
	local->translate( -getRect().mLeft, -getRect().mBottom );

	const LLView* cur = this;
	while( cur->mParentView )
	{
		cur = cur->mParentView;
		local->translate( -cur->getRect().mLeft, -cur->getRect().mBottom );
	}
}

void LLView::localRectToScreen(const LLRect& local, LLRect* screen) const
{
	*screen = local;
	screen->translate( getRect().mLeft, getRect().mBottom );

	const LLView* cur = this;
	while( cur->mParentView )
	{
		cur = cur->mParentView;
		screen->translate( cur->getRect().mLeft, cur->getRect().mBottom );
	}
}

LLView* LLView::getRootView()
{
	LLView* view = this;
	while( view->mParentView )
	{
		view = view->mParentView;
	}
	return view;
}

LLView* LLView::findPrevSibling(LLView* child)
{
	child_list_t::iterator prev_it = std::find(mChildList.begin(), mChildList.end(), child);
	if (prev_it != mChildList.end() && prev_it != mChildList.begin())
	{
		return *(--prev_it);
	}
	return NULL;
}

LLView* LLView::findNextSibling(LLView* child)
{
	child_list_t::iterator next_it = std::find(mChildList.begin(), mChildList.end(), child);
	if (next_it != mChildList.end())
	{
		next_it++;
	}

	return (next_it != mChildList.end()) ? *next_it : NULL;
}


LLCoordGL getNeededTranslation(const LLRect& input, const LLRect& constraint, S32 min_overlap_pixels)
{
	LLCoordGL delta;

	const S32 KEEP_ONSCREEN_PIXELS_WIDTH = llmin(min_overlap_pixels, input.getWidth());
	const S32 KEEP_ONSCREEN_PIXELS_HEIGHT = llmin(min_overlap_pixels, input.getHeight());

	if( input.mRight - KEEP_ONSCREEN_PIXELS_WIDTH < constraint.mLeft )
	{
		delta.mX = constraint.mLeft - (input.mRight - KEEP_ONSCREEN_PIXELS_WIDTH);
	}
	else if( input.mLeft + KEEP_ONSCREEN_PIXELS_WIDTH > constraint.mRight )
	{
		delta.mX = constraint.mRight - (input.mLeft + KEEP_ONSCREEN_PIXELS_WIDTH);
	}

	if( input.mTop > constraint.mTop )
	{
		delta.mY = constraint.mTop - input.mTop;
	}
	else
	if( input.mTop - KEEP_ONSCREEN_PIXELS_HEIGHT < constraint.mBottom )
	{
		delta.mY = constraint.mBottom - (input.mTop - KEEP_ONSCREEN_PIXELS_HEIGHT);
	}

	return delta;
}

// Moves the view so that it is entirely inside of constraint.
// If the view will not fit because it's too big, aligns with the top and left.
// (Why top and left?  That's where the drag bars are for floaters.)
BOOL LLView::translateIntoRect(const LLRect& constraint, S32 min_overlap_pixels)
{
	LLCoordGL translation = getNeededTranslation(getRect(), constraint, min_overlap_pixels);

	if (translation.mX != 0 || translation.mY != 0)
	{
		translate(translation.mX, translation.mY);
		return TRUE;
	}
	return FALSE;
}

// move this view into "inside" but not onto "exclude"
// NOTE: if this view is already contained in "inside", we ignore the "exclude" rect
BOOL LLView::translateIntoRectWithExclusion( const LLRect& inside, const LLRect& exclude, S32 min_overlap_pixels)
{
	LLCoordGL translation = getNeededTranslation(getRect(), inside, min_overlap_pixels);
	
	if (translation.mX != 0 || translation.mY != 0)
	{
		// translate ourselves into constraint rect
		translate(translation.mX, translation.mY);
	
		// do we overlap with exclusion area?
		// keep moving in the same direction to the other side of the exclusion rect
		if (exclude.overlaps(getRect()))
		{
			// moving right
			if (translation.mX > 0)
			{
				translate(exclude.mRight - getRect().mLeft, 0);
			}
			// moving left
			else if (translation.mX < 0)
			{
				translate(exclude.mLeft - getRect().mRight, 0);
			}

			// moving up
			if (translation.mY > 0)
			{
				translate(0, exclude.mTop - getRect().mBottom);
			}
			// moving down
			else if (translation.mY < 0)
			{
				translate(0, exclude.mBottom - getRect().mTop);
			}
		}

		return TRUE;
	}
	return FALSE;
}


void LLView::centerWithin(const LLRect& bounds)
{
	S32 left   = bounds.mLeft + (bounds.getWidth() - getRect().getWidth()) / 2;
	S32 bottom = bounds.mBottom + (bounds.getHeight() - getRect().getHeight()) / 2;

	translate( left - getRect().mLeft, bottom - getRect().mBottom );
}

BOOL LLView::localPointToOtherView( S32 x, S32 y, S32 *other_x, S32 *other_y, const LLView* other_view) const
{
	const LLView* cur_view = this;
	const LLView* root_view = NULL;

	while (cur_view)
	{
		if (cur_view == other_view)
		{
			*other_x = x;
			*other_y = y;
			return TRUE;
		}

		x += cur_view->getRect().mLeft;
		y += cur_view->getRect().mBottom;

		cur_view = cur_view->getParent();
		root_view = cur_view;
	}

	// assuming common root between two views, chase other_view's parents up to root
	cur_view = other_view;
	while (cur_view)
	{
		x -= cur_view->getRect().mLeft;
		y -= cur_view->getRect().mBottom;

		cur_view = cur_view->getParent();

		if (cur_view == root_view)
		{
			*other_x = x;
			*other_y = y;
			return TRUE;
		}
	}

	*other_x = x;
	*other_y = y;
	return FALSE;
}

BOOL LLView::localRectToOtherView( const LLRect& local, LLRect* other, const LLView* other_view ) const
{
	LLRect cur_rect = local;
	const LLView* cur_view = this;
	const LLView* root_view = NULL;

	while (cur_view)
	{
		if (cur_view == other_view)
		{
			*other = cur_rect;
			return TRUE;
		}

		cur_rect.translate(cur_view->getRect().mLeft, cur_view->getRect().mBottom);

		cur_view = cur_view->getParent();
		root_view = cur_view;
	}

	// assuming common root between two views, chase other_view's parents up to root
	cur_view = other_view;
	while (cur_view)
	{
		cur_rect.translate(-cur_view->getRect().mLeft, -cur_view->getRect().mBottom);

		cur_view = cur_view->getParent();

		if (cur_view == root_view)
		{
			*other = cur_rect;
			return TRUE;
		}
	}

	*other = cur_rect;
	return FALSE;
}

// static
const LLCtrlQuery & LLView::getTabOrderQuery()
{
	static LLCtrlQuery query;
	if(query.getPreFilters().size() == 0) {
		query.addPreFilter(LLVisibleFilter::getInstance());
		query.addPreFilter(LLEnabledFilter::getInstance());
		query.addPreFilter(LLTabStopFilter::getInstance());
		query.addPostFilter(LLLeavesFilter::getInstance());
	}
	return query;
}

// This class is only used internally by getFocusRootsQuery below. 
class LLFocusRootsFilter : public LLQueryFilter, public LLSingleton<LLFocusRootsFilter>
{
	/*virtual*/ filterResult_t operator() (const LLView* const view, const viewList_t & children) const 
	{
		return filterResult_t(view->isCtrl() && view->isFocusRoot(), !view->isFocusRoot());
	}
};

// static
const LLCtrlQuery & LLView::getFocusRootsQuery()
{
	static LLCtrlQuery query;
	if(query.getPreFilters().size() == 0) {
		query.addPreFilter(LLVisibleFilter::getInstance());
		query.addPreFilter(LLEnabledFilter::getInstance());
		query.addPreFilter(LLFocusRootsFilter::getInstance());
		query.addPostFilter(LLRootsFilter::getInstance());
	}
	return query;
}


void	LLView::setShape(const LLRect& new_rect, bool by_user)
{
	if (new_rect != getRect())
	{
		handleReshape(new_rect, by_user);
	}
}

void LLView::handleReshape(const LLRect& new_rect, bool by_user)
{
	reshape(new_rect.getWidth(), new_rect.getHeight());
	translate(new_rect.mLeft - getRect().mLeft, new_rect.mBottom - getRect().mBottom);
}

LLView* LLView::findSnapRect(LLRect& new_rect, const LLCoordGL& mouse_dir,
							 LLView::ESnapType snap_type, S32 threshold, S32 padding)
{
	new_rect = mRect;
	LLView* snap_view = NULL;

	if (!mParentView)
	{
		return NULL;
	}
	
	S32 delta_x = 0;
	S32 delta_y = 0;
	if (mouse_dir.mX >= 0)
	{
		S32 new_right = mRect.mRight;
		LLView* view = findSnapEdge(new_right, mouse_dir, SNAP_RIGHT, snap_type, threshold, padding);
		delta_x = new_right - mRect.mRight;
		snap_view = view ? view : snap_view;
	}

	if (mouse_dir.mX <= 0)
	{
		S32 new_left = mRect.mLeft;
		LLView* view = findSnapEdge(new_left, mouse_dir, SNAP_LEFT, snap_type, threshold, padding);
		delta_x = new_left - mRect.mLeft;
		snap_view = view ? view : snap_view;
	}

	if (mouse_dir.mY >= 0)
	{
		S32 new_top = mRect.mTop;
		LLView* view = findSnapEdge(new_top, mouse_dir, SNAP_TOP, snap_type, threshold, padding);
		delta_y = new_top - mRect.mTop;
		snap_view = view ? view : snap_view;
	}

	if (mouse_dir.mY <= 0)
	{
		S32 new_bottom = mRect.mBottom;
		LLView* view = findSnapEdge(new_bottom, mouse_dir, SNAP_BOTTOM, snap_type, threshold, padding);
		delta_y = new_bottom - mRect.mBottom;
		snap_view = view ? view : snap_view;
	}

	new_rect.translate(delta_x, delta_y);
	return snap_view;
}

LLView*	LLView::findSnapEdge(S32& new_edge_val, const LLCoordGL& mouse_dir, ESnapEdge snap_edge, ESnapType snap_type, S32 threshold, S32 padding)
{
	LLRect snap_rect = getSnapRect();
	S32 snap_pos = 0;
	switch(snap_edge)
	{
	case SNAP_LEFT:
		snap_pos = snap_rect.mLeft;
		break;
	case SNAP_RIGHT:
		snap_pos = snap_rect.mRight;
		break;
	case SNAP_TOP:
		snap_pos = snap_rect.mTop;
		break;
	case SNAP_BOTTOM:
		snap_pos = snap_rect.mBottom;
		break;
	}

	if (!mParentView)
	{
		new_edge_val = snap_pos;
		return NULL;
	}

	LLView* snap_view = NULL;

	// If the view is near the edge of its parent, snap it to
	// the edge.
	LLRect test_rect = snap_rect;
	test_rect.stretch(padding);

	S32 x_threshold = threshold;
	S32 y_threshold = threshold;

	LLRect parent_local_snap_rect = mParentView->getLocalSnapRect();

	if (snap_type == SNAP_PARENT || snap_type == SNAP_PARENT_AND_SIBLINGS)
	{
		switch(snap_edge)
		{
		case SNAP_RIGHT:
			if (llabs(parent_local_snap_rect.mRight - test_rect.mRight) <= x_threshold 
				&& (parent_local_snap_rect.mRight - test_rect.mRight) * mouse_dir.mX >= 0)
			{
				snap_pos = parent_local_snap_rect.mRight - padding;
				snap_view = mParentView;
				x_threshold = llabs(parent_local_snap_rect.mRight - test_rect.mRight);
			}
			break;
		case SNAP_LEFT:
			if (llabs(test_rect.mLeft - parent_local_snap_rect.mLeft) <= x_threshold 
				&& test_rect.mLeft * mouse_dir.mX <= 0)
			{
				snap_pos = parent_local_snap_rect.mLeft + padding;
				snap_view = mParentView;
				x_threshold = llabs(test_rect.mLeft - parent_local_snap_rect.mLeft);
			}
			break;
		case SNAP_BOTTOM:
			if (llabs(test_rect.mBottom - parent_local_snap_rect.mBottom) <= y_threshold 
				&& test_rect.mBottom * mouse_dir.mY <= 0)
			{
				snap_pos = parent_local_snap_rect.mBottom + padding;
				snap_view = mParentView;
				y_threshold = llabs(test_rect.mBottom - parent_local_snap_rect.mBottom);
			}
			break;
		case SNAP_TOP:
			if (llabs(parent_local_snap_rect.mTop - test_rect.mTop) <= y_threshold && (parent_local_snap_rect.mTop - test_rect.mTop) * mouse_dir.mY >= 0)
			{
				snap_pos = parent_local_snap_rect.mTop - padding;
				snap_view = mParentView;
				y_threshold = llabs(parent_local_snap_rect.mTop - test_rect.mTop);
			}
			break;
		default:
			llerrs << "Invalid snap edge" << llendl;
		}
	}

	if (snap_type == SNAP_SIBLINGS || snap_type == SNAP_PARENT_AND_SIBLINGS)
	{
		for ( child_list_const_iter_t child_it = mParentView->getChildList()->begin();
			  child_it != mParentView->getChildList()->end(); ++child_it)
		{
			LLView* siblingp = *child_it;

			if (!canSnapTo(siblingp)) continue;

			LLRect sibling_rect = siblingp->getSnapRect();

			switch(snap_edge)
			{
			case SNAP_RIGHT:
				if (llabs(test_rect.mRight - sibling_rect.mLeft) <= x_threshold 
					&& (test_rect.mRight - sibling_rect.mLeft) * mouse_dir.mX <= 0)
				{
					snap_pos = sibling_rect.mLeft - padding;
					snap_view = siblingp;
					x_threshold = llabs(test_rect.mRight - sibling_rect.mLeft);
				}
				// if snapped with sibling along other axis, check for shared edge
				else if (llabs(sibling_rect.mTop - (test_rect.mBottom - padding)) <= y_threshold 
					|| llabs(sibling_rect.mBottom - (test_rect.mTop + padding)) <= x_threshold)
				{
					if (llabs(test_rect.mRight - sibling_rect.mRight) <= x_threshold 
						&& (test_rect.mRight - sibling_rect.mRight) * mouse_dir.mX <= 0)
					{
						snap_pos = sibling_rect.mRight;
						snap_view = siblingp;
						x_threshold = llabs(test_rect.mRight - sibling_rect.mRight);
					}
				}
				break;
			case SNAP_LEFT:
				if (llabs(test_rect.mLeft - sibling_rect.mRight) <= x_threshold 
					&& (test_rect.mLeft - sibling_rect.mRight) * mouse_dir.mX <= 0)
				{
					snap_pos = sibling_rect.mRight + padding;
					snap_view = siblingp;
					x_threshold = llabs(test_rect.mLeft - sibling_rect.mRight);				
				}
				// if snapped with sibling along other axis, check for shared edge
				else if (llabs(sibling_rect.mTop - (test_rect.mBottom - padding)) <= y_threshold 
					|| llabs(sibling_rect.mBottom - (test_rect.mTop + padding)) <= y_threshold)
				{
					if (llabs(test_rect.mLeft - sibling_rect.mLeft) <= x_threshold 
						&& (test_rect.mLeft - sibling_rect.mLeft) * mouse_dir.mX <= 0)
					{
						snap_pos = sibling_rect.mLeft;
						snap_view = siblingp;
						x_threshold = llabs(test_rect.mLeft - sibling_rect.mLeft);									
					}
				}
				break;
			case SNAP_BOTTOM:
				if (llabs(test_rect.mBottom - sibling_rect.mTop) <= y_threshold 
					&& (test_rect.mBottom - sibling_rect.mTop) * mouse_dir.mY <= 0)
				{
					snap_pos = sibling_rect.mTop + padding;
					snap_view = siblingp;
					y_threshold = llabs(test_rect.mBottom - sibling_rect.mTop);
				}
				// if snapped with sibling along other axis, check for shared edge
				else if (llabs(sibling_rect.mRight - (test_rect.mLeft - padding)) <= x_threshold 
					|| llabs(sibling_rect.mLeft - (test_rect.mRight + padding)) <= x_threshold)
				{
					if (llabs(test_rect.mBottom - sibling_rect.mBottom) <= y_threshold 
						&& (test_rect.mBottom - sibling_rect.mBottom) * mouse_dir.mY <= 0)
					{
						snap_pos = sibling_rect.mBottom;
						snap_view = siblingp;
						y_threshold = llabs(test_rect.mBottom - sibling_rect.mBottom);
					}
				}
				break;
			case SNAP_TOP:
				if (llabs(test_rect.mTop - sibling_rect.mBottom) <= y_threshold 
					&& (test_rect.mTop - sibling_rect.mBottom) * mouse_dir.mY <= 0)
				{
					snap_pos = sibling_rect.mBottom - padding;
					snap_view = siblingp;
					y_threshold = llabs(test_rect.mTop - sibling_rect.mBottom);
				}
				// if snapped with sibling along other axis, check for shared edge
				else if (llabs(sibling_rect.mRight - (test_rect.mLeft - padding)) <= x_threshold 
					|| llabs(sibling_rect.mLeft - (test_rect.mRight + padding)) <= x_threshold)
				{
					if (llabs(test_rect.mTop - sibling_rect.mTop) <= y_threshold 
						&& (test_rect.mTop - sibling_rect.mTop) * mouse_dir.mY <= 0)
					{
						snap_pos = sibling_rect.mTop;
						snap_view = siblingp;
						y_threshold = llabs(test_rect.mTop - sibling_rect.mTop);
					}
				}
				break;
			default:
				llerrs << "Invalid snap edge" << llendl;
			}
		}
	}

	new_edge_val = snap_pos;
	return snap_view;
}

//-----------------------------------------------------------------------------
// Listener dispatch functions
//-----------------------------------------------------------------------------


LLControlVariable *LLView::findControl(const std::string& name)
{
	// parse the name to locate which group it belongs to
	std::size_t key_pos= name.find(".");
	if(key_pos!=  std::string::npos )
	{
		std::string control_group_key = name.substr(0, key_pos);
		LLControlVariable* control;
		// check if it's in the control group that name indicated
		if(LLUI::sSettingGroups[control_group_key])
		{
			control = LLUI::sSettingGroups[control_group_key]->getControl(name);
			if (control)
			{
				return control;
			}
		}
	}
	
	LLControlGroup& control_group = LLUI::getControlControlGroup(name);
	return control_group.getControl(name);	
}

const S32 FLOATER_H_MARGIN = 15;
const S32 MIN_WIDGET_HEIGHT = 10;
const S32 VPAD = 4;

void LLView::initFromParams(const LLView::Params& params)
{
	LLRect required_rect = getRequiredRect();

	S32 width = llmax(getRect().getWidth(), required_rect.getWidth());
	S32 height = llmax(getRect().getHeight(), required_rect.getHeight());

	reshape(width, height);

	// call virtual methods with most recent data
	// use getters because these values might not come through parameter block
	setEnabled(getEnabled());
	setVisible(getVisible());

	if (!params.name().empty())
	{
		setName(params.name());
	}

	mLayout = params.layout();
}

void LLView::parseFollowsFlags(const LLView::Params& params)
{
	// preserve follows flags set by code if user did not override
	if (!params.follows.isProvided()) 
	{
		return;
	}

	// interpret either string or bitfield version of follows
	if (params.follows.string.isChosen())
	{
		setFollows(FOLLOWS_NONE);

		std::string follows = params.follows.string;

		typedef boost::tokenizer<boost::char_separator<char> > tokenizer;
		boost::char_separator<char> sep("|");
		tokenizer tokens(follows, sep);
		tokenizer::iterator token_iter = tokens.begin();

		while(token_iter != tokens.end())
		{
			const std::string& token_str = *token_iter;
			if (token_str == "left")
			{
				setFollowsLeft();
			}
			else if (token_str == "right")
			{
				setFollowsRight();
			}
			else if (token_str == "top")
			{
				setFollowsTop();
			}
			else if (token_str == "bottom")
			{
				setFollowsBottom();
			}
			else if (token_str == "all")
			{
				setFollowsAll();
			}
			++token_iter;
		}
	}
	else if (params.follows.flags.isChosen())
	{
		setFollows(params.follows.flags);
	}
}


// static
//LLFontGL::HAlign LLView::selectFontHAlign(LLXMLNodePtr node)
//{
//	LLFontGL::HAlign gl_hfont_align = LLFontGL::LEFT;
//
//	if (node->hasAttribute("halign"))
//	{
//		std::string horizontal_align_name;
//		node->getAttributeString("halign", horizontal_align_name);
//		gl_hfont_align = LLFontGL::hAlignFromName(horizontal_align_name);
//	}
//	return gl_hfont_align;
//}

// Return the rectangle of the last-constructed child,
// if present and a first-class widget (eg, not a close box or drag handle)
// Returns true if found
static bool get_last_child_rect(LLView* parent, LLRect *rect)
{
	if (!parent) return false;

	LLView::child_list_t::const_iterator itor = 
		parent->getChildList()->begin();
	for (;itor != parent->getChildList()->end(); ++itor)
	{
		LLView *last_view = (*itor);
		if (last_view->getFromXUI())
		{
			*rect = last_view->getRect();
			return true;
		}
	}
	return false;
}

//static
void LLView::applyXUILayout(LLView::Params& p, LLView* parent, LLRect layout_rect)
{
	if (!parent) return;

	const S32 VPAD = 4;
	const S32 MIN_WIDGET_HEIGHT = 10;
	
	// *NOTE:  This will confuse export of floater/panel coordinates unless
	// the default is also "topleft".  JC
	if (p.layout().empty())
	{
		p.layout = parent->getLayout();
	}

	if (layout_rect.isEmpty())
	{
		layout_rect = parent->getLocalRect();
	}

	// overwrite uninitialized rect params, using context
	LLRect default_rect = parent->getLocalRect();

	bool layout_topleft = (p.layout() == "topleft");

	// convert negative or centered coordinates to parent relative values
	// Note: some of this logic matches the logic in TypedParam<LLRect>::setValueFromBlock()
	if (p.rect.left.isProvided()) 
	{
		p.rect.left = p.rect.left + ((p.rect.left >= 0) ? layout_rect.mLeft : layout_rect.mRight);
	}
	if (p.rect.right.isProvided())
	{
		p.rect.right = p.rect.right + ((p.rect.right >= 0) ? layout_rect.mLeft : layout_rect.mRight);
	}
	if (p.rect.bottom.isProvided()) 
	{
		p.rect.bottom = p.rect.bottom + ((p.rect.bottom >= 0) ? layout_rect.mBottom : layout_rect.mTop);
		if (layout_topleft)
		{
			//invert top to bottom
			p.rect.bottom = layout_rect.mBottom + layout_rect.mTop - p.rect.bottom;
		}
	}
	if (p.rect.top.isProvided())
	{
		p.rect.top = p.rect.top + ((p.rect.top >= 0) ? layout_rect.mBottom : layout_rect.mTop);
		if (layout_topleft)
		{
			//invert top to bottom
			p.rect.top = layout_rect.mBottom + layout_rect.mTop - p.rect.top;
		}
	}

	// DEPRECATE: automatically fall back to height of MIN_WIDGET_HEIGHT pixels
	if (!p.rect.height.isProvided() && !p.rect.top.isProvided() && p.rect.height == 0)
	{
		p.rect.height = MIN_WIDGET_HEIGHT;
	}

	default_rect.translate(0, default_rect.getHeight());

	// If there was a recently constructed child, use its rectangle
	get_last_child_rect(parent, &default_rect);

	if (layout_topleft)
	{
		// Invert the sense of bottom_delta for topleft layout
		if (p.bottom_delta.isProvided())
		{
			p.bottom_delta = -p.bottom_delta;
		}
		else if (p.top_pad.isProvided()) 
		{
			p.bottom_delta = -(p.rect.height + p.top_pad);
		}
		else if (p.top_delta.isProvided())
		{
			p.bottom_delta =
				-(p.top_delta + p.rect.height - default_rect.getHeight());
		}
		else if (!p.left_delta.isProvided()
					&& !p.left_pad.isProvided())
		{
			// set default position is just below last rect
			p.bottom_delta.set(-(p.rect.height + VPAD), false);
		}
		else
		{
			p.bottom_delta.set(0, false);
		}
	
		// default to same left edge
		if (!p.left_delta.isProvided())
		{
			p.left_delta.set(0, false);
		}
		if (p.left_pad.isProvided())
		{
			// left_pad is based on prior widget's right edge
			p.left_delta.set(p.left_pad + default_rect.getWidth(), false);
		}
			
		default_rect.translate(p.left_delta, p.bottom_delta);				
	}
	else
	{	
		// set default position is just below last rect
		if (!p.bottom_delta.isProvided())
		{
			p.bottom_delta.set(-(p.rect.height + VPAD), false);
		}
		if (!p.left_delta.isProvided())
		{
			p.left_delta.set(0, false);
		}
		default_rect.translate(p.left_delta, p.bottom_delta);
	}

	// this handles case where *both* x and x_delta are provided
	// ignore x in favor of default x + x_delta
	if (p.bottom_delta.isProvided()) p.rect.bottom.set(0, false);
	if (p.left_delta.isProvided()) p.rect.left.set(0, false);

	// selectively apply rectangle defaults, making sure that
	// params are not flagged as having been "provided"
	// as rect params are overconstrained and rely on provided flags
	if (!p.rect.left.isProvided())
	{
		p.rect.left.set(default_rect.mLeft, false);
		//HACK: get around the fact that setting a rect param component value won't invalidate the existing rect object value
		p.rect.paramChanged(p.rect.left, true);
	}
	if (!p.rect.bottom.isProvided())
	{
		p.rect.bottom.set(default_rect.mBottom, false);
		p.rect.paramChanged(p.rect.bottom, true);
	}
	if (!p.rect.top.isProvided())
	{
		p.rect.top.set(default_rect.mTop, false);
		p.rect.paramChanged(p.rect.top, true);
	}
	if (!p.rect.right.isProvided())
	{
		p.rect.right.set(default_rect.mRight, false);
		p.rect.paramChanged(p.rect.right, true);

	}
	if (!p.rect.width.isProvided())
	{
		p.rect.width.set(default_rect.getWidth(), false);
		p.rect.paramChanged(p.rect.width, true);
	}
	if (!p.rect.height.isProvided())
	{
		p.rect.height.set(default_rect.getHeight(), false);
		p.rect.paramChanged(p.rect.height, true);
	}
}

static S32 invert_vertical(S32 y, LLView* parent)
{
	if (y < 0)
	{
		// already based on top-left, just invert
		return -y;
	}
	else if (parent)
	{
		// use parent to flip coordinate
		S32 parent_height = parent->getRect().getHeight();
		return parent_height - y;
	}
	else
	{
		llwarns << "Attempting to convert layout to top-left with no parent" << llendl;
		return y;
	}
}

// Assumes that input is in bottom-left coordinates, hence must call
// _before_ convert_coords_to_top_left().
static void convert_to_relative_layout(LLView::Params& p, LLView* parent)
{
	// Use setupParams to get the final widget rectangle
	// according to our wacky layout rules.
	LLView::Params final = p;
	LLView::applyXUILayout(final, parent);
	// Must actually extract the rectangle to get consistent
	// right = left+width, top = bottom+height
	LLRect final_rect = final.rect;

	// We prefer to write out top edge instead of bottom, regardless
	// of whether we use relative positioning
	bool converted_top = false;

	// Look for a last rectangle
	LLRect last_rect;
	if (get_last_child_rect(parent, &last_rect))
	{
		// ...we have a previous widget to compare to
		const S32 EDGE_THRESHOLD_PIXELS = 4;
		S32 left_pad = final_rect.mLeft - last_rect.mRight;
		S32 left_delta = final_rect.mLeft - last_rect.mLeft;
		S32 top_pad = final_rect.mTop - last_rect.mBottom;
		S32 top_delta = final_rect.mTop - last_rect.mTop;
		// If my left edge is almost the same, or my top edge is
		// almost the same...
		if (llabs(left_delta) <= EDGE_THRESHOLD_PIXELS
			|| llabs(top_delta) <= EDGE_THRESHOLD_PIXELS)
		{
			// ...use relative positioning
			// prefer top_pad if widgets are stacking vertically
			// (coordinate system is still bottom-left here)
			if (top_pad < 0)
			{
				p.top_pad = top_pad;
				p.top_delta.setProvided(false);
			}
			else
			{
				p.top_pad.setProvided(false);
				p.top_delta = top_delta;
			}
			// null out other vertical specifiers
			p.rect.top.setProvided(false);
			p.rect.bottom.setProvided(false);
			p.bottom_delta.setProvided(false);
			converted_top = true;

			// prefer left_pad if widgets are stacking horizontally
			if (left_pad > 0)
			{
				p.left_pad = left_pad;
				p.left_delta.setProvided(false);
			}
			else
			{
				p.left_pad.setProvided(false);
				p.left_delta = left_delta;
			}
			p.rect.left.setProvided(false);
			p.rect.right.setProvided(false);
		}
	}

	if (!converted_top)
	{
		// ...this is the first widget, or one that wasn't aligned
		// prefer top/left specification
		p.rect.top = final_rect.mTop;
		p.rect.bottom.setProvided(false);
		p.bottom_delta.setProvided(false);
		p.top_pad.setProvided(false);
		p.top_delta.setProvided(false);
	}
}

static void convert_coords_to_top_left(LLView::Params& p, LLView* parent)
{
	// Convert the coordinate system to be top-left based.
	if (p.rect.top.isProvided())
	{
		p.rect.top = invert_vertical(p.rect.top, parent);
	}
	if (p.rect.bottom.isProvided())
	{
		p.rect.bottom = invert_vertical(p.rect.bottom, parent);
	}
	if (p.top_pad.isProvided())
	{
		p.top_pad = -p.top_pad;
	}
	if (p.top_delta.isProvided())
	{
		p.top_delta = -p.top_delta;
	}
	if (p.bottom_delta.isProvided())
	{
		p.bottom_delta = -p.bottom_delta;
	}
	p.layout = "topleft";
}

//static
void LLView::setupParamsForExport(Params& p, LLView* parent)
{
	// Don't convert if already top-left based
	if (p.layout() == "topleft") 
	{
		return;
	}

	// heuristic:  Many of our floaters and panels were bulk-exported.
	// These specify exactly bottom/left and height/width.
	// Others were done by hand using bottom_delta and/or left_delta.
	// Some rely on not specifying left to mean align with left edge.
	// Try to convert both to use relative layout, but using top-left
	// coordinates.
	// Avoid rectangles where top/bottom/left/right was specified.
	if (p.rect.height.isProvided() && p.rect.width.isProvided())
	{
		if (p.rect.bottom.isProvided() && p.rect.left.isProvided())
		{
			// standard bulk export, convert it
			convert_to_relative_layout(p, parent);
		}
		else if (p.rect.bottom.isProvided() && p.left_delta.isProvided())
		{
			// hand layout with left_delta
			convert_to_relative_layout(p, parent);
		}
		else if (p.bottom_delta.isProvided())
		{
			// hand layout with bottom_delta
			// don't check for p.rect.left or p.left_delta because sometimes
			// this layout doesn't set it for widgets that are left-aligned
			convert_to_relative_layout(p, parent);
		}
	}

	convert_coords_to_top_left(p, parent);
}

LLView::tree_iterator_t LLView::beginTreeDFS() 
{ 
	return tree_iterator_t(this, 
							boost::bind(boost::mem_fn(&LLView::beginChild), _1), 
							boost::bind(boost::mem_fn(&LLView::endChild), _1)); 
}

LLView::tree_iterator_t LLView::endTreeDFS() 
{ 
	// an empty iterator is an "end" iterator
	return tree_iterator_t();
}

LLView::tree_post_iterator_t LLView::beginTreeDFSPost() 
{ 
	return tree_post_iterator_t(this, 
							boost::bind(boost::mem_fn(&LLView::beginChild), _1), 
							boost::bind(boost::mem_fn(&LLView::endChild), _1)); 
}

LLView::tree_post_iterator_t LLView::endTreeDFSPost() 
{ 
	// an empty iterator is an "end" iterator
	return tree_post_iterator_t();
}

LLView::bfs_tree_iterator_t LLView::beginTreeBFS() 
{ 
	return bfs_tree_iterator_t(this, 
							boost::bind(boost::mem_fn(&LLView::beginChild), _1), 
							boost::bind(boost::mem_fn(&LLView::endChild), _1)); 
}

LLView::bfs_tree_iterator_t LLView::endTreeBFS() 
{ 
	// an empty iterator is an "end" iterator
	return bfs_tree_iterator_t();
}


LLView::root_to_view_iterator_t LLView::beginRootToView()
{
	return root_to_view_iterator_t(this, boost::bind(&LLView::getParent, _1));
}

LLView::root_to_view_iterator_t LLView::endRootToView()
{
	return root_to_view_iterator_t();
}


// only create maps on demand, as they incur heap allocation/deallocation cost
// when a view is constructed/deconstructed
LLView& LLView::getDefaultWidgetContainer() const
{
	if (!mDefaultWidgets)
	{
		LLView::Params p;
		p.name = "default widget container";
		p.visible = false; // ensures default widgets can't steal focus, etc.
		mDefaultWidgets = new LLView(p);
	}
	return *mDefaultWidgets;
}

S32	LLView::notifyParent(const LLSD& info)
{
	LLView* parent = getParent();
	if(parent)
		return parent->notifyParent(info);
	return 0;
}
bool	LLView::notifyChildren(const LLSD& info)
{
	bool ret = false;
	BOOST_FOREACH(LLView* childp, mChildList)
	{
		ret = ret || childp->notifyChildren(info);
	}
	return ret;
}

// convenient accessor for draw context
const LLViewDrawContext& LLView::getDrawContext()
{
	return LLViewDrawContext::getCurrentContext();
}

const LLViewDrawContext& LLViewDrawContext::getCurrentContext()
{
	static LLViewDrawContext default_context;

	if (sDrawContextStack.empty())
		return default_context;
		
	return *sDrawContextStack.back();
}

LLSD LLView::getInfo(void)
{
	LLSD info;
	addInfo(info);
	return info;
}

void LLView::addInfo(LLSD & info)
{
	info["path"] = getPathname();
	info["class"] = typeid(*this).name();
	info["visible"] = getVisible();
	info["visible_chain"] = isInVisibleChain();
	info["enabled"] = getEnabled();
	info["enabled_chain"] = isInEnabledChain();
	info["available"] = isAvailable();
	LLRect rect(calcScreenRect());
	info["rect"] = LLSDMap("left", rect.mLeft)("top", rect.mTop)
				("right", rect.mRight)("bottom", rect.mBottom);
}<|MERGE_RESOLUTION|>--- conflicted
+++ resolved
@@ -163,10 +163,6 @@
 	if( hasMouseCapture() )
 	{
 		//llwarns << "View holding mouse capture deleted: " << getName() << ".  Mouse capture removed." << llendl;
-<<<<<<< HEAD
-		LL_DEBUGS("Baker") << "[3555] ~LLView() - View holding mouse capture deleted: " << getName() << ".  Mouse capture removed." << LL_ENDL;
-=======
->>>>>>> c7aad1f7
 		gFocusMgr.removeMouseCaptureWithoutCallback( this );
 	}
 
