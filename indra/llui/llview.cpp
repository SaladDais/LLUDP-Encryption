/** 
 * @file llview.cpp
 * @author James Cook
 * @brief Container for other views, anything that draws.
 *
 * $LicenseInfo:firstyear=2001&license=viewerlgpl$
 * Second Life Viewer Source Code
 * Copyright (C) 2010, Linden Research, Inc.
 * 
 * This library is free software; you can redistribute it and/or
 * modify it under the terms of the GNU Lesser General Public
 * License as published by the Free Software Foundation;
 * version 2.1 of the License only.
 * 
 * This library is distributed in the hope that it will be useful,
 * but WITHOUT ANY WARRANTY; without even the implied warranty of
 * MERCHANTABILITY or FITNESS FOR A PARTICULAR PURPOSE.  See the GNU
 * Lesser General Public License for more details.
 * 
 * You should have received a copy of the GNU Lesser General Public
 * License along with this library; if not, write to the Free Software
 * Foundation, Inc., 51 Franklin Street, Fifth Floor, Boston, MA  02110-1301  USA
 * 
 * Linden Research, Inc., 945 Battery Street, San Francisco, CA  94111  USA
 * $/LicenseInfo$
 */

#include "linden_common.h"

#define LLVIEW_CPP
#include "llview.h"

#include <sstream>
#include <boost/tokenizer.hpp>
#include <boost/foreach.hpp>
#include <boost/bind.hpp>

#include "llrender.h"
#include "llevent.h"
#include "llfocusmgr.h"
#include "llrect.h"
#include "llstl.h"
#include "llui.h"
#include "lluictrl.h"
#include "llwindow.h"
#include "v3color.h"
#include "lluictrlfactory.h"
#include "lltooltip.h"
#include "llsdutil.h"
#include "llsdserialize.h"
#include "llviewereventrecorder.h"
#include "llkeyboard.h"
// for ui edit hack
#include "llbutton.h"
#include "lllineeditor.h"
#include "lltexteditor.h"
#include "lltextbox.h"

static const S32 LINE_HEIGHT = 15;

S32		LLView::sDepth = 0;
bool	LLView::sDebugRects = false;
bool	LLView::sDebugRectsShowNames = true;
bool	LLView::sDebugKeys = false;
bool	LLView::sDebugMouseHandling = false;
std::string LLView::sMouseHandlerMessage;
BOOL	LLView::sForceReshape = FALSE;
std::set<LLView*> LLView::sPreviewHighlightedElements;
BOOL LLView::sHighlightingDiffs = FALSE;
LLView* LLView::sPreviewClickedElement = NULL;
BOOL	LLView::sDrawPreviewHighlights = FALSE;
S32		LLView::sLastLeftXML = S32_MIN;
S32		LLView::sLastBottomXML = S32_MIN;
std::vector<LLViewDrawContext*> LLViewDrawContext::sDrawContextStack;

LLView::DrilldownFunc LLView::sDrilldown =
	boost::bind(&LLView::pointInView, _1, _2, _3, HIT_TEST_USE_BOUNDING_RECT);

//#if LL_DEBUG
BOOL LLView::sIsDrawing = FALSE;
//#endif

// Compiler optimization, generate extern template
template class LLView* LLView::getChild<class LLView>(
	const std::string& name, BOOL recurse) const;

static LLDefaultChildRegistry::Register<LLView> r("view");

namespace LLInitParam
{
	void TypeValues<LLView::EOrientation>::declareValues()
	{
		declare("horizontal", LLView::HORIZONTAL);
		declare("vertical", LLView::VERTICAL);	
	}
}


LLView::Follows::Follows()
:   string(""),
	flags("flags", FOLLOWS_LEFT | FOLLOWS_TOP)
{}

LLView::Params::Params()
:	name("name", std::string("unnamed")),
	enabled("enabled", true),
	visible("visible", true),
	mouse_opaque("mouse_opaque", true),
	follows("follows"),
	hover_cursor("hover_cursor", "UI_CURSOR_ARROW"),
	use_bounding_rect("use_bounding_rect", false),
	tab_group("tab_group", 0),
	default_tab_group("default_tab_group"),
	tool_tip("tool_tip"),
	sound_flags("sound_flags", MOUSE_UP),
	layout("layout"),
	rect("rect"),
	bottom_delta("bottom_delta", S32_MAX),
	top_pad("top_pad"),
	top_delta("top_delta", S32_MAX),
	left_pad("left_pad"),
	left_delta("left_delta", S32_MAX),
	from_xui("from_xui", false),
	focus_root("focus_root", false),
	needs_translate("translate"),
	xmlns("xmlns"),
	xmlns_xsi("xmlns:xsi"),
	xsi_schemaLocation("xsi:schemaLocation"),
	xsi_type("xsi:type")

{
	addSynonym(rect, "");
}

LLView::LLView(const LLView::Params& p)
:	LLTrace::MemTrackable<LLView>("LLView"),
	mVisible(p.visible),
	mInDraw(false),
	mName(p.name),
	mParentView(NULL),
	mReshapeFlags(FOLLOWS_NONE),
	mFromXUI(p.from_xui),
	mIsFocusRoot(p.focus_root),
	mLastVisible(FALSE),
	mHoverCursor(getCursorFromString(p.hover_cursor)),
	mEnabled(p.enabled),
	mMouseOpaque(p.mouse_opaque),
	mSoundFlags(p.sound_flags),
	mUseBoundingRect(p.use_bounding_rect),
	mDefaultTabGroup(p.default_tab_group),
	mLastTabGroup(0),
//	mToolTipMsg((LLStringExplicit)p.tool_tip()),
	mDefaultWidgets(NULL)
{
	// create rect first, as this will supply initial follows flags
	setShape(p.rect);
	parseFollowsFlags(p);

	// <FS:ND> LLUIString comes with a tax of 92 byte (Numbers apply to Win32).
	// Saving roughly 90% (char* + pointer for args) for each LLView derived object makes this really worthwile. Especially when having a large inventory,
	mToolTipMsg = 0;
	mTooltipArgs = 0;
	setToolTip( static_cast<LLStringExplicit>( p.tool_tip() ) );
	// </FS:ND>
}

LLView::~LLView()
{
	dirtyRect();
	//LL_INFOS() << "Deleting view " << mName << ":" << (void*) this << LL_ENDL;
	if (LLView::sIsDrawing)
	{
		LL_DEBUGS() << "Deleting view " << mName << " during UI draw() phase" << LL_ENDL;
	}
// 	llassert(LLView::sIsDrawing == FALSE);
	
//	llassert_always(sDepth == 0); // avoid deleting views while drawing! It can subtly break list iterators
	
	if( hasMouseCapture() )
	{
		//LL_WARNS() << "View holding mouse capture deleted: " << getName() << ".  Mouse capture removed." << LL_ENDL;
		gFocusMgr.removeMouseCaptureWithoutCallback( this );
	}

	deleteAllChildren();

	if (mParentView != NULL)
	{
		mParentView->removeChild(this);
	}

	if (mDefaultWidgets)
	{
		delete mDefaultWidgets;
		mDefaultWidgets = NULL;
	}

	// <FS:ND> LLUIString comes with a tax of 92 byte (Numbers apply to Win32).
	// Saving roughly 90% (char* + pointer for args) for each LLView derived object makes this really worthwile. Especially when having a large inventory,
	delete [] mToolTipMsg;
	delete mTooltipArgs;
	// </FS:ND>
}

// virtual
BOOL LLView::isCtrl() const
{
	return FALSE;
}

// virtual
BOOL LLView::isPanel() const
{
	return FALSE;
}

void LLView::setToolTip(const LLStringExplicit& msg)
{
	// <FS:ND> LLUIString comes with a tax of 92 byte (Numbers apply to Win32).
	// Saving roughly 90% (char* + pointer for args) for each LLView derived object makes this really worthwile. Especially when having a large inventory,

	// mToolTipMsg = msg;

	delete [] mToolTipMsg;
	mToolTipMsg = 0;
	if( msg.size() )
	{
		mToolTipMsg = new char[ msg.size() + 1 ];
		memcpy( mToolTipMsg, msg.c_str(), msg.size()+1 );
	}

	// </FS:ND>
}

BOOL LLView::setToolTipArg(const LLStringExplicit& key, const LLStringExplicit& text)
{
	// <FS:ND> LLUIString comes with a tax of 92 byte (Numbers apply to Win32).
	// Saving roughly 90% (char* + pointer for args) for each LLView derived object makes this really worthwile. Especially when having a large inventory,

	// mToolTipMsg.setArg(key, text);

	if( !mTooltipArgs )
		mTooltipArgs = new LLStringUtil::format_map_t();
	mTooltipArgs->operator[](key) = text;

	// </FS:ND>

	return TRUE;
}

void LLView::setToolTipArgs( const LLStringUtil::format_map_t& args )
{
	// <FS:ND> LLUIString comes with a tax of 92 byte (Numbers apply to Win32).
	// Saving roughly 90% (char* + pointer for args) for each LLView derived object makes this really worthwile. Especially when having a large inventory,

	// mToolTipMsg.setArgList(args);

	if( !mTooltipArgs )
		mTooltipArgs = new LLStringUtil::format_map_t();
	*mTooltipArgs = args;

	// </FS:ND>
}

// virtual
void LLView::setRect(const LLRect& rect)
{
	mRect = rect;
	updateBoundingRect();
}

void LLView::setUseBoundingRect( BOOL use_bounding_rect ) 
{
	if (mUseBoundingRect != use_bounding_rect)
	{
        mUseBoundingRect = use_bounding_rect; 
		updateBoundingRect();
	}
}

BOOL LLView::getUseBoundingRect() const
{
	return mUseBoundingRect;
}

// virtual
const std::string& LLView::getName() const
{
	static std::string no_name("(no name)");

	return mName.empty() ? no_name : mName;
}

void LLView::sendChildToFront(LLView* child)
{
// 	llassert_always(sDepth == 0); // Avoid re-ordering while drawing; it can cause subtle iterator bugs
	if (child && child->getParent() == this) 
	{
		// minor optimization, but more importantly,
		//  won't temporarily create an empty list
		if (child != mChildList.front())
		{
			mChildList.remove( child );
			mChildList.push_front(child);
		}
	}
}

void LLView::sendChildToBack(LLView* child)
{
// 	llassert_always(sDepth == 0); // Avoid re-ordering while drawing; it can cause subtle iterator bugs
	if (child && child->getParent() == this) 
	{
		// minor optimization, but more importantly,
		//  won't temporarily create an empty list
		if (child != mChildList.back())
		{
			mChildList.remove( child );
			mChildList.push_back(child);
		}
	}
}

// virtual
bool LLView::addChild(LLView* child, S32 tab_group)
{
	if (!child)
	{
		return false;
	}

	if (this == child) 
	{
		LL_ERRS() << "Adding view " << child->getName() << " as child of itself" << LL_ENDL;
	}

	// remove from current parent
	if (child->mParentView) 
	{
		child->mParentView->removeChild(child);
	}

	// add to front of child list, as normal
	mChildList.push_front(child);

	// add to tab order list
	if (tab_group != 0)
	{
		mTabOrder.insert(tab_order_pair_t(child, tab_group));
	}

	child->mParentView = this;
	updateBoundingRect();
	mLastTabGroup = tab_group;
	return true;
}


bool LLView::addChildInBack(LLView* child, S32 tab_group)
{
	if(addChild(child, tab_group))
	{
		sendChildToBack(child);
		return true;
	}

	return false;
}

// remove the specified child from the view, and set it's parent to NULL.
void LLView::removeChild(LLView* child)
{
	//llassert_always(sDepth == 0); // Avoid re-ordering while drawing; it can cause subtle iterator bugs
	if (child->mParentView == this) 
	{
		// if we are removing an item we are currently iterating over, that would be bad
		llassert(child->mInDraw == false);
		mChildList.remove( child );
		child->mParentView = NULL;
		child_tab_order_t::iterator found = mTabOrder.find(child);
		if(found != mTabOrder.end())
		{
			mTabOrder.erase(found);
		}
	}
	else
	{
		LL_WARNS() << "\"" << child->getName() << "\" is not a child of " << getName() << LL_ENDL;
	}
	updateBoundingRect();
}

BOOL LLView::isInVisibleChain() const
{
	BOOL visible = TRUE;

	const LLView* viewp = this;
	while(viewp)
	{
		if (!viewp->getVisible())
		{
			visible = FALSE;
			break;
		}
		viewp = viewp->getParent();
	}
	
	return visible;
}

BOOL LLView::isInEnabledChain() const
{
	BOOL enabled = TRUE;

	const LLView* viewp = this;
	while(viewp)
	{
		if (!viewp->getEnabled())
		{
			enabled = FALSE;
			break;
		}
		viewp = viewp->getParent();
	}
	
	return enabled;
}

static void buildPathname(std::ostream& out, const LLView* view)
{
	if (! (view && view->getParent()))
	{
		return; // Don't include root in the path.
	}

	buildPathname(out, view->getParent());

	// Build pathname into ostream on the way back from recursion.
	out << '/';

	// substitute all '/' in name with appropriate code
	std::string name = view->getName();
	std::size_t found = name.find('/');
	std::size_t start = 0;
	while (found != std::string::npos)
	{
		std::size_t sub_len = found - start;
		if (sub_len > 0)
		{
			out << name.substr(start, sub_len);
		}
		out << "%2F";
		start = found + 1;
		found = name.find('/', start);
	}
	if (start < name.size())
	{
		out << name.substr(start, name.size() - start);
	}
}

std::string LLView::getPathname() const
{
	std::ostringstream out;
	buildPathname(out, this);
	return out.str();
}

//static
std::string LLView::getPathname(const LLView* view)
{
    if (! view)
    {
        return "NULL";
    }
    return view->getPathname();
}

// virtual
BOOL LLView::canFocusChildren() const
{
	return TRUE;
}

//virtual
void LLView::setEnabled(BOOL enabled)
{
	mEnabled = enabled;
}

//virtual
bool LLView::isAvailable() const
{
    return isInEnabledChain() && isInVisibleChain();
}

//static
bool LLView::isAvailable(const LLView* view)
{
    return view && view->isAvailable();
}

//virtual
BOOL LLView::setLabelArg( const std::string& key, const LLStringExplicit& text )
{
	return FALSE;
}

//virtual
LLRect LLView::getSnapRect() const
{
	return mRect;
}

//virtual
LLRect LLView::getRequiredRect()
{
	return mRect;
}

BOOL LLView::focusNextRoot()
{
	LLView::child_list_t result = LLView::getFocusRootsQuery().run(this);
	return LLView::focusNext(result);
}

BOOL LLView::focusPrevRoot()
{
	LLView::child_list_t result = LLView::getFocusRootsQuery().run(this);
	return LLView::focusPrev(result);
}

// static
BOOL LLView::focusNext(LLView::child_list_t & result)
{
	LLView::child_list_reverse_iter_t focused = result.rend();
	for(LLView::child_list_reverse_iter_t iter = result.rbegin();
		iter != result.rend();
		++iter)
	{
		if(gFocusMgr.childHasKeyboardFocus(*iter))
		{
			focused = iter;
			break;
		}
	}
	LLView::child_list_reverse_iter_t next = focused;
	next = (next == result.rend()) ? result.rbegin() : ++next;
	while(next != focused)
	{
		// wrap around to beginning if necessary
		if(next == result.rend())
		{
			next = result.rbegin();
		}
		if((*next)->isCtrl())
		{
			LLUICtrl * ctrl = static_cast<LLUICtrl*>(*next);
			ctrl->setFocus(TRUE);
			ctrl->onTabInto();  
			gFocusMgr.triggerFocusFlash();
			return TRUE;
		}
		++next;
	}
	return FALSE;
}

// static
BOOL LLView::focusPrev(LLView::child_list_t & result)
{
	LLView::child_list_iter_t focused = result.end();
	for(LLView::child_list_iter_t iter = result.begin();
		iter != result.end();
		++iter)
	{
		if(gFocusMgr.childHasKeyboardFocus(*iter))
		{
			focused = iter;
			break;
		}
	}
	LLView::child_list_iter_t next = focused;
	next = (next == result.end()) ? result.begin() : ++next;
	while(next != focused)
	{
		// wrap around to beginning if necessary
		if(next == result.end())
		{
			next = result.begin();
		}
		if((*next)->isCtrl())
		{
			LLUICtrl * ctrl = static_cast<LLUICtrl*>(*next);
			if (!ctrl->hasFocus())
			{
				ctrl->setFocus(TRUE);
				ctrl->onTabInto();  
				gFocusMgr.triggerFocusFlash();
			}
			return TRUE;
		}
		++next;
	}
	return FALSE;
}

// delete all children. Override this function if you need to
// perform any extra clean up such as cached pointers to selected
// children, etc.
void LLView::deleteAllChildren()
{
	// clear out the control ordering
	mTabOrder.clear();

	while (!mChildList.empty())
	{
		LLView* viewp = mChildList.front();
		delete viewp; // will remove the child from mChildList
	}
}

void LLView::setAllChildrenEnabled(BOOL b)
{
	BOOST_FOREACH(LLView* viewp, mChildList)
	{
		viewp->setEnabled(b);
	}
}

// virtual
void LLView::setVisible(BOOL visible)
{
	if ( mVisible != visible )
	{
		mVisible = visible;

		// notify children of visibility change if root, or part of visible hierarchy
		if (!getParent() || getParent()->isInVisibleChain())
		{
			// tell all children of this view that the visibility may have changed
			dirtyRect();
			onVisibilityChange( visible );
		}
		updateBoundingRect();
	}
}

// virtual
void LLView::onVisibilityChange ( BOOL new_visibility )
{
	BOOL old_visibility;
	BOOL log_visibility_change = LLViewerEventRecorder::instance().getLoggingStatus();
	BOOST_FOREACH(LLView* viewp, mChildList)
	{
		if (!viewp)
		{
			continue;
		}

		// only views that are themselves visible will have their overall visibility affected by their ancestors
		old_visibility=viewp->getVisible();

		if(log_visibility_change)
		{
		if (old_visibility!=new_visibility)
		{
			LLViewerEventRecorder::instance().logVisibilityChange( viewp->getPathname(), viewp->getName(), new_visibility,"widget");
		}
		}

		if (old_visibility)
		{
			viewp->onVisibilityChange ( new_visibility );
		}

		if(log_visibility_change)
		{
			// Consider changing returns to confirm success and know which widget grabbed it
			// For now assume success and log at highest xui possible 
			// NOTE we log actual state - which may differ if it somehow failed to set visibility
			LL_DEBUGS() << "LLView::handleVisibilityChange	 - now: " << getVisible()  << " xui: " << viewp->getPathname() << " name: " << viewp->getName() << LL_ENDL;
		
		}
	}
}

// virtual
void LLView::translate(S32 x, S32 y)
{
	mRect.translate(x, y);
	updateBoundingRect();
}

// virtual
BOOL LLView::canSnapTo(const LLView* other_view)
{
	return other_view != this && other_view->getVisible();
}

// virtual
void LLView::setSnappedTo(const LLView* snap_view)
{
}

BOOL LLView::handleHover(S32 x, S32 y, MASK mask)
{
	return childrenHandleHover( x, y, mask ) != NULL;
}

void LLView::onMouseEnter(S32 x, S32 y, MASK mask)
{
	//LL_INFOS() << "Mouse entered " << getName() << LL_ENDL;
}

void LLView::onMouseLeave(S32 x, S32 y, MASK mask)
{
	//LL_INFOS() << "Mouse left " << getName() << LL_ENDL;
}

bool LLView::visibleAndContains(S32 local_x, S32 local_y)
{
	return sDrilldown(this, local_x, local_y)
		&& getVisible();
}

bool LLView::visibleEnabledAndContains(S32 local_x, S32 local_y)
{
	return visibleAndContains(local_x, local_y)
		&& getEnabled();
}

// This is NOT event recording related
void LLView::logMouseEvent()
{
	if (sDebugMouseHandling)
	{
		sMouseHandlerMessage = std::string("/") + mName + sMouseHandlerMessage;
	}
}

template <typename METHOD, typename CHARTYPE>
LLView* LLView::childrenHandleCharEvent(const std::string& desc, const METHOD& method,
										CHARTYPE c, MASK mask)
{
	if ( getVisible() && getEnabled() )
	{
		BOOST_FOREACH(LLView* viewp, mChildList)
		{
			if ((viewp->*method)(c, mask, TRUE))
			{
				if (LLView::sDebugKeys)
				{
					LL_INFOS() << desc << " handled by " << viewp->getName() << LL_ENDL;
				}
				return viewp;
			}
		}
	}
    return NULL;
}

// XDATA might be MASK, or S32 clicks
template <typename METHOD, typename XDATA>
LLView* LLView::childrenHandleMouseEvent(const METHOD& method, S32 x, S32 y, XDATA extra, bool allow_mouse_block)
{
	BOOST_FOREACH(LLView* viewp, mChildList)
	{
		S32 local_x = x - viewp->getRect().mLeft;
		S32 local_y = y - viewp->getRect().mBottom;

		if (!viewp->visibleEnabledAndContains(local_x, local_y))
		{
			continue;
		}

		if ((viewp->*method)( local_x, local_y, extra )
			|| (allow_mouse_block && viewp->blockMouseEvent( local_x, local_y )))
		{
			LL_DEBUGS() << "LLView::childrenHandleMouseEvent calling updatemouseeventinfo - local_x|global x  "<< local_x << " " << x	<< "local/global y " << local_y << " " << y << LL_ENDL;
			LL_DEBUGS() << "LLView::childrenHandleMouseEvent  getPathname for viewp result: " << viewp->getPathname() << "for this view: " << getPathname() << LL_ENDL;

			LLViewerEventRecorder::instance().updateMouseEventInfo(x,y,-55,-55,getPathname()); 

			// This is NOT event recording related
			viewp->logMouseEvent();

			return viewp;
		}
	}
	return NULL;
}

LLView* LLView::childrenHandleToolTip(S32 x, S32 y, MASK mask)
{
	BOOST_FOREACH(LLView* viewp, mChildList)
	{
		S32 local_x = x - viewp->getRect().mLeft;
		S32 local_y = y - viewp->getRect().mBottom;
		// Differs from childrenHandleMouseEvent() in that we want to offer
		// tooltips even for disabled widgets.
		if(!viewp->visibleAndContains(local_x, local_y))
		{
			continue;
		}

		if (viewp->handleToolTip(local_x, local_y, mask) 
			|| viewp->blockMouseEvent(local_x, local_y))
		{
			// This is NOT event recording related
			viewp->logMouseEvent();
			return viewp;
		}
	}
	return NULL;
}

LLView* LLView::childrenHandleDragAndDrop(S32 x, S32 y, MASK mask,
									   BOOL drop,
									   EDragAndDropType cargo_type,
									   void* cargo_data,
									   EAcceptance* accept,
									   std::string& tooltip_msg)
{
	// default to not accepting drag and drop, will be overridden by handler
	*accept = ACCEPT_NO;

	BOOST_FOREACH(LLView* viewp, mChildList)
	{
		S32 local_x = x - viewp->getRect().mLeft;
		S32 local_y = y - viewp->getRect().mBottom;
		if( !viewp->visibleEnabledAndContains(local_x, local_y))
		{
			continue;
		}

		// Differs from childrenHandleMouseEvent() simply in that this virtual
		// method call diverges pretty radically from the usual (x, y, int).
		if (viewp->handleDragAndDrop(local_x, local_y, mask, drop,
									 cargo_type,
									 cargo_data,
									 accept,
									 tooltip_msg)
			|| viewp->blockMouseEvent(local_x, local_y))
		{
			return viewp;
		}
	}
	return NULL;
}

LLView* LLView::childrenHandleHover(S32 x, S32 y, MASK mask)
{
	BOOST_FOREACH(LLView* viewp, mChildList)
	{
		S32 local_x = x - viewp->getRect().mLeft;
		S32 local_y = y - viewp->getRect().mBottom;
		if(!viewp->visibleEnabledAndContains(local_x, local_y))
		{
			continue;
		}

		// This call differentiates this method from childrenHandleMouseEvent().
		LLUI::getInstance()->mWindow->setCursor(viewp->getHoverCursor());

		if (viewp->handleHover(local_x, local_y, mask)
			|| viewp->blockMouseEvent(local_x, local_y))
		{
			// This is NOT event recording related
			viewp->logMouseEvent();
			return viewp;
		}
	}
	return NULL;
}

LLView*	LLView::childFromPoint(S32 x, S32 y, bool recur)
{
	if (!getVisible())
		return NULL;

	BOOST_FOREACH(LLView* viewp, mChildList)
	{
		S32 local_x = x - viewp->getRect().mLeft;
		S32 local_y = y - viewp->getRect().mBottom;
		if (!viewp->visibleAndContains(local_x, local_y))
		{
			continue;
		}
		// Here we've found the first (frontmost) visible child at this level
		// containing the specified point. Is the caller asking us to drill
		// down and return the innermost leaf child at this point, or just the
		// top-level child?
		if (recur)
		{
			LLView* leaf(viewp->childFromPoint(local_x, local_y, recur));
			// Maybe viewp is already a leaf LLView, or maybe it has children
			// but this particular (x, y) point falls between them. If the
			// recursive call returns non-NULL, great, use that; else just use
			// viewp.
			return leaf? leaf : viewp;
		}
		return viewp;

	}
	return 0;
}

BOOL LLView::handleToolTip(S32 x, S32 y, MASK mask)
{
	BOOL handled = FALSE;

	// TS: Don't bother with a tooltip unless the app itself has focus.
	if (!gFocusMgr.getAppHasFocus())
	{
		return TRUE;
	}

	// parents provide tooltips first, which are optionally
	// overridden by children, in case child is mouse_opaque
	std::string tooltip = getToolTip();
	if (!tooltip.empty())
	{
		// allow "scrubbing" over ui by showing next tooltip immediately
		// if previous one was still visible
		F32 timeout = LLToolTipMgr::instance().toolTipVisible() 
		              ? LLUI::getInstance()->mSettingGroups["config"]->getF32( "ToolTipFastDelay" )
		              : LLUI::getInstance()->mSettingGroups["config"]->getF32( "ToolTipDelay" );

		// Even if we don't show tooltips, consume the event, nothing below should show tooltip
<<<<<<< HEAD
		bool allow_ui_tooltips = LLUI::getInstance()->mSettingGroups["config"]->getBOOL( "BasicUITooltips" );
=======
		bool allow_ui_tooltips = LLUI::getInstance()->mSettingGroups["config"]->getBOOL("BasicUITooltips");
>>>>>>> 476f71f6
		if (allow_ui_tooltips)
		{
			LLToolTipMgr::instance().show(LLToolTip::Params()
			                              .message(tooltip)
			                              .sticky_rect(calcScreenRect())
			                              .delay_time(timeout));
		}
		handled = TRUE;
	}

	// child tooltips will override our own
	LLView* child_handler = childrenHandleToolTip(x, y, mask);
	if (child_handler)
	{
		handled = TRUE;
	}

	return handled;
}

BOOL LLView::handleKey(KEY key, MASK mask, BOOL called_from_parent)
{
	BOOL handled = FALSE;

	if (getVisible() && getEnabled())
	{
		if( called_from_parent )
		{
			// Downward traversal
			handled = childrenHandleKey( key, mask ) != NULL;
		}

		if (!handled)
		{
			// For event logging we don't care which widget handles it
			// So we capture the key at the end of this function once we know if it was handled
			handled = handleKeyHere( key, mask );
			if (handled)
			{
				LL_DEBUGS() << "Key handled by " << getName() << LL_ENDL;
			}
		}
	}

	if( !handled && !called_from_parent && mParentView)
	{
		// Upward traversal
		handled = mParentView->handleKey( key, mask, FALSE );
	}
	return handled;
}

BOOL LLView::handleKeyUp(KEY key, MASK mask, BOOL called_from_parent)
{
	BOOL handled = FALSE;

	if (getVisible() && getEnabled())
	{
		if (called_from_parent)
		{
			// Downward traversal
			handled = childrenHandleKeyUp(key, mask) != NULL;
		}

		if (!handled)
		{
			// For event logging we don't care which widget handles it
			// So we capture the key at the end of this function once we know if it was handled
			handled = handleKeyUpHere(key, mask);
			if (handled)
			{
				LL_DEBUGS() << "Key handled by " << getName() << LL_ENDL;
			}
		}
	}

	if (!handled && !called_from_parent && mParentView)
	{
		// Upward traversal
		handled = mParentView->handleKeyUp(key, mask, FALSE);
	}
	return handled;
}

// Called from handleKey()
// Handles key in this object.  Checking parents and children happens in handleKey()
BOOL LLView::handleKeyHere(KEY key, MASK mask)
{
	return FALSE;
}

// Called from handleKey()
// Handles key in this object.  Checking parents and children happens in handleKey()
BOOL LLView::handleKeyUpHere(KEY key, MASK mask)
{
	return FALSE;
}

BOOL LLView::handleUnicodeChar(llwchar uni_char, BOOL called_from_parent)
{
	BOOL handled = FALSE;

	if (getVisible() && getEnabled())
	{
		if( called_from_parent )
		{
			// Downward traversal
			handled = childrenHandleUnicodeChar( uni_char ) != NULL;
		}

		if (!handled)
		{
			handled = handleUnicodeCharHere(uni_char);
			if (handled && LLView::sDebugKeys)
			{
				LL_INFOS() << "Unicode key handled by " << getName() << LL_ENDL;
			}
		}
	}

	if (!handled && !called_from_parent && mParentView)
	{
		// Upward traversal
		handled = mParentView->handleUnicodeChar(uni_char, FALSE);
	}

	if (handled)
	{
		LLViewerEventRecorder::instance().logKeyUnicodeEvent(uni_char);
	}
	
	return handled;
}


BOOL LLView::handleUnicodeCharHere(llwchar uni_char )
{
	return FALSE;
}


BOOL LLView::handleDragAndDrop(S32 x, S32 y, MASK mask, BOOL drop,
							   EDragAndDropType cargo_type, void* cargo_data,
							   EAcceptance* accept,
							   std::string& tooltip_msg)
{
	return childrenHandleDragAndDrop( x, y, mask, drop, cargo_type, cargo_data, accept, tooltip_msg) != NULL;
}

void LLView::onMouseCaptureLost()
{
}

BOOL LLView::hasMouseCapture()
{ 
	return gFocusMgr.getMouseCapture() == this; 
}

BOOL LLView::handleMouseUp(S32 x, S32 y, MASK mask)
{
	LLView* r = childrenHandleMouseUp( x, y, mask );

	return (r!=NULL);
}

BOOL LLView::handleMouseDown(S32 x, S32 y, MASK mask)
{
	LLView* r= childrenHandleMouseDown(x, y, mask );

	return (r!=NULL);
}

BOOL LLView::handleDoubleClick(S32 x, S32 y, MASK mask)
{
	return childrenHandleDoubleClick( x, y, mask ) != NULL;
}

BOOL LLView::handleScrollWheel(S32 x, S32 y, S32 clicks)
{
	return childrenHandleScrollWheel( x, y, clicks ) != NULL;
}

BOOL LLView::handleScrollHWheel(S32 x, S32 y, S32 clicks)
{
	return childrenHandleScrollHWheel( x, y, clicks ) != NULL;
}

BOOL LLView::handleRightMouseDown(S32 x, S32 y, MASK mask)
{
	return childrenHandleRightMouseDown( x, y, mask ) != NULL;
}

BOOL LLView::handleRightMouseUp(S32 x, S32 y, MASK mask)
{
	return childrenHandleRightMouseUp( x, y, mask ) != NULL;
}
 
BOOL LLView::handleMiddleMouseDown(S32 x, S32 y, MASK mask)
{
	return childrenHandleMiddleMouseDown( x, y, mask ) != NULL;
}

BOOL LLView::handleMiddleMouseUp(S32 x, S32 y, MASK mask)
{
	return childrenHandleMiddleMouseUp( x, y, mask ) != NULL;
}

LLView* LLView::childrenHandleScrollWheel(S32 x, S32 y, S32 clicks)
{
	return childrenHandleMouseEvent(&LLView::handleScrollWheel, x, y, clicks, false);
}

LLView* LLView::childrenHandleScrollHWheel(S32 x, S32 y, S32 clicks)
{
	return childrenHandleMouseEvent(&LLView::handleScrollHWheel, x, y, clicks, false);
}

// Called during downward traversal
LLView* LLView::childrenHandleKey(KEY key, MASK mask)
{
	return childrenHandleCharEvent("Key", &LLView::handleKey, key, mask);
}

// Called during downward traversal
LLView* LLView::childrenHandleKeyUp(KEY key, MASK mask)
{
	return childrenHandleCharEvent("Key Up", &LLView::handleKeyUp, key, mask);
}

// Called during downward traversal
LLView* LLView::childrenHandleUnicodeChar(llwchar uni_char)
{
	return childrenHandleCharEvent("Unicode character", &LLView::handleUnicodeCharWithDummyMask,
								   uni_char, MASK_NONE);
}

LLView* LLView::childrenHandleMouseDown(S32 x, S32 y, MASK mask)
{
	return childrenHandleMouseEvent(&LLView::handleMouseDown, x, y, mask);
}

LLView* LLView::childrenHandleRightMouseDown(S32 x, S32 y, MASK mask)
{
	return childrenHandleMouseEvent(&LLView::handleRightMouseDown, x, y, mask);
}

LLView* LLView::childrenHandleMiddleMouseDown(S32 x, S32 y, MASK mask)
{
	return childrenHandleMouseEvent(&LLView::handleMiddleMouseDown, x, y, mask);
}

LLView* LLView::childrenHandleDoubleClick(S32 x, S32 y, MASK mask)
{
	return childrenHandleMouseEvent(&LLView::handleDoubleClick, x, y, mask);
}

LLView* LLView::childrenHandleMouseUp(S32 x, S32 y, MASK mask)
{
	return	childrenHandleMouseEvent(&LLView::handleMouseUp, x, y, mask);
}

LLView* LLView::childrenHandleRightMouseUp(S32 x, S32 y, MASK mask)
{
	return childrenHandleMouseEvent(&LLView::handleRightMouseUp, x, y, mask);
}

LLView* LLView::childrenHandleMiddleMouseUp(S32 x, S32 y, MASK mask)
{
	return childrenHandleMouseEvent(&LLView::handleMiddleMouseUp, x, y, mask);
}

void LLView::draw()
{
	drawChildren();
}

void LLView::drawChildren()
{
	if (!mChildList.empty())
	{
		LLView* rootp = LLUI::getInstance()->getRootView();		
		++sDepth;

		for (child_list_reverse_iter_t child_iter = mChildList.rbegin(); child_iter != mChildList.rend();)  // ++child_iter)
		{
			child_list_reverse_iter_t child = child_iter++;
			LLView *viewp = *child;
			
			if (viewp == NULL)
			{
				continue;
			}

			if (viewp->getVisible() && viewp->getRect().isValid())
			{
				LLRect screen_rect = viewp->calcScreenRect();
				if ( rootp->getLocalRect().overlaps(screen_rect)  && LLUI::getInstance()->mDirtyRect.overlaps(screen_rect))
				{
					LLUI::pushMatrix();
					{
						LLUI::translate((F32)viewp->getRect().mLeft, (F32)viewp->getRect().mBottom);
						// flag the fact we are in draw here, in case overridden draw() method attempts to remove this widget
						viewp->mInDraw = true;
						viewp->draw();
						viewp->mInDraw = false;

						if (sDebugRects)
						{
							viewp->drawDebugRect();

							// Check for bogus rectangle
							if (!getRect().isValid())
							{
								LL_WARNS() << "Bogus rectangle for " << getName() << " with " << mRect << LL_ENDL;
							}
						}
					}
					LLUI::popMatrix();
				}
			}

		}
		--sDepth;
	}
}

void LLView::dirtyRect()
{
	LLView* child = getParent();
	LLView* parent = child ? child->getParent() : NULL;
	LLView* cur = this;
	while (child && parent && parent->getParent())
	{ //find third to top-most view
		cur = child;
		child = parent;
		parent = parent->getParent();
	}

	LLUI::getInstance()->dirtyRect(cur->calcScreenRect());
}

//Draw a box for debugging.
void LLView::drawDebugRect()
{
	std::set<LLView*>::iterator preview_iter = std::find(sPreviewHighlightedElements.begin(), sPreviewHighlightedElements.end(), this);	// figure out if it's a previewed element

	LLUI::pushMatrix();
	{
		// drawing solids requires texturing be disabled
		gGL.getTexUnit(0)->unbind(LLTexUnit::TT_TEXTURE);

		if (getUseBoundingRect())
		{
			LLUI::translate((F32)mBoundingRect.mLeft - (F32)mRect.mLeft, (F32)mBoundingRect.mBottom - (F32)mRect.mBottom);
		}

		LLRect debug_rect = getUseBoundingRect() ? mBoundingRect : mRect;

		// draw red rectangle for the border
		LLColor4 border_color(0.25f, 0.25f, 0.25f, 1.f);
		if(preview_iter != sPreviewHighlightedElements.end())
		{
			if(LLView::sPreviewClickedElement && this == sPreviewClickedElement)
			{
				border_color = LLColor4::red;
			}
			else
			{
				static LLUIColor scroll_highlighted_color = LLUIColorTable::instance().getColor("ScrollHighlightedColor");
				border_color = scroll_highlighted_color;
			}
		}
		else
		{
			border_color.mV[sDepth%3] = 1.f;
		}

		gGL.color4fv( border_color.mV );

		gGL.begin(LLRender::LINES);
			gGL.vertex2i(0, debug_rect.getHeight() - 1);
			gGL.vertex2i(0, 0);

			gGL.vertex2i(0, 0);
			gGL.vertex2i(debug_rect.getWidth() - 1, 0);

			gGL.vertex2i(debug_rect.getWidth() - 1, 0);
			gGL.vertex2i(debug_rect.getWidth() - 1, debug_rect.getHeight() - 1);

			gGL.vertex2i(debug_rect.getWidth() - 1, debug_rect.getHeight() - 1);
			gGL.vertex2i(0, debug_rect.getHeight() - 1);
		gGL.end();

		// Draw the name if it's not a leaf node or not in editing or preview mode
		if (mChildList.size()
			&& preview_iter == sPreviewHighlightedElements.end()
			&& sDebugRectsShowNames)
		{
			S32 x, y;
			gGL.color4fv( border_color.mV );

			x = debug_rect.getWidth() / 2;

			S32 rect_height = debug_rect.getHeight();
			S32 lines = rect_height / LINE_HEIGHT + 1;

			S32 depth = 0;
			LLView * viewp = this;
			while (NULL != viewp)
			{
				viewp = viewp->getParent();
				depth++;
			}

			y = rect_height - LINE_HEIGHT * (depth % lines + 1);

			std::string debug_text = llformat("%s (%d x %d)", getName().c_str(),
										debug_rect.getWidth(), debug_rect.getHeight());
			LLFontGL::getFontSansSerifSmall()->renderUTF8(debug_text, 0, (F32)x, (F32)y, border_color,
												LLFontGL::HCENTER, LLFontGL::BASELINE, LLFontGL::NORMAL, LLFontGL::NO_SHADOW,
												S32_MAX, S32_MAX, NULL, FALSE);
		}
	}
	LLUI::popMatrix();
}

void LLView::drawChild(LLView* childp, S32 x_offset, S32 y_offset, BOOL force_draw)
{
	if (childp && childp->getParent() == this)
	{
		++sDepth;

		if ((childp->getVisible() && childp->getRect().isValid()) 
			|| force_draw)
		{
			gGL.matrixMode(LLRender::MM_MODELVIEW);
			LLUI::pushMatrix();
			{
				LLUI::translate((F32)childp->getRect().mLeft + x_offset, (F32)childp->getRect().mBottom + y_offset);
				childp->draw();
			}
			LLUI::popMatrix();
		}

		--sDepth;
	}
}


void LLView::reshape(S32 width, S32 height, BOOL called_from_parent)
{
	// compute how much things changed and apply reshape logic to children
	S32 delta_width = width - getRect().getWidth();
	S32 delta_height = height - getRect().getHeight();

	if (delta_width || delta_height || sForceReshape)
	{
		// adjust our rectangle
		mRect.mRight = getRect().mLeft + width;
		mRect.mTop = getRect().mBottom + height;

		// move child views according to reshape flags
		BOOST_FOREACH(LLView* viewp, mChildList)
		{
			if (viewp != NULL)
			{
			LLRect child_rect( viewp->mRect );

			if (viewp->followsRight() && viewp->followsLeft())
			{
				child_rect.mRight += delta_width;
			}
			else if (viewp->followsRight())
			{
				child_rect.mLeft += delta_width;
				child_rect.mRight += delta_width;
			}
			else if (viewp->followsLeft())
			{
				// left is 0, don't need to adjust coords
			}
			else
			{
				// BUG what to do when we don't follow anyone?
				// for now, same as followsLeft
			}

			if (viewp->followsTop() && viewp->followsBottom())
			{
				child_rect.mTop += delta_height;
			}
			else if (viewp->followsTop())
			{
				child_rect.mTop += delta_height;
				child_rect.mBottom += delta_height;
			}
			else if (viewp->followsBottom())
			{
				// bottom is 0, so don't need to adjust coords
			}
			else
			{
				// BUG what to do when we don't follow?
				// for now, same as bottom
			}

			S32 delta_x = child_rect.mLeft - viewp->getRect().mLeft;
			S32 delta_y = child_rect.mBottom - viewp->getRect().mBottom;
			viewp->translate( delta_x, delta_y );
			if (child_rect.getWidth() != viewp->getRect().getWidth() || child_rect.getHeight() != viewp->getRect().getHeight())
			{
				viewp->reshape(child_rect.getWidth(), child_rect.getHeight());
			}
		}
	}
	}

	if (!called_from_parent)
	{
		if (mParentView)
		{
			mParentView->reshape(mParentView->getRect().getWidth(), mParentView->getRect().getHeight(), FALSE);
		}
	}

	updateBoundingRect();
}

LLRect LLView::calcBoundingRect()
{
	LLRect local_bounding_rect = LLRect::null;

	BOOST_FOREACH(LLView* childp, mChildList)
	{
		// ignore invisible and "top" children when calculating bounding rect
		// such as combobox popups
		if (!childp->getVisible() || childp == gFocusMgr.getTopCtrl()) 
		{
			continue;
		}

		LLRect child_bounding_rect = childp->getBoundingRect();

		if (local_bounding_rect.isEmpty())
		{
			// start out with bounding rect equal to first visible child's bounding rect
			local_bounding_rect = child_bounding_rect;
		}
		else
		{
			// accumulate non-null children rectangles
			if (!child_bounding_rect.isEmpty())
			{
				local_bounding_rect.unionWith(child_bounding_rect);
			}
		}
	}

	// convert to parent-relative coordinates
	local_bounding_rect.translate(mRect.mLeft, mRect.mBottom);
	return local_bounding_rect;
}


void LLView::updateBoundingRect()
{
	if (isDead()) return;

	LLRect cur_rect = mBoundingRect;

	if (getUseBoundingRect())
	{
		mBoundingRect = calcBoundingRect();
	}
	else
	{
		mBoundingRect = mRect;
	}

	// give parent view a chance to resize, in case we just moved, for example
	if (getParent() && getParent()->getUseBoundingRect())
	{
		getParent()->updateBoundingRect();
	}

	if (mBoundingRect != cur_rect)
	{
		dirtyRect();
	}

}

LLRect LLView::calcScreenRect() const
{
	LLRect screen_rect;
	localPointToScreen(0, 0, &screen_rect.mLeft, &screen_rect.mBottom);
	localPointToScreen(getRect().getWidth(), getRect().getHeight(), &screen_rect.mRight, &screen_rect.mTop);
	return screen_rect;
}

LLRect LLView::calcScreenBoundingRect() const
{
	LLRect screen_rect;
	// get bounding rect, if used
	LLRect bounding_rect = getUseBoundingRect() ? mBoundingRect : mRect;

	// convert to local coordinates, as defined by mRect
	bounding_rect.translate(-mRect.mLeft, -mRect.mBottom);

	localPointToScreen(bounding_rect.mLeft, bounding_rect.mBottom, &screen_rect.mLeft, &screen_rect.mBottom);
	localPointToScreen(bounding_rect.mRight, bounding_rect.mTop, &screen_rect.mRight, &screen_rect.mTop);
	return screen_rect;
}

LLRect LLView::getLocalBoundingRect() const
{
	LLRect local_bounding_rect = getBoundingRect();
	local_bounding_rect.translate(-mRect.mLeft, -mRect.mBottom);

	return local_bounding_rect;
}


LLRect LLView::getLocalRect() const
{
	LLRect local_rect(0, getRect().getHeight(), getRect().getWidth(), 0);
	return local_rect;
}

LLRect LLView::getLocalSnapRect() const
{
	LLRect local_snap_rect = getSnapRect();
	local_snap_rect.translate(-getRect().mLeft, -getRect().mBottom);
	return local_snap_rect;
}

BOOL LLView::hasAncestor(const LLView* parentp) const
{
	if (!parentp)
	{
		return FALSE;
	}

	LLView* viewp = getParent();
	while(viewp)
	{
		if (viewp == parentp)
		{
			return TRUE;
		}
		viewp = viewp->getParent();
	}

	return FALSE;
}

//-----------------------------------------------------------------------------

BOOL LLView::childHasKeyboardFocus( const std::string& childname ) const
{
	LLView *focus = dynamic_cast<LLView *>(gFocusMgr.getKeyboardFocus());
	
	while (focus != NULL)
	{
		if (focus->getName() == childname)
		{
			return TRUE;
		}
		
		focus = focus->getParent();
	}
	
	return FALSE;
}

//-----------------------------------------------------------------------------

BOOL LLView::hasChild(const std::string& childname, BOOL recurse) const
{
	return findChildView(childname, recurse) != NULL;
}

//-----------------------------------------------------------------------------
// getChildView()
//-----------------------------------------------------------------------------
LLView* LLView::getChildView(const std::string& name, BOOL recurse) const
{
	return getChild<LLView>(name, recurse);
}

static LLTrace::BlockTimerStatHandle FTM_FIND_VIEWS("Find Widgets");

LLView* LLView::findChildView(const std::string& name, BOOL recurse) const
{
	LL_RECORD_BLOCK_TIME(FTM_FIND_VIEWS);
	//richard: should we allow empty names?
	//if(name.empty())
	//	return NULL;
	// Look for direct children *first*
	BOOST_FOREACH(LLView* childp, mChildList)
	{
		llassert(childp);
		if (childp->getName() == name)
		{
			return childp;
		}
	}
	if (recurse)
	{
		// Look inside each child as well.
		BOOST_FOREACH(LLView* childp, mChildList)
		{
			llassert(childp);
			LLView* viewp = childp->findChildView(name, recurse);
			if ( viewp )
			{
				return viewp;
			}
		}
	}
	return NULL;
}

BOOL LLView::parentPointInView(S32 x, S32 y, EHitTestType type) const 
{ 
	return (getUseBoundingRect() && type == HIT_TEST_USE_BOUNDING_RECT)
		? mBoundingRect.pointInRect( x, y ) 
		: mRect.pointInRect( x, y ); 
}

BOOL LLView::pointInView(S32 x, S32 y, EHitTestType type) const 
{ 
	return (getUseBoundingRect() && type == HIT_TEST_USE_BOUNDING_RECT)
		? mBoundingRect.pointInRect( x + mRect.mLeft, y + mRect.mBottom ) 
		: mRect.localPointInRect( x, y ); 
}

BOOL LLView::blockMouseEvent(S32 x, S32 y) const
{
	return mMouseOpaque && pointInView(x, y, HIT_TEST_IGNORE_BOUNDING_RECT);
}

// virtual
void LLView::screenPointToLocal(S32 screen_x, S32 screen_y, S32* local_x, S32* local_y) const
{
	*local_x = screen_x - getRect().mLeft;
	*local_y = screen_y - getRect().mBottom;

	const LLView* cur = this;
	while( cur->mParentView )
	{
		cur = cur->mParentView;
		*local_x -= cur->getRect().mLeft;
		*local_y -= cur->getRect().mBottom;
	}
}

void LLView::localPointToScreen(S32 local_x, S32 local_y, S32* screen_x, S32* screen_y) const
{
	*screen_x = local_x;
	*screen_y = local_y;

	const LLView* cur = this;
	do
	{
		LLRect cur_rect = cur->getRect();
		*screen_x += cur_rect.mLeft;
		*screen_y += cur_rect.mBottom;
		cur = cur->mParentView;
	}
	while( cur );
}

void LLView::screenRectToLocal(const LLRect& screen, LLRect* local) const
{
	*local = screen;
	local->translate( -getRect().mLeft, -getRect().mBottom );

	const LLView* cur = this;
	while( cur->mParentView )
	{
		cur = cur->mParentView;
		local->translate( -cur->getRect().mLeft, -cur->getRect().mBottom );
	}
}

void LLView::localRectToScreen(const LLRect& local, LLRect* screen) const
{
	*screen = local;
	screen->translate( getRect().mLeft, getRect().mBottom );

	const LLView* cur = this;
	while( cur->mParentView )
	{
		cur = cur->mParentView;
		screen->translate( cur->getRect().mLeft, cur->getRect().mBottom );
	}
}

LLView* LLView::getRootView()
{
	LLView* view = this;
	while( view->mParentView )
	{
		view = view->mParentView;
	}
	return view;
}

LLView* LLView::findPrevSibling(LLView* child)
{
	child_list_t::iterator prev_it = std::find(mChildList.begin(), mChildList.end(), child);
	if (prev_it != mChildList.end() && prev_it != mChildList.begin())
	{
		return *(--prev_it);
	}
	return NULL;
}

LLView* LLView::findNextSibling(LLView* child)
{
	child_list_t::iterator next_it = std::find(mChildList.begin(), mChildList.end(), child);
	if (next_it != mChildList.end())
	{
		next_it++;
	}

	return (next_it != mChildList.end()) ? *next_it : NULL;
}


LLCoordGL getNeededTranslation(const LLRect& input, const LLRect& constraint, S32 min_overlap_pixels)
{
	LLCoordGL delta;

	const S32 KEEP_ONSCREEN_PIXELS_WIDTH = llmin(min_overlap_pixels, input.getWidth());
	const S32 KEEP_ONSCREEN_PIXELS_HEIGHT = llmin(min_overlap_pixels, input.getHeight());

	if( input.mRight - KEEP_ONSCREEN_PIXELS_WIDTH < constraint.mLeft )
	{
		delta.mX = constraint.mLeft - (input.mRight - KEEP_ONSCREEN_PIXELS_WIDTH);
	}
	else if( input.mLeft + KEEP_ONSCREEN_PIXELS_WIDTH > constraint.mRight )
	{
		delta.mX = constraint.mRight - (input.mLeft + KEEP_ONSCREEN_PIXELS_WIDTH);
	}

	if( input.mTop > constraint.mTop )
	{
		delta.mY = constraint.mTop - input.mTop;
	}
	else
	if( input.mTop - KEEP_ONSCREEN_PIXELS_HEIGHT < constraint.mBottom )
	{
		delta.mY = constraint.mBottom - (input.mTop - KEEP_ONSCREEN_PIXELS_HEIGHT);
	}

	return delta;
}

// Moves the view so that it is entirely inside of constraint.
// If the view will not fit because it's too big, aligns with the top and left.
// (Why top and left?  That's where the drag bars are for floaters.)
BOOL LLView::translateIntoRect(const LLRect& constraint, S32 min_overlap_pixels)
{
	LLCoordGL translation = getNeededTranslation(getRect(), constraint, min_overlap_pixels);

	if (translation.mX != 0 || translation.mY != 0)
	{
		translate(translation.mX, translation.mY);
		return TRUE;
	}
	return FALSE;
}

// move this view into "inside" but not onto "exclude"
// NOTE: if this view is already contained in "inside", we ignore the "exclude" rect
BOOL LLView::translateIntoRectWithExclusion( const LLRect& inside, const LLRect& exclude, S32 min_overlap_pixels)
{
	LLCoordGL translation = getNeededTranslation(getRect(), inside, min_overlap_pixels);
	
	if (translation.mX != 0 || translation.mY != 0)
	{
		// translate ourselves into constraint rect
		translate(translation.mX, translation.mY);
	
		// do we overlap with exclusion area?
		// keep moving in the same direction to the other side of the exclusion rect
		if (exclude.overlaps(getRect()))
		{
			// moving right
			if (translation.mX > 0)
			{
				translate(exclude.mRight - getRect().mLeft, 0);
			}
			// moving left
			else if (translation.mX < 0)
			{
				translate(exclude.mLeft - getRect().mRight, 0);
			}

			// moving up
			if (translation.mY > 0)
			{
				translate(0, exclude.mTop - getRect().mBottom);
			}
			// moving down
			else if (translation.mY < 0)
			{
				translate(0, exclude.mBottom - getRect().mTop);
			}
		}

		return TRUE;
	}
	return FALSE;
}


void LLView::centerWithin(const LLRect& bounds)
{
	S32 left   = bounds.mLeft + (bounds.getWidth() - getRect().getWidth()) / 2;
	S32 bottom = bounds.mBottom + (bounds.getHeight() - getRect().getHeight()) / 2;

	translate( left - getRect().mLeft, bottom - getRect().mBottom );
}

BOOL LLView::localPointToOtherView( S32 x, S32 y, S32 *other_x, S32 *other_y, const LLView* other_view) const
{
	const LLView* cur_view = this;
	const LLView* root_view = NULL;

	while (cur_view)
	{
		if (cur_view == other_view)
		{
			*other_x = x;
			*other_y = y;
			return TRUE;
		}

		x += cur_view->getRect().mLeft;
		y += cur_view->getRect().mBottom;

		cur_view = cur_view->getParent();
		root_view = cur_view;
	}

	// assuming common root between two views, chase other_view's parents up to root
	cur_view = other_view;
	while (cur_view)
	{
		x -= cur_view->getRect().mLeft;
		y -= cur_view->getRect().mBottom;

		cur_view = cur_view->getParent();

		if (cur_view == root_view)
		{
			*other_x = x;
			*other_y = y;
			return TRUE;
		}
	}

	*other_x = x;
	*other_y = y;
	return FALSE;
}

BOOL LLView::localRectToOtherView( const LLRect& local, LLRect* other, const LLView* other_view ) const
{
	LLRect cur_rect = local;
	const LLView* cur_view = this;
	const LLView* root_view = NULL;

	while (cur_view)
	{
		if (cur_view == other_view)
		{
			*other = cur_rect;
			return TRUE;
		}

		cur_rect.translate(cur_view->getRect().mLeft, cur_view->getRect().mBottom);

		cur_view = cur_view->getParent();
		root_view = cur_view;
	}

	// assuming common root between two views, chase other_view's parents up to root
	cur_view = other_view;
	while (cur_view)
	{
		cur_rect.translate(-cur_view->getRect().mLeft, -cur_view->getRect().mBottom);

		cur_view = cur_view->getParent();

		if (cur_view == root_view)
		{
			*other = cur_rect;
			return TRUE;
		}
	}

	*other = cur_rect;
	return FALSE;
}


class CompareByTabOrder
{
public:
	CompareByTabOrder(const LLView::child_tab_order_t& order, S32 default_tab_group = 0) 
		:	mTabOrder(order),
		mDefaultTabGroup(default_tab_group)
	{}
	virtual ~CompareByTabOrder() {}

	// This method compares two LLViews by the tab order specified in the comparator object.  The
	// code for this is a little convoluted because each argument can have four states:
	// 1) not a control, 2) a control but not in the tab order, 3) a control in the tab order, 4) null
	bool operator() (const LLView* const a, const LLView* const b) const
	{
		S32 a_group = 0, b_group = 0;
		if(!a) return false;
		if(!b) return true;

		LLView::child_tab_order_const_iter_t a_found = mTabOrder.find(a), b_found = mTabOrder.find(b);
		if(a_found != mTabOrder.end())
		{
			a_group = a_found->second;
		}
		if(b_found != mTabOrder.end())
		{
			b_group = b_found->second;
		}

		if(a_group < mDefaultTabGroup && b_group >= mDefaultTabGroup) return true;
		if(b_group < mDefaultTabGroup && a_group >= mDefaultTabGroup) return false;
		return a_group > b_group;  // sort correctly if they're both on the same side of the default tab groupreturn a > b; 
	}
private:
	// ok to store a reference, as this should only be allocated on stack during view query operations
	const LLView::child_tab_order_t& mTabOrder;
	const S32 mDefaultTabGroup;
};

class SortByTabOrder : public LLQuerySorter, public LLSingleton<SortByTabOrder>
{
	LLSINGLETON_EMPTY_CTOR(SortByTabOrder);
	/*virtual*/ void sort(LLView * parent, LLView::child_list_t &children) const 
	{
		children.sort(CompareByTabOrder(parent->getTabOrder(), parent->getDefaultTabGroup()));
	}
};

// static
const LLViewQuery & LLView::getTabOrderQuery()
{
	static LLViewQuery query;
	if(query.getPreFilters().size() == 0) {
		query.addPreFilter(LLVisibleFilter::getInstance());
		query.addPreFilter(LLEnabledFilter::getInstance());
		query.addPreFilter(LLTabStopFilter::getInstance());
		query.addPostFilter(LLLeavesFilter::getInstance());
		query.setSorter(SortByTabOrder::getInstance());
	}
	return query;
}

// This class is only used internally by getFocusRootsQuery below. 
class LLFocusRootsFilter : public LLQueryFilter, public LLSingleton<LLFocusRootsFilter>
{
	LLSINGLETON_EMPTY_CTOR(LLFocusRootsFilter);
	/*virtual*/ filterResult_t operator() (const LLView* const view, const viewList_t & children) const 
	{
		return filterResult_t(view->isCtrl() && view->isFocusRoot(), !view->isFocusRoot());
	}
};

// static
const LLViewQuery & LLView::getFocusRootsQuery()
{
	static LLViewQuery query;
	if(query.getPreFilters().size() == 0) {
		query.addPreFilter(LLVisibleFilter::getInstance());
		query.addPreFilter(LLEnabledFilter::getInstance());
		query.addPreFilter(LLFocusRootsFilter::getInstance());
		query.addPostFilter(LLRootsFilter::getInstance());
	}
	return query;
}


void	LLView::setShape(const LLRect& new_rect, bool by_user)
{
	if (new_rect != getRect())
	{
		handleReshape(new_rect, by_user);
	}
}

void LLView::handleReshape(const LLRect& new_rect, bool by_user)
{
	reshape(new_rect.getWidth(), new_rect.getHeight());
	translate(new_rect.mLeft - getRect().mLeft, new_rect.mBottom - getRect().mBottom);
}

LLView* LLView::findSnapRect(LLRect& new_rect, const LLCoordGL& mouse_dir,
							 LLView::ESnapType snap_type, S32 threshold, S32 padding)
{
	new_rect = mRect;
	LLView* snap_view = NULL;

	if (!mParentView)
	{
		return NULL;
	}
	
	S32 delta_x = 0;
	S32 delta_y = 0;
	if (mouse_dir.mX >= 0)
	{
		S32 new_right = mRect.mRight;
		LLView* view = findSnapEdge(new_right, mouse_dir, SNAP_RIGHT, snap_type, threshold, padding);
		delta_x = new_right - mRect.mRight;
		snap_view = view ? view : snap_view;
	}

	if (mouse_dir.mX <= 0)
	{
		S32 new_left = mRect.mLeft;
		LLView* view = findSnapEdge(new_left, mouse_dir, SNAP_LEFT, snap_type, threshold, padding);
		delta_x = new_left - mRect.mLeft;
		snap_view = view ? view : snap_view;
	}

	if (mouse_dir.mY >= 0)
	{
		S32 new_top = mRect.mTop;
		LLView* view = findSnapEdge(new_top, mouse_dir, SNAP_TOP, snap_type, threshold, padding);
		delta_y = new_top - mRect.mTop;
		snap_view = view ? view : snap_view;
	}

	if (mouse_dir.mY <= 0)
	{
		S32 new_bottom = mRect.mBottom;
		LLView* view = findSnapEdge(new_bottom, mouse_dir, SNAP_BOTTOM, snap_type, threshold, padding);
		delta_y = new_bottom - mRect.mBottom;
		snap_view = view ? view : snap_view;
	}

	new_rect.translate(delta_x, delta_y);
	return snap_view;
}

LLView*	LLView::findSnapEdge(S32& new_edge_val, const LLCoordGL& mouse_dir, ESnapEdge snap_edge, ESnapType snap_type, S32 threshold, S32 padding)
{
	LLRect snap_rect = getSnapRect();
	S32 snap_pos = 0;
	switch(snap_edge)
	{
	case SNAP_LEFT:
		snap_pos = snap_rect.mLeft;
		break;
	case SNAP_RIGHT:
		snap_pos = snap_rect.mRight;
		break;
	case SNAP_TOP:
		snap_pos = snap_rect.mTop;
		break;
	case SNAP_BOTTOM:
		snap_pos = snap_rect.mBottom;
		break;
	}

	if (!mParentView)
	{
		new_edge_val = snap_pos;
		return NULL;
	}

	LLView* snap_view = NULL;

	// If the view is near the edge of its parent, snap it to
	// the edge.
	LLRect test_rect = snap_rect;
	test_rect.stretch(padding);

	S32 x_threshold = threshold;
	S32 y_threshold = threshold;

	LLRect parent_local_snap_rect = mParentView->getLocalSnapRect();

	if (snap_type == SNAP_PARENT || snap_type == SNAP_PARENT_AND_SIBLINGS)
	{
		switch(snap_edge)
		{
		case SNAP_RIGHT:
			if (llabs(parent_local_snap_rect.mRight - test_rect.mRight) <= x_threshold 
				&& (parent_local_snap_rect.mRight - test_rect.mRight) * mouse_dir.mX >= 0)
			{
				snap_pos = parent_local_snap_rect.mRight - padding;
				snap_view = mParentView;
				x_threshold = llabs(parent_local_snap_rect.mRight - test_rect.mRight);
			}
			break;
		case SNAP_LEFT:
			if (llabs(test_rect.mLeft - parent_local_snap_rect.mLeft) <= x_threshold 
				&& test_rect.mLeft * mouse_dir.mX <= 0)
			{
				snap_pos = parent_local_snap_rect.mLeft + padding;
				snap_view = mParentView;
				x_threshold = llabs(test_rect.mLeft - parent_local_snap_rect.mLeft);
			}
			break;
		case SNAP_BOTTOM:
			if (llabs(test_rect.mBottom - parent_local_snap_rect.mBottom) <= y_threshold 
				&& test_rect.mBottom * mouse_dir.mY <= 0)
			{
				snap_pos = parent_local_snap_rect.mBottom + padding;
				snap_view = mParentView;
				y_threshold = llabs(test_rect.mBottom - parent_local_snap_rect.mBottom);
			}
			break;
		case SNAP_TOP:
			if (llabs(parent_local_snap_rect.mTop - test_rect.mTop) <= y_threshold && (parent_local_snap_rect.mTop - test_rect.mTop) * mouse_dir.mY >= 0)
			{
				snap_pos = parent_local_snap_rect.mTop - padding;
				snap_view = mParentView;
				y_threshold = llabs(parent_local_snap_rect.mTop - test_rect.mTop);
			}
			break;
		default:
			LL_ERRS() << "Invalid snap edge" << LL_ENDL;
		}
	}

	if (snap_type == SNAP_SIBLINGS || snap_type == SNAP_PARENT_AND_SIBLINGS)
	{
		for ( child_list_const_iter_t child_it = mParentView->getChildList()->begin();
			  child_it != mParentView->getChildList()->end(); ++child_it)
		{
			LLView* siblingp = *child_it;

			if (!canSnapTo(siblingp)) continue;

			LLRect sibling_rect = siblingp->getSnapRect();

			switch(snap_edge)
			{
			case SNAP_RIGHT:
				if (llabs(test_rect.mRight - sibling_rect.mLeft) <= x_threshold 
					&& (test_rect.mRight - sibling_rect.mLeft) * mouse_dir.mX <= 0)
				{
					snap_pos = sibling_rect.mLeft - padding;
					snap_view = siblingp;
					x_threshold = llabs(test_rect.mRight - sibling_rect.mLeft);
				}
				// if snapped with sibling along other axis, check for shared edge
				else if (llabs(sibling_rect.mTop - (test_rect.mBottom - padding)) <= y_threshold 
					|| llabs(sibling_rect.mBottom - (test_rect.mTop + padding)) <= x_threshold)
				{
					if (llabs(test_rect.mRight - sibling_rect.mRight) <= x_threshold 
						&& (test_rect.mRight - sibling_rect.mRight) * mouse_dir.mX <= 0)
					{
						snap_pos = sibling_rect.mRight;
						snap_view = siblingp;
						x_threshold = llabs(test_rect.mRight - sibling_rect.mRight);
					}
				}
				break;
			case SNAP_LEFT:
				if (llabs(test_rect.mLeft - sibling_rect.mRight) <= x_threshold 
					&& (test_rect.mLeft - sibling_rect.mRight) * mouse_dir.mX <= 0)
				{
					snap_pos = sibling_rect.mRight + padding;
					snap_view = siblingp;
					x_threshold = llabs(test_rect.mLeft - sibling_rect.mRight);				
				}
				// if snapped with sibling along other axis, check for shared edge
				else if (llabs(sibling_rect.mTop - (test_rect.mBottom - padding)) <= y_threshold 
					|| llabs(sibling_rect.mBottom - (test_rect.mTop + padding)) <= y_threshold)
				{
					if (llabs(test_rect.mLeft - sibling_rect.mLeft) <= x_threshold 
						&& (test_rect.mLeft - sibling_rect.mLeft) * mouse_dir.mX <= 0)
					{
						snap_pos = sibling_rect.mLeft;
						snap_view = siblingp;
						x_threshold = llabs(test_rect.mLeft - sibling_rect.mLeft);									
					}
				}
				break;
			case SNAP_BOTTOM:
				if (llabs(test_rect.mBottom - sibling_rect.mTop) <= y_threshold 
					&& (test_rect.mBottom - sibling_rect.mTop) * mouse_dir.mY <= 0)
				{
					snap_pos = sibling_rect.mTop + padding;
					snap_view = siblingp;
					y_threshold = llabs(test_rect.mBottom - sibling_rect.mTop);
				}
				// if snapped with sibling along other axis, check for shared edge
				else if (llabs(sibling_rect.mRight - (test_rect.mLeft - padding)) <= x_threshold 
					|| llabs(sibling_rect.mLeft - (test_rect.mRight + padding)) <= x_threshold)
				{
					if (llabs(test_rect.mBottom - sibling_rect.mBottom) <= y_threshold 
						&& (test_rect.mBottom - sibling_rect.mBottom) * mouse_dir.mY <= 0)
					{
						snap_pos = sibling_rect.mBottom;
						snap_view = siblingp;
						y_threshold = llabs(test_rect.mBottom - sibling_rect.mBottom);
					}
				}
				break;
			case SNAP_TOP:
				if (llabs(test_rect.mTop - sibling_rect.mBottom) <= y_threshold 
					&& (test_rect.mTop - sibling_rect.mBottom) * mouse_dir.mY <= 0)
				{
					snap_pos = sibling_rect.mBottom - padding;
					snap_view = siblingp;
					y_threshold = llabs(test_rect.mTop - sibling_rect.mBottom);
				}
				// if snapped with sibling along other axis, check for shared edge
				else if (llabs(sibling_rect.mRight - (test_rect.mLeft - padding)) <= x_threshold 
					|| llabs(sibling_rect.mLeft - (test_rect.mRight + padding)) <= x_threshold)
				{
					if (llabs(test_rect.mTop - sibling_rect.mTop) <= y_threshold 
						&& (test_rect.mTop - sibling_rect.mTop) * mouse_dir.mY <= 0)
					{
						snap_pos = sibling_rect.mTop;
						snap_view = siblingp;
						y_threshold = llabs(test_rect.mTop - sibling_rect.mTop);
					}
				}
				break;
			default:
				LL_ERRS() << "Invalid snap edge" << LL_ENDL;
			}
		}
	}

	new_edge_val = snap_pos;
	return snap_view;
}

//-----------------------------------------------------------------------------
// Listener dispatch functions
//-----------------------------------------------------------------------------


LLControlVariable *LLView::findControl(const std::string& name)
{
	// parse the name to locate which group it belongs to
	std::size_t key_pos= name.find(".");
	if(key_pos!=  std::string::npos )
	{
		std::string control_group_key = name.substr(0, key_pos);
		LLControlVariable* control;
		// check if it's in the control group that name indicated
		if(LLUI::getInstance()->mSettingGroups[control_group_key])
		{
			control = LLUI::getInstance()->mSettingGroups[control_group_key]->getControl(name);
			if (control)
			{
				return control;
			}
		}
	}
	
	LLControlGroup& control_group = LLUI::getInstance()->getControlControlGroup(name);
	return control_group.getControl(name);	
}

void LLView::initFromParams(const LLView::Params& params)
{
	LLRect required_rect = getRequiredRect();

	S32 width = llmax(getRect().getWidth(), required_rect.getWidth());
	S32 height = llmax(getRect().getHeight(), required_rect.getHeight());

	reshape(width, height);

	// call virtual methods with most recent data
	// use getters because these values might not come through parameter block
	setEnabled(getEnabled());
	setVisible(getVisible());

	if (!params.name().empty())
	{
		setName(params.name());
	}

	mLayout = params.layout();
}

void LLView::parseFollowsFlags(const LLView::Params& params)
{
	// preserve follows flags set by code if user did not override
	if (!params.follows.isProvided()) 
	{
		return;
	}

	// interpret either string or bitfield version of follows
	if (params.follows.string.isChosen())
	{
		setFollows(FOLLOWS_NONE);

		std::string follows = params.follows.string;

		typedef boost::tokenizer<boost::char_separator<char> > tokenizer;
		boost::char_separator<char> sep("|");
		tokenizer tokens(follows, sep);
		tokenizer::iterator token_iter = tokens.begin();

		while(token_iter != tokens.end())
		{
			const std::string& token_str = *token_iter;
			if (token_str == "left")
			{
				setFollowsLeft();
			}
			else if (token_str == "right")
			{
				setFollowsRight();
			}
			else if (token_str == "top")
			{
				setFollowsTop();
			}
			else if (token_str == "bottom")
			{
				setFollowsBottom();
			}
			else if (token_str == "all")
			{
				setFollowsAll();
			}
			++token_iter;
		}
	}
	else if (params.follows.flags.isChosen())
	{
		setFollows(params.follows.flags);
	}
}


// static
//LLFontGL::HAlign LLView::selectFontHAlign(LLXMLNodePtr node)
//{
//	LLFontGL::HAlign gl_hfont_align = LLFontGL::LEFT;
//
//	if (node->hasAttribute("halign"))
//	{
//		std::string horizontal_align_name;
//		node->getAttributeString("halign", horizontal_align_name);
//		gl_hfont_align = LLFontGL::hAlignFromName(horizontal_align_name);
//	}
//	return gl_hfont_align;
//}

// Return the rectangle of the last-constructed child,
// if present and a first-class widget (eg, not a close box or drag handle)
// Returns true if found
static bool get_last_child_rect(LLView* parent, LLRect *rect)
{
	if (!parent) return false;

	LLView::child_list_t::const_iterator itor = 
		parent->getChildList()->begin();
	for (;itor != parent->getChildList()->end(); ++itor)
	{
		LLView *last_view = (*itor);
		if (last_view->getFromXUI())
		{
			*rect = last_view->getRect();
			return true;
		}
	}
	return false;
}

//static
void LLView::applyXUILayout(LLView::Params& p, LLView* parent, LLRect layout_rect)
{
	if (!parent) return;

	const S32 VPAD = 4;
	const S32 MIN_WIDGET_HEIGHT = 10;
	
	// *NOTE:  This will confuse export of floater/panel coordinates unless
	// the default is also "topleft".  JC
	if (p.layout().empty())
	{
		p.layout = parent->getLayout();
	}

	if (layout_rect.isEmpty())
	{
		layout_rect = parent->getLocalRect();
	}

	// overwrite uninitialized rect params, using context
	LLRect default_rect = parent->getLocalRect();

	bool layout_topleft = (p.layout() == "topleft");

	// convert negative or centered coordinates to parent relative values
	// Note: some of this logic matches the logic in TypedParam<LLRect>::setValueFromBlock()
	if (p.rect.left.isProvided()) 
	{
		p.rect.left = p.rect.left + ((p.rect.left >= 0) ? layout_rect.mLeft : layout_rect.mRight);
	}
	if (p.rect.right.isProvided())
	{
		p.rect.right = p.rect.right + ((p.rect.right >= 0) ? layout_rect.mLeft : layout_rect.mRight);
	}
	if (p.rect.bottom.isProvided()) 
	{
		p.rect.bottom = p.rect.bottom + ((p.rect.bottom >= 0) ? layout_rect.mBottom : layout_rect.mTop);
		if (layout_topleft)
		{
			//invert top to bottom
			p.rect.bottom = layout_rect.mBottom + layout_rect.mTop - p.rect.bottom;
		}
	}
	if (p.rect.top.isProvided())
	{
		p.rect.top = p.rect.top + ((p.rect.top >= 0) ? layout_rect.mBottom : layout_rect.mTop);
		if (layout_topleft)
		{
			//invert top to bottom
			p.rect.top = layout_rect.mBottom + layout_rect.mTop - p.rect.top;
		}
	}

	// DEPRECATE: automatically fall back to height of MIN_WIDGET_HEIGHT pixels
	if (!p.rect.height.isProvided() && !p.rect.top.isProvided() && p.rect.height == 0)
	{
		p.rect.height = MIN_WIDGET_HEIGHT;
	}

	default_rect.translate(0, default_rect.getHeight());

	// If there was a recently constructed child, use its rectangle
	get_last_child_rect(parent, &default_rect);

	if (layout_topleft)
	{
		// Invert the sense of bottom_delta for topleft layout
		if (p.bottom_delta.isProvided())
		{
			p.bottom_delta = -p.bottom_delta;
		}
		else if (p.top_pad.isProvided()) 
		{
			p.bottom_delta = -(p.rect.height + p.top_pad);
		}
		else if (p.top_delta.isProvided())
		{
			p.bottom_delta =
				-(p.top_delta + p.rect.height - default_rect.getHeight());
		}
		else if (!p.left_delta.isProvided()
					&& !p.left_pad.isProvided())
		{
			// set default position is just below last rect
			p.bottom_delta.set(-(p.rect.height + VPAD), false);
		}
		else
		{
			p.bottom_delta.set(0, false);
		}
	
		// default to same left edge
		if (!p.left_delta.isProvided())
		{
			p.left_delta.set(0, false);
		}
		if (p.left_pad.isProvided())
		{
			// left_pad is based on prior widget's right edge
			p.left_delta.set(p.left_pad + default_rect.getWidth(), false);
		}
			
		default_rect.translate(p.left_delta, p.bottom_delta);				
	}
	else
	{	
		// set default position is just below last rect
		if (!p.bottom_delta.isProvided())
		{
			p.bottom_delta.set(-(p.rect.height + VPAD), false);
		}
		if (!p.left_delta.isProvided())
		{
			p.left_delta.set(0, false);
		}
		default_rect.translate(p.left_delta, p.bottom_delta);
	}

	// this handles case where *both* x and x_delta are provided
	// ignore x in favor of default x + x_delta
	if (p.bottom_delta.isProvided()) p.rect.bottom.set(0, false);
	if (p.left_delta.isProvided()) p.rect.left.set(0, false);

	// selectively apply rectangle defaults, making sure that
	// params are not flagged as having been "provided"
	// as rect params are overconstrained and rely on provided flags
	if (!p.rect.left.isProvided())
	{
		p.rect.left.set(default_rect.mLeft, false);
		//HACK: get around the fact that setting a rect param component value won't invalidate the existing rect object value
		p.rect.paramChanged(p.rect.left, true);
	}
	if (!p.rect.bottom.isProvided())
	{
		p.rect.bottom.set(default_rect.mBottom, false);
		p.rect.paramChanged(p.rect.bottom, true);
	}
	if (!p.rect.top.isProvided())
	{
		p.rect.top.set(default_rect.mTop, false);
		p.rect.paramChanged(p.rect.top, true);
	}
	if (!p.rect.right.isProvided())
	{
		p.rect.right.set(default_rect.mRight, false);
		p.rect.paramChanged(p.rect.right, true);

	}
	if (!p.rect.width.isProvided())
	{
		p.rect.width.set(default_rect.getWidth(), false);
		p.rect.paramChanged(p.rect.width, true);
	}
	if (!p.rect.height.isProvided())
	{
		p.rect.height.set(default_rect.getHeight(), false);
		p.rect.paramChanged(p.rect.height, true);
	}
}

static S32 invert_vertical(S32 y, LLView* parent)
{
	if (y < 0)
	{
		// already based on top-left, just invert
		return -y;
	}
	else if (parent)
	{
		// use parent to flip coordinate
		S32 parent_height = parent->getRect().getHeight();
		return parent_height - y;
	}
	else
	{
		LL_WARNS() << "Attempting to convert layout to top-left with no parent" << LL_ENDL;
		return y;
	}
}

// Assumes that input is in bottom-left coordinates, hence must call
// _before_ convert_coords_to_top_left().
static void convert_to_relative_layout(LLView::Params& p, LLView* parent)
{
	// Use setupParams to get the final widget rectangle
	// according to our wacky layout rules.
	LLView::Params final = p;
	LLView::applyXUILayout(final, parent);
	// Must actually extract the rectangle to get consistent
	// right = left+width, top = bottom+height
	LLRect final_rect = final.rect;

	// We prefer to write out top edge instead of bottom, regardless
	// of whether we use relative positioning
	bool converted_top = false;

	// Look for a last rectangle
	LLRect last_rect;
	if (get_last_child_rect(parent, &last_rect))
	{
		// ...we have a previous widget to compare to
		const S32 EDGE_THRESHOLD_PIXELS = 4;
		S32 left_pad = final_rect.mLeft - last_rect.mRight;
		S32 left_delta = final_rect.mLeft - last_rect.mLeft;
		S32 top_pad = final_rect.mTop - last_rect.mBottom;
		S32 top_delta = final_rect.mTop - last_rect.mTop;
		// If my left edge is almost the same, or my top edge is
		// almost the same...
		if (llabs(left_delta) <= EDGE_THRESHOLD_PIXELS
			|| llabs(top_delta) <= EDGE_THRESHOLD_PIXELS)
		{
			// ...use relative positioning
			// prefer top_pad if widgets are stacking vertically
			// (coordinate system is still bottom-left here)
			if (top_pad < 0)
			{
				p.top_pad = top_pad;
				p.top_delta.setProvided(false);
			}
			else
			{
				p.top_pad.setProvided(false);
				p.top_delta = top_delta;
			}
			// null out other vertical specifiers
			p.rect.top.setProvided(false);
			p.rect.bottom.setProvided(false);
			p.bottom_delta.setProvided(false);
			converted_top = true;

			// prefer left_pad if widgets are stacking horizontally
			if (left_pad > 0)
			{
				p.left_pad = left_pad;
				p.left_delta.setProvided(false);
			}
			else
			{
				p.left_pad.setProvided(false);
				p.left_delta = left_delta;
			}
			p.rect.left.setProvided(false);
			p.rect.right.setProvided(false);
		}
	}

	if (!converted_top)
	{
		// ...this is the first widget, or one that wasn't aligned
		// prefer top/left specification
		p.rect.top = final_rect.mTop;
		p.rect.bottom.setProvided(false);
		p.bottom_delta.setProvided(false);
		p.top_pad.setProvided(false);
		p.top_delta.setProvided(false);
	}
}

static void convert_coords_to_top_left(LLView::Params& p, LLView* parent)
{
	// Convert the coordinate system to be top-left based.
	if (p.rect.top.isProvided())
	{
		p.rect.top = invert_vertical(p.rect.top, parent);
	}
	if (p.rect.bottom.isProvided())
	{
		p.rect.bottom = invert_vertical(p.rect.bottom, parent);
	}
	if (p.top_pad.isProvided())
	{
		p.top_pad = -p.top_pad;
	}
	if (p.top_delta.isProvided())
	{
		p.top_delta = -p.top_delta;
	}
	if (p.bottom_delta.isProvided())
	{
		p.bottom_delta = -p.bottom_delta;
	}
	p.layout = "topleft";
}

//static
void LLView::setupParamsForExport(Params& p, LLView* parent)
{
	// Don't convert if already top-left based
	if (p.layout() == "topleft") 
	{
		return;
	}

	// heuristic:  Many of our floaters and panels were bulk-exported.
	// These specify exactly bottom/left and height/width.
	// Others were done by hand using bottom_delta and/or left_delta.
	// Some rely on not specifying left to mean align with left edge.
	// Try to convert both to use relative layout, but using top-left
	// coordinates.
	// Avoid rectangles where top/bottom/left/right was specified.
	if (p.rect.height.isProvided() && p.rect.width.isProvided())
	{
		if (p.rect.bottom.isProvided() && p.rect.left.isProvided())
		{
			// standard bulk export, convert it
			convert_to_relative_layout(p, parent);
		}
		else if (p.rect.bottom.isProvided() && p.left_delta.isProvided())
		{
			// hand layout with left_delta
			convert_to_relative_layout(p, parent);
		}
		else if (p.bottom_delta.isProvided())
		{
			// hand layout with bottom_delta
			// don't check for p.rect.left or p.left_delta because sometimes
			// this layout doesn't set it for widgets that are left-aligned
			convert_to_relative_layout(p, parent);
		}
	}

	convert_coords_to_top_left(p, parent);
}

LLView::tree_iterator_t LLView::beginTreeDFS() 
{ 
	return tree_iterator_t(this, 
							boost::bind(boost::mem_fn(&LLView::beginChild), _1), 
							boost::bind(boost::mem_fn(&LLView::endChild), _1)); 
}

LLView::tree_iterator_t LLView::endTreeDFS() 
{ 
	// an empty iterator is an "end" iterator
	return tree_iterator_t();
}

LLView::tree_post_iterator_t LLView::beginTreeDFSPost() 
{ 
	return tree_post_iterator_t(this, 
							boost::bind(boost::mem_fn(&LLView::beginChild), _1), 
							boost::bind(boost::mem_fn(&LLView::endChild), _1)); 
}

LLView::tree_post_iterator_t LLView::endTreeDFSPost() 
{ 
	// an empty iterator is an "end" iterator
	return tree_post_iterator_t();
}

LLView::bfs_tree_iterator_t LLView::beginTreeBFS() 
{ 
	return bfs_tree_iterator_t(this, 
							boost::bind(boost::mem_fn(&LLView::beginChild), _1), 
							boost::bind(boost::mem_fn(&LLView::endChild), _1)); 
}

LLView::bfs_tree_iterator_t LLView::endTreeBFS() 
{ 
	// an empty iterator is an "end" iterator
	return bfs_tree_iterator_t();
}


LLView::root_to_view_iterator_t LLView::beginRootToView()
{
	return root_to_view_iterator_t(this, boost::bind(&LLView::getParent, _1));
}

LLView::root_to_view_iterator_t LLView::endRootToView()
{
	return root_to_view_iterator_t();
}


// only create maps on demand, as they incur heap allocation/deallocation cost
// when a view is constructed/deconstructed
LLView& LLView::getDefaultWidgetContainer() const
{
	if (!mDefaultWidgets)
	{
		LLView::Params p;
		p.name = "default widget container";
		p.visible = false; // ensures default widgets can't steal focus, etc.
		mDefaultWidgets = new LLView(p);
	}
	return *mDefaultWidgets;
}

S32	LLView::notifyParent(const LLSD& info)
{
	LLView* parent = getParent();
	if(parent)
		return parent->notifyParent(info);
	return 0;
}
bool	LLView::notifyChildren(const LLSD& info)
{
	bool ret = false;
	BOOST_FOREACH(LLView* childp, mChildList)
	{
		ret = ret || childp->notifyChildren(info);
	}
	return ret;
}

// convenient accessor for draw context
const LLViewDrawContext& LLView::getDrawContext()
{
	return LLViewDrawContext::getCurrentContext();
}

const LLViewDrawContext& LLViewDrawContext::getCurrentContext()
{
	static LLViewDrawContext default_context;

	if (sDrawContextStack.empty())
		return default_context;
		
	return *sDrawContextStack.back();
}

LLSD LLView::getInfo(void)
{
	LLSD info;
	addInfo(info);
	return info;
}

void LLView::addInfo(LLSD & info)
{
	info["path"] = getPathname();
	info["class"] = typeid(*this).name();
	info["visible"] = getVisible();
	info["visible_chain"] = isInVisibleChain();
	info["enabled"] = getEnabled();
	info["enabled_chain"] = isInEnabledChain();
	info["available"] = isAvailable();
	LLRect rect(calcScreenRect());
	info["rect"] = LLSDMap("left", rect.mLeft)("top", rect.mTop)
				("right", rect.mRight)("bottom", rect.mBottom);
}

// <FS:ND> LLUIString comes with a tax of 92 byte (Numbers apply to Win32).
// Saving roughly 90% (char* + pointer for args) for each LLView derived object makes this really worthwile. Especially when having a large inventory,

const std::string LLView::getToolTip() const
{
	if( !mToolTipMsg || !*mToolTipMsg )
		return "";

	std::string strRet;
	if( mTooltipArgs )
	{
		LLUIString strUI( mToolTipMsg,*mTooltipArgs );
		return strUI.getString();
	}
	else
	{
		LLUIString strUI( mToolTipMsg );
		return strUI.getString();
	}
}

// </FS:ND><|MERGE_RESOLUTION|>--- conflicted
+++ resolved
@@ -928,11 +928,7 @@
 		              : LLUI::getInstance()->mSettingGroups["config"]->getF32( "ToolTipDelay" );
 
 		// Even if we don't show tooltips, consume the event, nothing below should show tooltip
-<<<<<<< HEAD
-		bool allow_ui_tooltips = LLUI::getInstance()->mSettingGroups["config"]->getBOOL( "BasicUITooltips" );
-=======
 		bool allow_ui_tooltips = LLUI::getInstance()->mSettingGroups["config"]->getBOOL("BasicUITooltips");
->>>>>>> 476f71f6
 		if (allow_ui_tooltips)
 		{
 			LLToolTipMgr::instance().show(LLToolTip::Params()
