--- conflicted
+++ resolved
@@ -481,8 +481,8 @@
 			{
 				LLColor4 text_color;
 				const LLFontGL* fontp;
-					text_color = segmentp->getColor();
-					fontp = segmentp->getStyle()->getFont();
+				text_color = segmentp->getColor();
+				fontp = segmentp->getStyle()->getFont();
 				fontp->render(text, mCursorPos, cursor_rect, 
 					LLColor4(1.f - text_color.mV[VRED], 1.f - text_color.mV[VGREEN], 1.f - text_color.mV[VBLUE], alpha),
 					LLFontGL::LEFT, mVAlign,
@@ -967,9 +967,9 @@
 	if (width != getRect().getWidth() || height != getRect().getHeight())
 	{
 		bool scrolled_to_bottom = mScroller ? mScroller->isAtBottom() : false;
-		
+
 		LLUICtrl::reshape( width, height, called_from_parent );
-	
+
 		if (mScroller && scrolled_to_bottom && mTrackEnd)
 		{
 			// keep bottom of text buffer visible
@@ -978,7 +978,7 @@
 			// not be scrolled to the bottom, since the scroll index
 			// specified the _top_ of the visible document region
 			mScroller->goToBottom();
-		}		
+		}
 
 		// do this first after reshape, because other things depend on
 		// up-to-date mVisibleTextRect
@@ -1294,28 +1294,28 @@
 		}
 	}
 
-		// apply scroll constraints after reflowing text
-		if (!hasMouseCapture() && mScroller)
-		{
-			if (scrolled_to_bottom && mTrackEnd)
-			{
-				// keep bottom of text buffer visible
-				endOfDoc();
-			}
-			else if (hasSelection() && follow_selection)
-			{
-				// keep cursor in same vertical position on screen when selecting text
-				LLRect new_cursor_rect_doc = getDocRectFromDocIndex(mCursorPos);
+	// apply scroll constraints after reflowing text
+	if (!hasMouseCapture() && mScroller)
+	{
+		if (scrolled_to_bottom && mTrackEnd)
+		{
+			// keep bottom of text buffer visible
+			endOfDoc();
+		}
+		else if (hasSelection() && follow_selection)
+		{
+			// keep cursor in same vertical position on screen when selecting text
+			LLRect new_cursor_rect_doc = getDocRectFromDocIndex(mCursorPos);
 			LLRect old_cursor_rect = cursor_rect;
 			old_cursor_rect.mTop = mVisibleTextRect.mTop - cursor_rect.mTop;
 			old_cursor_rect.mBottom = mVisibleTextRect.mTop - cursor_rect.mBottom;
 
-				mScroller->scrollToShowRect(new_cursor_rect_doc, old_cursor_rect);
-			}
-			else
-			{
-				// keep first line of text visible
-				LLRect new_first_char_rect = getDocRectFromDocIndex(mScrollIndex);
+			mScroller->scrollToShowRect(new_cursor_rect_doc, old_cursor_rect);
+		}
+		else
+		{
+			// keep first line of text visible
+			LLRect new_first_char_rect = getDocRectFromDocIndex(mScrollIndex);
 
 			// pass in desired rect in the coordinate frame of the document viewport
 			LLRect old_first_char_rect = first_char_rect;
@@ -1323,12 +1323,12 @@
 			old_first_char_rect.mBottom = mVisibleTextRect.mTop - first_char_rect.mBottom;
 
 			mScroller->scrollToShowRect(new_first_char_rect, old_first_char_rect);
-			}
-		}
-
-		// reset desired x cursor position
-		updateCursorXPos();
-	}
+		}
+	}
+
+	// reset desired x cursor position
+	updateCursorXPos();
+}
 
 LLRect LLTextBase::getTextBoundingRect()
 {
@@ -1662,7 +1662,7 @@
 			}
 
 			// output the styled Url
-			appendAndHighlightTextImpl(match.getLabel(), part, link_params);
+			appendAndHighlightTextImpl(match.getLabel(), part, link_params, match.underlineOnHoverOnly());
 			
 			// set the tooltip for the Url label
 			if (! match.getTooltip().empty())
@@ -1674,12 +1674,6 @@
 						segment->setToolTip(match.getTooltip());
 					}
 			}
-<<<<<<< HEAD
-			else
-			{
-				appendAndHighlightText(match.getLabel(), part, link_params, match.underlineOnHoverOnly());
-=======
->>>>>>> 54b9992e
 
 			// move on to the rest of the text after the Url
 			if (end < (S32)text.length()) 
@@ -1778,7 +1772,7 @@
 			highlight_params.color = lcolor;
 
 			LLWString wide_text;
-				wide_text = utf8str_to_wstring(pieces[i]["text"].asString());
+			wide_text = utf8str_to_wstring(pieces[i]["text"].asString());
 
 			S32 cur_length = getLength();
 			LLStyleConstSP sp(new LLStyle(highlight_params));
@@ -1801,7 +1795,7 @@
 	else
 	{
 		LLWString wide_text;
-			wide_text = utf8str_to_wstring(new_text);
+		wide_text = utf8str_to_wstring(new_text);
 
 		segment_vec_t segments;
 		S32 segment_start = old_length;
@@ -2667,8 +2661,8 @@
 		height = mFontHeight;
 		const LLWString &text = mEditor.getWText();
 		// if last character is a newline, then return true, forcing line break
-			width = mStyle->getFont()->getWidth(text.c_str(), mStart + first_char, num_chars);
-		}
+		width = mStyle->getFont()->getWidth(text.c_str(), mStart + first_char, num_chars);
+	}
 	return false;
 }
 
