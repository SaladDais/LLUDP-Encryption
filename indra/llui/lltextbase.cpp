/** 
 * @file lltextbase.cpp
 * @author Martin Reddy
 * @brief The base class of text box/editor, providing Url handling support
 *
 * $LicenseInfo:firstyear=2009&license=viewerlgpl$
 * Second Life Viewer Source Code
 * Copyright (C) 2009-2010, Linden Research, Inc.
 * 
 * This library is free software; you can redistribute it and/or
 * modify it under the terms of the GNU Lesser General Public
 * License as published by the Free Software Foundation;
 * version 2.1 of the License only.
 * 
 * This library is distributed in the hope that it will be useful,
 * but WITHOUT ANY WARRANTY; without even the implied warranty of
 * MERCHANTABILITY or FITNESS FOR A PARTICULAR PURPOSE.  See the GNU
 * Lesser General Public License for more details.
 * 
 * You should have received a copy of the GNU Lesser General Public
 * License along with this library; if not, write to the Free Software
 * Foundation, Inc., 51 Franklin Street, Fifth Floor, Boston, MA  02110-1301  USA
 * 
 * Linden Research, Inc., 945 Battery Street, San Francisco, CA  94111  USA
 * $/LicenseInfo$
 */

#include "linden_common.h"

#include "lltextbase.h"

#include "lllocalcliprect.h"
#include "llmenugl.h"
#include "llscrollcontainer.h"
#include "llspellcheck.h"
#include "llstl.h"
#include "lltextparser.h"
#include "lltextutil.h"
#include "lltooltip.h"
#include "lltrans.h"
#include "lluictrl.h"
#include "llurlaction.h"
#include "llurlregistry.h"
#include "llview.h"
#include "llwindow.h"
#include <boost/bind.hpp>
// [SL:KB] - Patch: Control-TextHighlight | Checked: 2013-12-30 (Catznip-3.6)
#include <boost/algorithm/string.hpp>
// [/SL:KB]

#include "fsregistrarutils.h"

const F32	CURSOR_FLASH_DELAY = 1.0f;  // in seconds
const S32	CURSOR_THICKNESS = 2;
const F32	TRIPLE_CLICK_INTERVAL = 0.3f;	// delay between double and triple click.

LLTextBase::line_info::line_info(S32 index_start, S32 index_end, LLRect rect, S32 line_num) 
:	mDocIndexStart(index_start), 
	mDocIndexEnd(index_end),
	mRect(rect),
	mLineNum(line_num)
{}

bool LLTextBase::compare_segment_end::operator()(const LLTextSegmentPtr& a, const LLTextSegmentPtr& b) const
{
	// sort empty spans (e.g. 11-11) after previous non-empty spans (e.g. 5-11)
	if (a->getEnd() == b->getEnd())
	{
		return a->getStart() < b->getStart();
	}
	else
	{
		return a->getEnd() < b->getEnd();
	}
}


// helper functors
bool LLTextBase::compare_bottom::operator()(const S32& a, const LLTextBase::line_info& b) const
{
	return a > b.mRect.mBottom; // bottom of a is higher than bottom of b
}

bool LLTextBase::compare_bottom::operator()(const LLTextBase::line_info& a, const S32& b) const
{
	return a.mRect.mBottom > b; // bottom of a is higher than bottom of b
}

bool LLTextBase::compare_bottom::operator()(const LLTextBase::line_info& a, const LLTextBase::line_info& b) const
{
	return a.mRect.mBottom > b.mRect.mBottom; // bottom of a is higher than bottom of b
}

// helper functors
bool LLTextBase::compare_top::operator()(const S32& a, const LLTextBase::line_info& b) const
{
	return a > b.mRect.mTop; // top of a is higher than top of b
}

bool LLTextBase::compare_top::operator()(const LLTextBase::line_info& a, const S32& b) const
{
	return a.mRect.mTop > b; // top of a is higher than top of b
}

bool LLTextBase::compare_top::operator()(const LLTextBase::line_info& a, const LLTextBase::line_info& b) const
{
	return a.mRect.mTop > b.mRect.mTop; // top of a is higher than top of b
}

struct LLTextBase::line_end_compare
{
	bool operator()(const S32& pos, const LLTextBase::line_info& info) const
	{
		return (pos < info.mDocIndexEnd);
	}

	bool operator()(const LLTextBase::line_info& info, const S32& pos) const
	{
		return (info.mDocIndexEnd < pos);
	}

	bool operator()(const LLTextBase::line_info& a, const LLTextBase::line_info& b) const
	{
		return (a.mDocIndexEnd < b.mDocIndexEnd);
	}

};

//////////////////////////////////////////////////////////////////////////
//
// LLTextBase
//

// register LLTextBase::Params under name "textbase"
static LLWidgetNameRegistry::StaticRegistrar sRegisterTextBaseParams(&typeid(LLTextBase::Params), "textbase");

LLTextBase::LineSpacingParams::LineSpacingParams()
:	multiple("multiple", 1.f),
	pixels("pixels", 0)
{
}

// <FS:Ansariel> Optional icon position
namespace LLInitParam
{
	void TypeValues<LLTextBaseEnums::EIconPositioning>::declareValues()
	{
		declare("left",   LLTextBaseEnums::LEFT);
		declare("right",  LLTextBaseEnums::RIGHT);
		declare("none",   LLTextBaseEnums::NONE);
	}
}
// </FS:Ansariel> Optional icon position

LLTextBase::Params::Params()
:	cursor_color("cursor_color"),
	text_color("text_color"),
	text_readonly_color("text_readonly_color"),
	text_tentative_color("text_tentative_color"),
	bg_visible("bg_visible", false),
	border_visible("border_visible", false),
	bg_readonly_color("bg_readonly_color"),
	bg_writeable_color("bg_writeable_color"),
	bg_focus_color("bg_focus_color"),
// [SL:KB] - Patch: Control-TextHighlight | Checked: 2013-12-30 (Catznip-3.6)
	bg_highlighted_color("bg_highlighted_color"),
// [/SL:KB]
	text_selected_color("text_selected_color"),
	bg_selected_color("bg_selected_color"),
	allow_scroll("allow_scroll", true),
	plain_text("plain_text",false),
	track_end("track_end", false),
	read_only("read_only", false),
	spellcheck("spellcheck", false),
	v_pad("v_pad", 0),
	h_pad("h_pad", 0),
	clip("clip", true),
	clip_partial("clip_partial", true),
	line_spacing("line_spacing"),
	max_text_length("max_length", 255),
	font_shadow("font_shadow"),
	wrap("wrap"),
	trusted_content("trusted_content", true),
	use_ellipses("use_ellipses", false),
	// <FS:Ansariel> Optional icon position
	icon_positioning("icon_positioning", LLTextBaseEnums::RIGHT),
	// </FS:Ansariel> Optional icon position
	parse_urls("parse_urls", false),
	parse_highlights("parse_highlights", false)
{
	addSynonym(track_end, "track_bottom");
	addSynonym(wrap, "word_wrap");
	addSynonym(parse_urls, "allow_html");
}


LLTextBase::LLTextBase(const LLTextBase::Params &p) 
:	LLUICtrl(p, LLTextViewModelPtr(new LLTextViewModel)),
	mURLClickSignal(NULL),
	mIsFriendSignal(NULL),
	mMaxTextByteLength( p.max_text_length ),
	mFont(p.font),
	mFontShadow(p.font_shadow),
	mPopupMenu(NULL),
	mReadOnly(p.read_only),
	mSpellCheck(p.spellcheck),
	mSpellCheckStart(-1),
	mSpellCheckEnd(-1),
	mCursorColor(p.cursor_color),
	mFgColor(p.text_color),
	mBorderVisible( p.border_visible ),
	mReadOnlyFgColor(p.text_readonly_color),
	mTentativeFgColor(p.text_tentative_color()),
	mWriteableBgColor(p.bg_writeable_color),
	mReadOnlyBgColor(p.bg_readonly_color),
	mFocusBgColor(p.bg_focus_color),
// [SL:KB] - Patch: Control-TextHighlight | Checked: 2013-12-30 (Catznip-3.6)
	mHighlightedBGColor(p.bg_highlighted_color),
// [/SL:KB]
	mTextSelectedColor(p.text_selected_color),
	mSelectedBGColor(p.bg_selected_color),
	mReflowIndex(S32_MAX),
	mCursorPos( 0 ),
	mScrollNeeded(FALSE),
	mDesiredXPixel(-1),
	mHPad(p.h_pad),
	mVPad(p.v_pad),
	mHAlign(p.font_halign),
	mVAlign(p.font_valign),
	mLineSpacingMult(p.line_spacing.multiple),
	mLineSpacingPixels(p.line_spacing.pixels),
	mClip(p.clip),
	mClipPartial(p.clip_partial && !p.allow_scroll),
	mTrustedContent(p.trusted_content),
	mTrackEnd( p.track_end ),
	mScrollIndex(-1),
	mSelectionStart( 0 ),
	mSelectionEnd( 0 ),
	mIsSelecting( FALSE ),
	mPlainText ( p.plain_text ),
	mWordWrap(p.wrap),
	mUseEllipses( p.use_ellipses ),
	mParseHTML(p.parse_urls),
	mParseHighlights(p.parse_highlights),
	mBGVisible(p.bg_visible),
	mScroller(NULL),
	// <FS:Ansariel> Optional icon position
	mIconPositioning(p.icon_positioning),
	// </FS:Ansariel> Optional icon position
	mStyleDirty(true)
{
	if(p.allow_scroll)
	{
		LLScrollContainer::Params scroll_params;
		scroll_params.name = "text scroller";
		scroll_params.rect = getLocalRect();
		scroll_params.follows.flags = FOLLOWS_ALL;
		scroll_params.is_opaque = false;
		scroll_params.mouse_opaque = false;
		scroll_params.min_auto_scroll_rate = 200;
		scroll_params.max_auto_scroll_rate = 800;
		// <FS:Zi> Commented out to prevent contents from scrolling away while typing
		// scroll_params.border_visible = p.border_visible;
		// </FS:Zi>
		mScroller = LLUICtrlFactory::create<LLScrollContainer>(scroll_params);
		addChild(mScroller);
	}

	LLView::Params view_params;
	view_params.name = "text_contents";
	view_params.rect =  LLRect(0, 500, 500, 0);
	view_params.mouse_opaque = false;

	mDocumentView = LLUICtrlFactory::create<LLView>(view_params);
	if (mScroller)
	{
		mScroller->addChild(mDocumentView);
	}
	else
	{
		addChild(mDocumentView);
	}

	if (mSpellCheck)
	{
		LLSpellChecker::setSettingsChangeCallback(boost::bind(&LLTextBase::onSpellCheckSettingsChange, this));
	}
	mSpellCheckTimer.reset();

	createDefaultSegment();

	updateRects();
}

LLTextBase::~LLTextBase()
{
	mSegments.clear();
	delete mURLClickSignal;
	// <FS:Ansariel> Properly free the signals
	delete mIsFriendSignal;
	// </FS:Ansariel>
}

void LLTextBase::initFromParams(const LLTextBase::Params& p)
{
	LLUICtrl::initFromParams(p);
	resetDirty();		// Update saved text state
	updateSegments();

	// HACK: work around enabled == readonly design bug -- RN
	// setEnabled will modify our read only status, so do this after
	// LLTextBase::initFromParams
	if (p.read_only.isProvided())
	{
		mReadOnly = p.read_only;
	}
}

bool LLTextBase::truncate()
{
	BOOL did_truncate = FALSE;

	// First rough check - if we're less than 1/4th the size, we're OK
	if (getLength() >= S32(mMaxTextByteLength / 4))
	{	
		// Have to check actual byte size
		S32 utf8_byte_size = 0;
		LLSD value = getViewModel()->getValue();
		if (value.type() == LLSD::TypeString)
		{
			// save a copy for strings.
			utf8_byte_size = value.size();
		}
		else
		{
			// non string LLSDs need explicit conversion to string
			utf8_byte_size = value.asString().size();
		}

		if ( utf8_byte_size > mMaxTextByteLength )
		{
			// Truncate safely in UTF-8
			std::string temp_utf8_text = value.asString();
			temp_utf8_text = utf8str_truncate( temp_utf8_text, mMaxTextByteLength );
			LLWString text = utf8str_to_wstring( temp_utf8_text );
			// remove extra bit of current string, to preserve formatting, etc.
			removeStringNoUndo(text.size(), getWText().size() - text.size());
			did_truncate = TRUE;
		}
	}

	return did_truncate;
}

const LLStyle::Params& LLTextBase::getStyleParams()
{
	//FIXME: convert mDefaultStyle to a flyweight http://www.boost.org/doc/libs/1_40_0/libs/flyweight/doc/index.html
	//and eliminate color member values
	if (mStyleDirty)
	{
		  mStyle
				  .color(LLUIColor(&mFgColor))						// pass linked color instead of copy of mFGColor
				  .readonly_color(LLUIColor(&mReadOnlyFgColor))
				  .selected_color(LLUIColor(&mTextSelectedColor))
				  .font(mFont)
				  .drop_shadow(mFontShadow);
		  mStyleDirty = false;
	}
	return mStyle;
}

void LLTextBase::beforeValueChange()
{

}

void LLTextBase::onValueChange(S32 start, S32 end)
{
}

// Draws the black box behind the selected text
//void LLTextBase::drawSelectionBackground()
// [SL:KB] - Patch: Control-TextHighlight | Checked: 2013-12-30 (Catznip-3.6)
void LLTextBase::drawSelectionBackground()
{
	if( hasSelection() && !mLineInfoList.empty())
	{
		highlight_list_t highlights;
		highlights.push_back(range_pair_t(llmin(mSelectionStart, mSelectionEnd), llmax(mSelectionStart, mSelectionEnd)));
		drawHighlightsBackground(highlights, mSelectedBGColor);
	}
}

void LLTextBase::drawHighlightsBackground(const highlight_list_t& highlights, const LLColor4& color)
// [SL:KB] - Patch: Control-TextHighlight | Checked: 2013-12-30 (Catznip-3.6)
{
//	// Draw selection even if we don't have keyboard focus for search/replace
//	if( hasSelection() && !mLineInfoList.empty())
// [SL:KB] - Patch: Control-TextHighlight | Checked: 2013-12-30 (Catznip-3.6)
	if (!mLineInfoList.empty())
// [/SL:KB]
	{
		std::vector<LLRect> selection_rects;

//		S32 selection_left		= llmin( mSelectionStart, mSelectionEnd );
//		S32 selection_right		= llmax( mSelectionStart, mSelectionEnd );

		// Skip through the lines we aren't drawing.
		LLRect content_display_rect = getVisibleDocumentRect();

		// binary search for line that starts before top of visible buffer
		line_list_t::const_iterator line_iter = std::lower_bound(mLineInfoList.begin(), mLineInfoList.end(), content_display_rect.mTop, compare_bottom());
		line_list_t::const_iterator end_iter = std::upper_bound(mLineInfoList.begin(), mLineInfoList.end(), content_display_rect.mBottom, compare_top());

//		bool done = false;
// [SL:KB] - Patch: Control-TextHighlight | Checked: 2013-12-30 (Catznip-3.6)
		highlight_list_t::const_iterator itHighlight = highlights.begin();
// [/SL:KB]

		// Find the coordinates of the selected area
//		for (;line_iter != end_iter && !done; ++line_iter)
// [SL:KB] - Patch: Control-TextHighlight | Checked: 2013-12-30 (Catznip-3.6)
		for (; (line_iter != end_iter) && (itHighlight != highlights.end()); ++line_iter)
// [/SL:KB]
		{
// [SL:KB] - Patch: Control-TextHighlight | Checked: 2013-12-30 (Catznip-3.6)
			// Find a highlight range with an end index larger than the start of this line
			while ( (itHighlight != highlights.end()) && (line_iter->mDocIndexStart > itHighlight->second) )
				++itHighlight;

			// Draw all highlights on the current line
			while ( (itHighlight != highlights.end()) && (itHighlight->first < line_iter->mDocIndexEnd) )
			{
				// Keep the names of these to change fewer lines of LL code
				S32 selection_left  = llmin(itHighlight->first, itHighlight->second);
				S32 selection_right = llmax(itHighlight->first, itHighlight->second) ;
// [/SL:KB]

				// is selection visible on this line?
				if (line_iter->mDocIndexEnd > selection_left && line_iter->mDocIndexStart < selection_right)
				{
					segment_set_t::iterator segment_iter;
					S32 segment_offset;
					getSegmentAndOffset(line_iter->mDocIndexStart, &segment_iter, &segment_offset);
				
					LLRect selection_rect;
					selection_rect.mLeft = line_iter->mRect.mLeft;
					selection_rect.mRight = line_iter->mRect.mLeft;
					selection_rect.mBottom = line_iter->mRect.mBottom;
					selection_rect.mTop = line_iter->mRect.mTop;
					
					for(;segment_iter != mSegments.end(); ++segment_iter, segment_offset = 0)
					{
						LLTextSegmentPtr segmentp = *segment_iter;

						S32 segment_line_start = segmentp->getStart() + segment_offset;
						S32 segment_line_end = llmin(segmentp->getEnd(), line_iter->mDocIndexEnd);

						if (segment_line_start > segment_line_end) break;

						S32 segment_width = 0;
						S32 segment_height = 0;

						// if selection after beginning of segment
						if(selection_left >= segment_line_start)
						{
							S32 num_chars = llmin(selection_left, segment_line_end) - segment_line_start;
							segmentp->getDimensions(segment_offset, num_chars, segment_width, segment_height);
							selection_rect.mLeft += segment_width;
						}

						// if selection_right == segment_line_end then that means we are the first character of the next segment
						// or first character of the next line, in either case we want to add the length of the current segment
						// to the selection rectangle and continue.
						// if selection right > segment_line_end then selection spans end of current segment...
						if (selection_right >= segment_line_end)
						{
							// extend selection slightly beyond end of line
							// to indicate selection of newline character (use "n" character to determine width)
							S32 num_chars = segment_line_end - segment_line_start;
							segmentp->getDimensions(segment_offset, num_chars, segment_width, segment_height);
							selection_rect.mRight += segment_width;
						}
						// else if selection ends on current segment...
						else
						{
							S32 num_chars = selection_right - segment_line_start;
							segmentp->getDimensions(segment_offset, num_chars, segment_width, segment_height);
							selection_rect.mRight += segment_width;

// [SL:KB] - Patch: Control-TextHighlight | Checked: 2013-12-30 (Catznip-3.6)
							continue;
// [/SL:KB]
//							break;
						}
					}
					selection_rects.push_back(selection_rect);
				}

// [SL:KB] - Patch: Control-TextHighlight | Checked: 2013-12-30 (Catznip-3.6)
				// Only advance if the highlight ends on the current line
				if (itHighlight->second > line_iter->mDocIndexEnd)
					break;
				++itHighlight;
			}
// [/SL:KB]
		}
		
		// Draw the selection box (we're using a box instead of reversing the colors on the selected text).
		gGL.getTexUnit(0)->unbind(LLTexUnit::TT_TEXTURE);
//		const LLColor4& color = mSelectedBGColor;
		F32 alpha = hasFocus() ? 0.7f : 0.3f;
		alpha *= getDrawContext().mAlpha;
		LLColor4 selection_color(color.mV[VRED], color.mV[VGREEN], color.mV[VBLUE], alpha);

		for (std::vector<LLRect>::iterator rect_it = selection_rects.begin();
			rect_it != selection_rects.end();
			++rect_it)
		{
			LLRect selection_rect = *rect_it;
			selection_rect = *rect_it;
			selection_rect.translate(mVisibleTextRect.mLeft - content_display_rect.mLeft, mVisibleTextRect.mBottom - content_display_rect.mBottom);
			gl_rect_2d(selection_rect, selection_color);
		}
	}
}

void LLTextBase::drawCursor()
{
	F32 alpha = getDrawContext().mAlpha;

	if( hasFocus()
		&& gFocusMgr.getAppHasFocus()
		&& !mReadOnly)
	{
		const LLWString &wtext = getWText();
		const llwchar* text = wtext.c_str();

		LLRect cursor_rect = getLocalRectFromDocIndex(mCursorPos);
		cursor_rect.translate(-1, 0);
		segment_set_t::iterator seg_it = getSegIterContaining(mCursorPos);

		// take style from last segment
		LLTextSegmentPtr segmentp;

		if (seg_it != mSegments.end())
		{
			segmentp = *seg_it;
		}
		else
		{
			return;
		}

		// Draw the cursor
		// (Flash the cursor every half second starting a fixed time after the last keystroke)
		F32 elapsed = mCursorBlinkTimer.getElapsedTimeF32();
		if( (elapsed < CURSOR_FLASH_DELAY ) || (S32(elapsed * 2) & 1) )
		{

			if (LL_KIM_OVERWRITE == gKeyboard->getInsertMode() && !hasSelection())
			{
				S32 segment_width = 0;
				S32 segment_height = 0;
				segmentp->getDimensions(mCursorPos - segmentp->getStart(), 1, segment_width, segment_height);
				S32 width = llmax(CURSOR_THICKNESS, segment_width);
				cursor_rect.mRight = cursor_rect.mLeft + width;
			}
			else
			{
				cursor_rect.mRight = cursor_rect.mLeft + CURSOR_THICKNESS;
			}
			
			gGL.getTexUnit(0)->unbind(LLTexUnit::TT_TEXTURE);

			LLColor4 cursor_color = mCursorColor.get() % alpha;
			gGL.color4fv( cursor_color.mV );
			
			gl_rect_2d(cursor_rect);

			if (LL_KIM_OVERWRITE == gKeyboard->getInsertMode() && !hasSelection() && text[mCursorPos] != '\n')
			{
				LLColor4 text_color;
				const LLFontGL* fontp;
				text_color = segmentp->getColor();
				fontp = segmentp->getStyle()->getFont();
				fontp->render(text, mCursorPos, cursor_rect, 
					LLColor4(1.f - text_color.mV[VRED], 1.f - text_color.mV[VGREEN], 1.f - text_color.mV[VBLUE], alpha),
					LLFontGL::LEFT, mVAlign,
					LLFontGL::NORMAL,
					LLFontGL::NO_SHADOW,
					1);
			}

			// Make sure the IME is in the right place
			LLRect screen_pos = calcScreenRect();
			LLCoordGL ime_pos( screen_pos.mLeft + llfloor(cursor_rect.mLeft), screen_pos.mBottom + llfloor(cursor_rect.mTop) );

			ime_pos.mX = (S32) (ime_pos.mX * LLUI::getScaleFactor().mV[VX]);
			ime_pos.mY = (S32) (ime_pos.mY * LLUI::getScaleFactor().mV[VY]);
			getWindow()->setLanguageTextInput( ime_pos );
		}
	}
}

void LLTextBase::drawText()
{
	S32 text_len = getLength();

	if (text_len <= 0 && mLabel.empty())
	{
		return;
	}
	else if (useLabel())
	{
		text_len = mLabel.getWString().length();
	}

	S32 selection_left = -1;
	S32 selection_right = -1;
	// Draw selection even if we don't have keyboard focus for search/replace
	if( hasSelection())
	{
		selection_left = llmin( mSelectionStart, mSelectionEnd );
		selection_right = llmax( mSelectionStart, mSelectionEnd );
	}

	std::pair<S32, S32> line_range = getVisibleLines(mClipPartial);
	S32 first_line = line_range.first;
	S32 last_line = line_range.second;
	if (first_line >= last_line)
	{
		return;
	}
	
	S32 line_start = getLineStart(first_line);
	// find first text segment that spans top of visible portion of text buffer
	segment_set_t::iterator seg_iter = getSegIterContaining(line_start);
	if (seg_iter == mSegments.end()) 
	{
		return;
	}

	// Perform spell check if needed
	if ( (getSpellCheck()) && (getWText().length() > 2) )
	{
		// Calculate start and end indices for the spell checking range
		S32 start = line_start;
		S32 end   = getLineEnd(last_line);

		if ( (mSpellCheckStart != start) || (mSpellCheckEnd != end) )
		{
			const LLWString& wstrText = getWText(); 
			mMisspellRanges.clear();

			segment_set_t::const_iterator seg_it = getSegIterContaining(start);
			while (mSegments.end() != seg_it)
			{
				LLTextSegmentPtr text_segment = *seg_it;
				if ( (text_segment.isNull()) || (text_segment->getStart() >= end) )
				{
					break;
				}

				if (!text_segment->canEdit())
				{
					++seg_it;
					continue;
				}

				// Combine adjoining text segments into one
				U32 seg_start = text_segment->getStart(), seg_end = llmin(text_segment->getEnd(), end);
				while (mSegments.end() != ++seg_it)
				{
					text_segment = *seg_it;
					if ( (text_segment.isNull()) || (!text_segment->canEdit()) || (text_segment->getStart() >= end) )
					{
						break;
					}
					seg_end = llmin(text_segment->getEnd(), end);
				}

				// Find the start of the first word
				U32 word_start = seg_start, word_end = -1;
				U32 text_length = wstrText.length();
				while ( (word_start < text_length) && (!LLStringOps::isAlpha(wstrText[word_start])) )
				{
					word_start++;
				}

				// Iterate over all words in the text block and check them one by one
				while (word_start < seg_end)
				{
					// Find the end of the current word (special case handling for "'" when it's used as a contraction)
					word_end = word_start + 1;
					while ( (word_end < seg_end) && 
							((LLWStringUtil::isPartOfWord(wstrText[word_end])) ||
								((L'\'' == wstrText[word_end]) && 
								(LLStringOps::isAlnum(wstrText[word_end - 1])) && (LLStringOps::isAlnum(wstrText[word_end + 1])))) )
					{
						word_end++;
					}
					if (word_end > seg_end)
					{
						break;
					}

					if (word_start < text_length && word_end <= text_length && word_end > word_start)
					{
						std::string word = wstring_to_utf8str(wstrText.substr(word_start, word_end - word_start));

						// Don't process words shorter than 3 characters
						if ( (word.length() >= 3) && (!LLSpellChecker::instance().checkSpelling(word)) )
						{
							mMisspellRanges.push_back(std::pair<U32, U32>(word_start, word_end));
						}
					}

					// Find the start of the next word
					word_start = word_end + 1;
					while ( (word_start < seg_end) && (!LLWStringUtil::isPartOfWord(wstrText[word_start])) )
					{
						word_start++;
					}
				}
			}

			mSpellCheckStart = start;
			mSpellCheckEnd = end;
		}
	}
	else
	{
		mMisspellRanges.clear();
	}

	LLTextSegmentPtr cur_segment = *seg_iter;

	std::list<std::pair<U32, U32> >::const_iterator misspell_it = std::lower_bound(mMisspellRanges.begin(), mMisspellRanges.end(), std::pair<U32, U32>(line_start, 0));
	for (S32 cur_line = first_line; cur_line < last_line; cur_line++)
	{
		S32 next_line = cur_line + 1;
		line_info& line = mLineInfoList[cur_line];

		S32 next_start = -1;
		S32 line_end = text_len;

		if (next_line < getLineCount())
		{
			next_start = getLineStart(next_line);
			line_end = next_start;
		}

		LLRect text_rect(line.mRect);
		text_rect.mRight = mDocumentView->getRect().getWidth(); // clamp right edge to document extents
		text_rect.translate(mDocumentView->getRect().mLeft, mDocumentView->getRect().mBottom); // adjust by scroll position

		// draw a single line of text
		S32 seg_start = line_start;
		while( seg_start < line_end )
		{
			while( cur_segment->getEnd() <= seg_start )
			{
				seg_iter++;
				if (seg_iter == mSegments.end())
				{
					LL_WARNS() << "Ran off the segmentation end!" << LL_ENDL;

					return;
				}
				cur_segment = *seg_iter;
			}
			
			S32 seg_end = llmin(line_end, cur_segment->getEnd());
			S32 clipped_end	= seg_end - cur_segment->getStart();

			if (mUseEllipses								// using ellipses
				&& clipped_end == line_end					// last segment on line
				&& next_line == last_line					// this is the last visible line
				&& last_line < (S32)mLineInfoList.size())	// and there is more text to display
			{
				// more lines of text to go, but we can't fit them
				// so shrink text rect to force ellipses
				text_rect.mRight -= 2;
			}

			// Draw squiggly lines under any visible misspelled words
			while ( (mMisspellRanges.end() != misspell_it) && (misspell_it->first < seg_end) && (misspell_it->second > seg_start) )
			{
				// Skip the current word if the user is still busy editing it
				if ( (!mSpellCheckTimer.hasExpired()) && (misspell_it->first <= (U32)mCursorPos) && (misspell_it->second >= (U32)mCursorPos) )
				{
					++misspell_it;
 					continue;
				}

				U32 misspell_start = llmax<U32>(misspell_it->first, seg_start), misspell_end = llmin<U32>(misspell_it->second, seg_end);
				S32 squiggle_start = 0, squiggle_end = 0, pony = 0;
				cur_segment->getDimensions(seg_start - cur_segment->getStart(), misspell_start - seg_start, squiggle_start, pony);
				cur_segment->getDimensions(misspell_start - cur_segment->getStart(), misspell_end - misspell_start, squiggle_end, pony);
				squiggle_start += text_rect.mLeft;

				pony = (squiggle_end + 3) / 6;
				squiggle_start += squiggle_end / 2 - pony * 3;
				squiggle_end = squiggle_start + pony * 6;

				S32 squiggle_bottom = text_rect.mBottom + (S32)cur_segment->getStyle()->getFont()->getDescenderHeight();

				gGL.color4ub(255, 0, 0, 200);
				while (squiggle_start + 1 < squiggle_end)
				{
					gl_line_2d(squiggle_start, squiggle_bottom, squiggle_start + 2, squiggle_bottom - 2);
					if (squiggle_start + 3 < squiggle_end)
					{
						gl_line_2d(squiggle_start + 2, squiggle_bottom - 3, squiggle_start + 4, squiggle_bottom - 1);
					}
					squiggle_start += 4;
				}

				if (misspell_it->second > seg_end)
				{
					break;
				}
				++misspell_it;
			}

			text_rect.mLeft = (S32)(cur_segment->draw(seg_start - cur_segment->getStart(), clipped_end, selection_left, selection_right, text_rect));

			seg_start = clipped_end + cur_segment->getStart();
		}

		line_start = next_start;
	}
}

///////////////////////////////////////////////////////////////////
// Returns change in number of characters in mWText

S32 LLTextBase::insertStringNoUndo(S32 pos, const LLWString &wstr, LLTextBase::segment_vec_t* segments )
{
    beforeValueChange();

	S32 old_len = getLength();		// length() returns character length
	S32 insert_len = wstr.length();

	pos = getEditableIndex(pos, true);

	segment_set_t::iterator seg_iter = getEditableSegIterContaining(pos);

	LLTextSegmentPtr default_segment;

	LLTextSegmentPtr segmentp;
	if (seg_iter != mSegments.end())
	{
		segmentp = *seg_iter;
	}
	else
	{
		//segmentp = mSegments.back();
		return pos;
	}

	if (segmentp->canEdit())
	{
		segmentp->setEnd(segmentp->getEnd() + insert_len);
		if (seg_iter != mSegments.end())
		{
			++seg_iter;
		}
	}
	else
	{
		// create default editable segment to hold new text
		LLStyleConstSP sp(new LLStyle(getStyleParams()));
		default_segment = new LLNormalTextSegment( sp, pos, pos + insert_len, *this);
	}

	// shift remaining segments to right
	for(;seg_iter != mSegments.end(); ++seg_iter)
	{
		LLTextSegmentPtr segmentp = *seg_iter;
		segmentp->setStart(segmentp->getStart() + insert_len);
		segmentp->setEnd(segmentp->getEnd() + insert_len);
	}

	// insert new segments
	if (segments)
	{
		if (default_segment.notNull())
		{
			// potentially overwritten by segments passed in
			insertSegment(default_segment);
		}
		for (segment_vec_t::iterator seg_iter = segments->begin();
			seg_iter != segments->end();
			++seg_iter)
		{
			LLTextSegment* segmentp = *seg_iter;
			insertSegment(segmentp);
		}
	}

	getViewModel()->getEditableDisplay().insert(pos, wstr);

	if ( truncate() )
	{
		insert_len = getLength() - old_len;
	}

	onValueChange(pos, pos + insert_len);
	needsReflow(pos);

	return insert_len;
}

S32 LLTextBase::removeStringNoUndo(S32 pos, S32 length)
{

    beforeValueChange();
	segment_set_t::iterator seg_iter = getSegIterContaining(pos);
	while(seg_iter != mSegments.end())
	{
		LLTextSegmentPtr segmentp = *seg_iter;
		S32 end = pos + length;
		if (segmentp->getStart() < pos)
		{
			// deleting from middle of segment
			if (segmentp->getEnd() > end)
			{
				segmentp->setEnd(segmentp->getEnd() - length);
			}
			// truncating segment
			else
			{
				segmentp->setEnd(pos);
			}
		}
		else if (segmentp->getStart() < end)
		{
			// deleting entire segment
			if (segmentp->getEnd() <= end)
			{
				// remove segment
				segmentp->unlinkFromDocument(this);
				segment_set_t::iterator seg_to_erase(seg_iter++);
				mSegments.erase(seg_to_erase);
				continue;
			}
			// deleting head of segment
			else
			{
				segmentp->setStart(pos);
				segmentp->setEnd(segmentp->getEnd() - length);
			}
		}
		else
		{
			// shifting segments backward to fill deleted portion
			segmentp->setStart(segmentp->getStart() - length);
			segmentp->setEnd(segmentp->getEnd() - length);
		}
		++seg_iter;
	}

	getViewModel()->getEditableDisplay().erase(pos, length);

	// recreate default segment in case we erased everything
	createDefaultSegment();

	onValueChange(pos, pos);
	needsReflow(pos);

	return -length;	// This will be wrong if someone calls removeStringNoUndo with an excessive length
}

S32 LLTextBase::overwriteCharNoUndo(S32 pos, llwchar wc)
{
    beforeValueChange();

	if (pos > (S32)getLength())
	{
		return 0;
	}
	getViewModel()->getEditableDisplay()[pos] = wc;

	onValueChange(pos, pos + 1);
	needsReflow(pos);

	return 1;
}


void LLTextBase::createDefaultSegment()
{
	// ensures that there is always at least one segment
	if (mSegments.empty())
	{
		LLStyleConstSP sp(new LLStyle(getStyleParams()));
		LLTextSegmentPtr default_segment = new LLNormalTextSegment( sp, 0, getLength() + 1, *this);
		mSegments.insert(default_segment);
		default_segment->linkToDocument(this);
	}
}

void LLTextBase::insertSegment(LLTextSegmentPtr segment_to_insert)
{
	if (segment_to_insert.isNull()) 
	{
		return;
	}

	segment_set_t::iterator cur_seg_iter = getSegIterContaining(segment_to_insert->getStart());
	S32 reflow_start_index = 0;

	if (cur_seg_iter == mSegments.end())
	{
		mSegments.insert(segment_to_insert);
		segment_to_insert->linkToDocument(this);
		reflow_start_index = segment_to_insert->getStart();
	}
	else
	{
		LLTextSegmentPtr cur_segmentp = *cur_seg_iter;
		reflow_start_index = cur_segmentp->getStart();
		if (cur_segmentp->getStart() < segment_to_insert->getStart())
		{
			S32 old_segment_end = cur_segmentp->getEnd();
			// split old at start point for new segment
			cur_segmentp->setEnd(segment_to_insert->getStart());
			// advance to next segment
			// insert remainder of old segment
			LLStyleConstSP sp = cur_segmentp->getStyle();
			LLTextSegmentPtr remainder_segment = new LLNormalTextSegment( sp, segment_to_insert->getStart(), old_segment_end, *this);
			mSegments.insert(cur_seg_iter, remainder_segment);
			remainder_segment->linkToDocument(this);
			// insert new segment before remainder of old segment
			mSegments.insert(cur_seg_iter, segment_to_insert);

			segment_to_insert->linkToDocument(this);
			// at this point, there will be two overlapping segments owning the text
			// associated with the incoming segment
		}
		else
		{
			mSegments.insert(cur_seg_iter, segment_to_insert);
			segment_to_insert->linkToDocument(this);
		}

		// now delete/truncate remaining segments as necessary
		// cur_seg_iter points to segment before incoming segment
		while(cur_seg_iter != mSegments.end())
		{
			cur_segmentp = *cur_seg_iter;
			if (cur_segmentp == segment_to_insert) 
			{
				++cur_seg_iter;
				continue;
			}

			if (cur_segmentp->getStart() >= segment_to_insert->getStart())
			{
				if(cur_segmentp->getEnd() <= segment_to_insert->getEnd())
				{
					cur_segmentp->unlinkFromDocument(this);
					// grab copy of iterator to erase, and bump it
					segment_set_t::iterator seg_to_erase(cur_seg_iter++);
					mSegments.erase(seg_to_erase);
					continue;
				}
				else
				{
					// last overlapping segment, clip to end of incoming segment
					// and stop traversal
					cur_segmentp->setStart(segment_to_insert->getEnd());
					break;
				}
			}
			++cur_seg_iter;
		}
	}

	// layout potentially changed
	needsReflow(reflow_start_index);
}

BOOL LLTextBase::handleMouseDown(S32 x, S32 y, MASK mask)
{
	// handle triple click
	if (!mTripleClickTimer.hasExpired())
	{
		selectAll();
		return TRUE;
	}

	LLTextSegmentPtr cur_segment = getSegmentAtLocalPos(x, y);
	if (cur_segment && cur_segment->handleMouseDown(x, y, mask))
	{
		return TRUE;
	}

	return LLUICtrl::handleMouseDown(x, y, mask);
}

BOOL LLTextBase::handleMouseUp(S32 x, S32 y, MASK mask)
{
	LLTextSegmentPtr cur_segment = getSegmentAtLocalPos(x, y);
	if (hasMouseCapture() && cur_segment && cur_segment->handleMouseUp(x, y, mask))
	{
		// Did we just click on a link?
		if (mURLClickSignal
			&& cur_segment->getStyle()
			&& cur_segment->getStyle()->isLink())
		{
			// *TODO: send URL here?
			(*mURLClickSignal)(this, LLSD() );
		}
		return TRUE;
	}

	return LLUICtrl::handleMouseUp(x, y, mask);
}

BOOL LLTextBase::handleMiddleMouseDown(S32 x, S32 y, MASK mask)
{
	LLTextSegmentPtr cur_segment = getSegmentAtLocalPos(x, y);
	if (cur_segment && cur_segment->handleMiddleMouseDown(x, y, mask))
	{
		return TRUE;
	}

	return LLUICtrl::handleMiddleMouseDown(x, y, mask);
}

BOOL LLTextBase::handleMiddleMouseUp(S32 x, S32 y, MASK mask)
{
	LLTextSegmentPtr cur_segment = getSegmentAtLocalPos(x, y);
	if (cur_segment && cur_segment->handleMiddleMouseUp(x, y, mask))
	{
		return TRUE;
	}

	return LLUICtrl::handleMiddleMouseUp(x, y, mask);
}

BOOL LLTextBase::handleRightMouseDown(S32 x, S32 y, MASK mask)
{
	LLTextSegmentPtr cur_segment = getSegmentAtLocalPos(x, y);
	if (cur_segment && cur_segment->handleRightMouseDown(x, y, mask))
	{
		return TRUE;
	}

	return LLUICtrl::handleRightMouseDown(x, y, mask);
}

BOOL LLTextBase::handleRightMouseUp(S32 x, S32 y, MASK mask)
{
	LLTextSegmentPtr cur_segment = getSegmentAtLocalPos(x, y);
	if (cur_segment && cur_segment->handleRightMouseUp(x, y, mask))
	{
		return TRUE;
	}

	return LLUICtrl::handleRightMouseUp(x, y, mask);
}

BOOL LLTextBase::handleDoubleClick(S32 x, S32 y, MASK mask)
{
	//Don't start triple click timer if user have clicked on scrollbar
	mVisibleTextRect = mScroller ? mScroller->getContentWindowRect() : getLocalRect();
	if (x >= mVisibleTextRect.mLeft && x <= mVisibleTextRect.mRight
	    && y >= mVisibleTextRect.mBottom && y <= mVisibleTextRect.mTop)
	{
		mTripleClickTimer.setTimerExpirySec(TRIPLE_CLICK_INTERVAL);
	}

	LLTextSegmentPtr cur_segment = getSegmentAtLocalPos(x, y);
	if (cur_segment && cur_segment->handleDoubleClick(x, y, mask))
	{
		return TRUE;
	}

	return LLUICtrl::handleDoubleClick(x, y, mask);
}

BOOL LLTextBase::handleHover(S32 x, S32 y, MASK mask)
{
	LLTextSegmentPtr cur_segment = getSegmentAtLocalPos(x, y);
	if (cur_segment && cur_segment->handleHover(x, y, mask))
	{
		return TRUE;
	}

	return LLUICtrl::handleHover(x, y, mask);
}

BOOL LLTextBase::handleScrollWheel(S32 x, S32 y, S32 clicks)
{
	LLTextSegmentPtr cur_segment = getSegmentAtLocalPos(x, y);
	if (cur_segment && cur_segment->handleScrollWheel(x, y, clicks))
	{
		return TRUE;
	}

	return LLUICtrl::handleScrollWheel(x, y, clicks);
}

BOOL LLTextBase::handleToolTip(S32 x, S32 y, MASK mask)
{
	LLTextSegmentPtr cur_segment = getSegmentAtLocalPos(x, y);
	if (cur_segment && cur_segment->handleToolTip(x, y, mask))
	{
		return TRUE;
	}

	return LLUICtrl::handleToolTip(x, y, mask);
}


void LLTextBase::reshape(S32 width, S32 height, BOOL called_from_parent)
{
	if (width != getRect().getWidth() || height != getRect().getHeight())
	{
		bool scrolled_to_bottom = mScroller ? mScroller->isAtBottom() : false;

		LLUICtrl::reshape( width, height, called_from_parent );

		if (mScroller && scrolled_to_bottom && mTrackEnd)
		{
			// keep bottom of text buffer visible
			// do this here as well as in reflow to handle case
			// where shrinking from top, which causes buffer to temporarily 
			// not be scrolled to the bottom, since the scroll index
			// specified the _top_ of the visible document region
			mScroller->goToBottom();
		}

		// do this first after reshape, because other things depend on
		// up-to-date mVisibleTextRect
		updateRects();
		
		needsReflow();
	}
}

void LLTextBase::draw()
{
	// reflow if needed, on demand
	reflow();

	// then update scroll position, as cursor may have moved
	if (!mReadOnly)
	{
		updateScrollFromCursor();
	}

	LLRect text_rect;
	if (mScroller)
	{
		mScroller->localRectToOtherView(mScroller->getContentWindowRect(), &text_rect, this);
	}
	else
	{
		LLRect visible_lines_rect;
		std::pair<S32, S32> line_range = getVisibleLines(mClipPartial);
		for (S32 i = line_range.first; i < line_range.second; i++)
		{
			if (visible_lines_rect.isEmpty())
			{
				visible_lines_rect = mLineInfoList[i].mRect;
			}
			else
			{
				visible_lines_rect.unionWith(mLineInfoList[i].mRect);
			}
		}
		text_rect = visible_lines_rect;
		text_rect.translate(mDocumentView->getRect().mLeft, mDocumentView->getRect().mBottom);
	}

	if (mBGVisible)
	{
		F32 alpha = getCurrentTransparency();
		// clip background rect against extents, if we support scrolling
		LLRect bg_rect = mVisibleTextRect;
		if (mScroller)
		{
			bg_rect.intersectWith(text_rect);
		}
		LLColor4 bg_color = mReadOnly 
							? mReadOnlyBgColor.get()
							: hasFocus() 
								? mFocusBgColor.get() 
								: mWriteableBgColor.get();

		gl_rect_2d(text_rect, bg_color % alpha, TRUE);
	}

	// <FS:ND> Draw highlighted if needed
	if( nd::ui::SearchableControl::getHighlighted() )
	{
		LLColor4 bg_color = nd::ui::SearchableControl::getHighlightColor();
		LLRect bg_rect = mVisibleTextRect;
		if (mScroller)
			bg_rect.intersectWith(text_rect);

		gl_rect_2d(text_rect, bg_color, TRUE);
	}
	// <FS:ND>


	bool should_clip = mClip || mScroller != NULL;
	// <FS:Zi> Fix text bleeding at top edge of scrolling text editors
	// { LLLocalClipRect clip(text_rect, should_clip);
	{
		// unsure why the rectangle is not properly calculated, but this fixes it.
		// probably needs investigating the accuracy of:
		// - LLScrollContainer::getContentWindowRect()
		// - LLScrollContainer::localRectToOtherView()
		// - LLRect::intersectWith()
		if(text_rect.mTop>2)
		{
			text_rect.mTop-=2;
		}
		// push the modified text_rect as a GL clipping scissor on the stack
		LLLocalClipRect clip(text_rect, should_clip);
	// </FS:Zi>

		// draw document view
		if (mScroller)
		{
			drawChild(mScroller);
		}
		else
		{
			drawChild(mDocumentView);
		}
 
// [SL:KB] - Patch: Control-TextHighlight | Checked: 2013-12-30 (Catznip-3.6)
		if (mHighlightsDirty)
			refreshHighlights();
		if (!mHighlights.empty())
			drawHighlightsBackground(mHighlights, mHighlightedBGColor);
// [/SL:KB]
		drawSelectionBackground();
		drawText();
		drawCursor();
	}
 
	mDocumentView->setVisible(FALSE);
	LLUICtrl::draw();
	mDocumentView->setVisible(TRUE);
}


//virtual
void LLTextBase::setColor( const LLColor4& c )
{
	mFgColor = c;
	mStyleDirty = true;
}

//virtual 
void LLTextBase::setReadOnlyColor(const LLColor4 &c)
{
	mReadOnlyFgColor = c;
	mStyleDirty = true;
}

//virtual
void LLTextBase::onVisibilityChange( BOOL new_visibility )
{
	if(!new_visibility && mPopupMenu)
	{
		mPopupMenu->hide();
	}
	LLUICtrl::onVisibilityChange(new_visibility);
}

//virtual
void LLTextBase::setValue(const LLSD& value )
{
	setText(value.asString());
}

//virtual
BOOL LLTextBase::canDeselect() const 
{ 
	return hasSelection(); 
}


//virtual
void LLTextBase::deselect()
{
	mSelectionStart = 0;
	mSelectionEnd = 0;
	mIsSelecting = FALSE;
}

bool LLTextBase::getSpellCheck() const
{
	return (LLSpellChecker::getUseSpellCheck()) && (!mReadOnly) && (mSpellCheck);
}

const std::string& LLTextBase::getSuggestion(U32 index) const
{
	return (index < mSuggestionList.size()) ? mSuggestionList[index] : LLStringUtil::null;
}

U32 LLTextBase::getSuggestionCount() const
{
	return mSuggestionList.size();
}

void LLTextBase::replaceWithSuggestion(U32 index)
{
	for (std::list<std::pair<U32, U32> >::const_iterator it = mMisspellRanges.begin(); it != mMisspellRanges.end(); ++it)
	{
		if ( (it->first <= (U32)mCursorPos) && (it->second >= (U32)mCursorPos) )
		{
			deselect();
			// Insert the suggestion in its place
			LLWString suggestion = utf8str_to_wstring(mSuggestionList[index]);
			LLStyleConstSP sp(new LLStyle(getStyleParams()));
			LLTextSegmentPtr segmentp = new LLNormalTextSegment(sp, it->first, it->first + suggestion.size(), *this);
			segment_vec_t segments(1, segmentp);
			insertStringNoUndo(it->first, suggestion, &segments);

			// Delete the misspelled word
			removeStringNoUndo(it->first + (S32)suggestion.length(), it->second - it->first);


			setCursorPos(it->first + (S32)suggestion.length());

			// <FS:Ansariel> FIRE-11045: Spell checking changes not identified as such
			onSpellCheckPerformed();

			break;
		}
	}
	mSpellCheckStart = mSpellCheckEnd = -1;
}

void LLTextBase::addToDictionary()
{
	if (canAddToDictionary())
	{
		LLSpellChecker::instance().addToCustomDictionary(getMisspelledWord(mCursorPos));
	}
}

bool LLTextBase::canAddToDictionary() const
{
	return (getSpellCheck()) && (isMisspelledWord(mCursorPos));
}

void LLTextBase::addToIgnore()
{
	if (canAddToIgnore())
	{
		LLSpellChecker::instance().addToIgnoreList(getMisspelledWord(mCursorPos));
	}
}

bool LLTextBase::canAddToIgnore() const
{
	return (getSpellCheck()) && (isMisspelledWord(mCursorPos));
}

std::string LLTextBase::getMisspelledWord(U32 pos) const
{
	for (std::list<std::pair<U32, U32> >::const_iterator it = mMisspellRanges.begin(); it != mMisspellRanges.end(); ++it)
	{
		if ( (it->first <= pos) && (it->second >= pos) )
		{
			return wstring_to_utf8str(getWText().substr(it->first, it->second - it->first));
		}
	}
	return LLStringUtil::null;
}

bool LLTextBase::isMisspelledWord(U32 pos) const
{
	for (std::list<std::pair<U32, U32> >::const_iterator it = mMisspellRanges.begin(); it != mMisspellRanges.end(); ++it)
	{
		if ( (it->first <= pos) && (it->second >= pos) )
		{
			return true;
		}
	}
	return false;
}

void LLTextBase::onSpellCheckSettingsChange()
{
	// Recheck the spelling on every change
	mMisspellRanges.clear();
	mSpellCheckStart = mSpellCheckEnd = -1;
}

void LLTextBase::onFocusReceived()
{
	LLUICtrl::onFocusReceived();
	if (!getLength() && !mLabel.empty())
	{
		// delete label which is LLLabelTextSegment
		clearSegments();
	}
}

void LLTextBase::onFocusLost()
{
	LLUICtrl::onFocusLost();
	if (!getLength() && !mLabel.empty())
	{
		resetLabel();
	}
}

// Sets the scrollbar from the cursor position
void LLTextBase::updateScrollFromCursor()
{
	// Update scroll position even in read-only mode (when there's no cursor displayed)
	// because startOfDoc()/endOfDoc() modify cursor position. See EXT-736.

	if (!mScrollNeeded || !mScroller)
	{
		return;
	}
	mScrollNeeded = FALSE; 

	// scroll so that the cursor is at the top of the page
	LLRect scroller_doc_window = getVisibleDocumentRect();
	LLRect cursor_rect_doc = getDocRectFromDocIndex(mCursorPos);
	mScroller->scrollToShowRect(cursor_rect_doc, LLRect(0, scroller_doc_window.getHeight() - 5, scroller_doc_window.getWidth(), 5));
}

S32 LLTextBase::getLeftOffset(S32 width)
{
	switch (mHAlign)
	{
	case LLFontGL::LEFT:
		return mHPad;
	case LLFontGL::HCENTER:
		return mHPad + llmax(0, (mVisibleTextRect.getWidth() - width - mHPad) / 2);
	case LLFontGL::RIGHT:
		return mVisibleTextRect.getWidth() - width;
	default:
		return mHPad;
	}
}


static LLTrace::BlockTimerStatHandle FTM_TEXT_REFLOW ("Text Reflow");
void LLTextBase::reflow()
{
	LL_RECORD_BLOCK_TIME(FTM_TEXT_REFLOW);

	updateSegments();

	if (mReflowIndex == S32_MAX)
	{
		return;
	}

	bool scrolled_to_bottom = mScroller ? mScroller->isAtBottom() : false;

	LLRect cursor_rect = getLocalRectFromDocIndex(mCursorPos);
	bool follow_selection = getLocalRect().overlaps(cursor_rect); // cursor is (potentially) visible

	// store in top-left relative coordinates to avoid issues with horizontal scrollbar appearing and disappearing
	cursor_rect.mTop = mVisibleTextRect.mTop - cursor_rect.mTop;
	cursor_rect.mBottom = mVisibleTextRect.mTop - cursor_rect.mBottom;

	S32 first_line = getFirstVisibleLine();

	// if scroll anchor not on first line, update it to first character of first line
	if ((first_line < mLineInfoList.size())
		&&	(mScrollIndex <  mLineInfoList[first_line].mDocIndexStart
			||	mScrollIndex >= mLineInfoList[first_line].mDocIndexEnd))
	{
		mScrollIndex = mLineInfoList[first_line].mDocIndexStart;
	}
	LLRect first_char_rect = getLocalRectFromDocIndex(mScrollIndex);
	// store in top-left relative coordinates to avoid issues with horizontal scrollbar appearing and disappearing
	first_char_rect.mTop = mVisibleTextRect.mTop - first_char_rect.mTop;
	first_char_rect.mBottom = mVisibleTextRect.mTop - first_char_rect.mBottom;

	S32 reflow_count = 0;
	while(mReflowIndex < S32_MAX)
	{
		// we can get into an infinite loop if the document height does not monotonically increase
		// with decreasing width (embedded ui elements with alternate layouts).  In that case, 
		// we want to stop reflowing after 2 iterations.  We use 2, since we need to handle the case
		// of introducing a vertical scrollbar causing a reflow with less width.  We should also always
		// use an even number of iterations to avoid user visible oscillation of the layout
		if(++reflow_count > 2)
		{
			LL_DEBUGS() << "Breaking out of reflow due to possible infinite loop in " << getName() << LL_ENDL;
			break;
		}
	
		S32 start_index = mReflowIndex;
		mReflowIndex = S32_MAX;

		// shrink document to minimum size (visible portion of text widget)
		// to force inlined widgets with follows set to shrink
		if (mWordWrap)
		{
			mDocumentView->reshape(mVisibleTextRect.getWidth(), mDocumentView->getRect().getHeight());
		}

		S32 cur_top = 0;

		segment_set_t::iterator seg_iter = mSegments.begin();
		S32 seg_offset = 0;
		S32 line_start_index = 0;
		const S32 text_available_width = mVisibleTextRect.getWidth() - mHPad;  // reserve room for margin
		S32 remaining_pixels = text_available_width;
		S32 line_count = 0;

		// find and erase line info structs starting at start_index and going to end of document
		if (!mLineInfoList.empty())
		{
			// find first element whose end comes after start_index
			line_list_t::iterator iter = std::upper_bound(mLineInfoList.begin(), mLineInfoList.end(), start_index, line_end_compare());
			line_start_index = iter->mDocIndexStart;
			line_count = iter->mLineNum;
			cur_top = iter->mRect.mTop;
			getSegmentAndOffset(iter->mDocIndexStart, &seg_iter, &seg_offset);
			mLineInfoList.erase(iter, mLineInfoList.end());
		}

		S32 line_height = 0;

		while(seg_iter != mSegments.end())
		{
			LLTextSegmentPtr segment = *seg_iter;

			// track maximum height of any segment on this line
			S32 cur_index = segment->getStart() + seg_offset;

			// ask segment how many character fit in remaining space
			S32 character_count = segment->getNumChars(getWordWrap() ? llmax(0, remaining_pixels) : S32_MAX,
														seg_offset, 
														cur_index - line_start_index, 
														S32_MAX);

			S32 segment_width, segment_height;
			bool force_newline = segment->getDimensions(seg_offset, character_count, segment_width, segment_height);
			// grow line height as necessary based on reported height of this segment
			line_height = llmax(line_height, segment_height);
			remaining_pixels -= segment_width;

			seg_offset += character_count;

			S32 last_segment_char_on_line = segment->getStart() + seg_offset;

			S32 text_actual_width = text_available_width - remaining_pixels;
			S32 text_left = getLeftOffset(text_actual_width);
			LLRect line_rect(text_left, 
							cur_top, 
							text_left + text_actual_width, 
							cur_top - line_height);

			// if we didn't finish the current segment...
			if (last_segment_char_on_line < segment->getEnd())
			{
				// add line info and keep going
				mLineInfoList.push_back(line_info(
											line_start_index, 
											last_segment_char_on_line, 
											line_rect, 
											line_count));

				line_start_index = segment->getStart() + seg_offset;
				cur_top -= ll_round((F32)line_height * mLineSpacingMult) + mLineSpacingPixels;
				remaining_pixels = text_available_width;
				line_height = 0;
			}
			// ...just consumed last segment..
			else if (++segment_set_t::iterator(seg_iter) == mSegments.end())
			{
				mLineInfoList.push_back(line_info(
											line_start_index, 
											last_segment_char_on_line, 
											line_rect, 
											line_count));
				cur_top -= ll_round((F32)line_height * mLineSpacingMult) + mLineSpacingPixels;
				break;
			}
			// ...or finished a segment and there are segments remaining on this line
			else
			{
				// subtract pixels used and increment segment
				if (force_newline)
				{
					mLineInfoList.push_back(line_info(
												line_start_index, 
												last_segment_char_on_line, 
												line_rect, 
												line_count));
					line_start_index = segment->getStart() + seg_offset;
					cur_top -= ll_round((F32)line_height * mLineSpacingMult) + mLineSpacingPixels;
					line_height = 0;
					remaining_pixels = text_available_width;
				}
				++seg_iter;
				seg_offset = 0;
			}
			if (force_newline) 
			{
				line_count++;
			}
		}

		// calculate visible region for diplaying text
		updateRects();

		for (segment_set_t::iterator segment_it = mSegments.begin();
			segment_it != mSegments.end();
			++segment_it)
		{
			LLTextSegmentPtr segmentp = *segment_it;
			segmentp->updateLayout(*this);

		}
	}

	// apply scroll constraints after reflowing text
	if (!hasMouseCapture() && mScroller)
	{
		if (scrolled_to_bottom && mTrackEnd)
		{
			// keep bottom of text buffer visible
			endOfDoc();
		}
		else if (hasSelection() && follow_selection)
		{
			// keep cursor in same vertical position on screen when selecting text
			LLRect new_cursor_rect_doc = getDocRectFromDocIndex(mCursorPos);
			LLRect old_cursor_rect = cursor_rect;
			old_cursor_rect.mTop = mVisibleTextRect.mTop - cursor_rect.mTop;
			old_cursor_rect.mBottom = mVisibleTextRect.mTop - cursor_rect.mBottom;

			mScroller->scrollToShowRect(new_cursor_rect_doc, old_cursor_rect);
		}
		else
		{
			// keep first line of text visible
			LLRect new_first_char_rect = getDocRectFromDocIndex(mScrollIndex);

			// pass in desired rect in the coordinate frame of the document viewport
			LLRect old_first_char_rect = first_char_rect;
			old_first_char_rect.mTop = mVisibleTextRect.mTop - first_char_rect.mTop;
			old_first_char_rect.mBottom = mVisibleTextRect.mTop - first_char_rect.mBottom;

			mScroller->scrollToShowRect(new_first_char_rect, old_first_char_rect);
		}
	}

	// reset desired x cursor position
	updateCursorXPos();
}

LLRect LLTextBase::getTextBoundingRect()
{
	reflow();
	return mTextBoundingRect;
}


void LLTextBase::clearSegments()
{
	mSegments.clear();
	createDefaultSegment();
}

S32 LLTextBase::getLineStart( S32 line ) const
{
	S32 num_lines = getLineCount();
	if (num_lines == 0)
	{
		return 0;
	}

	line = llclamp(line, 0, num_lines-1);
	return mLineInfoList[line].mDocIndexStart;
}

S32 LLTextBase::getLineEnd( S32 line ) const
{
	S32 num_lines = getLineCount();
	if (num_lines == 0)
	{
		return 0;
	}

	line = llclamp(line, 0, num_lines-1);
	return mLineInfoList[line].mDocIndexEnd;
}



S32 LLTextBase::getLineNumFromDocIndex( S32 doc_index, bool include_wordwrap) const
{
	if (mLineInfoList.empty())
	{
		return 0;
	}
	else
	{
		line_list_t::const_iterator iter = std::upper_bound(mLineInfoList.begin(), mLineInfoList.end(), doc_index, line_end_compare());
		if (include_wordwrap)
		{
			return iter - mLineInfoList.begin();
		}
		else
		{
			if (iter == mLineInfoList.end())
			{
				return mLineInfoList.back().mLineNum;
			}
			else
			{
				return iter->mLineNum;
			}
		}
	}
}

// Given an offset into text (pos), find the corresponding line (from the start of the doc) and an offset into the line.
S32 LLTextBase::getLineOffsetFromDocIndex( S32 startpos, bool include_wordwrap) const
{
	if (mLineInfoList.empty())
	{
		return startpos;
	}
	else
	{
		line_list_t::const_iterator iter = std::upper_bound(mLineInfoList.begin(), mLineInfoList.end(), startpos, line_end_compare());
		return startpos - iter->mDocIndexStart;
	}
}

S32	LLTextBase::getFirstVisibleLine() const
{
	LLRect visible_region = getVisibleDocumentRect();

	// binary search for line that starts before top of visible buffer
	line_list_t::const_iterator iter = std::lower_bound(mLineInfoList.begin(), mLineInfoList.end(), visible_region.mTop, compare_bottom());

	return iter - mLineInfoList.begin();
}

std::pair<S32, S32>	LLTextBase::getVisibleLines(bool require_fully_visible) 
{
	LLRect visible_region = getVisibleDocumentRect();
	line_list_t::const_iterator first_iter;
	line_list_t::const_iterator last_iter;

	// make sure we have an up-to-date mLineInfoList
	reflow();

	if (require_fully_visible)
	{
		first_iter = std::lower_bound(mLineInfoList.begin(), mLineInfoList.end(), visible_region.mTop, compare_top());
		last_iter = std::upper_bound(mLineInfoList.begin(), mLineInfoList.end(), visible_region.mBottom, compare_bottom());
	}
	else
	{
		first_iter = std::upper_bound(mLineInfoList.begin(), mLineInfoList.end(), visible_region.mTop, compare_bottom());
		last_iter = std::lower_bound(mLineInfoList.begin(), mLineInfoList.end(), visible_region.mBottom, compare_top());
	}
	return std::pair<S32, S32>(first_iter - mLineInfoList.begin(), last_iter - mLineInfoList.begin());
}



LLTextViewModel* LLTextBase::getViewModel() const
{
	return (LLTextViewModel*)mViewModel.get();
}

void LLTextBase::addDocumentChild(LLView* view) 
{ 
	mDocumentView->addChild(view); 
}

void LLTextBase::removeDocumentChild(LLView* view) 
{ 
	mDocumentView->removeChild(view); 
}


static LLTrace::BlockTimerStatHandle FTM_UPDATE_TEXT_SEGMENTS("Update Text Segments");
void LLTextBase::updateSegments()
{
	LL_RECORD_BLOCK_TIME(FTM_UPDATE_TEXT_SEGMENTS);
	createDefaultSegment();
}

void LLTextBase::getSegmentAndOffset( S32 startpos, segment_set_t::const_iterator* seg_iter, S32* offsetp ) const
{
	*seg_iter = getSegIterContaining(startpos);
	if (*seg_iter == mSegments.end())
	{
		*offsetp = 0;
	}
	else
	{
		*offsetp = startpos - (**seg_iter)->getStart();
	}
}

void LLTextBase::getSegmentAndOffset( S32 startpos, segment_set_t::iterator* seg_iter, S32* offsetp )
{
	*seg_iter = getSegIterContaining(startpos);
	if (*seg_iter == mSegments.end())
	{
		*offsetp = 0;
	}
	else
	{
		*offsetp = startpos - (**seg_iter)->getStart();
	}
}

LLTextBase::segment_set_t::iterator LLTextBase::getEditableSegIterContaining(S32 index)
{
	segment_set_t::iterator it = getSegIterContaining(index);
	segment_set_t::iterator orig_it = it;

	if (it == mSegments.end()) return it;

	if (!(*it)->canEdit() 
		&& index == (*it)->getStart() 
		&& it != mSegments.begin())
	{
		it--;
		if ((*it)->canEdit())
		{
			return it;
		}
	}
	return orig_it;
}

LLTextBase::segment_set_t::const_iterator LLTextBase::getEditableSegIterContaining(S32 index) const
{
	segment_set_t::const_iterator it = getSegIterContaining(index);
	segment_set_t::const_iterator orig_it = it;
	if (it == mSegments.end()) return it;

	if (!(*it)->canEdit() 
		&& index == (*it)->getStart() 
		&& it != mSegments.begin())
	{
		it--;
		if ((*it)->canEdit())
		{
			return it;
		}
	}
	return orig_it;
}

// <FS:Ansariel> Changed for FIRE-1574, FIRE-2983, FIRE-3534 & 4650
//LLTextBase::segment_set_t::iterator LLTextBase::getSegIterContaining(S32 index)
LLTextBase::segment_set_t::iterator LLTextBase::getSegIterContaining(S32 index, bool fix_position /* = true */)
{

	static LLPointer<LLIndexSegment> index_segment = new LLIndexSegment();

	S32 text_len = 0;
	if (!useLabel())
	{
		text_len = getLength();
	}
	else
	{
		text_len = mLabel.getWString().length();
	}

	if (index > text_len) { return mSegments.end(); }

	// when there are no segments, we return the end iterator, which must be checked by caller
	if (mSegments.size() <= 1) { return mSegments.begin(); }

	index_segment->setStart(index);
	index_segment->setEnd(index);
	segment_set_t::iterator it = mSegments.upper_bound(index_segment);

	// FIXME: I tried to put this into its own function but ended up with errors,
	//        so this is duplicated in the const version of this function for now. -Zi

	// This goes reports one segment backwards if the cursor is inside a non-editable segment,
	// but only if that segment is editable -Zi
	static LLCachedControl<bool> fsFixCursorPosition(*LLUI::sSettingGroups["config"], "FSFixCursorPosition", true);
	if (fsFixCursorPosition && fix_position && it != mSegments.end())
	{
		LLTextSegment* seg = *it;
		if (!seg->canEdit() && it != mSegments.begin())
		{
			--it;

			seg = *it;
			if (!seg->canEdit())
			{
				++it;
			}
		}
	}

	return it;
}

// <FS:Ansariel> Changed for FIRE-1574, FIRE-2983, FIRE-3534 & 4650
//LLTextBase::segment_set_t::const_iterator LLTextBase::getSegIterContaining(S32 index) const
LLTextBase::segment_set_t::const_iterator LLTextBase::getSegIterContaining(S32 index, bool fix_position /* = true */) const
{
	static LLPointer<LLIndexSegment> index_segment = new LLIndexSegment();

	S32 text_len = 0;
	if (!useLabel())
	{
		text_len = getLength();
	}
	else
	{
		text_len = mLabel.getWString().length();
	}

	if (index > text_len) { return mSegments.end(); }

	// when there are no segments, we return the end iterator, which must be checked by caller
	if (mSegments.size() <= 1) { return mSegments.begin(); }

	index_segment->setStart(index);
	index_segment->setEnd(index);
	LLTextBase::segment_set_t::const_iterator it =  mSegments.upper_bound(index_segment);

	// FIXME: I tried to put this into its own function but ended up with errors,
	//        so this is duplicated in the non-const version of this function for now. -Zi

	// This goes reports one segment backwards if the cursor is inside a non-editable segment,
	// but only if that segment is editable -Zi
	static LLCachedControl<bool> fsFixCursorPosition(*LLUI::sSettingGroups["config"], "FSFixCursorPosition", true);
	if (fsFixCursorPosition && fix_position && it != mSegments.end())
	{
		LLTextSegment* seg = *it;
		if (!seg->canEdit() && it != mSegments.begin())
		{
			--it;

			seg = *it;
			if (!seg->canEdit())
			{
				++it;
			}
		}
	}

	return it;
}

// Finds the text segment (if any) at the give local screen position
LLTextSegmentPtr LLTextBase::getSegmentAtLocalPos( S32 x, S32 y, bool hit_past_end_of_line)
{
	if (!hasMouseCapture() && !mVisibleTextRect.pointInRect(x, y))
	{
		return LLTextSegmentPtr();
	}
	
	// Find the cursor position at the requested local screen position
	S32 offset = getDocIndexFromLocalCoord( x, y, FALSE, hit_past_end_of_line);
	// <FS:Ansariel> Changed for FIRE-1574, FIRE-2983, FIRE-3534 & 4650
	//segment_set_t::iterator seg_iter = getSegIterContaining(offset);
	segment_set_t::iterator seg_iter = getSegIterContaining(offset, false);
	if (seg_iter != mSegments.end())
	{
		return *seg_iter;
	}
	else
	{
		return LLTextSegmentPtr();
	}
}

void LLTextBase::createUrlContextMenu(S32 x, S32 y, const std::string &in_url)
{
	// work out the XUI menu file to use for this url
	LLUrlMatch match;
	std::string url = in_url;
	if (! LLUrlRegistry::instance().findUrl(url, match))
	{
		return;
	}
	
	std::string xui_file = match.getMenuName();
	if (xui_file.empty())
	{
		return;
	}

	// set up the callbacks for all of the potential menu items, N.B. we
	// don't use const ref strings in callbacks in case url goes out of scope
	LLUICtrl::CommitCallbackRegistry::ScopedRegistrar registrar;
	registrar.add("Url.Open", boost::bind(&LLUrlAction::openURL, url));
	registrar.add("Url.OpenInternal", boost::bind(&LLUrlAction::openURLInternal, url));
	registrar.add("Url.OpenExternal", boost::bind(&LLUrlAction::openURLExternal, url));
	registrar.add("Url.Execute", boost::bind(&LLUrlAction::executeSLURL, url));
	registrar.add("Url.Block", boost::bind(&LLUrlAction::blockObject, url));
	registrar.add("Url.Teleport", boost::bind(&LLUrlAction::teleportToLocation, url));
	registrar.add("Url.ShowProfile", boost::bind(&LLUrlAction::showProfile, url));
	registrar.add("Url.AddFriend", boost::bind(&LLUrlAction::addFriend, url));
	registrar.add("Url.RemoveFriend", boost::bind(&LLUrlAction::removeFriend, url));
	registrar.add("Url.SendIM", boost::bind(&LLUrlAction::sendIM, url));
	registrar.add("Url.ShowOnMap", boost::bind(&LLUrlAction::showLocationOnMap, url));
	registrar.add("Url.CopyLabel", boost::bind(&LLUrlAction::copyLabelToClipboard, url));
	registrar.add("Url.CopyUrl", boost::bind(&LLUrlAction::copyURLToClipboard, url));

	// <FS:Ansariel> Additional convenience options
	std::string target_id_str = LLUrlAction::extractUuidFromSlurl(url).asString();
	registrar.add("FS.ZoomIn", boost::bind(&LLUrlAction::executeSLURL, "secondlife:///app/firestorm/" + target_id_str + "/zoom"));
	registrar.add("FS.TeleportToTarget", boost::bind(&LLUrlAction::executeSLURL, "secondlife:///app/firestorm/" + target_id_str + "/teleportto"));
	registrar.add("FS.OfferTeleport", boost::bind(&LLUrlAction::executeSLURL, "secondlife:///app/firestorm/" + target_id_str + "/offerteleport"));
	registrar.add("FS.RequestTeleport", boost::bind(&LLUrlAction::executeSLURL, "secondlife:///app/firestorm/" + target_id_str + "/requestteleport"));
	registrar.add("FS.TrackAvatar", boost::bind(&LLUrlAction::executeSLURL, "secondlife:///app/firestorm/" + target_id_str + "/track"));
	registrar.add("FS.AddToContactSet", boost::bind(&LLUrlAction::executeSLURL, "secondlife:///app/firestorm/" + target_id_str + "/addtocontactset"));	// [FS:CR]
	registrar.add("FS.BlockAvatar", boost::bind(&LLUrlAction::executeSLURL, "secondlife:///app/firestorm/" + target_id_str + "/blockavatar"));
	registrar.add("FS.ViewLog", boost::bind(&LLUrlAction::executeSLURL, "secondlife:///app/firestorm/" + target_id_str + "/viewlog"));
	// </FS:Ansariel>

	// <FS:Ansariel> Add enable checks for menu items
	LLUICtrl::EnableCallbackRegistry::ScopedRegistrar enable_registrar;
	LLUUID target_id(target_id_str);
	enable_registrar.add("Url.EnableShowProfile", boost::bind(&FSRegistrarUtils::checkIsEnabled, gFSRegistrarUtils, target_id, FS_RGSTR_ACT_SHOW_PROFILE));
	enable_registrar.add("Url.EnableAddFriend", boost::bind(&FSRegistrarUtils::checkIsEnabled, gFSRegistrarUtils, target_id, FS_RGSTR_ACT_ADD_FRIEND));
	enable_registrar.add("Url.EnableRemoveFriend", boost::bind(&FSRegistrarUtils::checkIsEnabled, gFSRegistrarUtils, target_id, FS_RGSTR_ACT_REMOVE_FRIEND));
	enable_registrar.add("Url.EnableSendIM", boost::bind(&FSRegistrarUtils::checkIsEnabled, gFSRegistrarUtils, target_id, FS_RGSTR_ACT_SEND_IM));
	enable_registrar.add("FS.EnableZoomIn", boost::bind(&FSRegistrarUtils::checkIsEnabled, gFSRegistrarUtils, target_id, FS_RGSTR_ACT_ZOOM_IN));
	enable_registrar.add("FS.EnableOfferTeleport", boost::bind(&FSRegistrarUtils::checkIsEnabled, gFSRegistrarUtils, target_id, FS_RGSTR_ACT_OFFER_TELEPORT));
	enable_registrar.add("FS.EnableTrackAvatar", boost::bind(&FSRegistrarUtils::checkIsEnabled, gFSRegistrarUtils, target_id, FS_RGSTR_ACT_TRACK_AVATAR));
	enable_registrar.add("FS.EnableTeleportToTarget", boost::bind(&FSRegistrarUtils::checkIsEnabled, gFSRegistrarUtils, target_id, FS_RGSTR_ACT_TELEPORT_TO));
	enable_registrar.add("FS.EnableRequestTeleport", boost::bind(&FSRegistrarUtils::checkIsEnabled, gFSRegistrarUtils, target_id, FS_RGSTR_ACT_REQUEST_TELEPORT));
	enable_registrar.add("FS.CheckIsAgentBlocked", boost::bind(&FSRegistrarUtils::checkIsEnabled, gFSRegistrarUtils, target_id, FS_RGSTR_CHK_AVATAR_BLOCKED));
	enable_registrar.add("FS.EnableBlockAvatar", boost::bind(&FSRegistrarUtils::checkIsEnabled, gFSRegistrarUtils, target_id, FS_RGSTR_CHK_IS_NOT_SELF));
	enable_registrar.add("FS.EnableViewLog", boost::bind(&FSRegistrarUtils::checkIsEnabled, gFSRegistrarUtils, target_id, FS_RGSTR_ACT_VIEW_TRANSCRIPT));
	// </FS:Ansariel>

	// create and return the context menu from the XUI file
	delete mPopupMenu;
	llassert(LLMenuGL::sMenuContainer != NULL);
	mPopupMenu = LLUICtrlFactory::getInstance()->createFromFile<LLContextMenu>(xui_file, LLMenuGL::sMenuContainer,
																		 LLMenuHolderGL::child_registry_t::instance());	
	if (mIsFriendSignal)
	{
		bool isFriend = *(*mIsFriendSignal)(LLUUID(LLUrlAction::getUserID(url)));
		LLView* addFriendButton = mPopupMenu->getChild<LLView>("add_friend");
		LLView* removeFriendButton = mPopupMenu->getChild<LLView>("remove_friend");

		if (addFriendButton && removeFriendButton)
		{
			addFriendButton->setEnabled(!isFriend);
			removeFriendButton->setEnabled(isFriend);
		}
	}
	
	if (mPopupMenu)
	{
		mPopupMenu->show(x, y);
		LLMenuGL::showPopup(this, mPopupMenu, x, y);
	}
}

void LLTextBase::setText(const LLStringExplicit &utf8str, const LLStyle::Params& input_params)
{
	// clear out the existing text and segments
	getViewModel()->setDisplay(LLWStringUtil::null);

	clearSegments();
//	createDefaultSegment();

	deselect();

	// append the new text (supports Url linking)
	std::string text(utf8str);
	LLStringUtil::removeCRLF(text);

	// appendText modifies mCursorPos...
	appendText(text, false, input_params);
	// ...so move cursor to top after appending text
	if (!mTrackEnd)
	{
		startOfDoc();
	}

	onValueChange(0, getLength());
}

//virtual
std::string LLTextBase::getText() const
{
	return getViewModel()->getValue().asString();
}

// IDEVO - icons can be UI image names or UUID sent from
// server with avatar display name
static LLUIImagePtr image_from_icon_name(const std::string& icon_name)
{
	if (LLUUID::validate(icon_name))
	{
		return LLUI::getUIImageByID( LLUUID(icon_name) );
	}
	else
	{
		return LLUI::getUIImage(icon_name);
	}
}

static LLTrace::BlockTimerStatHandle FTM_PARSE_HTML("Parse HTML");



void LLTextBase::appendTextImpl(const std::string &new_text, const LLStyle::Params& input_params)
{
	LLStyle::Params style_params(input_params);
	style_params.fillFrom(getStyleParams());

	S32 part = (S32)LLTextParser::WHOLE;
	if (mParseHTML && !style_params.is_link) // Don't search for URLs inside a link segment (STORM-358).
	{
		LL_RECORD_BLOCK_TIME(FTM_PARSE_HTML);
		S32 start=0,end=0;
		LLUrlMatch match;
		std::string text = new_text;
		while ( LLUrlRegistry::instance().findUrl(text, match,
				boost::bind(&LLTextBase::replaceUrl, this, _1, _2, _3),isContentTrusted()))
		{
			start = match.getStart();
			end = match.getEnd()+1;

			LLStyle::Params link_params(style_params);
			// <FS:CR> FIRE-11330 - if it's a name, don't stylize it like a url
			if (!input_params.is_name_slurl)
				link_params.overwriteFrom(match.getStyle());

			// output the text before the Url
			if (start > 0)
			{
				if (part == (S32)LLTextParser::WHOLE ||
					part == (S32)LLTextParser::START)
				{
					part = (S32)LLTextParser::START;
				}
				else
				{
					part = (S32)LLTextParser::MIDDLE;
				}
				std::string subtext=text.substr(0,start);
				appendAndHighlightText(subtext, part, style_params); 
			}

			// add icon before url if need
<<<<<<< HEAD
			// <FS:Ansariel> Optional icon position
			//LLTextUtil::processUrlMatch(&match, this, isContentTrusted() || match.isTrusted());
			if (mIconPositioning == LLTextBaseEnums::LEFT || match.isTrusted())
			{
				LLTextUtil::processUrlMatch(&match, this, isContentTrusted() || match.isTrusted());
			}
			// </FS:Ansariel> Optional icon position

			// output the styled Url
			// <FS:CR> FIRE-11437 - Don't supress font style for chat history name links
			//appendAndHighlightTextImpl(match.getLabel(), part, link_params, match.underlineOnHoverOnly());
			appendAndHighlightTextImpl(match.getLabel(), part, link_params,
									   input_params.is_name_slurl ? false : match.underlineOnHoverOnly());
			// </FS:CR>

			// <FS:Ansariel> Unfail URI display
			// set the tooltip for the Url label (host part)
			if (! match.getTooltip().empty())
			{
				segment_set_t::iterator it = getSegIterContaining(getLength()-1);
				if (it != mSegments.end())
				{
					LLTextSegmentPtr segment = *it;
					segment->setToolTip(match.getTooltip());
				}
			}
			// </FS:Ansariel>
=======
			LLTextUtil::processUrlMatch(&match, this, isContentTrusted() || match.isTrusted());
			if ((isContentTrusted() || match.isTrusted()) && !match.getIcon().empty() )
			{
				setLastSegmentToolTip(LLTrans::getString("TooltipSLIcon"));
			}

			// output the styled Url
			appendAndHighlightTextImpl(match.getLabel(), part, link_params, match.underlineOnHoverOnly());
			bool tooltip_required =  !match.getTooltip().empty();

			// set the tooltip for the Url label
			if (tooltip_required)
			{
				setLastSegmentToolTip(match.getTooltip());
			}
>>>>>>> 0bbb1722

			// show query part of url with gray color only for LLUrlEntryHTTP url entries
			std::string label = match.getQuery();
			if (label.size())
			{
<<<<<<< HEAD
				// <FS:Ansariel> Custom URI query part color
				//link_params.color = LLColor4::grey;
				//link_params.readonly_color = LLColor4::grey;
				static LLUIColor query_part_color = LLUIColorTable::getInstance()->getColor("UriQueryPartColor", LLColor4::grey);
				link_params.color = query_part_color;
				link_params.readonly_color = query_part_color;
				// </FS:Ansariel>
			// <FS:Ansariel> Unfail URI display; add tooltip for query part
				//appendAndHighlightTextImpl(label, part, link_params, match.underlineOnHoverOnly());
				appendAndHighlightTextImpl(label, part, link_params, input_params.is_name_slurl ? false : match.underlineOnHoverOnly());
			//}
			
			// set the tooltip for the Url label
			if (! match.getTooltip().empty())
			{
				segment_set_t::iterator it = getSegIterContaining(getLength()-1);
				if (it != mSegments.end())
=======
				link_params.color = LLColor4::grey;
				link_params.readonly_color = LLColor4::grey;
				appendAndHighlightTextImpl(label, part, link_params, match.underlineOnHoverOnly());

				// set the tooltip for the query part of url
				if (tooltip_required)
>>>>>>> 0bbb1722
				{
					setLastSegmentToolTip(match.getTooltip());
				}
			}
			// <FS:Ansariel> Unfail URI display
			}

			// <FS:Ansariel> Optional icon position
			if (mIconPositioning == LLTextBaseEnums::RIGHT && !match.isTrusted())
			{
				LLTextUtil::processUrlMatch(&match,this,isContentTrusted());
			}
			// </FS:Ansariel> Optional icon position

			// move on to the rest of the text after the Url
			if (end < (S32)text.length()) 
			{
				text = text.substr(end,text.length() - end);
				end=0;
				part=(S32)LLTextParser::END;
			}
			else
			{
				break;
			}
		}
		if (part != (S32)LLTextParser::WHOLE) 
			part=(S32)LLTextParser::END;
		if (end < (S32)text.length()) 
			appendAndHighlightText(text, part, style_params);		
	}
	else
	{
		appendAndHighlightText(new_text, part, style_params);
	}
}

void LLTextBase::setLastSegmentToolTip(const std::string &tooltip)
{
	segment_set_t::iterator it = getSegIterContaining(getLength()-1);
	if (it != mSegments.end())
	{
		LLTextSegmentPtr segment = *it;
		segment->setToolTip(tooltip);
	}
}

static LLTrace::BlockTimerStatHandle FTM_APPEND_TEXT("Append Text");

void LLTextBase::appendText(const std::string &new_text, bool prepend_newline, const LLStyle::Params& input_params)
{
	LL_RECORD_BLOCK_TIME(FTM_APPEND_TEXT);
	if (new_text.empty()) 
		return;

	if(prepend_newline)
		appendLineBreakSegment(input_params);
	appendTextImpl(new_text,input_params);
}

void LLTextBase::setLabel(const LLStringExplicit& label)
{
	mLabel = label;
	resetLabel();
}

BOOL LLTextBase::setLabelArg(const std::string& key, const LLStringExplicit& text )
{
	mLabel.setArg(key, text);
	return TRUE;
}

void LLTextBase::resetLabel()
{
	if (useLabel())
	{
		clearSegments();

		LLStyle* style = new LLStyle(getStyleParams());
		style->setColor(mTentativeFgColor);
		LLStyleConstSP sp(style);

		LLTextSegmentPtr label = new LLLabelTextSegment(sp, 0, mLabel.getWString().length() + 1, *this);
		insertSegment(label);
	}
}

bool LLTextBase::useLabel() const
{
    return !getLength() && !mLabel.empty() && !hasFocus();
}

void LLTextBase::setFont(const LLFontGL* font)
{
	mFont = font;
	mStyleDirty = true;
}

void LLTextBase::needsReflow(S32 index)
{
	LL_DEBUGS() << "reflow on object " << (void*)this << " index = " << mReflowIndex << ", new index = " << index << LL_ENDL;
	mReflowIndex = llmin(mReflowIndex, index);

// [SL:KB] - Patch: Control-TextHighlight | Checked: 2013-12-30 (Catznip-3.6)
	mHighlightsDirty = true;
// [/SL:KB]
}

void LLTextBase::appendLineBreakSegment(const LLStyle::Params& style_params)
{
	segment_vec_t segments;
	LLStyleConstSP sp(new LLStyle(style_params));
	segments.push_back(new LLLineBreakTextSegment(sp, getLength()));

	insertStringNoUndo(getLength(), utf8str_to_wstring("\n"), &segments);
}

void LLTextBase::appendImageSegment(const LLStyle::Params& style_params)
{
	if(getPlainText())
	{
		return;
	}
	segment_vec_t segments;
	LLStyleConstSP sp(new LLStyle(style_params));
	segments.push_back(new LLImageTextSegment(sp, getLength(),*this));

	insertStringNoUndo(getLength(), utf8str_to_wstring(" "), &segments);
}

void LLTextBase::appendWidget(const LLInlineViewSegment::Params& params, const std::string& text, bool allow_undo)
{
	segment_vec_t segments;
	LLWString widget_wide_text = utf8str_to_wstring(text);
	segments.push_back(new LLInlineViewSegment(params, getLength(), getLength() + widget_wide_text.size()));

	insertStringNoUndo(getLength(), widget_wide_text, &segments);
}

void LLTextBase::appendAndHighlightTextImpl(const std::string &new_text, S32 highlight_part, const LLStyle::Params& style_params, bool underline_on_hover_only)
{
	// Save old state
	S32 selection_start = mSelectionStart;
	S32 selection_end = mSelectionEnd;
	BOOL was_selecting = mIsSelecting;
	S32 cursor_pos = mCursorPos;
	S32 old_length = getLength();
	BOOL cursor_was_at_end = (mCursorPos == old_length);

	deselect();

	setCursorPos(old_length);

	if (mParseHighlights)
	{
		LLStyle::Params highlight_params(style_params);

		LLSD pieces = LLTextParser::instance().parsePartialLineHighlights(new_text, highlight_params.color(), (LLTextParser::EHighlightPosition)highlight_part);
		for (S32 i = 0; i < pieces.size(); i++)
		{
			LLSD color_llsd = pieces[i]["color"];
			LLColor4 lcolor;
			lcolor.setValue(color_llsd);
			highlight_params.color = lcolor;

			LLWString wide_text;
			wide_text = utf8str_to_wstring(pieces[i]["text"].asString());

			S32 cur_length = getLength();
			LLStyleConstSP sp(new LLStyle(highlight_params));
			LLTextSegmentPtr segmentp;
			if(underline_on_hover_only)
			{
				highlight_params.font.style("NORMAL");
				LLStyleConstSP normal_sp(new LLStyle(highlight_params));
				segmentp = new LLOnHoverChangeableTextSegment(sp, normal_sp, cur_length, cur_length + wide_text.size(), *this);
			}
			else
			{
				segmentp = new LLNormalTextSegment(sp, cur_length, cur_length + wide_text.size(), *this);
			}
			segment_vec_t segments;
			segments.push_back(segmentp);
			insertStringNoUndo(cur_length, wide_text, &segments);
		}
	}
	else
	{
		LLWString wide_text;
		wide_text = utf8str_to_wstring(new_text);

		segment_vec_t segments;
		S32 segment_start = old_length;
		S32 segment_end = old_length + wide_text.size();
		LLStyleConstSP sp(new LLStyle(style_params));
		if (underline_on_hover_only)
		{
			LLStyle::Params normal_style_params(style_params);
			normal_style_params.font.style("NORMAL");
			LLStyleConstSP normal_sp(new LLStyle(normal_style_params));
			segments.push_back(new LLOnHoverChangeableTextSegment(sp, normal_sp, segment_start, segment_end, *this ));
		}
		else
		{
		segments.push_back(new LLNormalTextSegment(sp, segment_start, segment_end, *this ));
		}

		insertStringNoUndo(getLength(), wide_text, &segments);
	}

	// Set the cursor and scroll position
	if( selection_start != selection_end )
	{
		mSelectionStart = selection_start;
		mSelectionEnd = selection_end;

		mIsSelecting = was_selecting;
		setCursorPos(cursor_pos);
	}
	else if( cursor_was_at_end )
	{
		setCursorPos(getLength());
	}
	else
	{
		setCursorPos(cursor_pos);
	}
}

void LLTextBase::appendAndHighlightText(const std::string &new_text, S32 highlight_part, const LLStyle::Params& style_params, bool underline_on_hover_only)
{
	if (new_text.empty()) return; 

	std::string::size_type start = 0;
	std::string::size_type pos = new_text.find("\n",start);
	
	while(pos!=-1)
	{
		if(pos!=start)
		{
			std::string str = std::string(new_text,start,pos-start);
			appendAndHighlightTextImpl(str,highlight_part, style_params, underline_on_hover_only);
		}
		appendLineBreakSegment(style_params);
		start = pos+1;
		pos = new_text.find("\n",start);
	}

	std::string str = std::string(new_text,start,new_text.length()-start);
	appendAndHighlightTextImpl(str,highlight_part, style_params, underline_on_hover_only);
}


void LLTextBase::replaceUrl(const std::string &url,
							const std::string &label,
							const std::string &icon)
{
	// get the full (wide) text for the editor so we can change it
	LLWString text = getWText();
	LLWString wlabel = utf8str_to_wstring(label);
	bool modified = false;
	S32 seg_start = 0;

	// iterate through each segment looking for ones styled as links
	segment_set_t::iterator it;
	for (it = mSegments.begin(); it != mSegments.end(); ++it)
	{
		LLTextSegment *seg = *it;
		LLStyleConstSP style = seg->getStyle();

		// update segment start/end length in case we replaced text earlier
		S32 seg_length = seg->getEnd() - seg->getStart();
		seg->setStart(seg_start);
		seg->setEnd(seg_start + seg_length);

		// if we find a link with our Url, then replace the label
		if (style->getLinkHREF() == url)
		{
			S32 start = seg->getStart();
			S32 end = seg->getEnd();
			text = text.substr(0, start) + wlabel + text.substr(end, text.size() - end + 1);
			seg->setEnd(start + wlabel.size());
			modified = true;
		}

		// Icon might be updated when more avatar or group info
		// becomes available
		if (style->isImage() && style->getLinkHREF() == url)
		{
			LLUIImagePtr image = image_from_icon_name( icon );
			if (image)
			{
				LLStyle::Params icon_params;
				icon_params.image = image;
				LLStyleConstSP new_style(new LLStyle(icon_params));
				seg->setStyle(new_style);
				modified = true;
			}
		}

		// work out the character offset for the next segment
		seg_start = seg->getEnd();
	}

	// update the editor with the new (wide) text string
	if (modified)
	{
		getViewModel()->setDisplay(text);
		deselect();
		setCursorPos(mCursorPos);
		needsReflow();
	}
}


void LLTextBase::setWText(const LLWString& text)
{
	setText(wstring_to_utf8str(text));
}

const LLWString& LLTextBase::getWText() const
{
	return getViewModel()->getDisplay();
}

// If round is true, if the position is on the right half of a character, the cursor
// will be put to its right.  If round is false, the cursor will always be put to the
// character's left.

S32 LLTextBase::getDocIndexFromLocalCoord( S32 local_x, S32 local_y, BOOL round, bool hit_past_end_of_line) const
{
	// Figure out which line we're nearest to.
	LLRect doc_rect = mDocumentView->getRect();
	S32 doc_y = local_y - doc_rect.mBottom;
	
	// binary search for line that starts before local_y
	line_list_t::const_iterator line_iter = std::lower_bound(mLineInfoList.begin(), mLineInfoList.end(), doc_y, compare_bottom());

	if (!mLineInfoList.size() || line_iter == mLineInfoList.end())
	{
		return getLength(); // past the end
	}
	
	S32 pos = getLength();
	S32 start_x = line_iter->mRect.mLeft + doc_rect.mLeft;

	segment_set_t::iterator line_seg_iter;
	S32 line_seg_offset;
	for(getSegmentAndOffset(line_iter->mDocIndexStart, &line_seg_iter, &line_seg_offset);
		line_seg_iter != mSegments.end(); 
		++line_seg_iter, line_seg_offset = 0)
	{
		const LLTextSegmentPtr segmentp = *line_seg_iter;

		S32 segment_line_start = segmentp->getStart() + line_seg_offset;
		S32 segment_line_length = llmin(segmentp->getEnd(), line_iter->mDocIndexEnd) - segment_line_start;
		S32 text_width, text_height;
		bool newline = segmentp->getDimensions(line_seg_offset, segment_line_length, text_width, text_height);

		if(newline)
		{
			pos = segment_line_start + segmentp->getOffset(local_x - start_x, line_seg_offset, segment_line_length, round);
			break;
		}

		// if we've reached a line of text *below* the mouse cursor, doc index is first character on that line
		if (hit_past_end_of_line && doc_y > line_iter->mRect.mTop)
		{
			pos = segment_line_start;
			break;
		}
		if (local_x < start_x + text_width)			// cursor to left of right edge of text
		{
			// Figure out which character we're nearest to.
			S32 offset;
			if (!segmentp->canEdit())
			{
				S32 segment_width, segment_height;
				segmentp->getDimensions(0, segmentp->getEnd() - segmentp->getStart(), segment_width, segment_height);
				if (round && local_x - start_x > segment_width / 2)
				{
					offset = segment_line_length;
				}
				else
				{
					offset = 0;
				}
			}
			else
			{
				offset = segmentp->getOffset(local_x - start_x, line_seg_offset, segment_line_length, round);
			}
			pos = segment_line_start + offset;
			break;
		}
		else if (hit_past_end_of_line && segmentp->getEnd() >= line_iter->mDocIndexEnd)
		{
			if (getLineNumFromDocIndex(line_iter->mDocIndexEnd - 1) == line_iter->mLineNum)
			{
				// if segment wraps to the next line we should step one char back
				// to compensate for the space char between words
				// which is removed due to wrapping
				pos = llclamp(line_iter->mDocIndexEnd - 1, 0, getLength());
			}
			else
			{
				pos = llclamp(line_iter->mDocIndexEnd, 0, getLength());
			}
			break;
		}
		start_x += text_width;
	}

	return pos;
}

// returns rectangle of insertion caret 
// in document coordinate frame from given index into text
LLRect LLTextBase::getDocRectFromDocIndex(S32 pos) const
{
	if (mLineInfoList.empty()) 
	{ 
		return LLRect();
	}

	LLRect doc_rect;

	// clamp pos to valid values
	pos = llclamp(pos, 0, mLineInfoList.back().mDocIndexEnd - 1);

	line_list_t::const_iterator line_iter = std::upper_bound(mLineInfoList.begin(), mLineInfoList.end(), pos, line_end_compare());

	doc_rect.mLeft = line_iter->mRect.mLeft; 
	doc_rect.mBottom = line_iter->mRect.mBottom;
	doc_rect.mTop = line_iter->mRect.mTop;

	segment_set_t::iterator line_seg_iter;
	S32 line_seg_offset;
	segment_set_t::iterator cursor_seg_iter;
	S32 cursor_seg_offset;
	getSegmentAndOffset(line_iter->mDocIndexStart, &line_seg_iter, &line_seg_offset);
	getSegmentAndOffset(pos, &cursor_seg_iter, &cursor_seg_offset);

	while(line_seg_iter != mSegments.end())
	{
		const LLTextSegmentPtr segmentp = *line_seg_iter;

		if (line_seg_iter == cursor_seg_iter)
		{
			// cursor advanced to right based on difference in offset of cursor to start of line
			S32 segment_width, segment_height;
			segmentp->getDimensions(line_seg_offset, cursor_seg_offset - line_seg_offset, segment_width, segment_height);
			doc_rect.mLeft += segment_width;

			break;
		}
		else
		{
			// add remainder of current text segment to cursor position
			S32 segment_width, segment_height;
			segmentp->getDimensions(line_seg_offset, (segmentp->getEnd() - segmentp->getStart()) - line_seg_offset, segment_width, segment_height);
			doc_rect.mLeft += segment_width;
			// offset will be 0 for all segments after the first
			line_seg_offset = 0;
			// go to next text segment on this line
			++line_seg_iter;
		}
	}

	// set rect to 0 width
	doc_rect.mRight = doc_rect.mLeft; 

	return doc_rect;
}

LLRect LLTextBase::getLocalRectFromDocIndex(S32 pos) const
{
	LLRect content_window_rect = mScroller ? mScroller->getContentWindowRect() : getLocalRect();
	if (mBorderVisible)
	{
		// <FS:Zi> Commented out to prevent contents from scrolling away while typing
		// content_window_rect.stretch(-1);
		// </FS:Zi>
	}

	LLRect local_rect;

	if (mLineInfoList.empty()) 
	{ 
		// return default height rect in upper left
		local_rect = content_window_rect;
		local_rect.mBottom = local_rect.mTop - mFont->getLineHeight();
		return local_rect;
	}

	// get the rect in document coordinates
	LLRect doc_rect = getDocRectFromDocIndex(pos);

	// compensate for scrolled, inset view of doc
	LLRect scrolled_view_rect = getVisibleDocumentRect();
	local_rect = doc_rect;
	local_rect.translate(content_window_rect.mLeft - scrolled_view_rect.mLeft, 
						content_window_rect.mBottom - scrolled_view_rect.mBottom);

	return local_rect;
}

void LLTextBase::updateCursorXPos()
{
	// reset desired x cursor position
	mDesiredXPixel = getLocalRectFromDocIndex(mCursorPos).mLeft;
}


void LLTextBase::startOfLine()
{
	S32 offset = getLineOffsetFromDocIndex(mCursorPos);
	setCursorPos(mCursorPos - offset);
}

void LLTextBase::endOfLine()
{
	S32 line = getLineNumFromDocIndex(mCursorPos);
	S32 num_lines = getLineCount();
	if (line + 1 >= num_lines)
	{
		setCursorPos(getLength());
	}
	else
	{
		setCursorPos( getLineStart(line + 1) - 1 );
	}
}

void LLTextBase::startOfDoc()
{
	setCursorPos(0);
	if (mScroller)
	{
		mScroller->goToTop();
	}
}

void LLTextBase::endOfDoc()
{
	setCursorPos(getLength());
	if (mScroller)
	{
		mScroller->goToBottom();
	}
}

void LLTextBase::changePage( S32 delta )
{
	const S32 PIXEL_OVERLAP_ON_PAGE_CHANGE = 10;
	if (delta == 0 || !mScroller) return;

	LLRect cursor_rect = getLocalRectFromDocIndex(mCursorPos);

	if( delta == -1 )
	{
		mScroller->pageUp(PIXEL_OVERLAP_ON_PAGE_CHANGE);
	}
	else
	if( delta == 1 )
	{
		mScroller->pageDown(PIXEL_OVERLAP_ON_PAGE_CHANGE);
	}

	if (getLocalRectFromDocIndex(mCursorPos) == cursor_rect)
	{
		// cursor didn't change apparent position, so move to top or bottom of document, respectively
		if (delta < 0)
		{
			startOfDoc();
		}
		else
		{
			endOfDoc();
		}
	}
	else
	{
		setCursorAtLocalPos(cursor_rect.getCenterX(), cursor_rect.getCenterY(), true, false);
	}
}

// Picks a new cursor position based on the screen size of text being drawn.
void LLTextBase::setCursorAtLocalPos( S32 local_x, S32 local_y, bool round, bool keep_cursor_offset )
{
	setCursorPos(getDocIndexFromLocalCoord(local_x, local_y, round), keep_cursor_offset);
}


void LLTextBase::changeLine( S32 delta )
{
	S32 line = getLineNumFromDocIndex(mCursorPos);
	S32 max_line_nb = getLineCount() - 1;
	max_line_nb = (max_line_nb < 0 ? 0 : max_line_nb);
    
	S32 new_line = llclamp(line + delta, 0, max_line_nb);

    if (new_line != line)
    {
        LLRect visible_region = getVisibleDocumentRect();
        S32 new_cursor_pos = getDocIndexFromLocalCoord(mDesiredXPixel,
                                                       mLineInfoList[new_line].mRect.mBottom + mVisibleTextRect.mBottom - visible_region.mBottom, TRUE);
		S32 actual_line = getLineNumFromDocIndex(new_cursor_pos);
		if (actual_line != new_line)
		{
			// line edge, correcting position by 1 to move onto proper line
			new_cursor_pos += new_line - actual_line;
		}
        setCursorPos(new_cursor_pos, true);
    }
}

bool LLTextBase::scrolledToStart()
{
	return mScroller->isAtTop();
}

bool LLTextBase::scrolledToEnd()
{
	return mScroller->isAtBottom();
}

// [SL:KB] - Patch: Control-TextHighlight | Checked: 2013-12-30 (Catznip-3.6)
void LLTextBase::clearHighlights()
{
	mHighlightWord.clear();
	mHighlights.clear();
	mHighlightsDirty = false;
}

void LLTextBase::refreshHighlights()
{
	if (mHighlightsDirty)
	{
		mHighlights.clear();
		if (!mHighlightWord.empty())
		{
			const LLWString& wstrText = getWText();

			std::list<boost::iterator_range<LLWString::const_iterator> > highlightRanges;
			if (mHighlightCaseInsensitive)
				boost::ifind_all(highlightRanges, wstrText, mHighlightWord);
			else
				boost::find_all(highlightRanges, wstrText, mHighlightWord);

			for (std::list<boost::iterator_range<LLWString::const_iterator> >::const_iterator itRange = highlightRanges.begin(); itRange != highlightRanges.end(); ++itRange)
			{
				S32 idxStart = itRange->begin() - wstrText.begin();
				mHighlights.push_back(range_pair_t(idxStart, idxStart + itRange->size()));
			}
		}
		mHighlightsDirty = false;
	}
}

void LLTextBase::setHighlightWord(const std::string& strHighlight, bool fCaseInsensitive)
{
	if (strHighlight.empty())
	{
		clearHighlights();
		return;
	}

	mHighlightWord = utf8str_to_wstring(strHighlight);
	mHighlightCaseInsensitive = fCaseInsensitive;
	mHighlightsDirty = true;
}
// [/SL:KB]

bool LLTextBase::setCursor(S32 row, S32 column)
{
	if (row < 0 || column < 0) return false;

	S32 n_lines = mLineInfoList.size();
	for (S32 line = row; line < n_lines; ++line)
	{
		const line_info& li = mLineInfoList[line];

		if (li.mLineNum < row)
		{
			continue;
		}
		else if (li.mLineNum > row)
		{
			break; // invalid column specified
		}

		// Found the given row.
		S32 line_length = li.mDocIndexEnd - li.mDocIndexStart;;
		if (column >= line_length)
		{
			column -= line_length;
			continue;
		}

		// Found the given column.
		updateCursorXPos();
		S32 doc_pos = li.mDocIndexStart + column;
		return setCursorPos(doc_pos);
	}

	return false; // invalid row or column specified
}


bool LLTextBase::setCursorPos(S32 cursor_pos, bool keep_cursor_offset)
{
	S32 new_cursor_pos = cursor_pos;
	if (new_cursor_pos != mCursorPos)
	{
		new_cursor_pos = getEditableIndex(new_cursor_pos, new_cursor_pos >= mCursorPos);
	}

	mCursorPos = llclamp(new_cursor_pos, 0, (S32)getLength());
	needsScroll();
	if (!keep_cursor_offset)
		updateCursorXPos();
	// did we get requested position?
	return new_cursor_pos == cursor_pos;
}

// constraint cursor to editable segments of document
S32 LLTextBase::getEditableIndex(S32 index, bool increasing_direction)
{
	segment_set_t::iterator segment_iter;
	S32 offset;
	getSegmentAndOffset(index, &segment_iter, &offset);
	if (segment_iter == mSegments.end())
	{
		return 0;
	}

	LLTextSegmentPtr segmentp = *segment_iter;

	if (segmentp->canEdit()) 
	{
		return segmentp->getStart() + offset;			
	}
	else if (segmentp->getStart() < index && index < segmentp->getEnd())
	{
		// bias towards document end
		if (increasing_direction)
		{
			return segmentp->getEnd();
		}
		// bias towards document start
		else
		{
			return segmentp->getStart();
		}
	}
	else
	{
		return index;
	}
}

void LLTextBase::updateRects()
{
	LLRect old_text_rect = mVisibleTextRect;
	mVisibleTextRect = mScroller ? mScroller->getContentWindowRect() : getLocalRect();

	if (mLineInfoList.empty()) 
	{
		mTextBoundingRect = LLRect(0, mVPad, mHPad, 0);
	}
	else
	{
		mTextBoundingRect = mLineInfoList.begin()->mRect;
		for (line_list_t::const_iterator line_iter = ++mLineInfoList.begin();
			line_iter != mLineInfoList.end();
			++line_iter)
		{
			mTextBoundingRect.unionWith(line_iter->mRect);
		}

		mTextBoundingRect.mTop += mVPad;

		S32 delta_pos = 0;
		
		switch(mVAlign)
		{
		case LLFontGL::TOP:
			delta_pos = llmax(mVisibleTextRect.getHeight() - mTextBoundingRect.mTop, -mTextBoundingRect.mBottom);
			break;
		case LLFontGL::VCENTER:
			delta_pos = (llmax(mVisibleTextRect.getHeight() - mTextBoundingRect.mTop, -mTextBoundingRect.mBottom) + (mVisibleTextRect.mBottom - mTextBoundingRect.mBottom)) / 2;
			break;
		case LLFontGL::BOTTOM:
			delta_pos = mVisibleTextRect.mBottom - mTextBoundingRect.mBottom;
			break;
		case LLFontGL::BASELINE:
			// do nothing
			break;
		}
		// move line segments to fit new document rect
		for (line_list_t::iterator it = mLineInfoList.begin(); it != mLineInfoList.end(); ++it)
		{
			it->mRect.translate(0, delta_pos);
		}
		mTextBoundingRect.translate(0, delta_pos);
	}

	// update document container dimensions according to text contents
	LLRect doc_rect;
	// use old mVisibleTextRect constraint document to width of viewable region
	doc_rect.mBottom = llmin(mVisibleTextRect.mBottom,  mTextBoundingRect.mBottom);
	doc_rect.mLeft = 0;

	// allow horizontal scrolling?
	// if so, use entire width of text contents
	// otherwise, stop at width of mVisibleTextRect
	//FIXME: consider use of getWordWrap() instead
	doc_rect.mRight = mScroller 
		? llmax(mVisibleTextRect.getWidth(), mTextBoundingRect.mRight)
		: mVisibleTextRect.getWidth();
	doc_rect.mTop = llmax(mVisibleTextRect.mTop, mTextBoundingRect.mTop);

	if (!mScroller)
	{
		// push doc rect to top of text widget
		switch(mVAlign)
		{
		case LLFontGL::TOP:
			doc_rect.translate(0, mVisibleTextRect.getHeight() - doc_rect.mTop);
			break;
		case LLFontGL::VCENTER:
			doc_rect.translate(0, (mVisibleTextRect.getHeight() - doc_rect.mTop) / 2);
		case LLFontGL::BOTTOM:
		default:
			break;
		}
	}

	mDocumentView->setShape(doc_rect);

	//update mVisibleTextRect *after* mDocumentView has been resized
	// so that scrollbars are added if document needs to scroll
	// since mVisibleTextRect does not include scrollbars
	mVisibleTextRect = mScroller ? mScroller->getContentWindowRect() : getLocalRect();
	//FIXME: replace border with image?
	if (mBorderVisible)
	{
		// <FS:Zi> Commented out to prevent contents from scrolling away while typing
		// mVisibleTextRect.stretch(-1);
		// </FS:Zi>
	}
	if (mVisibleTextRect != old_text_rect)
	{
		needsReflow();
	}

	// update mTextBoundingRect after mVisibleTextRect took scrolls into account
	if (!mLineInfoList.empty() && mScroller)
	{
		S32 delta_pos = 0;

		switch(mVAlign)
		{
		case LLFontGL::TOP:
			delta_pos = llmax(mVisibleTextRect.getHeight() - mTextBoundingRect.mTop, -mTextBoundingRect.mBottom);
			break;
		case LLFontGL::VCENTER:
			delta_pos = (llmax(mVisibleTextRect.getHeight() - mTextBoundingRect.mTop, -mTextBoundingRect.mBottom) + (mVisibleTextRect.mBottom - mTextBoundingRect.mBottom)) / 2;
			break;
		case LLFontGL::BOTTOM:
			delta_pos = mVisibleTextRect.mBottom - mTextBoundingRect.mBottom;
			break;
		case LLFontGL::BASELINE:
			// do nothing
			break;
		}
		// move line segments to fit new visible rect
		if (delta_pos != 0)
		{
			for (line_list_t::iterator it = mLineInfoList.begin(); it != mLineInfoList.end(); ++it)
			{
				it->mRect.translate(0, delta_pos);
			}
			mTextBoundingRect.translate(0, delta_pos);
		}
	}

	// update document container again, using new mVisibleTextRect (that has scrollbars enabled as needed)
	doc_rect.mBottom = llmin(mVisibleTextRect.mBottom,  mTextBoundingRect.mBottom);
	doc_rect.mLeft = 0;
	doc_rect.mRight = mScroller 
		? llmax(mVisibleTextRect.getWidth(), mTextBoundingRect.mRight)
		: mVisibleTextRect.getWidth();
	doc_rect.mTop = llmax(mVisibleTextRect.getHeight(), mTextBoundingRect.getHeight()) + doc_rect.mBottom;
	if (!mScroller)
	{
		// push doc rect to top of text widget
		switch(mVAlign)
		{
		case LLFontGL::TOP:
			doc_rect.translate(0, mVisibleTextRect.getHeight() - doc_rect.mTop);
			break;
		case LLFontGL::VCENTER:
			doc_rect.translate(0, (mVisibleTextRect.getHeight() - doc_rect.mTop) / 2);
		case LLFontGL::BOTTOM:
		default:
			break;
		}
	}
	mDocumentView->setShape(doc_rect);
}


void LLTextBase::startSelection()
{
	if( !mIsSelecting )
	{
		mIsSelecting = TRUE;
		mSelectionStart = mCursorPos;
		mSelectionEnd = mCursorPos;
	}
}

void LLTextBase::endSelection()
{
	if( mIsSelecting )
	{
		mIsSelecting = FALSE;
		mSelectionEnd = mCursorPos;
	}
}

// get portion of document that is visible in text editor
LLRect LLTextBase::getVisibleDocumentRect() const
{
	if (mScroller)
	{
		return mScroller->getVisibleContentRect();
	}
	else if (mClip)
	{
		LLRect visible_text_rect = getVisibleTextRect();
		LLRect doc_rect = mDocumentView->getRect();
		visible_text_rect.translate(-doc_rect.mLeft, -doc_rect.mBottom);

		// reject partially visible lines
		LLRect visible_lines_rect;
		for (line_list_t::const_iterator it = mLineInfoList.begin(), end_it = mLineInfoList.end();
			it != end_it;
			++it)
		{
			bool line_visible = mClipPartial ? visible_text_rect.contains(it->mRect) : visible_text_rect.overlaps(it->mRect);
			if (line_visible)
			{
				if (visible_lines_rect.isEmpty())
				{
					visible_lines_rect = it->mRect;
				}
				else
				{
					visible_lines_rect.unionWith(it->mRect);
				}
			}
		}
		return visible_lines_rect;
	}
	else
	{	// entire document rect is visible
		// but offset according to height of widget
	
		LLRect doc_rect = mDocumentView->getLocalRect();
		doc_rect.mLeft -= mDocumentView->getRect().mLeft;
		// adjust for height of text above widget baseline
		doc_rect.mBottom = doc_rect.getHeight() - mVisibleTextRect.getHeight();
		return doc_rect;
	}
}

boost::signals2::connection LLTextBase::setURLClickedCallback(const commit_signal_t::slot_type& cb)
{
	if (!mURLClickSignal)
	{
		mURLClickSignal = new commit_signal_t();
	}
	return mURLClickSignal->connect(cb);
}

boost::signals2::connection LLTextBase::setIsFriendCallback(const is_friend_signal_t::slot_type& cb)
{
	if (!mIsFriendSignal)
	{
		mIsFriendSignal = new is_friend_signal_t();
	}
	return mIsFriendSignal->connect(cb);
}

//
// LLTextSegment
//

LLTextSegment::~LLTextSegment()
{}

bool LLTextSegment::getDimensions(S32 first_char, S32 num_chars, S32& width, S32& height) const { width = 0; height = 0; return false;}
S32	LLTextSegment::getOffset(S32 segment_local_x_coord, S32 start_offset, S32 num_chars, bool round) const { return 0; }
S32	LLTextSegment::getNumChars(S32 num_pixels, S32 segment_offset, S32 line_offset, S32 max_chars) const { return 0; }
void LLTextSegment::updateLayout(const LLTextBase& editor) {}
F32	LLTextSegment::draw(S32 start, S32 end, S32 selection_start, S32 selection_end, const LLRect& draw_rect) { return draw_rect.mLeft; }
bool LLTextSegment::canEdit() const { return false; }
void LLTextSegment::unlinkFromDocument(LLTextBase*) {}
void LLTextSegment::linkToDocument(LLTextBase*) {}
const LLColor4& LLTextSegment::getColor() const { return LLColor4::white; }
//void LLTextSegment::setColor(const LLColor4 &color) {}
LLStyleConstSP LLTextSegment::getStyle() const {static LLStyleConstSP sp(new LLStyle()); return sp; }
void LLTextSegment::setStyle(LLStyleConstSP style) {}
void LLTextSegment::setToken( LLKeywordToken* token ) {}
LLKeywordToken*	LLTextSegment::getToken() const { return NULL; }
void LLTextSegment::setToolTip( const std::string &msg ) {}
void LLTextSegment::dump() const {}
BOOL LLTextSegment::handleMouseDown(S32 x, S32 y, MASK mask) { return FALSE; }
BOOL LLTextSegment::handleMouseUp(S32 x, S32 y, MASK mask) { return FALSE; }
BOOL LLTextSegment::handleMiddleMouseDown(S32 x, S32 y, MASK mask) { return FALSE; }
BOOL LLTextSegment::handleMiddleMouseUp(S32 x, S32 y, MASK mask) { return FALSE; }
BOOL LLTextSegment::handleRightMouseDown(S32 x, S32 y, MASK mask) { return FALSE; }
BOOL LLTextSegment::handleRightMouseUp(S32 x, S32 y, MASK mask) { return FALSE; }
BOOL LLTextSegment::handleDoubleClick(S32 x, S32 y, MASK mask) { return FALSE; }
BOOL LLTextSegment::handleHover(S32 x, S32 y, MASK mask) { return FALSE; }
BOOL LLTextSegment::handleScrollWheel(S32 x, S32 y, S32 clicks) { return FALSE; }
BOOL LLTextSegment::handleToolTip(S32 x, S32 y, MASK mask) { return FALSE; }
const std::string&	LLTextSegment::getName() const 
{
	return LLStringUtil::null;
}
void LLTextSegment::onMouseCaptureLost() {}
void LLTextSegment::screenPointToLocal(S32 screen_x, S32 screen_y, S32* local_x, S32* local_y) const {}
void LLTextSegment::localPointToScreen(S32 local_x, S32 local_y, S32* screen_x, S32* screen_y) const {}
BOOL LLTextSegment::hasMouseCapture() { return FALSE; }

//
// LLNormalTextSegment
//

LLNormalTextSegment::LLNormalTextSegment( LLStyleConstSP style, S32 start, S32 end, LLTextBase& editor ) 
:	LLTextSegment(start, end),
	mStyle( style ),
	mToken(NULL),
	mEditor(editor)
{
	mFontHeight = mStyle->getFont()->getLineHeight();

	LLUIImagePtr image = mStyle->getImage();
	if (image.notNull())
	{
		mImageLoadedConnection = image->addLoadedCallback(boost::bind(&LLTextBase::needsReflow, &mEditor, start));
	}
}

LLNormalTextSegment::LLNormalTextSegment( const LLColor4& color, S32 start, S32 end, LLTextBase& editor, BOOL is_visible) 
:	LLTextSegment(start, end),
	mToken(NULL),
	mEditor(editor)
{
	mStyle = new LLStyle(LLStyle::Params().visible(is_visible).color(color));

	mFontHeight = mStyle->getFont()->getLineHeight();
}

LLNormalTextSegment::~LLNormalTextSegment()
{
	mImageLoadedConnection.disconnect();
}


F32 LLNormalTextSegment::draw(S32 start, S32 end, S32 selection_start, S32 selection_end, const LLRect& draw_rect)
{
	if( end - start > 0 )
	{
		return drawClippedSegment( getStart() + start, getStart() + end, selection_start, selection_end, draw_rect);
	}
	return draw_rect.mLeft;
}

// Draws a single text segment, reversing the color for selection if needed.
F32 LLNormalTextSegment::drawClippedSegment(S32 seg_start, S32 seg_end, S32 selection_start, S32 selection_end, LLRect rect)
{
	F32 alpha = LLViewDrawContext::getCurrentContext().mAlpha;

	const LLWString &text = getWText();

	F32 right_x = rect.mLeft;
	if (!mStyle->isVisible())
	{
		return right_x;
	}

	const LLFontGL* font = mStyle->getFont();

	LLColor4 color = (mEditor.getReadOnly() ? mStyle->getReadOnlyColor() : mStyle->getColor())  % alpha;

	if( selection_start > seg_start )
	{
		// Draw normally
		S32 start = seg_start;
		S32 end = llmin( selection_start, seg_end );
		S32 length =  end - start;
		font->render(text, start, 
				 rect, 
				 color, 
				 LLFontGL::LEFT, mEditor.mVAlign, 
				 LLFontGL::NORMAL, 
				 mStyle->getShadowType(), 
				 length,
				 &right_x, 
				 mEditor.getUseEllipses());
	}
	rect.mLeft = (S32)ceil(right_x);
	
	if( (selection_start < seg_end) && (selection_end > seg_start) )
	{
		// Draw reversed
		S32 start = llmax( selection_start, seg_start );
		S32 end = llmin( selection_end, seg_end );
		S32 length = end - start;

		font->render(text, start, 
				 rect,
				 mStyle->getSelectedColor().get(),
				 LLFontGL::LEFT, mEditor.mVAlign, 
				 LLFontGL::NORMAL, 
				 LLFontGL::NO_SHADOW, 
				 length,
				 &right_x, 
				 mEditor.getUseEllipses());
	}
	rect.mLeft = (S32)ceil(right_x);
	if( selection_end < seg_end )
	{
		// Draw normally
		S32 start = llmax( selection_end, seg_start );
		S32 end = seg_end;
		S32 length = end - start;
		font->render(text, start, 
				 rect, 
				 color, 
				 LLFontGL::LEFT, mEditor.mVAlign, 
				 LLFontGL::NORMAL, 
				 mStyle->getShadowType(), 
				 length,
				 &right_x, 
				 mEditor.getUseEllipses());
	}
	return right_x;
}

BOOL LLNormalTextSegment::handleHover(S32 x, S32 y, MASK mask)
{
	if (getStyle() && getStyle()->isLink())
	{
		// Only process the click if it's actually in this segment, not to the right of the end-of-line.
		if(mEditor.getSegmentAtLocalPos(x, y, false) == this)
		{
			LLUI::getWindow()->setCursor(UI_CURSOR_HAND);
			return TRUE;
		}
	}
	return FALSE;
}

BOOL LLNormalTextSegment::handleRightMouseDown(S32 x, S32 y, MASK mask)
{
	if (getStyle() && getStyle()->isLink())
	{
		// Only process the click if it's actually in this segment, not to the right of the end-of-line.
		if(mEditor.getSegmentAtLocalPos(x, y, false) == this)
		{
			mEditor.createUrlContextMenu(x, y, getStyle()->getLinkHREF());
			return TRUE;
		}
	}
	return FALSE;
}

BOOL LLNormalTextSegment::handleMouseDown(S32 x, S32 y, MASK mask)
{
	if (getStyle() && getStyle()->isLink())
	{
		// Only process the click if it's actually in this segment, not to the right of the end-of-line.
		if(mEditor.getSegmentAtLocalPos(x, y, false) == this)
		{
			// eat mouse down event on hyperlinks, so we get the mouse up
			return TRUE;
		}
	}

	return FALSE;
}

BOOL LLNormalTextSegment::handleMouseUp(S32 x, S32 y, MASK mask)
{
	if (getStyle() && getStyle()->isLink())
	{
		// Only process the click if it's actually in this segment, not to the right of the end-of-line.
		if(mEditor.getSegmentAtLocalPos(x, y, false) == this)
		{
			LLUrlAction::clickAction(getStyle()->getLinkHREF(), mEditor.isContentTrusted());
			return TRUE;
		}
	}

	return FALSE;
}

BOOL LLNormalTextSegment::handleToolTip(S32 x, S32 y, MASK mask)
{
	std::string msg;
	// do we have a tooltip for a loaded keyword (for script editor)?
	if (mToken && !mToken->getToolTip().empty())
	{
		const LLWString& wmsg = mToken->getToolTip();
		LLToolTipMgr::instance().show(wstring_to_utf8str(wmsg));
		return TRUE;
	}
	// or do we have an explicitly set tooltip (e.g., for Urls)
	if (!mTooltip.empty())
	{
		LLToolTipMgr::instance().show(mTooltip);
		return TRUE;
	}

	return FALSE;
}

void LLNormalTextSegment::setToolTip(const std::string& tooltip)
{
	// we cannot replace a keyword tooltip that's loaded from a file
	if (mToken)
	{
		LL_WARNS() << "LLTextSegment::setToolTip: cannot replace keyword tooltip." << LL_ENDL;
		return;
	}
	mTooltip = tooltip;
}

bool LLNormalTextSegment::getDimensions(S32 first_char, S32 num_chars, S32& width, S32& height) const
{
	height = 0;
	width = 0;
	if (num_chars > 0)
	{
		height = mFontHeight;
		const LLWString &text = getWText();
		// if last character is a newline, then return true, forcing line break
		width = mStyle->getFont()->getWidth(text.c_str(), mStart + first_char, num_chars);
	}
	return false;
}

S32	LLNormalTextSegment::getOffset(S32 segment_local_x_coord, S32 start_offset, S32 num_chars, bool round) const
{
	const LLWString &text = getWText();
	return mStyle->getFont()->charFromPixelOffset(text.c_str(), mStart + start_offset,
											   (F32)segment_local_x_coord,
											   F32_MAX,
											   num_chars,
											   round);
}

S32	LLNormalTextSegment::getNumChars(S32 num_pixels, S32 segment_offset, S32 line_offset, S32 max_chars) const
{
	const LLWString &text = getWText();

	LLUIImagePtr image = mStyle->getImage();
	if( image.notNull())
	{
		num_pixels = llmax(0, num_pixels - image->getWidth());
	}

	S32 last_char = mEnd;

	// <FS:Ansariel> Prevent unnecessary calculations
	S32 start_offset = mStart + segment_offset;

	// set max characters to length of segment, or to first newline
	// <FS:Ansariel> Prevent unnecessary calculations
	//max_chars = llmin(max_chars, last_char - (mStart + segment_offset));
	max_chars = llmin(max_chars, last_char - start_offset);

	// if no character yet displayed on this line, don't require word wrapping since
	// we can just move to the next line, otherwise insist on it so we make forward progress
	LLFontGL::EWordWrapStyle word_wrap_style = (line_offset == 0) 
		? LLFontGL::WORD_BOUNDARY_IF_POSSIBLE 
		: LLFontGL::ONLY_WORD_BOUNDARIES;
	
	
	// <FS:Ansariel> Prevent unnecessary calculations

	//S32 offsetLength = text.length() - (segment_offset + mStart);
	S32 offsetLength = text.length() - start_offset;
	
	//if(getLength() < segment_offset + mStart)
	if(getLength() < start_offset)
	{ 
		LL_INFOS() << "getLength() < segment_offset + mStart\t getLength()\t" << getLength() << "\tsegment_offset:\t" 
						<< segment_offset << "\tmStart:\t" << mStart << "\tsegments\t" << mEditor.mSegments.size() << "\tmax_chars\t" << max_chars << LL_ENDL;
	}

	if( (offsetLength + 1) < max_chars)
	{
		LL_INFOS() << "offsetString.length() + 1 < max_chars\t max_chars:\t" << max_chars << "\toffsetString.length():\t" << offsetLength << " getLength() : "
			<< getLength() << "\tsegment_offset:\t" << segment_offset << "\tmStart:\t" << mStart << "\tsegments\t" << mEditor.mSegments.size() << LL_ENDL;
	}
	
	// <FS:Ansariel> Prevent unnecessary calculations
	//S32 num_chars = mStyle->getFont()->maxDrawableChars( text.c_str() + (segment_offset + mStart),
	S32 num_chars = mStyle->getFont()->maxDrawableChars(text.c_str() + start_offset, 
												(F32)num_pixels,
												max_chars, 
												word_wrap_style);

	if (num_chars == 0 
		&& line_offset == 0 
		&& max_chars > 0)
	{
		// If at the beginning of a line, and a single character won't fit, draw it anyway
		num_chars = 1;
	}

	// include *either* the EOF or newline character in this run of text
	// but not both
	// <FS:Ansariel> Prevent unnecessary calculations
	//S32 last_char_in_run = mStart + segment_offset + num_chars;
	S32 last_char_in_run = start_offset + num_chars;
	// check length first to avoid indexing off end of string
	if (last_char_in_run < mEnd 
		&& (last_char_in_run >= getLength()))
	{
		num_chars++;
	}
	return num_chars;
}

void LLNormalTextSegment::dump() const
{
	LL_INFOS() << "Segment [" << 
//			mColor.mV[VX] << ", " <<
//			mColor.mV[VY] << ", " <<
//			mColor.mV[VZ] << "]\t[" <<
		mStart << ", " <<
		getEnd() << "]" <<
		LL_ENDL;
}

/*virtual*/
const LLWString& LLNormalTextSegment::getWText()	const
{
	return mEditor.getWText();
}

/*virtual*/
const S32 LLNormalTextSegment::getLength() const
{
	return mEditor.getLength();
}

LLLabelTextSegment::LLLabelTextSegment( LLStyleConstSP style, S32 start, S32 end, LLTextBase& editor )
:	LLNormalTextSegment(style, start, end, editor)
{
}

LLLabelTextSegment::LLLabelTextSegment( const LLColor4& color, S32 start, S32 end, LLTextBase& editor, BOOL is_visible)
:	LLNormalTextSegment(color, start, end, editor, is_visible)
{
}

/*virtual*/
const LLWString& LLLabelTextSegment::getWText()	const
{
	return mEditor.getWlabel();
}
/*virtual*/
const S32 LLLabelTextSegment::getLength() const
{
	return mEditor.getWlabel().length();
}

//
// LLOnHoverChangeableTextSegment
//

LLOnHoverChangeableTextSegment::LLOnHoverChangeableTextSegment( LLStyleConstSP style, LLStyleConstSP normal_style, S32 start, S32 end, LLTextBase& editor ):
	  LLNormalTextSegment(normal_style, start, end, editor),
	  mHoveredStyle(style),
	  mNormalStyle(normal_style){}

/*virtual*/ 
F32 LLOnHoverChangeableTextSegment::draw(S32 start, S32 end, S32 selection_start, S32 selection_end, const LLRect& draw_rect)
{
	F32 result = LLNormalTextSegment::draw(start, end, selection_start, selection_end, draw_rect);
	if (end == mEnd - mStart)
	{
		mStyle = mNormalStyle;
	}
	return result;
}

/*virtual*/
BOOL LLOnHoverChangeableTextSegment::handleHover(S32 x, S32 y, MASK mask)
{
	mStyle = mHoveredStyle;
	return LLNormalTextSegment::handleHover(x, y, mask);
}


//
// LLInlineViewSegment
//

LLInlineViewSegment::LLInlineViewSegment(const Params& p, S32 start, S32 end)
:	LLTextSegment(start, end),
	mView(p.view),
	mForceNewLine(p.force_newline),
	mLeftPad(p.left_pad),
	mRightPad(p.right_pad),
	mTopPad(p.top_pad),
	mBottomPad(p.bottom_pad)
{
} 

LLInlineViewSegment::~LLInlineViewSegment()
{
	mView->die();
}

bool LLInlineViewSegment::getDimensions(S32 first_char, S32 num_chars, S32& width, S32& height) const
{
	if (first_char == 0 && num_chars == 0) 
	{
		// we didn't fit on a line, the widget will fall on the next line
		// so dimensions here are 0
		width = 0;
		height = 0;
	}
	else
	{
		width = mLeftPad + mRightPad + mView->getRect().getWidth();
		height = mBottomPad + mTopPad + mView->getRect().getHeight();
	}

	return false;
}

S32	LLInlineViewSegment::getNumChars(S32 num_pixels, S32 segment_offset, S32 line_offset, S32 max_chars) const
{
	// if putting a widget anywhere but at the beginning of a line
	// and the widget doesn't fit or mForceNewLine is true
	// then return 0 chars for that line, and all characters for the next
	if (line_offset != 0 
		&& (mForceNewLine || num_pixels < mView->getRect().getWidth())) 
	{
		return 0;
	}
	else
	{
		return mEnd - mStart;
	}
}

void LLInlineViewSegment::updateLayout(const LLTextBase& editor)
{
	LLRect start_rect = editor.getDocRectFromDocIndex(mStart);
	mView->setOrigin(start_rect.mLeft + mLeftPad, start_rect.mBottom + mBottomPad);
}

F32	LLInlineViewSegment::draw(S32 start, S32 end, S32 selection_start, S32 selection_end, const LLRect& draw_rect)
{
	// return padded width of widget
	// widget is actually drawn during mDocumentView's draw()
	return (F32)(draw_rect.mLeft + mView->getRect().getWidth() + mLeftPad + mRightPad);
}

void LLInlineViewSegment::unlinkFromDocument(LLTextBase* editor)
{
	editor->removeDocumentChild(mView);
}

void LLInlineViewSegment::linkToDocument(LLTextBase* editor)
{
	editor->addDocumentChild(mView);
}

LLLineBreakTextSegment::LLLineBreakTextSegment(S32 pos):LLTextSegment(pos,pos+1)
{
	LLStyleSP s( new LLStyle(LLStyle::Params().visible(true)));

	mFontHeight = s->getFont()->getLineHeight();
}
LLLineBreakTextSegment::LLLineBreakTextSegment(LLStyleConstSP style,S32 pos):LLTextSegment(pos,pos+1)
{
	mFontHeight = style->getFont()->getLineHeight();
}
LLLineBreakTextSegment::~LLLineBreakTextSegment()
{
}
bool LLLineBreakTextSegment::getDimensions(S32 first_char, S32 num_chars, S32& width, S32& height) const
{
	width = 0;
	height = mFontHeight;

	return true;
}
S32	LLLineBreakTextSegment::getNumChars(S32 num_pixels, S32 segment_offset, S32 line_offset, S32 max_chars) const
{
	return 1;
}
F32	LLLineBreakTextSegment::draw(S32 start, S32 end, S32 selection_start, S32 selection_end, const LLRect& draw_rect)
{
	return  draw_rect.mLeft;
}

LLImageTextSegment::LLImageTextSegment(LLStyleConstSP style,S32 pos,class LLTextBase& editor)
:	LLTextSegment(pos,pos+1),
	mStyle( style ),
	mEditor(editor)
{
}

LLImageTextSegment::~LLImageTextSegment()
{
}

static const S32 IMAGE_HPAD = 3;

bool LLImageTextSegment::getDimensions(S32 first_char, S32 num_chars, S32& width, S32& height) const
{
	width = 0;
	height = mStyle->getFont()->getLineHeight();

	LLUIImagePtr image = mStyle->getImage();
	if( num_chars>0 && image.notNull())
	{
		width += image->getWidth() + IMAGE_HPAD;
		height = llmax(height, image->getHeight() + IMAGE_HPAD );
	}
	return false;
}

S32	 LLImageTextSegment::getNumChars(S32 num_pixels, S32 segment_offset, S32 line_offset, S32 max_chars) const
{
	LLUIImagePtr image = mStyle->getImage();
	
	if (image.isNull())
	{
		return 1;
	}

	S32 image_width = image->getWidth();
	if(line_offset == 0 || num_pixels>image_width + IMAGE_HPAD)
	{
		return 1;
	}

	return 0;
}

BOOL LLImageTextSegment::handleToolTip(S32 x, S32 y, MASK mask)
{
	if (!mTooltip.empty())
	{
		LLToolTipMgr::instance().show(mTooltip);
		return TRUE;
	}

	return FALSE;
}

void LLImageTextSegment::setToolTip(const std::string& tooltip)
{
	mTooltip = tooltip;
}

F32	LLImageTextSegment::draw(S32 start, S32 end, S32 selection_start, S32 selection_end, const LLRect& draw_rect)
{
	if ( (start >= 0) && (end <= mEnd - mStart))
	{
		LLColor4 color = LLColor4::white % mEditor.getDrawContext().mAlpha;
		LLUIImagePtr image = mStyle->getImage();
		if (image.notNull())
		{
			S32 style_image_height = image->getHeight();
			S32 style_image_width = image->getWidth();
			// Text is drawn from the top of the draw_rect downward
			
			S32 text_center = draw_rect.mTop - (draw_rect.getHeight() / 2);
			// Align image to center of draw rect
			S32 image_bottom = text_center - (style_image_height / 2);
			image->draw(draw_rect.mLeft, image_bottom, 
				style_image_width, style_image_height, color);
			
			const S32 IMAGE_HPAD = 3;
			return draw_rect.mLeft + style_image_width + IMAGE_HPAD;
		}
	}
	return 0.0;
}

void LLTextBase::setWordWrap(bool wrap)
{
	mWordWrap = wrap;
}<|MERGE_RESOLUTION|>--- conflicted
+++ resolved
@@ -2264,12 +2264,19 @@
 			}
 
 			// add icon before url if need
-<<<<<<< HEAD
 			// <FS:Ansariel> Optional icon position
 			//LLTextUtil::processUrlMatch(&match, this, isContentTrusted() || match.isTrusted());
+			//if ((isContentTrusted() || match.isTrusted()) && !match.getIcon().empty() )
+			//{
+			//	setLastSegmentToolTip(LLTrans::getString("TooltipSLIcon"));
+			//}
 			if (mIconPositioning == LLTextBaseEnums::LEFT || match.isTrusted())
 			{
 				LLTextUtil::processUrlMatch(&match, this, isContentTrusted() || match.isTrusted());
+				if ((isContentTrusted() || match.isTrusted()) && !match.getIcon().empty() )
+				{
+					setLastSegmentToolTip(LLTrans::getString("TooltipSLIcon"));
+				}
 			}
 			// </FS:Ansariel> Optional icon position
 
@@ -2279,28 +2286,6 @@
 			appendAndHighlightTextImpl(match.getLabel(), part, link_params,
 									   input_params.is_name_slurl ? false : match.underlineOnHoverOnly());
 			// </FS:CR>
-
-			// <FS:Ansariel> Unfail URI display
-			// set the tooltip for the Url label (host part)
-			if (! match.getTooltip().empty())
-			{
-				segment_set_t::iterator it = getSegIterContaining(getLength()-1);
-				if (it != mSegments.end())
-				{
-					LLTextSegmentPtr segment = *it;
-					segment->setToolTip(match.getTooltip());
-				}
-			}
-			// </FS:Ansariel>
-=======
-			LLTextUtil::processUrlMatch(&match, this, isContentTrusted() || match.isTrusted());
-			if ((isContentTrusted() || match.isTrusted()) && !match.getIcon().empty() )
-			{
-				setLastSegmentToolTip(LLTrans::getString("TooltipSLIcon"));
-			}
-
-			// output the styled Url
-			appendAndHighlightTextImpl(match.getLabel(), part, link_params, match.underlineOnHoverOnly());
 			bool tooltip_required =  !match.getTooltip().empty();
 
 			// set the tooltip for the Url label
@@ -2308,43 +2293,26 @@
 			{
 				setLastSegmentToolTip(match.getTooltip());
 			}
->>>>>>> 0bbb1722
 
 			// show query part of url with gray color only for LLUrlEntryHTTP url entries
 			std::string label = match.getQuery();
 			if (label.size())
 			{
-<<<<<<< HEAD
 				// <FS:Ansariel> Custom URI query part color
 				//link_params.color = LLColor4::grey;
 				//link_params.readonly_color = LLColor4::grey;
+				//appendAndHighlightTextImpl(label, part, link_params, match.underlineOnHoverOnly());
 				static LLUIColor query_part_color = LLUIColorTable::getInstance()->getColor("UriQueryPartColor", LLColor4::grey);
 				link_params.color = query_part_color;
 				link_params.readonly_color = query_part_color;
+				appendAndHighlightTextImpl(label, part, link_params, input_params.is_name_slurl ? false : match.underlineOnHoverOnly());
 				// </FS:Ansariel>
-			// <FS:Ansariel> Unfail URI display; add tooltip for query part
-				//appendAndHighlightTextImpl(label, part, link_params, match.underlineOnHoverOnly());
-				appendAndHighlightTextImpl(label, part, link_params, input_params.is_name_slurl ? false : match.underlineOnHoverOnly());
-			//}
-			
-			// set the tooltip for the Url label
-			if (! match.getTooltip().empty())
-			{
-				segment_set_t::iterator it = getSegIterContaining(getLength()-1);
-				if (it != mSegments.end())
-=======
-				link_params.color = LLColor4::grey;
-				link_params.readonly_color = LLColor4::grey;
-				appendAndHighlightTextImpl(label, part, link_params, match.underlineOnHoverOnly());
 
 				// set the tooltip for the query part of url
 				if (tooltip_required)
->>>>>>> 0bbb1722
 				{
 					setLastSegmentToolTip(match.getTooltip());
 				}
-			}
-			// <FS:Ansariel> Unfail URI display
 			}
 
 			// <FS:Ansariel> Optional icon position
