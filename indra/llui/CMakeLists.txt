# -*- cmake -*-

project(llui)

include(00-Common)
include(LLAudio)
include(LLCommon)
include(LLImage)
include(LLMath)
include(LLMessage)
include(LLRender)
include(LLWindow)
include(LLVFS)
include(LLXML)

include_directories(
    ${LLAUDIO_INCLUDE_DIRS}
    ${LLCOMMON_INCLUDE_DIRS}
    ${LLIMAGE_INCLUDE_DIRS}
    ${LLMATH_INCLUDE_DIRS}
    ${LLMESSAGE_INCLUDE_DIRS}
    ${LLRENDER_INCLUDE_DIRS}
    ${LLWINDOW_INCLUDE_DIRS}
    ${LLVFS_INCLUDE_DIRS}
    ${LLXML_INCLUDE_DIRS}
    )

set(llui_SOURCE_FILES
    llalertdialog.cpp
    llbutton.cpp
    llcheckboxctrl.cpp
    llclipboard.cpp
    llcombobox.cpp
    llconsole.cpp
    llcontainerview.cpp
    llctrlselectioninterface.cpp
    lldraghandle.cpp
    lleditmenuhandler.cpp
    llf32uictrl.cpp
    llfloater.cpp
    llfloaterreg.cpp
    llflyoutbutton.cpp 
    llfocusmgr.cpp
    llfunctorregistry.cpp
    lliconctrl.cpp
    llinitparam.cpp
    llkeywords.cpp
    lllayoutstack.cpp
    lllineeditor.cpp
    llmenugl.cpp
    llmodaldialog.cpp
    llmultifloater.cpp 
    llmultislider.cpp
    llmultisliderctrl.cpp
    llnotifications.cpp
    llpanel.cpp
    llprogressbar.cpp
    llradiogroup.cpp
    llresizebar.cpp
    llresizehandle.cpp
    llresmgr.cpp
    llscrollbar.cpp
    llscrollcontainer.cpp
    llscrollingpanellist.cpp
    llscrolllistcell.cpp
    llscrolllistcolumn.cpp
    llscrolllistctrl.cpp
    llscrolllistitem.cpp
    llsdparam.cpp
    llsearcheditor.cpp 
    llslider.cpp
    llsliderctrl.cpp
    llspinctrl.cpp
    llstatbar.cpp
    llstatgraph.cpp
    llstatview.cpp
    llstyle.cpp
    lltabcontainer.cpp
    lltextbox.cpp
    lltexteditor.cpp
    lltextparser.cpp
    lltrans.cpp
    llui.cpp
    lluicolortable.cpp
    lluictrl.cpp
    lluictrlfactory.cpp
    lluiimage.cpp
    lluistring.cpp
    llundo.cpp
    llviewborder.cpp
    llviewmodel.cpp
    llview.cpp
    llviewquery.cpp
    )
    
set(llui_HEADER_FILES
    CMakeLists.txt

    llalertdialog.h
    llbutton.h
    llcallbackmap.h
    llcheckboxctrl.h
    llclipboard.h
    llcombobox.h
    llconsole.h
    llcontainerview.h
    llctrlselectioninterface.h
    lldraghandle.h
    lleditmenuhandler.h
    llf32uictrl.h
    llfloater.h
    llfloaterreg.h
    llflyoutbutton.h 
    llfocusmgr.h
    llfunctorregistry.h
    llhtmlhelp.h
    lliconctrl.h
    llinitparam.h
    llkeywords.h
    lllayoutstack.h
    lllazyvalue.h
    lllineeditor.h
    llmenugl.h
    llmodaldialog.h
    llmultifloater.h 
    llmultisliderctrl.h
    llmultislider.h
    llnotifications.h
    llpanel.h
    llprogressbar.h
    llradiogroup.h
    llregistry.h
    llresizebar.h
    llresizehandle.h
    llresmgr.h
    llsearcheditor.h 
    llscrollbar.h
    llscrollcontainer.h
    llscrollingpanellist.h
    llscrolllistcell.h
    llscrolllistcolumn.h
    llscrolllistctrl.h
    llscrolllistitem.h
    llsdparam.h
    llsliderctrl.h
    llslider.h
    llspinctrl.h
    llstatbar.h
    llstatgraph.h
    llstatview.h
    llstyle.h
    lltabcontainer.h
    lltextbox.h
    lltexteditor.h
    lltextparser.h
    lltrans.h
<<<<<<< HEAD
=======
    lluicolortable.h
>>>>>>> fcaa1ad4
    lluiconstants.h
    lluictrlfactory.h
    lluictrl.h
    lluifwd.h
    llui.h
    lluiimage.h
    lluistring.h
    llundo.h
    llviewborder.h
    llviewmodel.h
    llview.h
    llviewquery.h
    )

set_source_files_properties(${llui_HEADER_FILES}
                            PROPERTIES HEADER_FILE_ONLY TRUE)

list(APPEND llui_SOURCE_FILES ${llui_HEADER_FILES})

add_library (llui ${llui_SOURCE_FILES})
# Libraries on which this library depends, needed for Linux builds
# Sort by high-level to low-level
target_link_libraries(llui
    llrender
    llwindow
    llimage
    llvfs       # ugh, just for LLDir
    llxml
    llcommon    # must be after llimage, llwindow, llrender
    llmath
    )<|MERGE_RESOLUTION|>--- conflicted
+++ resolved
@@ -154,10 +154,7 @@
     lltexteditor.h
     lltextparser.h
     lltrans.h
-<<<<<<< HEAD
-=======
     lluicolortable.h
->>>>>>> fcaa1ad4
     lluiconstants.h
     lluictrlfactory.h
     lluictrl.h
