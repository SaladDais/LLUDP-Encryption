--- conflicted
+++ resolved
@@ -287,11 +287,6 @@
     ${LLXML_LIBRARIES}
     ${LLMATH_LIBRARIES}
     ${HUNSPELL_LIBRARY}
-<<<<<<< HEAD
-    ${LLMESSAGE_LIBRARIES}
-    ${TEAPOT_LIBRARIES}# <FS:AW opensim currency support>
-=======
->>>>>>> 9d7259a5
     ${LLCOMMON_LIBRARIES} # must be after llimage, llwindow, llrender
     )
 
