/** 
 * @file lllayoutstack.cpp
 * @brief LLLayout class - dynamic stacking of UI elements
 *
 * $LicenseInfo:firstyear=2001&license=viewerlgpl$
 * Second Life Viewer Source Code
 * Copyright (C) 2010, Linden Research, Inc.
 * 
 * This library is free software; you can redistribute it and/or
 * modify it under the terms of the GNU Lesser General Public
 * License as published by the Free Software Foundation;
 * version 2.1 of the License only.
 * 
 * This library is distributed in the hope that it will be useful,
 * but WITHOUT ANY WARRANTY; without even the implied warranty of
 * MERCHANTABILITY or FITNESS FOR A PARTICULAR PURPOSE.  See the GNU
 * Lesser General Public License for more details.
 * 
 * You should have received a copy of the GNU Lesser General Public
 * License along with this library; if not, write to the Free Software
 * Foundation, Inc., 51 Franklin Street, Fifth Floor, Boston, MA  02110-1301  USA
 * 
 * Linden Research, Inc., 945 Battery Street, San Francisco, CA  94111  USA
 * $/LicenseInfo$
 */

// Opaque view with a background and a border.  Can contain LLUICtrls.

#include "linden_common.h"

#include "lllayoutstack.h"

#include "lllocalcliprect.h"
#include "llpanel.h"
#include "llcriticaldamp.h"
#include "boost/foreach.hpp"

static const F32 MIN_FRACTIONAL_SIZE = 0.00001f;
static const F32 MAX_FRACTIONAL_SIZE = 1.f;

static LLDefaultChildRegistry::Register<LLLayoutStack> register_layout_stack("layout_stack");
static LLLayoutStack::LayoutStackRegistry::Register<LLLayoutPanel> register_layout_panel("layout_panel");

void LLLayoutStack::OrientationNames::declareValues()
{
	declare("horizontal", HORIZONTAL);
	declare("vertical", VERTICAL);
}

//
// LLLayoutPanel
//
LLLayoutPanel::Params::Params()	
:	expanded_min_dim("expanded_min_dim", 0),
	min_dim("min_dim", -1),
	user_resize("user_resize", false),
	auto_resize("auto_resize", true)
{
	addSynonym(min_dim, "min_width");
	addSynonym(min_dim, "min_height");
}

LLLayoutPanel::LLLayoutPanel(const Params& p)	
:	LLPanel(p),
	mExpandedMinDim(p.expanded_min_dim.isProvided() ? p.expanded_min_dim : p.min_dim),
 	mMinDim(p.min_dim), 
 	mAutoResize(p.auto_resize),
 	mUserResize(p.user_resize),
	mCollapsed(FALSE),
	mCollapseAmt(0.f),
	mVisibleAmt(1.f), // default to fully visible
	mResizeBar(NULL),
	mFractionalSize(0.f),
	mTargetDim(0),
	mIgnoreReshape(false),
	mOrientation(LLLayoutStack::HORIZONTAL)
{
	// panels initialized as hidden should not start out partially visible
	if (!getVisible())
	{
		mVisibleAmt = 0.f;
	}
}

void LLLayoutPanel::initFromParams(const Params& p)
{
	LLPanel::initFromParams(p);
	setFollowsNone();
}


LLLayoutPanel::~LLLayoutPanel()
{
	// probably not necessary, but...
	delete mResizeBar;
	mResizeBar = NULL;
}

F32 LLLayoutPanel::getAutoResizeFactor() const
{
	return mVisibleAmt * (1.f - mCollapseAmt);
}
 
F32 LLLayoutPanel::getVisibleAmount() const
{
	return mVisibleAmt;
}

S32 LLLayoutPanel::getLayoutDim() const
{
	return llround((F32)((mOrientation == LLLayoutStack::HORIZONTAL)
					? getRect().getWidth()
					: getRect().getHeight()));
}

S32 LLLayoutPanel::getTargetDim() const
{
	return mTargetDim;
}

void LLLayoutPanel::setTargetDim(S32 value)
{
	LLRect new_rect(getRect());
	if (mOrientation == LLLayoutStack::HORIZONTAL)
	{
		new_rect.mRight = new_rect.mLeft + value;
	}
	else
	{
		new_rect.mTop = new_rect.mBottom + value;
	}
	setShape(new_rect, true);
}

S32 LLLayoutPanel::getVisibleDim() const
{
	F32 min_dim = getRelevantMinDim();
	return llround(mVisibleAmt
					* (min_dim
						+ (((F32)mTargetDim - min_dim) * (1.f - mCollapseAmt))));
}
 
void LLLayoutPanel::setOrientation( LLLayoutStack::ELayoutOrientation orientation )
{
	mOrientation = orientation;
	S32 layout_dim = llround((F32)((mOrientation == LLLayoutStack::HORIZONTAL)
		? getRect().getWidth()
		: getRect().getHeight()));

	if (mAutoResize == FALSE 
		&& mUserResize == TRUE 
		&& mMinDim == -1 )
	{
		setMinDim(layout_dim);
	}
	mTargetDim = llmax(layout_dim, getMinDim());
}
 
void LLLayoutPanel::setVisible( BOOL visible )
{
	if (visible != getVisible())
	{
		LLLayoutStack* stackp = dynamic_cast<LLLayoutStack*>(getParent());
		if (stackp)
		{
			stackp->mNeedsLayout = true;
		}
	}
	LLPanel::setVisible(visible);
}

void LLLayoutPanel::reshape( S32 width, S32 height, BOOL called_from_parent /*= TRUE*/ )
{
	if (width == getRect().getWidth() && height == getRect().getHeight()) return;

	if (!mIgnoreReshape && mAutoResize == false)
	{
		mTargetDim = (mOrientation == LLLayoutStack::HORIZONTAL) ? width : height;
		LLLayoutStack* stackp = dynamic_cast<LLLayoutStack*>(getParent());
		if (stackp)
		{
			stackp->mNeedsLayout = true;
		}
	}
	LLPanel::reshape(width, height, called_from_parent);
}

void LLLayoutPanel::handleReshape(const LLRect& new_rect, bool by_user)
{
	LLLayoutStack* stackp = dynamic_cast<LLLayoutStack*>(getParent());
	if (stackp)
	{
		if (by_user)
		{	// tell layout stack to account for new shape
			
			// make sure that panels have already been auto resized
			stackp->updateLayout();
			// now apply requested size to panel
			stackp->updatePanelRect(this, new_rect);
		}
		stackp->mNeedsLayout = true;
	}
	LLPanel::handleReshape(new_rect, by_user);
}

//
// LLLayoutStack
//

LLLayoutStack::Params::Params()
:	orientation("orientation"),
	animate("animate", true),
	clip("clip", true),
	open_time_constant("open_time_constant", 0.02f),
	close_time_constant("close_time_constant", 0.03f),
	resize_bar_overlap("resize_bar_overlap", 1),
	border_size("border_size", LLCachedControl<S32>(*LLUI::sSettingGroups["config"], "UIResizeBarHeight", 0))
{}

LLLayoutStack::LLLayoutStack(const LLLayoutStack::Params& p) 
:	LLView(p),
	mPanelSpacing(p.border_size),
	mOrientation(p.orientation),
	mAnimate(p.animate),
	mAnimatedThisFrame(false),
	mNeedsLayout(true),
	mClip(p.clip),
	mOpenTimeConstant(p.open_time_constant),
	mCloseTimeConstant(p.close_time_constant),
	mResizeBarOverlap(p.resize_bar_overlap)
{}

LLLayoutStack::~LLLayoutStack()
{
	e_panel_list_t panels = mPanels; // copy list of panel pointers
	mPanels.clear(); // clear so that removeChild() calls don't cause trouble
	std::for_each(panels.begin(), panels.end(), DeletePointer());
}

void LLLayoutStack::draw()
{
	updateLayout();

	// always clip to stack itself
	LLLocalClipRect clip(getLocalRect());
	BOOST_FOREACH(LLLayoutPanel* panelp, mPanels)
	{
		// clip to layout rectangle, not bounding rectangle
		LLRect clip_rect = panelp->getRect();
		// scale clipping rectangle by visible amount
		if (mOrientation == HORIZONTAL)
		{
			clip_rect.mRight = clip_rect.mLeft + panelp->getVisibleDim();
		}
		else
		{
			clip_rect.mBottom = clip_rect.mTop - panelp->getVisibleDim();
		}

		{LLLocalClipRect clip(clip_rect, mClip);
			// only force drawing invisible children if visible amount is non-zero
			drawChild(panelp, 0, 0, !clip_rect.isEmpty());
		}
	}
}

void LLLayoutStack::removeChild(LLView* view)
{
	LLLayoutPanel* embedded_panelp = findEmbeddedPanel(dynamic_cast<LLPanel*>(view));

	if (embedded_panelp)
	{
		mPanels.erase(std::find(mPanels.begin(), mPanels.end(), embedded_panelp));
		delete embedded_panelp;
		updateFractionalSizes();
		mNeedsLayout = true;
	}

	LLView::removeChild(view);
}

BOOL LLLayoutStack::postBuild()
{
	updateLayout();
	return TRUE;
}

bool LLLayoutStack::addChild(LLView* child, S32 tab_group)
{
	LLLayoutPanel* panelp = dynamic_cast<LLLayoutPanel*>(child);
	if (panelp)
	{
		panelp->setOrientation(mOrientation);
		mPanels.push_back(panelp);
		createResizeBar(panelp);
		mNeedsLayout = true;
	}
	BOOL result = LLView::addChild(child, tab_group);

	updateFractionalSizes();
	return result;
}

void LLLayoutStack::addPanel(LLLayoutPanel* panel, EAnimate animate)
{
	addChild(panel);

	// panel starts off invisible (collapsed)
	if (animate == ANIMATE)
	{
		panel->mVisibleAmt = 0.f;
		panel->setVisible(TRUE);
	}
}

void LLLayoutStack::collapsePanel(LLPanel* panel, BOOL collapsed)
{
	LLLayoutPanel* panel_container = findEmbeddedPanel(panel);
	if (!panel_container) return;

	panel_container->mCollapsed = collapsed;
	mNeedsLayout = true;
}

static LLFastTimer::DeclareTimer FTM_UPDATE_LAYOUT("Update LayoutStacks");

void LLLayoutStack::updateLayout()
{	
	LLFastTimer ft(FTM_UPDATE_LAYOUT);

	if (!mNeedsLayout) return;

	bool continue_animating = animatePanels();
	F32 total_visible_fraction = 0.f;
	S32 space_to_distribute = (mOrientation == HORIZONTAL)
							? getRect().getWidth()
							: getRect().getHeight();

	// first, assign minimum dimensions
	LLLayoutPanel* panelp = NULL;
	BOOST_FOREACH(panelp, mPanels)
	{
		if (panelp->mAutoResize)
		{
			panelp->mTargetDim = panelp->getRelevantMinDim();
		}
		space_to_distribute -= panelp->getVisibleDim() + llround((F32)mPanelSpacing * panelp->getVisibleAmount());
		total_visible_fraction += panelp->mFractionalSize * panelp->getAutoResizeFactor();
	}

	llassert(total_visible_fraction < 1.05f);

	// don't need spacing after last panel
	space_to_distribute += panelp ? llround((F32)mPanelSpacing * panelp->getVisibleAmount()) : 0;

	S32 remaining_space = space_to_distribute;
	F32 fraction_distributed = 0.f;
	if (space_to_distribute > 0 && total_visible_fraction > 0.f)
	{	// give space proportionally to visible auto resize panels
		BOOST_FOREACH(LLLayoutPanel* panelp, mPanels)
		{
			if (panelp->mAutoResize)
			{
				F32 fraction_to_distribute = (panelp->mFractionalSize * panelp->getAutoResizeFactor()) / (total_visible_fraction);
				S32 delta = llround((F32)space_to_distribute * fraction_to_distribute);
				fraction_distributed += fraction_to_distribute;
				panelp->mTargetDim += delta;
				remaining_space -= delta;
			}
		}
	}

	// distribute any left over pixels to non-collapsed, visible panels
	BOOST_FOREACH(LLLayoutPanel* panelp, mPanels)
	{
		if (remaining_space == 0) break;

		if (panelp->mAutoResize 
			&& !panelp->mCollapsed 
			&& panelp->getVisible())
		{
			S32 space_for_panel = remaining_space > 0 ? 1 : -1;
			panelp->mTargetDim += space_for_panel;
			remaining_space -= space_for_panel;
		}
	}

	F32 cur_pos = (mOrientation == HORIZONTAL) ? 0.f : (F32)getRect().getHeight();

	BOOST_FOREACH(LLLayoutPanel* panelp, mPanels)
	{
		F32 panel_dim = llmax(panelp->getExpandedMinDim(), panelp->mTargetDim);
		F32 panel_visible_dim = panelp->getVisibleDim();

		LLRect panel_rect;
		if (mOrientation == HORIZONTAL)
		{
			panel_rect.setLeftTopAndSize(llround(cur_pos),
										getRect().getHeight(),
										llround(panel_dim),
										getRect().getHeight());
		}
		else
		{
			panel_rect.setLeftTopAndSize(0,
										llround(cur_pos),
										getRect().getWidth(),
										llround(panel_dim));
		}
		panelp->setIgnoreReshape(true);
		panelp->setShape(panel_rect);
		panelp->setIgnoreReshape(false);

		LLRect resize_bar_rect(panel_rect);

		F32 panel_spacing = (F32)mPanelSpacing * panelp->getVisibleAmount();
		if (mOrientation == HORIZONTAL)
		{
			resize_bar_rect.mLeft = panel_rect.mRight - mResizeBarOverlap;
			resize_bar_rect.mRight = panel_rect.mRight + (S32)(llround(panel_spacing)) + mResizeBarOverlap;

			cur_pos += panel_visible_dim + panel_spacing;
		}
		else //VERTICAL
		{
			resize_bar_rect.mTop = panel_rect.mBottom + mResizeBarOverlap;
			resize_bar_rect.mBottom = panel_rect.mBottom - (S32)(llround(panel_spacing)) - mResizeBarOverlap;

			cur_pos -= panel_visible_dim + panel_spacing;
		}
		panelp->mResizeBar->setShape(resize_bar_rect);
	}

	updateResizeBarLimits();

	// clear animation flag at end, since panel resizes will set it
	// and leave it set if there is any animation in progress
	mNeedsLayout = continue_animating;
} // end LLLayoutStack::updateLayout

LLLayoutPanel* LLLayoutStack::findEmbeddedPanel(LLPanel* panelp) const
{
	if (!panelp) return NULL;

	e_panel_list_t::const_iterator panel_it;
	BOOST_FOREACH(LLLayoutPanel* p, mPanels)
	{
		if (p == panelp)
		{
			return p;
		}
	}
	return NULL;
}

LLLayoutPanel* LLLayoutStack::findEmbeddedPanelByName(const std::string& name) const
{
	LLLayoutPanel* result = NULL;

	BOOST_FOREACH(LLLayoutPanel* p, mPanels)
	{
		if (p->getName() == name)
		{
			result = p;
			break;
		}
	}

	return result;
}

void LLLayoutStack::createResizeBar(LLLayoutPanel* panelp)
{
	BOOST_FOREACH(LLLayoutPanel* lp, mPanels)
	{
		if (lp->mResizeBar == NULL)
		{
			LLResizeBar::Side side = (mOrientation == HORIZONTAL) ? LLResizeBar::RIGHT : LLResizeBar::BOTTOM;
<<<<<<< HEAD
			LLRect resize_bar_rect = getRect();
			(void)resize_bar_rect;
=======

>>>>>>> c7bab8ab
			LLResizeBar::Params resize_params;
			resize_params.name("resize");
			resize_params.resizing_view(lp);
			resize_params.min_size(lp->getRelevantMinDim());
			resize_params.side(side);
			resize_params.snapping_enabled(false);
			LLResizeBar* resize_bar = LLUICtrlFactory::create<LLResizeBar>(resize_params);
			lp->mResizeBar = resize_bar;
			LLView::addChild(resize_bar, 0);
		}
	}
	// bring all resize bars to the front so that they are clickable even over the panels
	// with a bit of overlap
	for (e_panel_list_t::iterator panel_it = mPanels.begin(); panel_it != mPanels.end(); ++panel_it)
	{
		LLResizeBar* resize_barp = (*panel_it)->mResizeBar;
		sendChildToFront(resize_barp);
	}
}

// update layout stack animations, etc. once per frame
// NOTE: we use this to size world view based on animating UI, *before* we draw the UI
// we might still need to call updateLayout during UI draw phase, in case UI elements
// are resizing themselves dynamically
//static 
void LLLayoutStack::updateClass()
{
	for (instance_iter it = beginInstances(); it != endInstances(); ++it)
	{
		it->updateLayout();
		it->mAnimatedThisFrame = false;
	}
}

void LLLayoutStack::updateFractionalSizes()
{
	F32 total_resizable_dim = 0.f;

	BOOST_FOREACH(LLLayoutPanel* panelp, mPanels)
	{
		if (panelp->mAutoResize)
		{
			total_resizable_dim += llmax(MIN_FRACTIONAL_SIZE, (F32)(panelp->getLayoutDim() - panelp->getRelevantMinDim()));
		}
	}

	BOOST_FOREACH(LLLayoutPanel* panelp, mPanels)
	{
		if (panelp->mAutoResize)
		{
			F32 panel_resizable_dim = llmax(MIN_FRACTIONAL_SIZE, (F32)(panelp->getLayoutDim() - panelp->getRelevantMinDim()));
			panelp->mFractionalSize = panel_resizable_dim > 0.f 
				? llclamp(panel_resizable_dim / total_resizable_dim, MIN_FRACTIONAL_SIZE, MAX_FRACTIONAL_SIZE)
				: MIN_FRACTIONAL_SIZE;
			llassert(!llisnan(panelp->mFractionalSize));
		}
	}

	normalizeFractionalSizes();
}


void LLLayoutStack::normalizeFractionalSizes()
{
	S32 num_auto_resize_panels = 0;
	F32 total_fractional_size = 0.f;
	
	BOOST_FOREACH(LLLayoutPanel* panelp, mPanels)
	{
		if (panelp->mAutoResize)
		{
			total_fractional_size += panelp->mFractionalSize;
			num_auto_resize_panels++;
		}
	}

	if (total_fractional_size == 0.f)
	{ // equal distribution
		BOOST_FOREACH(LLLayoutPanel* panelp, mPanels)
		{
			if (panelp->mAutoResize)
			{
				panelp->mFractionalSize = MAX_FRACTIONAL_SIZE / (F32)num_auto_resize_panels;
			}
		}
	}
	else
	{ // renormalize
		BOOST_FOREACH(LLLayoutPanel* panelp, mPanels)
		{
			if (panelp->mAutoResize)
			{
				panelp->mFractionalSize /= total_fractional_size;
			}
		}
	}
}

bool LLLayoutStack::animatePanels()
{
	bool continue_animating = false;
	
	//
	// animate visibility
	//
	BOOST_FOREACH(LLLayoutPanel* panelp, mPanels)
	{
		if (panelp->getVisible())
		{
			if (mAnimate && panelp->mVisibleAmt < 1.f)
			{
				if (!mAnimatedThisFrame)
				{
					panelp->mVisibleAmt = lerp(panelp->mVisibleAmt, 1.f, LLCriticalDamp::getInterpolant(mOpenTimeConstant));
					if (panelp->mVisibleAmt > 0.99f)
					{
						panelp->mVisibleAmt = 1.f;
					}
				}
				
				mAnimatedThisFrame = true;
				continue_animating = true;
			}
			else
			{
				if (panelp->mVisibleAmt != 1.f)
				{
					panelp->mVisibleAmt = 1.f;
					mAnimatedThisFrame = true;
				}
			}
		}
		else // not visible
		{
			if (mAnimate && panelp->mVisibleAmt > 0.f)
			{
				if (!mAnimatedThisFrame)
				{
					panelp->mVisibleAmt = lerp(panelp->mVisibleAmt, 0.f, LLCriticalDamp::getInterpolant(mCloseTimeConstant));
					if (panelp->mVisibleAmt < 0.001f)
					{
						panelp->mVisibleAmt = 0.f;
					}
				}

				continue_animating = true;
				mAnimatedThisFrame = true;
			}
			else
			{
				if (panelp->mVisibleAmt != 0.f)
				{
					panelp->mVisibleAmt = 0.f;
					mAnimatedThisFrame = true;
				}
			}
		}

		F32 collapse_state = panelp->mCollapsed ? 1.f : 0.f;
		if (panelp->mCollapseAmt != collapse_state)
		{
			if (mAnimate)
			{
				if (!mAnimatedThisFrame)
				{
					panelp->mCollapseAmt = lerp(panelp->mCollapseAmt, collapse_state, LLCriticalDamp::getInterpolant(mCloseTimeConstant));
				}
			
				if (llabs(panelp->mCollapseAmt - collapse_state) < 0.001f)
				{
					panelp->mCollapseAmt = collapse_state;
				}

				mAnimatedThisFrame = true;
				continue_animating = true;
			}
			else
			{
				panelp->mCollapseAmt = collapse_state;
				mAnimatedThisFrame = true;
			}
		}
	}

	if (mAnimatedThisFrame) mNeedsLayout = true;
	return continue_animating;
}

void LLLayoutStack::updatePanelRect( LLLayoutPanel* resized_panel, const LLRect& new_rect )
{
	S32 new_dim = (mOrientation == HORIZONTAL)
					? new_rect.getWidth()
					: new_rect.getHeight();
	S32 delta_panel_dim = new_dim - resized_panel->getVisibleDim();
	if (delta_panel_dim == 0) return;

	F32 total_visible_fraction = 0.f;
	F32 delta_auto_resize_headroom = 0.f;
	F32 old_auto_resize_headroom = 0.f;

	LLLayoutPanel* other_resize_panel = NULL;
	LLLayoutPanel* following_panel = NULL;

	BOOST_REVERSE_FOREACH(LLLayoutPanel* panelp, mPanels)
	{
		if (panelp->mAutoResize)
		{
			old_auto_resize_headroom += (F32)(panelp->mTargetDim - panelp->getRelevantMinDim());
			if (panelp->getVisible() && !panelp->mCollapsed)
			{
				total_visible_fraction += panelp->mFractionalSize;
			}
		}

		if (panelp == resized_panel)
		{
			other_resize_panel = following_panel;
		}

		if (panelp->getVisible() && !panelp->mCollapsed)
		{
			following_panel = panelp;
		}
	}

	if (resized_panel->mAutoResize)
	{
		if (!other_resize_panel || !other_resize_panel->mAutoResize)
		{
			delta_auto_resize_headroom += delta_panel_dim;	
		}
	}
	else 
	{
		if (!other_resize_panel || other_resize_panel->mAutoResize)
		{
			delta_auto_resize_headroom -= delta_panel_dim;
		}
	}

	F32 fraction_given_up = 0.f;
	F32 fraction_remaining = 1.f;
	F32 new_auto_resize_headroom = old_auto_resize_headroom + delta_auto_resize_headroom;

	enum
	{
		BEFORE_RESIZED_PANEL,
		RESIZED_PANEL,
		NEXT_PANEL,
		AFTER_RESIZED_PANEL
	} which_panel = BEFORE_RESIZED_PANEL;

	BOOST_FOREACH(LLLayoutPanel* panelp, mPanels)
	{
		if (!panelp->getVisible() || panelp->mCollapsed) 
		{
			if (panelp->mAutoResize) 
			{
				fraction_remaining -= panelp->mFractionalSize;
			}
			continue;
		}

		if (panelp == resized_panel)
		{
			which_panel = RESIZED_PANEL;
		}

		switch(which_panel)
		{
		case BEFORE_RESIZED_PANEL:
			if (panelp->mAutoResize)
			{	// freeze current size as fraction of overall auto_resize space
				F32 fractional_adjustment_factor = new_auto_resize_headroom == 0.f
													? 1.f
													: old_auto_resize_headroom / new_auto_resize_headroom;
				F32 new_fractional_size = llclamp(panelp->mFractionalSize * fractional_adjustment_factor,
													MIN_FRACTIONAL_SIZE,
													MAX_FRACTIONAL_SIZE);
				fraction_given_up -= new_fractional_size - panelp->mFractionalSize;
				fraction_remaining -= panelp->mFractionalSize;
				panelp->mFractionalSize = new_fractional_size;
				llassert(!llisnan(panelp->mFractionalSize));
			}
			else
			{
				// leave non auto-resize panels alone
			}
			break;
		case RESIZED_PANEL:
			if (panelp->mAutoResize)
			{	// freeze new size as fraction
				F32 new_fractional_size = (new_auto_resize_headroom == 0.f)
					? MAX_FRACTIONAL_SIZE
					: llclamp(total_visible_fraction * (F32)(new_dim - panelp->getRelevantMinDim()) / new_auto_resize_headroom, MIN_FRACTIONAL_SIZE, MAX_FRACTIONAL_SIZE);
				fraction_given_up -= new_fractional_size - panelp->mFractionalSize;
				fraction_remaining -= panelp->mFractionalSize;
				panelp->mFractionalSize = new_fractional_size;
				llassert(!llisnan(panelp->mFractionalSize));
			}
			else
			{	// freeze new size as original size
				panelp->mTargetDim = new_dim;
			}
			which_panel = NEXT_PANEL;
			break;
		case NEXT_PANEL:
			if (panelp->mAutoResize)
			{
				fraction_remaining -= panelp->mFractionalSize;
				if (resized_panel->mAutoResize)
				{
					panelp->mFractionalSize = llclamp(panelp->mFractionalSize + fraction_given_up, MIN_FRACTIONAL_SIZE, MAX_FRACTIONAL_SIZE);
					fraction_given_up = 0.f;
				}
				else
				{
					if (new_auto_resize_headroom < 1.f)
					{
						new_auto_resize_headroom = 1.f;
					}

					F32 new_fractional_size = llclamp(total_visible_fraction * (F32)(panelp->mTargetDim - panelp->getRelevantMinDim() + delta_auto_resize_headroom) 
														/ new_auto_resize_headroom,
													MIN_FRACTIONAL_SIZE,
													MAX_FRACTIONAL_SIZE);
					fraction_given_up -= new_fractional_size - panelp->mFractionalSize;
					panelp->mFractionalSize = new_fractional_size;
				}
			}
			else
			{
				panelp->mTargetDim -= delta_panel_dim;
			}
			which_panel = AFTER_RESIZED_PANEL;
			break;
		case AFTER_RESIZED_PANEL:
			if (panelp->mAutoResize && fraction_given_up != 0.f)
			{
				panelp->mFractionalSize = llclamp(panelp->mFractionalSize + (panelp->mFractionalSize / fraction_remaining) * fraction_given_up,
												MIN_FRACTIONAL_SIZE,
												MAX_FRACTIONAL_SIZE);
			}
		default:
			break;
		}
	}
	updateLayout();
	//normalizeFractionalSizes();
}

void LLLayoutStack::reshape(S32 width, S32 height, BOOL called_from_parent)
{
	mNeedsLayout = true;
	LLView::reshape(width, height, called_from_parent);
}

void LLLayoutStack::updateResizeBarLimits()
{
	LLLayoutPanel* previous_visible_panelp = NULL;
	BOOST_REVERSE_FOREACH(LLLayoutPanel* visible_panelp, mPanels)
	{
		if (!visible_panelp->getVisible() || visible_panelp->mCollapsed)
		{
			visible_panelp->mResizeBar->setVisible(FALSE);
			continue;
		}

		// toggle resize bars based on panel visibility, resizability, etc
		if (previous_visible_panelp
			&& (visible_panelp->mUserResize || previous_visible_panelp->mUserResize)				// one of the pair is user resizable
			&& (visible_panelp->mAutoResize || visible_panelp->mUserResize)							// current panel is resizable
			&& (previous_visible_panelp->mAutoResize || previous_visible_panelp->mUserResize))		// previous panel is resizable
		{
			visible_panelp->mResizeBar->setVisible(TRUE);
			S32 previous_panel_headroom = previous_visible_panelp->getVisibleDim() - previous_visible_panelp->getRelevantMinDim();
			visible_panelp->mResizeBar->setResizeLimits(visible_panelp->getRelevantMinDim(), 
														visible_panelp->getVisibleDim() + previous_panel_headroom);
		}
		else
		{
			visible_panelp->mResizeBar->setVisible(FALSE);
		}

		previous_visible_panelp = visible_panelp;
	}
}
<|MERGE_RESOLUTION|>--- conflicted
+++ resolved
@@ -476,12 +476,7 @@
 		if (lp->mResizeBar == NULL)
 		{
 			LLResizeBar::Side side = (mOrientation == HORIZONTAL) ? LLResizeBar::RIGHT : LLResizeBar::BOTTOM;
-<<<<<<< HEAD
-			LLRect resize_bar_rect = getRect();
 			(void)resize_bar_rect;
-=======
-
->>>>>>> c7bab8ab
 			LLResizeBar::Params resize_params;
 			resize_params.name("resize");
 			resize_params.resizing_view(lp);
