--- conflicted
+++ resolved
@@ -203,13 +203,8 @@
 	/*virtual*/ std::string getLabel(const std::string &url, const LLUrlLabelCallback &cb);
 	/*virtual*/ std::string getQuery(const std::string &url) const;
 	/*virtual*/ std::string getTooltip(const std::string &url) const;
-<<<<<<< HEAD
-	// <FS:Ansariel> BUG-8331: Clicking on trusted URLs open places panel
-	/*virtual*/ std::string getUrl(const std::string &string) const;
-=======
-	/*virtual*/ std::string getUrl(const std::string &string) const;
-};
->>>>>>> a647b8f1
+	/*virtual*/ std::string getUrl(const std::string &string) const;
+};
 
 ///
 /// LLUrlEntrySeconlifeURLs Describes *secondlife.com and *lindenlab.com Urls
