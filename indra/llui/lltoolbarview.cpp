--- conflicted
+++ resolved
@@ -114,10 +114,9 @@
 }
 
 bool LLToolBarView::loadToolbars(bool force_default)
-{
+{	
 	LLToolBarView::ToolbarSet toolbar_set;
 	
-<<<<<<< HEAD
 	// Load the toolbars.xml file
 	std::string toolbar_file = gDirUtilp->getExpandedFilename(LL_PATH_PER_SL_ACCOUNT, "toolbars.xml");
 	if (force_default)
@@ -129,11 +128,6 @@
 		llwarns << "User toolbars def not found -> use default" << llendl;
 		toolbar_file = gDirUtilp->getExpandedFilename(LL_PATH_APP_SETTINGS, "toolbars.xml");
 	}
-=======
-	// Load the default toolbars.xml file
-	// *TODO : pick up the user's toolbar setting if existing
-	std::string toolbar_file = gDirUtilp->getExpandedFilename(LL_PATH_APP_SETTINGS, "toolbars.xml");
->>>>>>> 09e179b2
 	
 	LLXMLNodePtr root;
 	if(!LLXMLNode::parseFile(toolbar_file, root, NULL))
@@ -231,54 +225,15 @@
 	// *TODO : factorize that code a bit...
 	if (mToolbarLeft)
 	{
-<<<<<<< HEAD
-		toolbar_set.left_toolbar.button_display_mode = (int)(mToolbarLeft->getButtonType());
 		addToToolset(mToolbarLeft->getCommandsList(),toolbar_set.left_toolbar);
 	}
 	if (mToolbarRight)
 	{
-		toolbar_set.right_toolbar.button_display_mode = (int)(mToolbarRight->getButtonType());
 		addToToolset(mToolbarRight->getCommandsList(),toolbar_set.right_toolbar);
 	}
 	if (mToolbarBottom)
 	{
-		toolbar_set.bottom_toolbar.button_display_mode = (int)(mToolbarBottom->getButtonType());
 		addToToolset(mToolbarBottom->getCommandsList(),toolbar_set.bottom_toolbar);
-=======
-		command_id_list_t& command_list = mToolbarLeft->getCommandsList();
-		for (command_id_list_t::const_iterator it = command_list.begin();
-			 it != command_list.end();
-			 ++it)
-		{
-			LLCommandId::Params command;
-			command.name = it->name();		
-			toolbar_set.left_toolbar.commands.add(command);
-		}
-	}
-	if (mToolbarRight)
-	{
-		command_id_list_t& command_list = mToolbarRight->getCommandsList();
-		for (command_id_list_t::const_iterator it = command_list.begin();
-			 it != command_list.end();
-			 ++it)
-		{
-			LLCommandId::Params command;
-			command.name = it->name();		
-			toolbar_set.right_toolbar.commands.add(command);
-		}
-	}
-	if (mToolbarBottom)
-	{
-		command_id_list_t& command_list = mToolbarBottom->getCommandsList();
-		for (command_id_list_t::const_iterator it = command_list.begin();
-			 it != command_list.end();
-			 ++it)
-		{
-			LLCommandId::Params command;
-			command.name = it->name();		
-			toolbar_set.bottom_toolbar.commands.add(command);
-		}
->>>>>>> 09e179b2
 	}
 	
 	// Serialize the parameter tree
