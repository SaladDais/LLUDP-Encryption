--- conflicted
+++ resolved
@@ -79,70 +79,7 @@
 		}
 	}
 
-<<<<<<< HEAD
-LLStatBar::LLStatBar(const Params& p)
-	: LLView(p),
-	  mLabel(p.label),
-	  mUnitLabel(p.unit_label),
-	  mMinBar(p.bar_min),
-	  mMaxBar(p.bar_max),
-	  mStatp(LLStat::getStat(p.stat)),
-	  mTickSpacing(p.tick_spacing),
-	  mLabelSpacing(p.label_spacing),
-	  mPrecision(p.precision),
-	  mUpdatesPerSec(p.update_rate),
-	  mPerSec(p.show_per_sec),
-	  mDisplayMean(p.show_mean),
-	  mSetting(p.setting)
-{
-	//S32 setting = LLUI::sSettingGroups["config"]->getS32(mSetting); // <FS:LO> dont crash if there is no setting for saving the current state of the item in, just go with the defaults
-	S32 setting = -1;
-	if(mSetting != "")
-	{
-		setting = LLUI::sSettingGroups["config"]->getS32(mSetting);
-	}
-	switch (setting)
-	{
-		default:
-		case -1:
-			mDisplayBar = p.show_bar;
-			mDisplayHistory = p.show_history;
-			break;
-		case 0:
-			mDisplayBar = FALSE;
-			mDisplayHistory = FALSE;
-			break;
-		case 1:
-			mDisplayBar = TRUE;
-			mDisplayHistory = TRUE;
-			break;
-		case 2:
-			mDisplayBar = TRUE;
-			mDisplayHistory = FALSE;
-			break;
-	}
-}
-
-LLStatBar::~LLStatBar()
-{
-	if (mDisplayHistory)
-	{
-		LLUI::sSettingGroups["config"]->setS32(mSetting, 1);
-	}
-	else
-	{
-		if (mDisplayBar)
-		{
-			LLUI::sSettingGroups["config"]->setS32(mSetting, 2);
-		}
-		else
-		{
-			LLUI::sSettingGroups["config"]->setS32(mSetting, 0);
-		}
-	}
-=======
 	return is_approx_equal(range, 0.f) ? 0.f : range / best_divisor;
->>>>>>> d0ef02c2
 }
 
 void calc_auto_scale_range(F32& min, F32& max, F32& tick)
