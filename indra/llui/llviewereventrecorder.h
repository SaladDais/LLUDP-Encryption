--- conflicted
+++ resolved
@@ -65,15 +65,7 @@
   std::string get_xui();
   void update_xui(std::string xui);
 
-<<<<<<< HEAD
-  // <FS:ND> Implement this
-  // bool getLoggingStatus();
-  bool getLoggingStatus() const
-  { return logEvents; }
-
-=======
   bool getLoggingStatus(){return logEvents;};
->>>>>>> cb917083
   void setEventLoggingOn();
   void setEventLoggingOff();
 
