/** 
 * @file llfloater.h
 * @brief LLFloater base class
 *
 * $LicenseInfo:firstyear=2002&license=viewerlgpl$
 * Second Life Viewer Source Code
 * Copyright (C) 2010, Linden Research, Inc.
 * 
 * This library is free software; you can redistribute it and/or
 * modify it under the terms of the GNU Lesser General Public
 * License as published by the Free Software Foundation;
 * version 2.1 of the License only.
 * 
 * This library is distributed in the hope that it will be useful,
 * but WITHOUT ANY WARRANTY; without even the implied warranty of
 * MERCHANTABILITY or FITNESS FOR A PARTICULAR PURPOSE.  See the GNU
 * Lesser General Public License for more details.
 * 
 * You should have received a copy of the GNU Lesser General Public
 * License along with this library; if not, write to the Free Software
 * Foundation, Inc., 51 Franklin Street, Fifth Floor, Boston, MA  02110-1301  USA
 * 
 * Linden Research, Inc., 945 Battery Street, San Francisco, CA  94111  USA
 * $/LicenseInfo$
 */

// Floating "windows" within the GL display, like the inventory floater,
// mini-map floater, etc.


#ifndef LL_FLOATER_H
#define LL_FLOATER_H

#include "llpanel.h"
#include "lluuid.h"
//#include "llnotificationsutil.h"
#include <set>
#include <boost/signals2.hpp>

class LLDragHandle;
class LLResizeHandle;
class LLResizeBar;
class LLButton;
class LLMultiFloater;
class LLFloater;


const BOOL RESIZE_YES = TRUE;
const BOOL RESIZE_NO = FALSE;

const BOOL DRAG_ON_TOP = FALSE;
const BOOL DRAG_ON_LEFT = TRUE;

const BOOL MINIMIZE_YES = TRUE;
const BOOL MINIMIZE_NO = FALSE;

const BOOL CLOSE_YES = TRUE;
const BOOL CLOSE_NO = FALSE;

const BOOL ADJUST_VERTICAL_YES = TRUE;
const BOOL ADJUST_VERTICAL_NO = FALSE;

namespace LLFloaterEnums
{
	enum EOpenPositioning
	{
		OPEN_POSITIONING_NONE,
		OPEN_POSITIONING_CASCADING,
		OPEN_POSITIONING_CASCADE_GROUP,
		OPEN_POSITIONING_CENTERED,
		OPEN_POSITIONING_SPECIFIED,
		OPEN_POSITIONING_COUNT
	};
}

namespace LLInitParam
{
	template<>
	struct TypeValues<LLFloaterEnums::EOpenPositioning> : public TypeValuesHelper<LLFloaterEnums::EOpenPositioning>
	{
		static void declareValues();
	};
}


class LLFloater : public LLPanel, public LLInstanceTracker<LLFloater>
{
	friend class LLFloaterView;
	friend class LLFloaterReg;
	friend class LLMultiFloater;

public:
	struct KeyCompare
	{
//		static bool compare(const LLSD& a, const LLSD& b);
		static bool equate(const LLSD& a, const LLSD& b);
/*==========================================================================*|
		bool operator()(const LLSD& a, const LLSD& b) const
		{
			return compare(a, b);
		}
|*==========================================================================*/
	};
	
	enum EFloaterButton
	{
		BUTTON_CLOSE = 0,
		BUTTON_RESTORE,
		BUTTON_MINIMIZE,
		BUTTON_TEAR_OFF,
		BUTTON_DOCK,
		BUTTON_HELP,
		BUTTON_COUNT
	};
	
	struct Params 
	:	public LLInitParam::Block<Params, LLPanel::Params>
	{
		Optional<std::string>	title,
								short_title;
		
		Optional<bool>			single_instance,
								reuse_instance,
								can_resize,
								can_minimize,
								can_close,
								can_drag_on_left,
								can_tear_off,
								drop_shadow,		// ## Zi: Optional Drop Shadows
								save_rect,
								save_visibility,
								save_dock_state,
// [SL:KB] - Patch: UI-FloaterTearOffState | Checked: 2011-09-30 (Catznip-3.2.0a) | Added: Catznip-3.0.0a
								save_tearoff_state,
// [/SL:KB]
								can_dock,
								show_title;
		
		Optional<LLFloaterEnums::EOpenPositioning>	open_positioning;
		Optional<S32>								specified_left;
		Optional<S32>								specified_bottom;

		
		Optional<S32>			header_height,
								legacy_header_height; // HACK see initFromXML()

		// Images for top-right controls
		Optional<LLUIImage*>	close_image,
								restore_image,
								minimize_image,
								tear_off_image,
								dock_image,
								help_image;
		Optional<LLUIImage*>	close_pressed_image,
								restore_pressed_image,
								minimize_pressed_image,
								tear_off_pressed_image,
								dock_pressed_image,
								help_pressed_image;
		
		Optional<CommitCallbackParam> open_callback,
									  close_callback;

		Ignored					follows;
		
		Params();
	};
	
	// use this to avoid creating your own default LLFloater::Param instance
	static const Params& getDefaultParams();

	// Load translations for tooltips for standard buttons
	static void initClass();

	LLFloater(const LLSD& key, const Params& params = getDefaultParams());

	virtual ~LLFloater();

	// Don't export top/left for rect, only height/width
	static void setupParamsForExport(Params& p, LLView* parent);
	bool buildFromFile(const std::string &filename, LLXMLNodePtr output_node = NULL);

	boost::signals2::connection setMinimizeCallback( const commit_signal_t::slot_type& cb );
// [SL:KB] - Patch: UI-FloaterTearOffSignal | Checked: 2011-11-12 (Catznip-3.2.0a) | Added: Catznip-3.2.0a
	boost::signals2::connection setTearOffCallback( const commit_signal_t::slot_type& cb );
// [/SL:KB]
	boost::signals2::connection setOpenCallback( const commit_signal_t::slot_type& cb );
	boost::signals2::connection setCloseCallback( const commit_signal_t::slot_type& cb );

	void initFromParams(const LLFloater::Params& p);
	bool initFloaterXML(LLXMLNodePtr node, LLView *parent, const std::string& filename, LLXMLNodePtr output_node = NULL);

	/*virtual*/ void handleReshape(const LLRect& new_rect, bool by_user = false);
	/*virtual*/ BOOL canSnapTo(const LLView* other_view);
	/*virtual*/ void setSnappedTo(const LLView* snap_view);
	/*virtual*/ void setFocus( BOOL b );
	/*virtual*/ void setIsChrome(BOOL is_chrome);
	/*virtual*/ void setRect(const LLRect &rect);

	void 			initFloater(const Params& p);

	void			openFloater(const LLSD& key = LLSD());

	// If allowed, close the floater cleanly, releasing focus.
	void			closeFloater(bool app_quitting = false);

	/*virtual*/ void reshape(S32 width, S32 height, BOOL called_from_parent = TRUE);
	
	// Release keyboard and mouse focus
	void			releaseFocus();

	// moves to center of gFloaterView
	void			center();

	LLMultiFloater* getHost();
// [SL:KB] - Patch: Chat-NearbyChatBar | Checked: 2011-11-25 (Catznip-3.2.0b) | Added: Catznip-3.2.0b
	LLMultiFloater* getLastHost() const;
// [/SL:KB]

	void			applyTitle();
	std::string		getCurrentTitle() const;
	void			setTitle( const std::string& title);
	std::string		getTitle() const;
	void			setShortTitle( const std::string& short_title );
	std::string		getShortTitle() const;
	void			setHideOnMinimize(bool hide);
	virtual void	setMinimized(BOOL b);
	void			moveResizeHandlesToFront();
	void			addDependentFloater(LLFloater* dependent, BOOL reposition = TRUE);
	void			addDependentFloater(LLHandle<LLFloater> dependent_handle, BOOL reposition = TRUE);
	LLFloater*		getDependee() { return (LLFloater*)mDependeeHandle.get(); }
	void		removeDependentFloater(LLFloater* dependent);
	BOOL			isMinimized() const				{ return mMinimized; }
	/// isShown() differs from getVisible() in that isShown() also considers
	/// isMinimized(). isShown() is true only if visible and not minimized.
	bool			isShown() const;
	/// The static isShown() can accept a NULL pointer (which of course
	/// returns false). When non-NULL, it calls the non-static isShown().
	static bool		isShown(const LLFloater* floater);
	static bool     isVisible(const LLFloater* floater);
	static bool     isMinimized(const LLFloater* floater);
	BOOL			isFirstLook() { return mFirstLook; } // EXT-2653: This function is necessary to prevent overlapping for secondary showed toasts
	BOOL			isFrontmost();
	BOOL			isDependent()					{ return !mDependeeHandle.isDead(); }
	void			setCanMinimize(BOOL can_minimize);
	void			setCanClose(BOOL can_close);
	void			setCanTearOff(BOOL can_tear_off);
	virtual void	setCanResize(BOOL can_resize);
	void			setCanDrag(BOOL can_drag);
	bool			getCanDrag();
	void			setHost(LLMultiFloater* host);
	BOOL			isResizable() const				{ return mResizable; }
	void			setResizeLimits( S32 min_width, S32 min_height );
	void			getResizeLimits( S32* min_width, S32* min_height ) { *min_width = mMinWidth; *min_height = mMinHeight; }
	LLRect			getSavedRect() const;
	bool			hasSavedRect() const;

	static std::string		getControlName(const std::string& name, const LLSD& key);
	static LLControlGroup*	getControlGroup();

	bool			isMinimizeable() const{ return mCanMinimize; }
	bool			isCloseable() const{ return mCanClose; }
	bool			isDragOnLeft() const{ return mDragOnLeft; }
	S32				getMinWidth() const{ return mMinWidth; }
	S32				getMinHeight() const{ return mMinHeight; }
	S32				getHeaderHeight() const { return mHeaderHeight; }

	virtual BOOL	handleMouseDown(S32 x, S32 y, MASK mask);
	virtual BOOL	handleRightMouseDown(S32 x, S32 y, MASK mask);
	virtual BOOL	handleDoubleClick(S32 x, S32 y, MASK mask);
	virtual BOOL	handleMiddleMouseDown(S32 x, S32 y, MASK mask);
	
	virtual BOOL	handleScrollWheel(S32 x, S32 y, S32 mask);
	
	virtual void	draw();
	virtual void	drawShadow(LLPanel* panel);
	
	virtual void	onOpen(const LLSD& key) {}
	virtual void	onClose(bool app_quitting) {}

	// This cannot be "const" until all derived floater canClose()
	// methods are const as well.  JC
	virtual BOOL	canClose() { return TRUE; }

	/*virtual*/ void setVisible(BOOL visible); // do not override
	/*virtual*/ void handleVisibilityChange ( BOOL new_visibility ); // do not override
	
	void			setFrontmost(BOOL take_focus = TRUE);
	
	// Defaults to false.
	virtual BOOL	canSaveAs() const { return FALSE; }

	virtual void	saveAs() {}

	void			setSnapTarget(LLHandle<LLFloater> handle) { mSnappedTo = handle; }
	void			clearSnapTarget() { mSnappedTo.markDead(); }
	LLHandle<LLFloater>	getSnapTarget() const { return mSnappedTo; }

	LLHandle<LLFloater> getHandle() const { return getDerivedHandle<LLFloater>(); }
	const LLSD& 	getKey() { return mKey; }
	virtual bool	matchesKey(const LLSD& key) { return mSingleInstance || KeyCompare::equate(key, mKey); }
	
	const std::string& getInstanceName() { return mInstanceName; }
	
	bool            isDockable() const { return mCanDock; }
	void            setCanDock(bool b);

	bool            isDocked() const { return mDocked; }
	virtual void    setDocked(bool docked, bool pop_on_undock = true);

// [SL:KB] - Patch: UI-FloaterTearOffState | Checked: 2011-09-30 (Catznip-3.2.0a) | Added: Catznip-3.0.0a
	bool            isTornOff() const { return mTornOff; }
	virtual void    setTornOff(bool torn_off);
// [/SL:KB]
//	virtual void    setTornOff(bool torn_off) { mTornOff = torn_off; }

	// Return a closeable floater, if any, given the current focus.
	static LLFloater* getClosableFloaterFromFocus(); 

	// Close the floater returned by getClosableFloaterFromFocus() and 
	// handle refocusing.
	static void		closeFocusedFloater();

//	LLNotification::Params contextualNotification(const std::string& name) 
//	{ 
//	    return LLNotification::Params(name).context(mNotificationContext); 
//	}

	static void		onClickClose(LLFloater* floater);
	static void		onClickMinimize(LLFloater* floater);
	static void		onClickTearOff(LLFloater* floater);
	static void     onClickDock(LLFloater* floater);
	static void		onClickHelp(LLFloater* floater);

	static void		setFloaterHost(LLMultiFloater* hostp) {sHostp = hostp; }
	static LLMultiFloater* getFloaterHost() {return sHostp; }

	void			updateTransparency(ETypeTransparency transparency_type);
		
	void			enableResizeCtrls(bool enable, bool width = true, bool height = true);

	bool			isPositioning(LLFloaterEnums::EOpenPositioning p) const { return (p == mOpenPositioning); }
protected:
	void			applyControlsAndPosition(LLFloater* other);

	void			stackWith(LLFloater& other);

	virtual bool	applyRectControl();
	bool			applyDockState();
	void			applyPositioning(LLFloater* other);
// [SL:KB] - Patch: UI-FloaterTearOffState | Checked: 2011-09-30 (Catznip-3.2.0a) | Added: Catznip-3.0.0a
	void			applyTearOffState();
// [/SL:KB]
	void			storeRectControl();
	void			storeVisibilityControl();
	void			storeDockStateControl();
<<<<<<< HEAD
	void			storeMinimizeStateControl();
	void			applyMinimizedState();
=======
// [SL:KB] - Patch: UI-FloaterTearOffState | Checked: 2011-09-30 (Catznip-3.2.0a) | Added: Catznip-3.0.0a
	void			storeTearOffStateControl();
// [/SL:KB]
>>>>>>> 962a36db

	void		 	setKey(const LLSD& key);
	void		 	setInstanceName(const std::string& name);
	
	virtual void	bringToFront(S32 x, S32 y);
	virtual void	setVisibleAndFrontmost(BOOL take_focus=TRUE);    
	
	void			setExpandedRect(const LLRect& rect) { mExpandedRect = rect; } // size when not minimized
	const LLRect&	getExpandedRect() const { return mExpandedRect; }

	void			setAutoFocus(BOOL focus) { mAutoFocus = focus; } // whether to automatically take focus when opened
	BOOL			getAutoFocus() const { return mAutoFocus; }
	LLDragHandle*	getDragHandle() const { return mDragHandle; }

	void			destroy(); // Don't call this directly.  You probably want to call closeFloater()

	virtual	void	onClickCloseBtn();

	virtual void	updateTitleButtons();

private:
	void			setForeground(BOOL b);	// called only by floaterview
	void			cleanupHandles(); // remove handles to dead floaters
	void			createMinimizeButton();
	void			buildButtons(const Params& p);
	
	// Images and tooltips are named in the XML, but we want to look them
	// up by index.
	static LLUIImage*	getButtonImage(const Params& p, EFloaterButton e);
	static LLUIImage*	getButtonPressedImage(const Params& p, EFloaterButton e);
	
	/**
	 * @params is_chrome - if floater is Chrome it means that floater will never get focus.
	 * Therefore it can't be closed with 'Ctrl+W'. So the tooltip text of close button( X )
	 * should be 'Close' not 'Close(Ctrl+W)' as for usual floaters.
	 */
	static std::string	getButtonTooltip(const Params& p, EFloaterButton e, bool is_chrome);

	BOOL			offerClickToButton(S32 x, S32 y, MASK mask, EFloaterButton index);
	void			addResizeCtrls();
	void			layoutResizeCtrls();
	void 			addDragHandle();
	void			layoutDragHandle();		// repair layout

	static void		updateActiveFloaterTransparency();
	static void		updateInactiveFloaterTransparency();
	void			updateTransparency(LLView* view, ETypeTransparency transparency_type);

public:
	// Called when floater is opened, passes mKey
	// Public so external views or floaters can watch for this floater opening
	commit_signal_t mOpenSignal;

	// Called when floater is closed, passes app_qitting as LLSD()
	// Public so external views or floaters can watch for this floater closing
	commit_signal_t mCloseSignal;		

	commit_signal_t* mMinimizeSignal;
// [SL:KB] - Patch: UI-FloaterTearOffSignal | Checked: 2011-11-12 (Catznip-3.2.0a) | Added: Catznip-3.2.0a
	commit_signal_t* mTearOffSignal;
// [/SL:KB]

protected:
	std::string		mRectControl;
	std::string		mVisibilityControl;
	std::string		mDocStateControl;
<<<<<<< HEAD
	std::string		mMinimizeStateControl;
	
=======
// [SL:KB] - Patch: UI-FloaterTearOffState | Checked: 2011-09-30 (Catznip-3.2.0a) | Added: Catznip-3.0.0a
	std::string		mTearOffStateControl;
// [/SL:KB]
>>>>>>> 962a36db
	LLSD			mKey;				// Key used for retrieving instances; set (for now) by LLFLoaterReg

	LLDragHandle*	mDragHandle;
	LLResizeBar*	mResizeBar[4];
	LLResizeHandle*	mResizeHandle[4];

	LLButton*		mButtons[BUTTON_COUNT];
private:
	LLRect			mExpandedRect;
	
	LLUIString		mTitle;
	LLUIString		mShortTitle;
	
	BOOL			mSingleInstance;	// TRUE if there is only ever one instance of the floater
	bool			mReuseInstance;		// true if we want to hide the floater when we close it instead of destroying it
	std::string		mInstanceName;		// Store the instance name so we can remove ourselves from the list
	
	BOOL			mDropShadow;		// ## Zi: Optional Drop Shadows
	BOOL			mCanTearOff;
	BOOL			mCanMinimize;
	BOOL			mCanClose;
	BOOL			mDragOnLeft;
	BOOL			mResizable;
	bool			mHideOnMinimize;

	LLFloaterEnums::EOpenPositioning	mOpenPositioning;
	S32									mSpecifiedLeft;
	S32									mSpecifiedBottom;
	
	S32				mMinWidth;
	S32				mMinHeight;
	S32				mHeaderHeight;		// height in pixels of header for title, drag bar
	S32				mLegacyHeaderHeight;// HACK see initFloaterXML()
	
	BOOL			mMinimized;
	BOOL			mForeground;
	LLHandle<LLFloater>	mDependeeHandle;
	

	BOOL			mFirstLook;			// TRUE if the _next_ time this floater is visible will be the first time in the session that it is visible.
	
	typedef std::set<LLHandle<LLFloater> > handle_set_t;
	typedef std::set<LLHandle<LLFloater> >::iterator handle_set_iter_t;
	handle_set_t	mDependents;

	bool			mButtonsEnabled[BUTTON_COUNT];
	F32				mButtonScale;
	BOOL			mAutoFocus;
	LLHandle<LLFloater> mSnappedTo;
	
	LLHandle<LLFloater> mHostHandle;
	LLHandle<LLFloater> mLastHostHandle;

	bool            mCanDock;
	bool            mDocked;
	bool            mTornOff;

	static LLMultiFloater* sHostp;
	static BOOL		sQuitting;
	static std::string	sButtonNames[BUTTON_COUNT];
	static std::string	sButtonToolTips[BUTTON_COUNT];
	static std::string  sButtonToolTipsIndex[BUTTON_COUNT];
	
	typedef void(*click_callback)(LLFloater*);
	static click_callback sButtonCallbacks[BUTTON_COUNT];

	BOOL			mHasBeenDraggedWhileMinimized;
	S32				mPreviousMinimizedBottom;
	S32				mPreviousMinimizedLeft;
};


/////////////////////////////////////////////////////////////
// LLFloaterView
// Parent of all floating panels

class LLFloaterView : public LLUICtrl
{
public:
	struct Params : public LLInitParam::Block<Params, LLUICtrl::Params>{};

protected:
	LLFloaterView (const Params& p);
	friend class LLUICtrlFactory;

public:

	/*virtual*/ void reshape(S32 width, S32 height, BOOL called_from_parent = TRUE);
	/*virtual*/ void draw();
	/*virtual*/ LLRect getSnapRect() const;
	/*virtual*/ void refresh();

	LLRect			findNeighboringPosition( LLFloater* reference_floater, LLFloater* neighbor );

	// Given a child of gFloaterView, make sure this view can fit entirely onscreen.
	void			adjustToFitScreen(LLFloater* floater, BOOL allow_partial_outside);

	void			setMinimizePositionVerticalOffset(S32 offset) { mMinimizePositionVOffset = offset; }
	void			getMinimizePosition( S32 *left, S32 *bottom);
	void			restoreAll();		// un-minimize all floaters
	typedef std::set<LLView*> skip_list_t;
	void pushVisibleAll(BOOL visible, const skip_list_t& skip_list = skip_list_t());
	void popVisibleAll(const skip_list_t& skip_list = skip_list_t());

	void			setCycleMode(BOOL mode) { mFocusCycleMode = mode; }
	BOOL			getCycleMode() const { return mFocusCycleMode; }
	void			bringToFront( LLFloater* child, BOOL give_focus = TRUE );
	void			highlightFocusedFloater();
	void			unhighlightFocusedFloater();
	void			focusFrontFloater();
	void			destroyAllChildren();
	// attempt to close all floaters
	void			closeAllChildren(bool app_quitting);
	BOOL			allChildrenClosed();
	void			shiftFloaters(S32 x_offset, S32 y_offset);

	void			hideAllFloaters();
	void			showHiddenFloaters();


	LLFloater* getFrontmost() const;
	LLFloater* getBackmost() const;
	LLFloater* getParentFloater(LLView* viewp) const;
	LLFloater* getFocusedFloater() const;
	void		syncFloaterTabOrder();

	// Returns z order of child provided. 0 is closest, larger numbers
	// are deeper in the screen. If there is no such child, the return
	// value is not defined.
	S32 getZOrder(LLFloater* child);

	void setFloaterSnapView(LLHandle<LLView> snap_view) {mSnapView = snap_view; }

private:
	void hiddenFloaterClosed(LLFloater* floater);

	LLRect				mLastSnapRect;
	LLHandle<LLView>	mSnapView;
	BOOL			mFocusCycleMode;
	S32				mSnapOffsetBottom;
	S32				mSnapOffsetRight;
	S32				mMinimizePositionVOffset;
	typedef std::vector<std::pair<LLHandle<LLFloater>, boost::signals2::connection> > hidden_floaters_t;
	hidden_floaters_t mHiddenFloaters;
};

//
// Globals
//

extern LLFloaterView* gFloaterView;

#endif  // LL_FLOATER_H


<|MERGE_RESOLUTION|>--- conflicted
+++ resolved
@@ -312,7 +312,6 @@
 	bool            isTornOff() const { return mTornOff; }
 	virtual void    setTornOff(bool torn_off);
 // [/SL:KB]
-//	virtual void    setTornOff(bool torn_off) { mTornOff = torn_off; }
 
 	// Return a closeable floater, if any, given the current focus.
 	static LLFloater* getClosableFloaterFromFocus(); 
@@ -354,14 +353,12 @@
 	void			storeRectControl();
 	void			storeVisibilityControl();
 	void			storeDockStateControl();
-<<<<<<< HEAD
+// [SL:KB] - Patch: UI-FloaterTearOffState | Checked: 2011-09-30 (Catznip-3.2.0a) | Added: Catznip-3.0.0a
+	void			storeTearOffStateControl();
+// [/SL:KB]
+
 	void			storeMinimizeStateControl();
 	void			applyMinimizedState();
-=======
-// [SL:KB] - Patch: UI-FloaterTearOffState | Checked: 2011-09-30 (Catznip-3.2.0a) | Added: Catznip-3.0.0a
-	void			storeTearOffStateControl();
-// [/SL:KB]
->>>>>>> 962a36db
 
 	void		 	setKey(const LLSD& key);
 	void		 	setInstanceName(const std::string& name);
@@ -428,14 +425,12 @@
 	std::string		mRectControl;
 	std::string		mVisibilityControl;
 	std::string		mDocStateControl;
-<<<<<<< HEAD
-	std::string		mMinimizeStateControl;
-	
-=======
 // [SL:KB] - Patch: UI-FloaterTearOffState | Checked: 2011-09-30 (Catznip-3.2.0a) | Added: Catznip-3.0.0a
 	std::string		mTearOffStateControl;
 // [/SL:KB]
->>>>>>> 962a36db
+
+	std::string		mMinimizeStateControl;
+
 	LLSD			mKey;				// Key used for retrieving instances; set (for now) by LLFLoaterReg
 
 	LLDragHandle*	mDragHandle;
