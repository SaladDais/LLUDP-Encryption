/** 
 * @file llspellcheck.cpp
 * @brief Spell checking functionality
 *
 * $LicenseInfo:firstyear=2001&license=viewerlgpl$
 * Second Life Viewer Source Code
 * Copyright (C) 2010, Linden Research, Inc.
 * 
 * This library is free software; you can redistribute it and/or
 * modify it under the terms of the GNU Lesser General Public
 * License as published by the Free Software Foundation;
 * version 2.1 of the License only.
 * 
 * This library is distributed in the hope that it will be useful,
 * but WITHOUT ANY WARRANTY; without even the implied warranty of
 * MERCHANTABILITY or FITNESS FOR A PARTICULAR PURPOSE.  See the GNU
 * Lesser General Public License for more details.
 * 
 * You should have received a copy of the GNU Lesser General Public
 * License along with this library; if not, write to the Free Software
 * Foundation, Inc., 51 Franklin Street, Fifth Floor, Boston, MA  02110-1301  USA
 * 
 * Linden Research, Inc., 945 Battery Street, San Francisco, CA  94111  USA
 * $/LicenseInfo$
 */

#include "linden_common.h"

#include "lldir.h"
#include "llsdserialize.h"

#include "llspellcheck.h"
#if LL_WINDOWS
	#include <hunspell/hunspelldll.h>
	#pragma comment(lib, "libhunspell.lib")
#else
	#include <hunspell/hunspell.hxx>
#endif

static const std::string DICT_DIR = "dictionaries";
static const std::string DICT_FILE_CUSTOM = "user_custom.dic";
static const std::string DICT_FILE_IGNORE = "user_ignore.dic";

static const std::string DICT_FILE_MAIN = "dictionaries.xml";
static const std::string DICT_FILE_USER = "user_dictionaries.xml";

LLSpellChecker::settings_change_signal_t LLSpellChecker::sSettingsChangeSignal;

LLSpellChecker::LLSpellChecker()
	: mHunspell(NULL)
{
<<<<<<< HEAD
	// Load initial dictionary information
	//refreshDictionaryMap(); // <FS:Ansariel> FIRE-29649: Crash when opening spellcheck settings
=======
>>>>>>> adb8d708
}

LLSpellChecker::~LLSpellChecker()
{
	delete mHunspell;
}

<<<<<<< HEAD
// <FS:Ansariel> FIRE-29649: Crash when opening spellcheck settings
=======
>>>>>>> adb8d708
void LLSpellChecker::initSingleton()
{
	// Load initial dictionary information
	refreshDictionaryMap();
}
<<<<<<< HEAD
// </FS:Ansariel>
=======
>>>>>>> adb8d708

bool LLSpellChecker::checkSpelling(const std::string& word) const
{
	if ( (!mHunspell) || (word.length() < 3) || (0 != mHunspell->spell(word.c_str())) )
	{
		return true;
	}
	if (mIgnoreList.size() > 0)
	{
		std::string word_lower(word);
		LLStringUtil::toLower(word_lower);
		return (mIgnoreList.end() != std::find(mIgnoreList.begin(), mIgnoreList.end(), word_lower));
	}
	return false;
}

S32 LLSpellChecker::getSuggestions(const std::string& word, std::vector<std::string>& suggestions) const
{
	suggestions.clear();
	if ( (!mHunspell) || (word.length() < 3) )
	{
		return 0;
	}

	char** suggestion_list; int suggestion_cnt = 0;
	if ( (suggestion_cnt = mHunspell->suggest(&suggestion_list, word.c_str())) != 0 )
	{
		for (int suggestion_index = 0; suggestion_index < suggestion_cnt; suggestion_index++)
		{
			suggestions.push_back(suggestion_list[suggestion_index]);
		}
		mHunspell->free_list(&suggestion_list, suggestion_cnt);	
	}
	return suggestions.size();
}

const LLSD LLSpellChecker::getDictionaryData(const std::string& dict_language)
{
	for (LLSD::array_const_iterator it = mDictMap.beginArray(); it != mDictMap.endArray(); ++it)
	{
		const LLSD& dict_entry = *it;
		if (dict_language == dict_entry["language"].asString())
		{
			return dict_entry;
		}
	}
	return LLSD();
}

bool LLSpellChecker::hasDictionary(const std::string& dict_language, bool check_installed)
{
	const LLSD dict_info = getDictionaryData(dict_language);
	return dict_info.has("language") && ( (!check_installed) || (dict_info["installed"].asBoolean()) );
}

void LLSpellChecker::setDictionaryData(const LLSD& dict_info)
{
	const std::string dict_language = dict_info["language"].asString();
	if (dict_language.empty())
	{
		return;
	}

	for (LLSD::array_iterator it = mDictMap.beginArray(); it != mDictMap.endArray(); ++it)
	{
		LLSD& dict_entry = *it;
		if (dict_language == dict_entry["language"].asString())
		{
			dict_entry = dict_info;
			return;
		}
	}
	mDictMap.append(dict_info);
	return;
}

// static
void LLSpellChecker::refreshDictionaryMap()
{
	const std::string app_path = getDictionaryAppPath();
	const std::string user_path = getDictionaryUserPath();

	// Load dictionary information (file name, friendly name, ...)
    std::string user_filename(user_path + DICT_FILE_MAIN);
	llifstream user_file(user_filename.c_str(), std::ios::binary);
	if ( (!user_file.is_open()) 
		|| (LLSDParser::PARSE_FAILURE == LLSDSerialize::fromXMLDocument(mDictMap, user_file)) 
		|| (0 == mDictMap.size()) )
	{
        std::string app_filename(app_path + DICT_FILE_MAIN);
		llifstream app_file(app_filename.c_str(), std::ios::binary);
		if ( (!app_file.is_open()) 
			|| (LLSDParser::PARSE_FAILURE == LLSDSerialize::fromXMLDocument(mDictMap, app_file)) 
			|| (0 == mDictMap.size()) )
		{
			return;
		}
	}

	// Load user installed dictionary information
	user_filename = user_path + DICT_FILE_USER;
	llifstream custom_file(user_filename.c_str(), std::ios::binary);
	if (custom_file.is_open())
	{
		LLSD custom_dict_map;
		LLSDSerialize::fromXMLDocument(custom_dict_map, custom_file);
		for (LLSD::array_iterator it = custom_dict_map.beginArray(); it != custom_dict_map.endArray(); ++it)
		{
			LLSD& dict_info = *it;
			dict_info["user_installed"] = true;
			setDictionaryData(dict_info);
		}
		custom_file.close();
	}

	// Look for installed dictionaries
	std::string tmp_app_path, tmp_user_path;
	for (LLSD::array_iterator it = mDictMap.beginArray(); it != mDictMap.endArray(); ++it)
	{
		LLSD& sdDict = *it;
		tmp_app_path = (sdDict.has("name")) ? app_path + sdDict["name"].asString() : LLStringUtil::null;
		tmp_user_path = (sdDict.has("name")) ? user_path + sdDict["name"].asString() : LLStringUtil::null;
		sdDict["installed"] = 
			(!tmp_app_path.empty()) && ((gDirUtilp->fileExists(tmp_user_path + ".dic")) || (gDirUtilp->fileExists(tmp_app_path + ".dic")));
	}

	sSettingsChangeSignal();
}

void LLSpellChecker::addToCustomDictionary(const std::string& word)
{
	if (mHunspell)
	{
		mHunspell->add(word.c_str());
	}
	addToDictFile(getDictionaryUserPath() + DICT_FILE_CUSTOM, word);
	sSettingsChangeSignal();
}

void LLSpellChecker::addToIgnoreList(const std::string& word)
{
	std::string word_lower(word);
	LLStringUtil::toLower(word_lower);
	if (mIgnoreList.end() == std::find(mIgnoreList.begin(), mIgnoreList.end(), word_lower))
	{
		mIgnoreList.push_back(word_lower);
		addToDictFile(getDictionaryUserPath() + DICT_FILE_IGNORE, word_lower);
		sSettingsChangeSignal();
	}
}

void LLSpellChecker::addToDictFile(const std::string& dict_path, const std::string& word)
{
	std::vector<std::string> word_list;

	if (gDirUtilp->fileExists(dict_path))
	{
		llifstream file_in(dict_path.c_str(), std::ios::in);
		if (file_in.is_open())
		{
			std::string word; int line_num = 0;
			while (getline(file_in, word))
			{
				// Skip over the first line since that's just a line count
				if (0 != line_num)
				{
					word_list.push_back(word);
				}
				line_num++;
			}
		}
		else
		{
			// TODO: show error message?
			return;
		}
	}

	word_list.push_back(word);

	llofstream file_out(dict_path.c_str(), std::ios::out | std::ios::trunc);	
	if (file_out.is_open())
	{
		file_out << word_list.size() << std::endl;
		for (std::vector<std::string>::const_iterator itWord = word_list.begin(); itWord != word_list.end(); ++itWord)
		{
			file_out << *itWord << std::endl;
		}
		file_out.close();
	}
}

bool LLSpellChecker::isActiveDictionary(const std::string& dict_language) const
{
	return
		(mDictLanguage == dict_language) || 
		(mDictSecondary.end() != std::find(mDictSecondary.begin(), mDictSecondary.end(), dict_language));
}

void LLSpellChecker::setSecondaryDictionaries(dict_list_t dict_list)
{
	if (!getUseSpellCheck())
	{
		return;
	}

	// Check if we're only adding secondary dictionaries, or removing them
	dict_list_t dict_add(llmax(dict_list.size(), mDictSecondary.size())), dict_rem(llmax(dict_list.size(), mDictSecondary.size()));
	dict_list.sort();
	mDictSecondary.sort();
	dict_list_t::iterator end_added = std::set_difference(dict_list.begin(), dict_list.end(), mDictSecondary.begin(), mDictSecondary.end(), dict_add.begin());
	dict_list_t::iterator end_removed = std::set_difference(mDictSecondary.begin(), mDictSecondary.end(), dict_list.begin(), dict_list.end(), dict_rem.begin());

	if (end_removed != dict_rem.begin())		// We can't remove secondary dictionaries so we need to recreate the Hunspell instance
	{
		mDictSecondary = dict_list;

		std::string dict_language = mDictLanguage;
		initHunspell(dict_language);
	}
	else if (end_added != dict_add.begin())		// Add the new secondary dictionaries one by one
	{
		const std::string app_path = getDictionaryAppPath();
		const std::string user_path = getDictionaryUserPath();
		for (dict_list_t::const_iterator it_added = dict_add.begin(); it_added != end_added; ++it_added)
		{
			const LLSD dict_entry = getDictionaryData(*it_added);
			if ( (!dict_entry.isDefined()) || (!dict_entry["installed"].asBoolean()) )
			{
				continue;
			}

			const std::string strFileDic = dict_entry["name"].asString() + ".dic";
			if (gDirUtilp->fileExists(user_path + strFileDic))
			{
				mHunspell->add_dic((user_path + strFileDic).c_str());
			}
			else if (gDirUtilp->fileExists(app_path + strFileDic))
			{
				mHunspell->add_dic((app_path + strFileDic).c_str());
			}
		}
		mDictSecondary = dict_list;
		sSettingsChangeSignal();
	}
}

void LLSpellChecker::initHunspell(const std::string& dict_language)
{
	if (mHunspell)
	{
		delete mHunspell;
		mHunspell = NULL;
		mDictLanguage.clear();
		mDictFile.clear();
		mIgnoreList.clear();
	}

	const LLSD dict_entry = (!dict_language.empty()) ? getDictionaryData(dict_language) : LLSD();
	if ( (!dict_entry.isDefined()) || (!dict_entry["installed"].asBoolean()) || (!dict_entry["is_primary"].asBoolean()))
	{
		sSettingsChangeSignal();
		return;
	}

	const std::string app_path = getDictionaryAppPath();
	const std::string user_path = getDictionaryUserPath();
	if (dict_entry.has("name"))
	{
		const std::string filename_aff = dict_entry["name"].asString() + ".aff";
		const std::string filename_dic = dict_entry["name"].asString() + ".dic";
		if ( (gDirUtilp->fileExists(user_path + filename_aff)) && (gDirUtilp->fileExists(user_path + filename_dic)) )
		{
			mHunspell = new Hunspell((user_path + filename_aff).c_str(), (user_path + filename_dic).c_str());
		}
		else if ( (gDirUtilp->fileExists(app_path + filename_aff)) && (gDirUtilp->fileExists(app_path + filename_dic)) )
		{
			mHunspell = new Hunspell((app_path + filename_aff).c_str(), (app_path + filename_dic).c_str());
		}
		if (!mHunspell)
		{
			return;
		}

		mDictLanguage = dict_language;
		mDictFile = dict_entry["name"].asString();

		if (gDirUtilp->fileExists(user_path + DICT_FILE_CUSTOM))
		{
			mHunspell->add_dic((user_path + DICT_FILE_CUSTOM).c_str());
		}

		if (gDirUtilp->fileExists(user_path + DICT_FILE_IGNORE))
		{
			llifstream file_in((user_path + DICT_FILE_IGNORE).c_str(), std::ios::in);
			if (file_in.is_open())
			{
				std::string word; int idxLine = 0;
				while (getline(file_in, word))
				{
					// Skip over the first line since that's just a line count
					if (0 != idxLine)
					{
						LLStringUtil::toLower(word);
						mIgnoreList.push_back(word);
					}
					idxLine++;
				}
			}
		}

		for (dict_list_t::const_iterator it = mDictSecondary.begin(); it != mDictSecondary.end(); ++it)
		{
			const LLSD dict_entry = getDictionaryData(*it);
			if ( (!dict_entry.isDefined()) || (!dict_entry["installed"].asBoolean()) )
			{
				continue;
			}

			const std::string filename_dic = dict_entry["name"].asString() + ".dic";
			if (gDirUtilp->fileExists(user_path + filename_dic))
			{
				mHunspell->add_dic((user_path + filename_dic).c_str());
			}
			else if (gDirUtilp->fileExists(app_path + filename_dic))
			{
				mHunspell->add_dic((app_path + filename_dic).c_str());
			}
		}
	}

	sSettingsChangeSignal();
}

// static
const std::string LLSpellChecker::getDictionaryAppPath()
{
	// <FS:LO> Copy dictionaries to a place where the viewer can find them if ran from visual studio
	//std::string dict_path = gDirUtilp->getExpandedFilename(LL_PATH_APP_SETTINGS, DICT_DIR, "");
	std::string dict_path;
#if LL_WINDOWS
	// On the windows dev builds, unpackaged, the dictionary files will 
	// be located in indra/build-vc**/newview/<config>/app_settings.
	dict_path = gDirUtilp->getExpandedFilename(LL_PATH_APP_SETTINGS, DICT_DIR, "");

	if (!LLFile::isdir(dict_path.c_str())) 
	{
		dict_path = gDirUtilp->getExpandedFilename(LL_PATH_EXECUTABLE, "app_settings" + gDirUtilp->getDirDelimiter() + DICT_DIR, "");
	}
	else
	{
		dict_path = gDirUtilp->getExpandedFilename(LL_PATH_APP_SETTINGS, DICT_DIR, "");
	}
#else			
	dict_path = gDirUtilp->getExpandedFilename(LL_PATH_APP_SETTINGS, DICT_DIR, "");
#endif
	// </FS:LO>
	return dict_path;
}

// static
const std::string LLSpellChecker::getDictionaryUserPath()
{
	std::string dict_path = gDirUtilp->getExpandedFilename(LL_PATH_USER_SETTINGS, DICT_DIR, "");
	LLFile::mkdir(dict_path);
	return dict_path;
}

// static
bool LLSpellChecker::getUseSpellCheck()
{
	return (LLSpellChecker::instanceExists()) && (LLSpellChecker::instance().mHunspell);
}

bool LLSpellChecker::canRemoveDictionary(const std::string& dict_language)
{
	// Only user-installed inactive dictionaries can be removed
	const LLSD dict_info = getDictionaryData(dict_language);
	return 
		(dict_info["user_installed"].asBoolean()) && 
		( (!getUseSpellCheck()) || (!LLSpellChecker::instance().isActiveDictionary(dict_language)) );
}

void LLSpellChecker::removeDictionary(const std::string& dict_language)
{
	if (!canRemoveDictionary(dict_language))
	{
		return;
	}

	LLSD dict_map = loadUserDictionaryMap();
	for (LLSD::array_const_iterator it = dict_map.beginArray(); it != dict_map.endArray(); ++it)
	{
		const LLSD& dict_info = *it;
		if (dict_info["language"].asString() == dict_language)
		{
			const std::string dict_dic = getDictionaryUserPath() + dict_info["name"].asString() + ".dic";
			if (gDirUtilp->fileExists(dict_dic))
			{
				LLFile::remove(dict_dic);
			}
			const std::string dict_aff = getDictionaryUserPath() + dict_info["name"].asString() + ".aff";
			if (gDirUtilp->fileExists(dict_aff))
			{
				LLFile::remove(dict_aff);
			}
			dict_map.erase(it - dict_map.beginArray());
			break;
		}
	}
	saveUserDictionaryMap(dict_map);

	refreshDictionaryMap();
}

// static
LLSD LLSpellChecker::loadUserDictionaryMap()
{
	LLSD dict_map;
    std::string dict_filename(getDictionaryUserPath() + DICT_FILE_USER);
	llifstream dict_file(dict_filename.c_str(), std::ios::binary);
	if (dict_file.is_open())
	{
		LLSDSerialize::fromXMLDocument(dict_map, dict_file);
		dict_file.close();
	}
	return dict_map;
}

// static
void LLSpellChecker::saveUserDictionaryMap(const LLSD& dict_map)
{
	llofstream dict_file((getDictionaryUserPath() + DICT_FILE_USER).c_str(), std::ios::trunc);
	if (dict_file.is_open())
	{
		LLSDSerialize::toPrettyXML(dict_map, dict_file);
		dict_file.close();
	}
}

// static
boost::signals2::connection LLSpellChecker::setSettingsChangeCallback(const settings_change_signal_t::slot_type& cb)
{
	return sSettingsChangeSignal.connect(cb);
}

// static
void LLSpellChecker::setUseSpellCheck(const std::string& dict_language)
{
	if ( (((dict_language.empty()) && (getUseSpellCheck())) || (!dict_language.empty())) && 
		 (LLSpellChecker::instance().mDictLanguage != dict_language) )
	{
		LLSpellChecker::instance().initHunspell(dict_language);
	}
}<|MERGE_RESOLUTION|>--- conflicted
+++ resolved
@@ -49,11 +49,6 @@
 LLSpellChecker::LLSpellChecker()
 	: mHunspell(NULL)
 {
-<<<<<<< HEAD
-	// Load initial dictionary information
-	//refreshDictionaryMap(); // <FS:Ansariel> FIRE-29649: Crash when opening spellcheck settings
-=======
->>>>>>> adb8d708
 }
 
 LLSpellChecker::~LLSpellChecker()
@@ -61,19 +56,11 @@
 	delete mHunspell;
 }
 
-<<<<<<< HEAD
-// <FS:Ansariel> FIRE-29649: Crash when opening spellcheck settings
-=======
->>>>>>> adb8d708
 void LLSpellChecker::initSingleton()
 {
 	// Load initial dictionary information
 	refreshDictionaryMap();
 }
-<<<<<<< HEAD
-// </FS:Ansariel>
-=======
->>>>>>> adb8d708
 
 bool LLSpellChecker::checkSpelling(const std::string& word) const
 {
