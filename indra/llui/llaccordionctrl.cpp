/** 
 * @file llaccordionctrl.cpp
 * @brief Accordion panel  implementation
 *
 * $LicenseInfo:firstyear=2009&license=viewerlgpl$
 * Second Life Viewer Source Code
 * Copyright (C) 2010, Linden Research, Inc.
 * 
 * This library is free software; you can redistribute it and/or
 * modify it under the terms of the GNU Lesser General Public
 * License as published by the Free Software Foundation;
 * version 2.1 of the License only.
 * 
 * This library is distributed in the hope that it will be useful,
 * but WITHOUT ANY WARRANTY; without even the implied warranty of
 * MERCHANTABILITY or FITNESS FOR A PARTICULAR PURPOSE.  See the GNU
 * Lesser General Public License for more details.
 * 
 * You should have received a copy of the GNU Lesser General Public
 * License along with this library; if not, write to the Free Software
 * Foundation, Inc., 51 Franklin Street, Fifth Floor, Boston, MA  02110-1301  USA
 * 
 * Linden Research, Inc., 945 Battery Street, San Francisco, CA  94111  USA
 * $/LicenseInfo$
 */
#include "linden_common.h"

#include "llaccordionctrl.h"
#include "llaccordionctrltab.h"

#include "lluictrlfactory.h" // builds floaters from XML

#include "llwindow.h"
#include "llfocusmgr.h"
#include "lllocalcliprect.h"

#include "boost/bind.hpp"

static const S32 BORDER_MARGIN = 2;
static const S32 PARENT_BORDER_MARGIN = 5;
static const S32 VERTICAL_MULTIPLE = 16;
static const F32 MIN_AUTO_SCROLL_RATE = 120.f;
static const F32 MAX_AUTO_SCROLL_RATE = 500.f;
static const F32 AUTO_SCROLL_RATE_ACCEL = 120.f;

// LLAccordionCtrl =================================================================|

static LLDefaultChildRegistry::Register<LLAccordionCtrl>	t2("accordion");

LLAccordionCtrl::LLAccordionCtrl(const Params& params):LLPanel(params)
 , mFitParent(params.fit_parent)
 , mAutoScrolling( false )
 , mAutoScrollRate( 0.f )
 , mSelectedTab( NULL )
 , mTabComparator( NULL )
 , mNoVisibleTabsHelpText(NULL)
 , mNoVisibleTabsOrigString(params.no_visible_tabs_text.initial_value().asString())
{
	initNoTabsWidget(params.no_matched_tabs_text);

	mSingleExpansion = params.single_expansion;
	if(mFitParent && !mSingleExpansion)
	{
		LL_INFOS() << "fit_parent works best when combined with single_expansion" << LL_ENDL;
	}
}

LLAccordionCtrl::LLAccordionCtrl() : LLPanel()
 , mAutoScrolling( false )
 , mAutoScrollRate( 0.f )
 , mSelectedTab( NULL )
 , mNoVisibleTabsHelpText(NULL)
{
	initNoTabsWidget(LLTextBox::Params());

	mSingleExpansion = false;
	mFitParent = false;
	buildFromFile( "accordion_parent.xml");	
}

//---------------------------------------------------------------------------------
void LLAccordionCtrl::draw()
{
	if (mAutoScrolling)
	{
		// add acceleration to autoscroll
		mAutoScrollRate = llmin(mAutoScrollRate + (LLFrameTimer::getFrameDeltaTimeF32() * AUTO_SCROLL_RATE_ACCEL), MAX_AUTO_SCROLL_RATE);
	}
	else
	{
		// reset to minimum for next time
		mAutoScrollRate = MIN_AUTO_SCROLL_RATE;
	}
	// clear this flag to be set on next call to autoScroll
	mAutoScrolling = false;

	LLRect local_rect(0, getRect().getHeight(), getRect().getWidth(), 0);
	
	LLLocalClipRect clip(local_rect);
	
	LLPanel::draw();
}


//---------------------------------------------------------------------------------
BOOL LLAccordionCtrl::postBuild()
{
	static LLUICachedControl<S32> scrollbar_size ("UIScrollbarSize", 0);

	LLRect scroll_rect;
	scroll_rect.setOriginAndSize( 
		getRect().getWidth() - scrollbar_size,
		1,
		scrollbar_size,
		getRect().getHeight() - 1);
	
	LLScrollbar::Params sbparams;
	sbparams.name("scrollable vertical");
	sbparams.rect(scroll_rect);
	sbparams.orientation(LLScrollbar::VERTICAL);
	sbparams.doc_size(mInnerRect.getHeight());
	sbparams.doc_pos(0);
	sbparams.page_size(mInnerRect.getHeight());
	sbparams.step_size(VERTICAL_MULTIPLE);
	sbparams.follows.flags(FOLLOWS_RIGHT | FOLLOWS_TOP | FOLLOWS_BOTTOM);
	sbparams.change_callback(boost::bind(&LLAccordionCtrl::onScrollPosChangeCallback, this, _1, _2));
	
	mScrollbar = LLUICtrlFactory::create<LLScrollbar> (sbparams);
	LLView::addChild( mScrollbar );
	mScrollbar->setVisible( false );
	mScrollbar->setFollowsRight();
	mScrollbar->setFollowsTop();
	mScrollbar->setFollowsBottom();

	//if it was created from xml...
	std::vector<LLUICtrl*> accordion_tabs;
	for(child_list_const_iter_t it = getChildList()->begin(); 
		getChildList()->end() != it; ++it)
	{
		LLAccordionCtrlTab* accordion_tab = dynamic_cast<LLAccordionCtrlTab*>(*it);
		if(accordion_tab == NULL)
			continue;
		if(std::find(mAccordionTabs.begin(),mAccordionTabs.end(),accordion_tab) == mAccordionTabs.end())
		{
			accordion_tabs.push_back(accordion_tab);
		}
	}

	for(std::vector<LLUICtrl*>::reverse_iterator it = accordion_tabs.rbegin();it!=accordion_tabs.rend();++it)
		addCollapsibleCtrl(*it);

	arrange	();

	if(mSingleExpansion)
	{
		if(!mAccordionTabs[0]->getDisplayChildren())
			mAccordionTabs[0]->setDisplayChildren(true);
		for(size_t i=1;i<mAccordionTabs.size();++i)
		{
			if(mAccordionTabs[i]->getDisplayChildren())
				mAccordionTabs[i]->setDisplayChildren(false);
		}
	}

	updateNoTabsHelpTextVisibility();

	return TRUE;
}


//---------------------------------------------------------------------------------
LLAccordionCtrl::~LLAccordionCtrl()
{
  mAccordionTabs.clear();
}

//---------------------------------------------------------------------------------

void LLAccordionCtrl::reshape(S32 width, S32 height, BOOL called_from_parent)
{
	// adjust our rectangle
	LLRect rcLocal = getRect();
	rcLocal.mRight = rcLocal.mLeft + width;
	rcLocal.mTop = rcLocal.mBottom + height;

	// get textbox a chance to reshape its content
	mNoVisibleTabsHelpText->reshape(width, height, called_from_parent);

	setRect(rcLocal);

	// assume that help text is always fit accordion.
	// necessary text paddings can be set via h_pad and v_pad
	mNoVisibleTabsHelpText->setRect(getLocalRect());

	arrange();
}

//---------------------------------------------------------------------------------
BOOL LLAccordionCtrl::handleRightMouseDown(S32 x, S32 y, MASK mask)
{
	return LLPanel::handleRightMouseDown(x, y, mask);
}

//---------------------------------------------------------------------------------
void LLAccordionCtrl::shiftAccordionTabs(S16 panel_num, S32 delta)
{
	for(size_t i = panel_num; i < mAccordionTabs.size(); i++ )
	{
		ctrlShiftVertical(mAccordionTabs[i],delta);
	}	
}


//---------------------------------------------------------------------------------
void LLAccordionCtrl::onCollapseCtrlCloseOpen(S16 panel_num) 
{
	if(mSingleExpansion)
	{
		for(size_t i=0;i<mAccordionTabs.size();++i)
		{
			if(i==panel_num)
				continue;
			if(mAccordionTabs[i]->getDisplayChildren())
				mAccordionTabs[i]->setDisplayChildren(false);
		}

	}
	arrange();
}

void LLAccordionCtrl::show_hide_scrollbar(S32 width, S32 height)
{
	calcRecuiredHeight();
	if(getRecuiredHeight() > height )
		showScrollbar(width,height);
	else
		hideScrollbar(width,height);
}

void	LLAccordionCtrl::showScrollbar(S32 width, S32 height)
{
	bool was_visible = mScrollbar->getVisible();

	mScrollbar->setVisible(true);
	
	static LLUICachedControl<S32> scrollbar_size ("UIScrollbarSize", 0);

	ctrlSetLeftTopAndSize(mScrollbar
		,width-scrollbar_size - PARENT_BORDER_MARGIN/2
		,height-PARENT_BORDER_MARGIN
		,scrollbar_size
		,height-2*PARENT_BORDER_MARGIN);
	
	mScrollbar->setPageSize(height);
	mScrollbar->setDocParams(mInnerRect.getHeight(),mScrollbar->getDocPos());

	if(was_visible)
	{
		S32 scroll_pos = llmin(mScrollbar->getDocPos(), getRecuiredHeight() - height - 1);
		mScrollbar->setDocPos(scroll_pos);
	}
}

void	LLAccordionCtrl::hideScrollbar( S32 width, S32 height )
{
	if(mScrollbar->getVisible() == false)
		return;
	mScrollbar->setVisible(false);

	static LLUICachedControl<S32> scrollbar_size ("UIScrollbarSize", 0);

	S32 panel_width = width - 2*BORDER_MARGIN;

	//reshape all accordeons and shift all draggers
	for(size_t i=0;i<mAccordionTabs.size();++i)
	{
		LLRect panel_rect = mAccordionTabs[i]->getRect();
		ctrlSetLeftTopAndSize(mAccordionTabs[i],panel_rect.mLeft,panel_rect.mTop,panel_width,panel_rect.getHeight());
	}

	mScrollbar->setDocPos(0);

	if(mAccordionTabs.size()>0)
	{
		S32 panel_top = height - BORDER_MARGIN;		  // Top coordinate of the first panel
		S32 diff = panel_top - mAccordionTabs[0]->getRect().mTop;
		shiftAccordionTabs(0,diff);
	}
}


//---------------------------------------------------------------------------------
S32 LLAccordionCtrl::calcRecuiredHeight()
{
	S32 rec_height = 0;
	
	std::vector<LLAccordionCtrlTab*>::iterator panel;
	for(panel=mAccordionTabs.begin(); panel!=mAccordionTabs.end(); ++panel)
	{
		LLAccordionCtrlTab* accordion_tab = dynamic_cast<LLAccordionCtrlTab*>(*panel);
		if(accordion_tab && accordion_tab->getVisible())
		{
			rec_height += accordion_tab->getRect().getHeight();
		}
	}

	mInnerRect.setLeftTopAndSize(0,rec_height + BORDER_MARGIN*2,getRect().getWidth(),rec_height + BORDER_MARGIN);

	return mInnerRect.getHeight();
}

//---------------------------------------------------------------------------------
void LLAccordionCtrl::ctrlSetLeftTopAndSize(LLView* panel, S32 left, S32 top, S32 width, S32 height)
{
	if(!panel)
		return;
	LLRect panel_rect = panel->getRect();
	panel_rect.setLeftTopAndSize( left, top, width, height);
	panel->reshape( width, height, 1);
	panel->setRect(panel_rect);
}

void LLAccordionCtrl::ctrlShiftVertical(LLView* panel,S32 delta)
{
	if(!panel)
		return;
	panel->translate(0,delta);
}

//---------------------------------------------------------------------------------

// <FS:ND> If adding a lot of controls rapidly, calling arrange will cost a lot of times, as it's running through n! controls.
// In that case we can avvoid calling arrange over and over and just call it once when finished.
//void LLAccordionCtrl::addCollapsibleCtrl(LLView* view)
void LLAccordionCtrl::addCollapsibleCtrl(LLView* view, bool aArrange)
// </FS:ND>
{
	LLAccordionCtrlTab* accordion_tab = dynamic_cast<LLAccordionCtrlTab*>(view);
	if(!accordion_tab)
		return;
	if(std::find(beginChild(), endChild(), accordion_tab) == endChild())
		addChild(accordion_tab);
	mAccordionTabs.push_back(accordion_tab);

<<<<<<< HEAD
	accordion_tab->setDropDownStateChangedCallback( boost::bind(&LLAccordionCtrl::onCollapseCtrlCloseOpen, this, mAccordionTabs.size() - 1) );

	// <FS:ND> If adding a lot of controls rapidly, calling arrange will cost a lot of times, as it's running through n! controls.
	// In that case we can avvoid calling arrange over and over and just call it once when finished.

	// arrange();	
	if( aArrange )
		arrange();
	// </FS:ND>
=======
	accordion_tab->setDropDownStateChangedCallback( boost::bind(&LLAccordionCtrl::onCollapseCtrlCloseOpen, this, (S16)(mAccordionTabs.size() - 1)) );
	arrange();	
>>>>>>> affc44c3
}

void LLAccordionCtrl::removeCollapsibleCtrl(LLView* view)
{
	LLAccordionCtrlTab* accordion_tab = dynamic_cast<LLAccordionCtrlTab*>(view);
	if(!accordion_tab)
		return;

	if(std::find(beginChild(), endChild(), accordion_tab) != endChild())
		removeChild(accordion_tab);

	for (std::vector<LLAccordionCtrlTab*>::iterator iter = mAccordionTabs.begin();
			iter != mAccordionTabs.end(); ++iter)
	{
		if (accordion_tab == (*iter))
		{
			mAccordionTabs.erase(iter);
			break;
		}
	}

	// if removed is selected - reset selection
	if (mSelectedTab == view)
	{
		mSelectedTab = NULL;
	}
}

void	LLAccordionCtrl::initNoTabsWidget(const LLTextBox::Params& tb_params)
{
	LLTextBox::Params tp = tb_params;
	tp.rect(getLocalRect());
	mNoMatchedTabsOrigString = tp.initial_value().asString();
	mNoVisibleTabsHelpText = LLUICtrlFactory::create<LLTextBox>(tp, this);
}

void	LLAccordionCtrl::updateNoTabsHelpTextVisibility()
{
	bool visible_exists = false;
	std::vector<LLAccordionCtrlTab*>::const_iterator it = mAccordionTabs.begin();
	const std::vector<LLAccordionCtrlTab*>::const_iterator it_end = mAccordionTabs.end();
	for (; it != it_end; ++it)
	{
		if ((*it)->getVisible())
		{
			visible_exists = true;
			break;
		}
	}

	mNoVisibleTabsHelpText->setVisible(!visible_exists);
}

void	LLAccordionCtrl::arrangeSinge()
{
	S32 panel_left = BORDER_MARGIN;	  // Margin from left side of Splitter
	S32 panel_top = getRect().getHeight() - BORDER_MARGIN;		  // Top coordinate of the first panel
	S32 panel_width = getRect().getWidth() - 4;		  // Top coordinate of the first panel
	S32 panel_height;

	S32 collapsed_height = 0;

	for(size_t i=0;i<mAccordionTabs.size();++i)
	{
		LLAccordionCtrlTab* accordion_tab = dynamic_cast<LLAccordionCtrlTab*>(mAccordionTabs[i]);
		
		if(accordion_tab->getVisible() == false) //skip hidden accordion tabs
			continue;
		if(!accordion_tab->isExpanded() )
		{
			collapsed_height+=mAccordionTabs[i]->getRect().getHeight();
		}
	}

	S32 expanded_height = getRect().getHeight() - BORDER_MARGIN - collapsed_height;
	
	for(size_t i=0;i<mAccordionTabs.size();++i)
	{
		LLAccordionCtrlTab* accordion_tab = dynamic_cast<LLAccordionCtrlTab*>(mAccordionTabs[i]);
		
		if(accordion_tab->getVisible() == false) //skip hidden accordion tabs
			continue;
		if(!accordion_tab->isExpanded() )
		{
			panel_height = accordion_tab->getRect().getHeight();
		}
		else
		{
			if(mFitParent)
			{
				panel_height = expanded_height;
			}
			else
			{
				if(accordion_tab->getAccordionView())
				{
					panel_height = accordion_tab->getAccordionView()->getRect().getHeight() + 
						accordion_tab->getHeaderHeight() + 2*BORDER_MARGIN;
				}
				else
				{
					panel_height = accordion_tab->getRect().getHeight();
				}
			}
		}

		// make sure at least header is shown
		panel_height = llmax(panel_height, accordion_tab->getHeaderHeight());

		ctrlSetLeftTopAndSize(mAccordionTabs[i], panel_left, panel_top, panel_width, panel_height);
		panel_top-=mAccordionTabs[i]->getRect().getHeight();
	}

	show_hide_scrollbar(getRect().getWidth(), getRect().getHeight());
	updateLayout(getRect().getWidth(), getRect().getHeight());
}

void	LLAccordionCtrl::arrangeMultiple()
{
	S32 panel_left = BORDER_MARGIN;	  // Margin from left side of Splitter
	S32 panel_top = getRect().getHeight() - BORDER_MARGIN;		  // Top coordinate of the first panel
	S32 panel_width = getRect().getWidth() - 4;		  // Top coordinate of the first panel

	//Calculate params	
	for(size_t i = 0; i < mAccordionTabs.size(); i++ )
	{
		LLAccordionCtrlTab* accordion_tab = dynamic_cast<LLAccordionCtrlTab*>(mAccordionTabs[i]);
		
		if(accordion_tab->getVisible() == false) //skip hidden accordion tabs
			continue;
		
		if(!accordion_tab->isExpanded() )
		{
			ctrlSetLeftTopAndSize(mAccordionTabs[i], panel_left, panel_top, panel_width, accordion_tab->getRect().getHeight());
			panel_top-=mAccordionTabs[i]->getRect().getHeight();
		}
		else
		{
			S32 panel_height = accordion_tab->getRect().getHeight();
			
			if(mFitParent)
			{
				// all expanded tabs will have equal height
				panel_height = calcExpandedTabHeight(i, panel_top);
				ctrlSetLeftTopAndSize(accordion_tab, panel_left, panel_top, panel_width, panel_height);

				// try to make accordion tab fit accordion view height.
				// Accordion View should implement getRequiredRect() and provide valid height
				S32 optimal_height = accordion_tab->getAccordionView()->getRequiredRect().getHeight();
				optimal_height += accordion_tab->getHeaderHeight() + 2 * BORDER_MARGIN;
				if(optimal_height < panel_height)
				{
					panel_height = optimal_height;
				}

				// minimum tab height is equal to header height
				if(mAccordionTabs[i]->getHeaderHeight() > panel_height)
				{
					panel_height = mAccordionTabs[i]->getHeaderHeight();
				}
			}
			
			ctrlSetLeftTopAndSize(mAccordionTabs[i], panel_left, panel_top, panel_width, panel_height);
			panel_top-=panel_height;
			
		}
	}	

	show_hide_scrollbar(getRect().getWidth(),getRect().getHeight());

	updateLayout(getRect().getWidth(),getRect().getHeight());
}


void LLAccordionCtrl::arrange()
{
	updateNoTabsHelpTextVisibility();

	if( mAccordionTabs.size() == 0)
	{
		//We do not arrange if we do not have what should be arranged
		return;
	}


	if(mAccordionTabs.size() == 1)
	{
		S32 panel_top = getRect().getHeight() - BORDER_MARGIN;		  // Top coordinate of the first panel
		S32 panel_width = getRect().getWidth() - 4;		  // Top coordinate of the first panel
		
		LLAccordionCtrlTab* accordion_tab = dynamic_cast<LLAccordionCtrlTab*>(mAccordionTabs[0]);
		
		LLRect panel_rect = accordion_tab->getRect();
		
		S32 panel_height = getRect().getHeight() - 2*BORDER_MARGIN;

		if (accordion_tab->getFitParent())
			panel_height = accordion_tab->getRect().getHeight();
		ctrlSetLeftTopAndSize(accordion_tab,panel_rect.mLeft,panel_top,panel_width,panel_height);
		
		show_hide_scrollbar(getRect().getWidth(),getRect().getHeight());
		return;

	}

	if(mSingleExpansion)
		arrangeSinge ();
	else
		arrangeMultiple ();
}

//---------------------------------------------------------------------------------

BOOL LLAccordionCtrl::handleScrollWheel		( S32 x, S32 y, S32 clicks )
{
	if(LLPanel::handleScrollWheel(x,y,clicks))
		return TRUE;
	if( mScrollbar->getVisible() && mScrollbar->handleScrollWheel( 0, 0, clicks ) )
		return TRUE;
	return false;

}

BOOL LLAccordionCtrl::handleKeyHere			(KEY key, MASK mask)
{
	if( mScrollbar->getVisible() && mScrollbar->handleKeyHere( key,mask ) )
		return TRUE;
	return LLPanel::handleKeyHere(key,mask);
}

BOOL LLAccordionCtrl::handleDragAndDrop		(S32 x, S32 y, MASK mask,
											 BOOL drop,
											 EDragAndDropType cargo_type,
											 void* cargo_data,
											 EAcceptance* accept,
											 std::string& tooltip_msg)
{
	// Scroll folder view if needed.  Never accepts a drag or drop.
	*accept = ACCEPT_NO;
	BOOL handled = autoScroll(x, y);

	if( !handled )
	{
		handled = childrenHandleDragAndDrop(x, y, mask, drop, cargo_type,
											cargo_data, accept, tooltip_msg) != NULL;
	}
	return TRUE;
}

BOOL LLAccordionCtrl::autoScroll		(S32 x, S32 y)
{
	static LLUICachedControl<S32> scrollbar_size ("UIScrollbarSize", 0);

	bool scrolling = false;
	if( mScrollbar->getVisible() )
	{
		LLRect rect_local( 0, getRect().getHeight(), getRect().getWidth() - scrollbar_size, 0 );
		LLRect screen_local_extents;

		// clip rect against root view
		screenRectToLocal(getRootView()->getLocalRect(), &screen_local_extents);
		rect_local.intersectWith(screen_local_extents);

		// autoscroll region should take up no more than one third of visible scroller area
		S32 auto_scroll_region_height = llmin(rect_local.getHeight() / 3, 10);
		S32 auto_scroll_speed = ll_round(mAutoScrollRate * LLFrameTimer::getFrameDeltaTimeF32());

		LLRect bottom_scroll_rect = screen_local_extents;
		bottom_scroll_rect.mTop = rect_local.mBottom + auto_scroll_region_height;
		if( bottom_scroll_rect.pointInRect( x, y ) && (mScrollbar->getDocPos() < mScrollbar->getDocPosMax()) )
		{
			mScrollbar->setDocPos( mScrollbar->getDocPos() + auto_scroll_speed );
			mAutoScrolling = true;
			scrolling = true;
		}

		LLRect top_scroll_rect = screen_local_extents;
		top_scroll_rect.mBottom = rect_local.mTop - auto_scroll_region_height;
		if( top_scroll_rect.pointInRect( x, y ) && (mScrollbar->getDocPos() > 0) )
		{
			mScrollbar->setDocPos( mScrollbar->getDocPos() - auto_scroll_speed );
			mAutoScrolling = true;
			scrolling = true;
		}
	}
	return scrolling;
}

void	LLAccordionCtrl::updateLayout	(S32 width, S32 height)
{
	S32 panel_top = height - BORDER_MARGIN ;
	if(mScrollbar->getVisible())
		panel_top+=mScrollbar->getDocPos();

	S32 panel_width = width - 2*BORDER_MARGIN;

	static LLUICachedControl<S32> scrollbar_size ("UIScrollbarSize", 0);
	if(mScrollbar->getVisible())
		panel_width-=scrollbar_size;

	//set sizes for first panels and dragbars
	for(size_t i=0;i<mAccordionTabs.size();++i)
	{
		if(!mAccordionTabs[i]->getVisible())
			continue;
		LLRect panel_rect = mAccordionTabs[i]->getRect();
		ctrlSetLeftTopAndSize(mAccordionTabs[i],panel_rect.mLeft,panel_top,panel_width,panel_rect.getHeight());
		panel_top-=panel_rect.getHeight();
	}
}

void	LLAccordionCtrl::onScrollPosChangeCallback(S32, LLScrollbar*)
{
	updateLayout(getRect().getWidth(),getRect().getHeight());
}
void	LLAccordionCtrl::onOpen		(const LLSD& key)
{
	for(size_t i=0;i<mAccordionTabs.size();++i)
	{
		LLAccordionCtrlTab* accordion_tab = dynamic_cast<LLAccordionCtrlTab*>(mAccordionTabs[i]);
		LLPanel* panel = dynamic_cast<LLPanel*>(accordion_tab->getAccordionView());
		if(panel!=NULL)
		{
			panel->onOpen(key);
		}
	}
}
S32	LLAccordionCtrl::notifyParent(const LLSD& info)
{
	if(info.has("action"))
	{
		std::string str_action = info["action"];
		if(str_action == "size_changes")
		{
			//
			arrange();
			return 1;
		}
		else if(str_action == "select_next")
		{
			for(size_t i=0;i<mAccordionTabs.size();++i)
			{
				LLAccordionCtrlTab* accordion_tab = dynamic_cast<LLAccordionCtrlTab*>(mAccordionTabs[i]);
				if(accordion_tab->hasFocus())
				{
					while(++i<mAccordionTabs.size())
					{
						if(mAccordionTabs[i]->getVisible())
							break;
					}
					if(i<mAccordionTabs.size())
					{
						accordion_tab = dynamic_cast<LLAccordionCtrlTab*>(mAccordionTabs[i]);
						accordion_tab->notify(LLSD().with("action","select_first"));
						return 1;
					}
					break;
				}
			}
			return 0;
		}
		else if(str_action == "select_prev")
		{
			for(size_t i=0;i<mAccordionTabs.size();++i)
			{
				LLAccordionCtrlTab* accordion_tab = dynamic_cast<LLAccordionCtrlTab*>(mAccordionTabs[i]);
				if(accordion_tab->hasFocus() && i>0)
				{
					bool prev_visible_tab_found = false;
					while(i>0)
					{
						if(mAccordionTabs[--i]->getVisible())
						{
							prev_visible_tab_found = true;
							break;
						}
					}

					if (prev_visible_tab_found)
					{
						accordion_tab = dynamic_cast<LLAccordionCtrlTab*>(mAccordionTabs[i]);
						accordion_tab->notify(LLSD().with("action","select_last"));
						return 1;
					}
					break;
				}
			}
			return 0;
		}
		else if(str_action == "select_current")
		{
			for(size_t i=0;i<mAccordionTabs.size();++i)
			{
				// Set selection to the currently focused tab.
				if(mAccordionTabs[i]->hasFocus())
				{
					if (mAccordionTabs[i] != mSelectedTab)
					{
						if (mSelectedTab)
						{
							mSelectedTab->setSelected(false);
						}
						mSelectedTab = mAccordionTabs[i];
						mSelectedTab->setSelected(true);
					}

					return 1;
				}
			}
			return 0;
		}
		else if(str_action == "deselect_current")
		{
			// Reset selection to the currently selected tab.
			if (mSelectedTab)
			{
				mSelectedTab->setSelected(false);
				mSelectedTab = NULL;
				return 1;
			}
			return 0;
		}
	}
	else if (info.has("scrollToShowRect"))
	{
		LLRect screen_rc, local_rc;
		screen_rc.setValue(info["scrollToShowRect"]);
		screenRectToLocal(screen_rc, &local_rc);

		// Translate to parent coordinatess to check if we are in visible rectangle
		local_rc.translate( getRect().mLeft, getRect().mBottom );

		if ( !getRect().contains (local_rc) )
		{
			// Back to local coords and calculate position for scroller
			S32 bottom = mScrollbar->getDocPos() - local_rc.mBottom + getRect().mBottom;
			S32 top = mScrollbar->getDocPos() - local_rc.mTop + getRect().mTop;

			S32 scroll_pos = llclamp(mScrollbar->getDocPos(),
									 bottom, // min vertical scroll
									 top); // max vertical scroll 

			mScrollbar->setDocPos( scroll_pos );
		}
		return 1;
	}
	else if (info.has("child_visibility_change"))
	{
		BOOL new_visibility = info["child_visibility_change"];
		if (new_visibility)
		{
			// there is at least one visible tab
			mNoVisibleTabsHelpText->setVisible(FALSE);
		}
		else
		{
			// it could be the latest visible tab, check all of them
			updateNoTabsHelpTextVisibility();
		}
	}
	return LLPanel::notifyParent(info);
}
void	LLAccordionCtrl::reset		()
{
	if(mScrollbar)
		mScrollbar->setDocPos(0);
}

void LLAccordionCtrl::expandDefaultTab()
{
	if (mAccordionTabs.size() > 0)
	{
		LLAccordionCtrlTab* tab = mAccordionTabs.front();

		if (!tab->getDisplayChildren())
		{
			tab->setDisplayChildren(true);
		}

		for (size_t i = 1; i < mAccordionTabs.size(); ++i)
		{
			tab = mAccordionTabs[i];

			if (tab->getDisplayChildren())
			{
				tab->setDisplayChildren(false);
			}
		}

		arrange();
	}
}

void LLAccordionCtrl::sort()
{
	if (!mTabComparator)
	{
		LL_WARNS() << "No comparator specified for sorting accordion tabs." << LL_ENDL;
		return;
	}

	std::sort(mAccordionTabs.begin(), mAccordionTabs.end(), LLComparatorAdaptor(*mTabComparator));
	arrange();
}

void	LLAccordionCtrl::setFilterSubString(const std::string& filter_string)
{
	LLStringUtil::format_map_t args;
	args["[SEARCH_TERM]"] = LLURI::escape(filter_string);
	std::string text = filter_string.empty() ? mNoVisibleTabsOrigString : mNoMatchedTabsOrigString;
	LLStringUtil::format(text, args);

	mNoVisibleTabsHelpText->setValue(text);
}

const LLAccordionCtrlTab* LLAccordionCtrl::getExpandedTab() const
{
	typedef std::vector<LLAccordionCtrlTab*>::const_iterator tabs_const_iterator;

	const LLAccordionCtrlTab* result = 0;

	for (tabs_const_iterator i = mAccordionTabs.begin(); i != mAccordionTabs.end(); ++i)
	{
		if ((*i)->isExpanded())
		{
			result = *i;
			break;
		}
	}

	return result;
}

S32 LLAccordionCtrl::calcExpandedTabHeight(S32 tab_index /* = 0 */, S32 available_height /* = 0 */)
{
	if(tab_index < 0)
	{
		return available_height;
	}

	S32 collapsed_tabs_height = 0;
	S32 num_expanded = 0;

	for(size_t n = tab_index; n < mAccordionTabs.size(); ++n)
	{
		if(!mAccordionTabs[n]->isExpanded())
		{
			collapsed_tabs_height += mAccordionTabs[n]->getHeaderHeight();
		}
		else
		{
			++num_expanded;
		}
	}

	if(0 == num_expanded)
	{
		return available_height;
	}

	S32 expanded_tab_height = available_height - collapsed_tabs_height - BORDER_MARGIN; // top BORDER_MARGIN is added in arrange(), here we add bottom BORDER_MARGIN
	expanded_tab_height /= num_expanded;
	return expanded_tab_height;
}<|MERGE_RESOLUTION|>--- conflicted
+++ resolved
@@ -342,8 +342,7 @@
 		addChild(accordion_tab);
 	mAccordionTabs.push_back(accordion_tab);
 
-<<<<<<< HEAD
-	accordion_tab->setDropDownStateChangedCallback( boost::bind(&LLAccordionCtrl::onCollapseCtrlCloseOpen, this, mAccordionTabs.size() - 1) );
+	accordion_tab->setDropDownStateChangedCallback( boost::bind(&LLAccordionCtrl::onCollapseCtrlCloseOpen, this, (S16)(mAccordionTabs.size() - 1)) );
 
 	// <FS:ND> If adding a lot of controls rapidly, calling arrange will cost a lot of times, as it's running through n! controls.
 	// In that case we can avvoid calling arrange over and over and just call it once when finished.
@@ -352,10 +351,6 @@
 	if( aArrange )
 		arrange();
 	// </FS:ND>
-=======
-	accordion_tab->setDropDownStateChangedCallback( boost::bind(&LLAccordionCtrl::onCollapseCtrlCloseOpen, this, (S16)(mAccordionTabs.size() - 1)) );
-	arrange();	
->>>>>>> affc44c3
 }
 
 void LLAccordionCtrl::removeCollapsibleCtrl(LLView* view)
