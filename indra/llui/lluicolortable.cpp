/** 
 * @file lluicolortable.cpp
 * @brief brief LLUIColorTable class implementation file
 *
 * $LicenseInfo:firstyear=2009&license=viewerlgpl$
 * Second Life Viewer Source Code
 * Copyright (C) 2010, Linden Research, Inc.
 * 
 * This library is free software; you can redistribute it and/or
 * modify it under the terms of the GNU Lesser General Public
 * License as published by the Free Software Foundation;
 * version 2.1 of the License only.
 * 
 * This library is distributed in the hope that it will be useful,
 * but WITHOUT ANY WARRANTY; without even the implied warranty of
 * MERCHANTABILITY or FITNESS FOR A PARTICULAR PURPOSE.  See the GNU
 * Lesser General Public License for more details.
 * 
 * You should have received a copy of the GNU Lesser General Public
 * License along with this library; if not, write to the Free Software
 * Foundation, Inc., 51 Franklin Street, Fifth Floor, Boston, MA  02110-1301  USA
 * 
 * Linden Research, Inc., 945 Battery Street, San Francisco, CA  94111  USA
 * $/LicenseInfo$
 */

#include "linden_common.h"

#include <queue>

#include "lldir.h"
#include "llui.h"
#include "lluicolortable.h"
#include "lluictrlfactory.h"
#include <boost/foreach.hpp>

LLUIColorTable::ColorParams::ColorParams()
:	value("value"),
	reference("reference")
{
}

LLUIColorTable::ColorEntryParams::ColorEntryParams()
:	name("name"),
	color("")
{
}

LLUIColorTable::Params::Params()
:	color_entries("color")
{
}

void LLUIColorTable::insertFromParams(const Params& p, string_color_map_t& table)
{
	// this map will contain all color references after the following loop
	typedef std::map<std::string, std::string> string_string_map_t;
	string_string_map_t unresolved_refs;

	for(LLInitParam::ParamIterator<ColorEntryParams>::const_iterator it = p.color_entries.begin();
		it != p.color_entries.end();
		++it)
	{
		ColorEntryParams color_entry = *it;
		if(color_entry.color.value.isChosen())
		{
			setColor(color_entry.name, color_entry.color.value, table);
		}
		else
		{
			unresolved_refs.insert(string_string_map_t::value_type(color_entry.name, color_entry.color.reference));
		}
	}

	// maintain an in order queue of visited references for better debugging of cycles
	typedef std::queue<std::string> string_queue_t;
	string_queue_t ref_chain;

	// maintain a map of the previously visited references in the reference chain for detecting cycles
	typedef std::map<std::string, string_string_map_t::iterator> string_color_ref_iter_map_t;
	string_color_ref_iter_map_t visited_refs;

	// loop through the unresolved color references until there are none left
	while(!unresolved_refs.empty())
	{
		// we haven't visited any references yet
		visited_refs.clear();

		string_string_map_t::iterator current = unresolved_refs.begin();
		string_string_map_t::iterator previous;

		while(true)
		{
			if(current != unresolved_refs.end())
			{
				// locate the current reference in the previously visited references...
				string_color_ref_iter_map_t::iterator visited = visited_refs.lower_bound(current->first);
				if(visited != visited_refs.end()
			    && !(visited_refs.key_comp()(current->first, visited->first)))
				{
					// ...if we find the current reference in the previously visited references
					// we know that there is a cycle
					std::string ending_ref = current->first;
					std::string warning("The following colors form a cycle: ");

					// warn about the references in the chain and remove them from
					// the unresolved references map because they cannot be resolved
					for(string_color_ref_iter_map_t::iterator iter = visited_refs.begin();
						iter != visited_refs.end();
						++iter)
					{
						if(!ref_chain.empty())
						{
							warning += ref_chain.front() + "->";
							ref_chain.pop();
						}
						unresolved_refs.erase(iter->second);
					}

					llwarns << warning + ending_ref << llendl;

					break;
				}
				else
				{
					// ...continue along the reference chain
					ref_chain.push(current->first);
					visited_refs.insert(visited, string_color_ref_iter_map_t::value_type(current->first, current));
				}
			}
			else
			{
				// since this reference does not refer to another reference it must refer to an
				// actual color, lets find it...
				string_color_map_t::iterator color_value = mLoadedColors.find(previous->second);

				if(color_value != mLoadedColors.end())
				{
					// ...we found the color, and we now add every reference in the reference chain
					// to the color map
					for(string_color_ref_iter_map_t::iterator iter = visited_refs.begin();
						iter != visited_refs.end();
						++iter)
					{
						setColor(iter->first, color_value->second, mLoadedColors);
						unresolved_refs.erase(iter->second);
					}

					break;
				}
				else
				{
					// ... we did not find the color which imples that the current reference
					// references a non-existant color
					for(string_color_ref_iter_map_t::iterator iter = visited_refs.begin();
						iter != visited_refs.end();
						++iter)
					{
						llwarns << iter->first << " references a non-existent color" << llendl;
						unresolved_refs.erase(iter->second);
					}

					break;
				}
			}

			// find the next color reference in the reference chain
			previous = current;
			current = unresolved_refs.find(current->second);
		}
	}
}

void LLUIColorTable::clear()
{
	clearTable(mLoadedColors);
	clearTable(mUserSetColors);
}

LLUIColor LLUIColorTable::getColor(const std::string& name, const LLColor4& default_color) const
{
	string_color_map_t::const_iterator iter = mUserSetColors.find(name);
	
	if(iter != mUserSetColors.end())
	{
		return LLUIColor(&iter->second);
	}

	iter = mLoadedColors.find(name);
	
	if(iter != mLoadedColors.end())
	{
		return LLUIColor(&iter->second);
	}
	
	return  LLUIColor(default_color);
}

// update user color, loaded colors are parsed on initialization
void LLUIColorTable::setColor(const std::string& name, const LLColor4& color)
{
	setColor(name, color, mUserSetColors);
	setColor(name, color, mLoadedColors);
}

bool LLUIColorTable::loadFromSettings()
{
	bool result = false;

<<<<<<< HEAD
	std::string default_filename = gDirUtilp->getExpandedFilename(LL_PATH_DEFAULT_SKIN, "colors.xml");
	result |= loadFromFilename(default_filename, mLoadedColors);

	std::string current_filename = gDirUtilp->getExpandedFilename(LL_PATH_TOP_SKIN, "colors.xml");
	if(current_filename != default_filename)
	{
		result |= loadFromFilename(current_filename, mLoadedColors);
	}

	//[SL:KB] - Catznip Viewer-Skins
	std::string theme_filename = gDirUtilp->getExpandedFilename(LL_PATH_TOP_SKINTHEME, "colors.xml");
	if (gDirUtilp->fileExists(theme_filename))
	{
		result |= loadFromFilename(theme_filename, mLoadedColors);
=======
	// pass constraint=LLDir::ALL_SKINS because we want colors.xml from every
	// skin dir
	BOOST_FOREACH(std::string colors_path,
				  gDirUtilp->findSkinnedFilenames(LLDir::SKINBASE, "colors.xml", LLDir::ALL_SKINS))
	{
		result |= loadFromFilename(colors_path, mLoadedColors);
>>>>>>> 2206653f
	}
	
	
	std::string user_filename = gDirUtilp->getExpandedFilename(LL_PATH_USER_SETTINGS, "colors.xml");
	loadFromFilename(user_filename, mUserSetColors);

	return result;
}

void LLUIColorTable::saveUserSettings() const
{
	Params params;

	for(string_color_map_t::const_iterator it = mUserSetColors.begin();
		it != mUserSetColors.end();
		++it)
	{
		ColorEntryParams color_entry;
		color_entry.name = it->first;
		color_entry.color.value = it->second;

		params.color_entries.add(color_entry);
	}

	LLXMLNodePtr output_node = new LLXMLNode("colors", false);
	LLXUIParser parser;
	parser.writeXUI(output_node, params);

	if(!output_node->isNull())
	{
		const std::string& filename = gDirUtilp->getExpandedFilename(LL_PATH_USER_SETTINGS, "colors.xml");
		LLFILE *fp = LLFile::fopen(filename, "w");

		if(fp != NULL)
		{
			LLXMLNode::writeHeaderToFile(fp);
			output_node->writeToFile(fp);

			fclose(fp);
		}
	}
}

void LLUIColorTable::saveUserSettingsPaletteOnly() const
{
	Params params;
	
	for(string_color_map_t::const_iterator it = mUserSetColors.begin();
		it != mUserSetColors.end();
		++it)
	{
		ColorEntryParams color_entry;
		color_entry.name = it->first;
		color_entry.color.value = it->second;
		
		
		
		if (((std::string)color_entry.name).compare(0,17,"ColorPaletteEntry") == 0)
			params.color_entries.add(color_entry);
	}
	
	LLXMLNodePtr output_node = new LLXMLNode("colors", false);
	LLXUIParser parser;
	parser.writeXUI(output_node, params);
	
	if(!output_node->isNull())
	{
		const std::string& filename = gDirUtilp->getExpandedFilename(LL_PATH_USER_SETTINGS, "colors.xml");
		LLFILE *fp = LLFile::fopen(filename, "w");
		
		if(fp != NULL)
		{
			LLXMLNode::writeHeaderToFile(fp);
			output_node->writeToFile(fp);
			
			fclose(fp);
		}
	}
}

bool LLUIColorTable::colorExists(const std::string& color_name) const
{
	return ((mLoadedColors.find(color_name) != mLoadedColors.end())
		 || (mUserSetColors.find(color_name) != mUserSetColors.end()));
}

void LLUIColorTable::clearTable(string_color_map_t& table)
{
	for(string_color_map_t::iterator it = table.begin();
		it != table.end();
		++it)
	{
		it->second = LLColor4::magenta;
	}
}

// this method inserts a color into the table if it does not exist
// if the color already exists it changes the color
void LLUIColorTable::setColor(const std::string& name, const LLColor4& color, string_color_map_t& table)
{
	string_color_map_t::iterator it = table.lower_bound(name);
	if(it != table.end()
	&& !(table.key_comp()(name, it->first)))
	{
		it->second = color;
	}
	else
	{
		table.insert(it, string_color_map_t::value_type(name, color));
	}
}

bool LLUIColorTable::loadFromFilename(const std::string& filename, string_color_map_t& table)
{
	LLXMLNodePtr root;

	if(!LLXMLNode::parseFile(filename, root, NULL))
	{
		llwarns << "Unable to parse color file " << filename << llendl;
		return false;
	}

	if(!root->hasName("colors"))
	{
		llwarns << filename << " is not a valid color definition file" << llendl;
		return false;
	}

	Params params;
	LLXUIParser parser;
	parser.readXUI(root, params, filename);

	if(params.validateBlock())
	{
		insertFromParams(params, table);
	}
	else
	{
		llwarns << filename << " failed to load" << llendl;
		return false;
	}

	return true;
}

void LLUIColorTable::insertFromParams(const Params& p)
{
	insertFromParams(p, mUserSetColors);
}

// EOF
<|MERGE_RESOLUTION|>--- conflicted
+++ resolved
@@ -207,32 +207,14 @@
 {
 	bool result = false;
 
-<<<<<<< HEAD
-	std::string default_filename = gDirUtilp->getExpandedFilename(LL_PATH_DEFAULT_SKIN, "colors.xml");
-	result |= loadFromFilename(default_filename, mLoadedColors);
-
-	std::string current_filename = gDirUtilp->getExpandedFilename(LL_PATH_TOP_SKIN, "colors.xml");
-	if(current_filename != default_filename)
-	{
-		result |= loadFromFilename(current_filename, mLoadedColors);
-	}
-
-	//[SL:KB] - Catznip Viewer-Skins
-	std::string theme_filename = gDirUtilp->getExpandedFilename(LL_PATH_TOP_SKINTHEME, "colors.xml");
-	if (gDirUtilp->fileExists(theme_filename))
-	{
-		result |= loadFromFilename(theme_filename, mLoadedColors);
-=======
 	// pass constraint=LLDir::ALL_SKINS because we want colors.xml from every
 	// skin dir
 	BOOST_FOREACH(std::string colors_path,
 				  gDirUtilp->findSkinnedFilenames(LLDir::SKINBASE, "colors.xml", LLDir::ALL_SKINS))
 	{
 		result |= loadFromFilename(colors_path, mLoadedColors);
->>>>>>> 2206653f
-	}
-	
-	
+	}
+
 	std::string user_filename = gDirUtilp->getExpandedFilename(LL_PATH_USER_SETTINGS, "colors.xml");
 	loadFromFilename(user_filename, mUserSetColors);
 
