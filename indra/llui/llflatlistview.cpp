--- conflicted
+++ resolved
@@ -53,17 +53,6 @@
 	no_items_text("no_items_text")
 {};
 
-LLFlatListView::~LLFlatListView() 
-{ 
-	clear();
-	// Route menu back to the default
-	if( gEditMenuHandler == this )
-	{
-		gEditMenuHandler = NULL;
-	}
-};
-
-
 void LLFlatListView::reshape(S32 width, S32 height, BOOL called_from_parent /* = TRUE */)
 {
 	LLScrollContainer::reshape(width, height, called_from_parent);
@@ -569,17 +558,6 @@
 			}
 			break;
 		}
-<<<<<<< HEAD
-		case 'A':
-		{
-			if(MASK_CONTROL & mask)
-			{
-				handled = (BOOL)selectAll();
-			}
-			break;
-		}
-=======
->>>>>>> df45c161
 		default:
 			break;
 	}
@@ -806,18 +784,13 @@
 
 BOOL LLFlatListView::canSelectAll() const
 {
-	return !mItemPairs.empty() && mAllowSelection;
+	return !mItemPairs.empty() && mAllowSelection && mMultipleSelection;
 }
 
 void LLFlatListView::selectAll()
 {
-<<<<<<< HEAD
 	if (!mAllowSelection || !mMultipleSelection)
 		return false;
-=======
-	if (!mAllowSelection)
-		return;
->>>>>>> df45c161
 
 	mSelectedItemPairs.clear();
 
