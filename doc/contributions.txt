--- conflicted
+++ resolved
@@ -680,8 +680,8 @@
 	OPEN-161
 	STORM-1953
 	STORM-1957
-<<<<<<< HEAD
 	STORM-1993
+	STORM-2017
 	STORM-1980
 	OPEN-113
 	STORM-1975
@@ -694,9 +694,6 @@
 	STORM-1987
 	STORM-1986
 	STORM-1981
-=======
-	STORM-2017
->>>>>>> fe2801fc
 Kadah Coba
 	STORM-1060
     STORM-1843
