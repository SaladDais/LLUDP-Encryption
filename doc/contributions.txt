--- conflicted
+++ resolved
@@ -409,20 +409,14 @@
 	VWR-17801
 	VWR-24347
 	STORM-975
-<<<<<<< HEAD
-	STORM-990
+	STORM-1019
 	STORM-844
 	STORM-643
 	STORM-1020
 	STORM-1064
 	STORM-960
+	STORM-1077
 	STORM-953
-=======
-	STORM-1019
-	STORM-1020
-	STORM-1064
-	STORM-1077
->>>>>>> f633aef1
 Kage Pixel
 	VWR-11
 Ken March
