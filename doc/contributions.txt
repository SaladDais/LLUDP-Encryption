Linden Lab would like to acknowledge source code contributions from the
following residents. The Second Life resident name is given below,
along with the issue identifier corresponding to the patches we've
received from them.

Able Whitman
	VWR-650
	VWR-1460
	VWR-1691
	VWR-1735
	VWR-1813
Adam Marker
	VWR-2755
Agathos Frascati
	CT-246
	CT-317
	CT-352
Aimee Trescothick
	SNOW-227
	SNOW-570
	SNOW-572
	SNOW-575
	VWR-3321
	VWR-3336
	VWR-3903
	VWR-4083
	VWR-4106
	VWR-5308
	VWR-6348
	VWR-6358
	VWR-6360
	VWR-6432
	VWR-6550
	VWR-6583
	VWR-6482
	VWR-6918
	VWR-7109
	VWR-7383
	VWR-7800
	VWR-8008
	VWR-8341
	VWR-8430
	VWR-8482
	VWR-9255
	VWR-10717
	VWR-10990
	VWR-11100
	VWR-11111
	VWR-11844
	VWR-12631
	VWR-12696
	VWR-12748
	VWR-13221
	VWR-14087
	VWR-14267
	VWR-14278
	VWR-14711
	VWR-14712
	VWR-15454
Alejandro Rosenthal
	VWR-1184
Aleric Inglewood
	SNOW-240
	SNOW-522
	SNOW-626
	SNOW-756
	SNOW-764
	SNOW-800
	VWR-10001
	VWR-10579
	VWR-10759
	VWR-10837
	VWR-12691
	VWR-12984
	VWR-13040
	VWR-13996
	VWR-14426
	VWR-24247
	VWR-25654
	VWR-24251
	VWR-24252
	VWR-24254
	VWR-24261
	VWR-24315
	VWR-24317
	VWR-24320
	VWR-24321
	VWR-24337
 	VWR-24354
	VWR-24366
	VWR-24519
	VWR-24520
	SNOW-84
	SNOW-477
	SNOW-744
	SNOW-766
	STORM-163
	STORM-955
	STORM-960
Ales Beaumont
	VWR-9352
	SNOW-240
Alexandrea Fride
    STORM-255
	STORM-960
Alissa Sabre
	VWR-81
	VWR-83
	VWR-109
	VWR-157
	VWR-171
	VWR-177
	VWR-213
	VWR-250
	VWR-251
	VWR-286
	VWR-414
	VWR-415
	VWR-459
	VWR-606
	VWR-652
	VWR-738
	VWR-1109
	VWR-1351
	VWR-1353
	VWR-1410
	VWR-1843
	VWR-2116
	VWR-2826
	VWR-3290
	VWR-3410
	VWR-3857
	VWR-4010
	VWR-5575
	VWR-5717
	VWR-5929
	VWR-6384
	VWR-6385
	VWR-6386
	VWR-6430
	VWR-6858
	VWR-6668
	VWR-7086
	VWR-7087
	VWR-7153
	VWR-7168
	VWR-9190
	VWR-10728
	VWR-11172
	VWR-12569
	VWR-12617
	VWR-12620
	VWR-12789
	SNOW-322
Angus Boyd
	VWR-592
Ann Congrejo
	CT-193
Ansariel Hiller
	STORM-1101
	VWR-25480
Ardy Lay
	STORM-859
	VWR-19499
	VWR-24917
Argent Stonecutter
	VWR-68
Armin Weatherwax
	VWR-8436
Asuka Neely
	VWR-3434
	VWR-8179
Balp Allen
	VWR-4157
Be Holder
	SNOW-322
	SNOW-397
Benja Kepler
	VWR-746
Biancaluce Robbiani
	CT-225
	CT-226
	CT-227
	CT-228
	CT-229
	CT-230
	CT-231
	CT-321
	CT-352
Blakar Ogre
	VWR-418
	VWR-881
	VWR-983
	VWR-1612
	VWR-1613
	VWR-2164
blino Nakamura
	VWR-17
Boroondas Gupte
	OPEN-29
	OPEN-39
	OPEN-39
	SNOW-278
	SNOW-503
	SNOW-510
	SNOW-527
	SNOW-610
	SNOW-624
	SNOW-737
	STORM-318
	STORM-1182
	VWR-233
	VWR-20583
	VWR-25654
	VWR-20891
	VWR-23455
	VWR-24487
	WEB-262
Bulli Schumann
	CT-218
	CT-219
	CT-220
	CT-221
	CT-222
	CT-223
	CT-224
	CT-319
	CT-350
	CT-352
bushing Spatula
	VWR-119
	VWR-424
Carjay McGinnis
	VWR-3737
	VWR-4070
	VWR-4212
	VWR-6154
	VWR-9400
	VWR-9620
Catherine Pfeffer
	VWR-1282
	VWR-8624
	VWR-10854
Celierra Darling
	VWR-1274
	VWR-6975
Coaldust Numbers
    VWR-1095
Cron Stardust
	VWR-10579
	VWR-25120
	STORM-1075
Cypren Christenson
	STORM-417
Dale Glass
	VWR-120
	VWR-560
	VWR-2502
	VWR-1358
	VWR-2041
Draconis Neurocam
	STORM-1259
Drew Dri
	VWR-19683
Drewan Keats
	VWR-28
	VWR-248
	VWR-412
	VWR-638
	VWR-660
Dylan Haskell
	VWR-72
Dzonatas Sol
	VWR-187
	VWR-198
	VWR-777
	VWR-878
	VWR-962
	VWR-975
	VWR-1061
	VWR-1062
	VWR-1704
	VWR-1705
	VWR-1729
	VWR-1812
Eddi Decosta
	SNOW-586
Eddy Stryker
	VWR-15
	VWR-23
	VWR-1468
	VWR-1475
EponymousDylan Ra
	VWR-1289
	VWR-1465
Eva Nowicka
	CT-324
	CT-352
Farallon Greyskin
	VWR-2036
Feep Larsson
	VWR-447
	VWR-1314
	VWR-4444
Flemming Congrejo
	CT-193
	CT-318
Fluf Fredriksson
	VWR-3450
Fremont Cunningham
	VWR-1147
Geneko Nemeth
	CT-117
	VWR-11069
Gigs Taggart
	SVC-493
	VWR-6
	VWR-38
	VWR-71
	VWR-101
	VWR-166
	VWR-234
	VWR-315
	VWR-326
	VWR-442
	VWR-493
	VWR-1203
	VWR-1217
	VWR-1434
	VWR-1987
	VWR-2065
	VWR-2491
	VWR-2502
	VWR-2331
	VWR-5308
	VWR-8781
	VWR-8783
Ginko Bayliss
	VWR-4
Grazer Kline
	VWR-1092
	VWR-2113
Gudmund Shepherd
	VWR-1594
	VWR-1873
Hamncheese Omlet
	VWR-333
HappySmurf Papp
	CT-193
Henri Beauchamp
	VWR-1320
	VWR-1406
	VWR-4157
Hikkoshi Sakai
	VWR-429
Hiro Sommambulist
	VWR-66
	VWR-67
	VWR-97
	VWR-100
	VWR-105
	VWR-118
	VWR-132
	VWR-136
	VWR-143
Hoze Menges
	VWR-255
Ian Kas
	VWR-8780 (Russian localization)
	[NO JIRA] (Ukranian localization)
	CT-322
	CT-325
Ima Mechanique
	OPEN-50
	OPEN-61
	STORM-1175
Irene Muni
	CT-324
	CT-352
Iskar Ariantho
	VWR-1223
	VWR-11759
Jacek Antonelli
	SNOW-388
	VWR-165
	VWR-188
	VWR-427
	VWR-597
	VWR-2054
	VWR-2448
	VWR-2896
	VWR-2947
	VWR-2948
	VWR-3605
	VWR-8617
JB Kraft
	VWR-5283
	VWR-7802
Joghert LeSabre
	VWR-64
Jonathan Yap
	STORM-435
	STORM-523
	STORM-596
	STORM-615
	STORM-616
	STORM-643
	STORM-679
	STORM-723
	STORM-726
	STORM-737
	STORM-785
	STORM-812
	STORM-829
	STORM-844
	STORM-953
	STORM-954
	STORM-960
	STORM-869
	STORM-974
	STORM-975
	STORM-977
	STORM-979
	STORM-980
	STORM-1040
	VWR-17801
	VWR-24347
	STORM-975
	STORM-990
	STORM-1019
	STORM-844
	STORM-643
	STORM-1020
	STORM-1064
	STORM-960
	STORM-1101
	STORM-1108
	STORM-1094
	STORM-1077
	STORM-953
	STORM-1128
	STORM-956
	STORM-1095
	STORM-1236
	STORM-1259
	STORM-787
	VWR-25480
	STORM-1334
	STORM-1313
	STORM-899
	STORM-1273
<<<<<<< HEAD
	STORM-457
	STORM-1292
	STORM-1392
	STORM-1302
	STORM-1326
=======
	STORM-1396
>>>>>>> 173ef3b2
Kage Pixel
	VWR-11
Ken March
	CT-245
Kerutsen Sellery
	VWR-1350
Khyota Wulluf
	VWR-2085
	VWR-8885
	VWR-9256
	VWR-9966
Kitty Barnett
	VWR-19699
	STORM-288
	STORM-799
	STORM-800
	STORM-1001
	STORM-1175
    VWR-24217
Kunnis Basiat
	VWR-82
	VWR-102
Lance Corrimal
	VWR-25269
Latif Khalifa
	VWR-5370
leliel Mirihi
	STORM-1100
Lisa Lowe
	CT-218
	CT-219
	CT-220
	CT-221
	CT-222
	CT-223
	CT-224
	CT-319
Lockhart Cordoso
	VWR-108
maciek marksman
	CT-86
Magnus Balczo
	CT-138
Malwina Dollinger
	CT-138
march Korda
	SVC-1020
Marine Kelley
    STORM-281
Matthew Dowd
	VWR-1344
	VWR-1651
	VWR-1736
	VWR-1737
	VWR-1761
	VWR-2681
McCabe Maxsted
	SNOW-387
	VWR-1318
	VWR-4065
	VWR-4826
	VWR-6518
	VWR-7827
	VWR-7877
	VWR-7893
	VWR-8080
	VWR-8454
	VWR-8689
	VWR-9007
Michelle2 Zenovka
    STORM-477
	VWR-2652
	VWR-2662
	VWR-2834
	VWR-3749
	VWR-4022
	VWR-4331
	VWR-4506
	VWR-4981
	VWR-5082
	VWR-5659
	VWR-7831
	VWR-8885
	VWR-8889
	VWR-8310
	VWR-9499
Mm Alder
	SNOW-376
	VWR-197
	VWR-3777
	VWR-4232
	VWR-4794
	VWR-13578
Mr Greggan
	VWR-445
Nicholaz Beresford
	VWR-132
	VWR-176
	VWR-193
	VWR-349
	VWR-353
	VWR-364
	VWR-374
	VWR-546
	VWR-691
	VWR-727
	VWR-793
	VWR-794
	VWR-802
	VWR-803
	VWR-804
	VWR-805
	VWR-807
	VWR-808
	VWR-809
	VWR-810
	VWR-823
	VWR-849
	VWR-856
	VWR-865
	VWR-869
	VWR-870
	VWR-871
	VWR-873
	VWR-908
	VWR-966
	VWR-1105
	VWR-1221
	VWR-1230
	VWR-1270
	VWR-1294
	VWR-1296
	VWR-1354
	VWR-1410
	VWR-1418
	VWR-1436
	VWR-1453
	VWR-1455
	VWR-1470
	VWR-1471
	VWR-1566
	VWR-1578
	VWR-1626
	VWR-1646
	VWR-1655
	VWR-1698
	VWR-1706
	VWR-1721
	VWR-1723
	VWR-1732
	VWR-1754
	VWR-1769
	VWR-1808
	VWR-1826
	VWR-1861
	VWR-1872
	VWR-1968
	VWR-2046
	VWR-2142
	VWR-2152
	VWR-2614
	VWR-2411
	VWR-2412
	VWR-2682
	VWR-2684
Nicky Perian
	OPEN-1
	STORM-1087
	STORM-1090
Nounouch Hapmouche
	VWR-238
Patric Mills
	VWR-2645
Paul Churchill
	VWR-20
	VWR-493
	VWR-749
	VWR-1567
	VWR-1647
	VWR-1880
	VWR-2072
Paula Innis
	VWR-30
	VWR-293
	VWR-1049
	VWR-1562
Peekay Semyorka
	VWR-7
	VWR-19
	VWR-49
	VWR-79
Peter Lameth
	VWR-7331
Pf Shan
	CT-225
	CT-226
	CT-227
	CT-228
	CT-229
	CT-230
	CT-231
	CT-321
	SNOW-422
princess niven
	VWR-5733
	CT-85
	CT-320
	CT-352
Renault Clio
	VWR-1976
resu Ampan
	SNOW-93
Ringo Tuxing
	CT-225
	CT-226
	CT-227
	CT-228
	CT-229
	CT-230
	CT-231
	CT-321
Robin Cornelius
	SNOW-108
	SNOW-204
	SNOW-287
	SNOW-484
	SNOW-504
	SNOW-506
	SNOW-507
	SNOW-511
	SNOW-512
	SNOW-514
	SNOW-520
	SNOW-585
	SNOW-599
	SNOW-747
	STORM-422
	STORM-960
	STORM-1019
	STORM-1095
	STORM-1128
	VWR-2488
	VWR-9557
	VWR-10579
	VWR-11128
	VWR-12533
	VWR-12587
	VWR-12758
	VWR-12763
	VWR-12995
	VWR-20911
Ryozu Kojima
	VWR-53
	VWR-287
Salahzar Stenvaag
	CT-225
	CT-226
	CT-227
	CT-228
	CT-229
	CT-230
	CT-231
	CT-321
Sammy Frederix
	VWR-6186
Satomi Ahn
	STORM-501
	STORM-229
Scrippy Scofield
	VWR-3748
Seg Baphomet
	VWR-1475
	VWR-1525
	VWR-1585
	VWR-1586
	VWR-2662
	VWR-3206
	VWR-2488
Sergen Davies
	CT-225
	CT-226
	CT-227
	CT-228
	CT-229
	CT-230
	CT-231
	CT-321
Shawn Kaufmat
	SNOW-240
Siana Gearz
	STORM-960
	STORM-1088
SignpostMarv Martin
	VWR-153
	VWR-154
	VWR-155
	VWR-218
	VWR-373
	VWR-8357
Simon Nolan
	VWR-409
SpacedOut Frye
	VWR-34
	VWR-45
	VWR-57
	VWR-94
	VWR-113
	VWR-121
	VWR-123
	VWR-130
	VWR-1823
Sporked Friis
	VWR-4903
Stevex Janus
	VWR-1182
Still Defiant
	VWR-207
	VWR-227
	VWR-446
Strife Onizuka
	SVC-9
	VWR-14
	VWR-74
	VWR-85
	VWR-148
	WEB-164
	VWR-183
	VWR-2265
	VWR-4111
	SNOW-691
TankMaster Finesmith
	STORM-1100
Tayra Dagostino
	SNOW-517
	SNOW-543
	VWR-13947
TBBle Kurosawa
	VWR-938
	VWR-941
	VWR-942
	VWR-944
	VWR-945
	SNOW-543
	VWR-1891
	VWR-1892
Teardrops Fall
	VWR-5366
Techwolf Lupindo
	SNOW-92
	SNOW-592
	SNOW-649
	SNOW-650
	SNOW-651
	SNOW-654
	SNOW-687
	SNOW-680
	SNOW-681
	SNOW-685
	SNOW-690
	SNOW-746
	VWR-12385
	VWR-20893
tenebrous pau
	VWR-247
Tharax Ferraris
	VWR-605
Thickbrick Sleaford
	SNOW-207
	SNOW-390
	SNOW-421
	SNOW-462
	SNOW-586
	SNOW-592
	SNOW-635
	SNOW-743
	VWR-7109
	VWR-9287
	VWR-13483
	VWR-13947
	VWR-24420
	STORM-956
	STORM-1147
Thraxis Epsilon
	SVC-371
	VWR-383
tiamat bingyi
	CT-246
Tofu Buzzard
	CTS-411
	STORM-546
	VWR-24509
TraductoresAnonimos Alter
	CT-324
TriloByte Zanzibar
	STORM-1100
Tue Torok
	CT-68
	CT-69
	CT-70
	CT-72
	CT-73
	CT-74
Twisted Laws
	SNOW-352
	STORM-466
	STORM-467
	STORM-844
	STORM-643
	STORM-954
	STORM-1103
Vadim Bigbear
	VWR-2681
Vector Hastings
	VWR-8726
Vixen Heron
	VWR-2710
	CT-88
Whoops Babii
	VWR-631
	VWR-1640
	VWR-3340
	SNOW-667
	VWR-4800
	VWR-4802
	VWR-4804
	VWR-4805
	VWR-4806
	VWR-4808
	VWR-4809
	VWR-4811
	VWR-4815
	VWR-4816
	VWR-4818
	VWR-5659
	VWR-8291
	VWR-8292
	VWR-8293
	VWR-8294
	VWR-8295
	VWR-8296
	VWR-8297
	VWR-8298
Wilton Lundquist
	VWR-7682
WolfPup Lowenhar
	OPEN-1
	OPEN-37
	SNOW-622
	SNOW-772
	STORM-102
	STORM-103
	STORM-143
	STORM-236
	STORM-255
	STORM-256
	STORM-288
	STORM-535
	STORM-544
	STORM-654
	STORM-674
	STORM-776
	STORM-825
	STORM-859
	STORM-1098
	STORM-1393
	VWR-20741
	VWR-20933
Zai Lynch
	VWR-19505
Zarkonnen Decosta
	VWR-253
Zi Ree
	VWR-423
	VWR-671
	VWR-682
	VWR-684
	VWR-9127
	VWR-1140
Zipherius Turas
	VWR-76
	VWR-77
<|MERGE_RESOLUTION|>--- conflicted
+++ resolved
@@ -449,15 +449,12 @@
 	STORM-1313
 	STORM-899
 	STORM-1273
-<<<<<<< HEAD
 	STORM-457
+	STORM-1396
 	STORM-1292
 	STORM-1392
 	STORM-1302
 	STORM-1326
-=======
-	STORM-1396
->>>>>>> 173ef3b2
 Kage Pixel
 	VWR-11
 Ken March
