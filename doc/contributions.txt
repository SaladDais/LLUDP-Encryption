Linden Lab would like to acknowledge contributions from the
following residents. The Second Life resident name is given below,
along with the issue identifiers to which they have contributed.

45ms Zhong
Able Whitman
	VWR-650
	VWR-1460
	VWR-1691
	VWR-1735
	VWR-1813
Adam Marker
	VWR-2755
Adeon Writer
Aeonix Aeon
Agathos Frascati
	CT-246
	CT-317
	CT-352
Ai Austin
Aiko Ying
Aimee Trescothick
	SNOW-227
	SNOW-570
	SNOW-572
	SNOW-575
	STORM-1315
	VWR-3321
	VWR-3336
	VWR-3903
	VWR-4083
	VWR-4106
	VWR-5308
	VWR-6348
	VWR-6358
	VWR-6360
	VWR-6432
	VWR-6550
	VWR-6583
	VWR-6482
	VWR-6918
	VWR-7109
	VWR-7383
	VWR-7800
	VWR-8008
	VWR-8341
	VWR-8430
	VWR-8482
	VWR-9255
	VWR-10717
	VWR-10990
	VWR-11100
	VWR-11111
	VWR-11844
	VWR-12631
	VWR-12696
	VWR-12748
	VWR-13221
	VWR-14087
	VWR-14267
	VWR-14278
	VWR-14711
	VWR-14712
	VWR-15454
Alejandro Rosenthal
	VWR-1184
Aleric Inglewood
	OPEN-38
	SNOW-240
	SNOW-477
	SNOW-522
	SNOW-626
	SNOW-744
	SNOW-756
	SNOW-764
	SNOW-766
	SNOW-800
	VWR-10001
	VWR-10579
	VWR-10759
	VWR-10837
	VWR-12691
	VWR-12984
	VWR-13040
	VWR-13996
	VWR-14426
	VWR-24247
	VWR-25654
	VWR-24251
	VWR-24252
	VWR-24254
	VWR-24261
	VWR-24315
	VWR-24317
	VWR-24320
	VWR-24321
	VWR-24337
 	VWR-24354
	VWR-24366
	VWR-24519
	VWR-24520
	STORM-163
	STORM-864
	STORM-955
	STORM-960
	STORM-1793
Ales Beaumont
	VWR-9352
	SNOW-240
Alexandrea Fride
    STORM-255
	STORM-960
	STORM-1459
Alissa Sabre
	VWR-81
	VWR-83
	VWR-109
	VWR-157
	VWR-171
	VWR-177
	VWR-213
	VWR-250
	VWR-251
	VWR-286
	VWR-414
	VWR-415
	VWR-459
	VWR-606
	VWR-652
	VWR-738
	VWR-1109
	VWR-1351
	VWR-1353
	VWR-1410
	VWR-1843
	VWR-2116
	VWR-2826
	VWR-3290
	VWR-3410
	VWR-3857
	VWR-4010
	VWR-5575
	VWR-5717
	VWR-5929
	VWR-6384
	VWR-6385
	VWR-6386
	VWR-6430
	VWR-6858
	VWR-6668
	VWR-7086
	VWR-7087
	VWR-7153
	VWR-7168
	VWR-9190
	VWR-10728
	VWR-11172
	VWR-12569
	VWR-12617
	VWR-12620
	VWR-12789
	SNOW-322
    STORM-1723
Alliez Mysterio
Angus Boyd
	VWR-592
Ann Congrejo
	CT-193
Annie Milestone
Annika Genezzia
Ansariel Hiller
	STORM-1101
	VWR-25480
	VWR-26150
	STORM-1685
	STORM-1713
	STORM-1899
	STORM-1932
	STORM-1933
	MAINT-2368
	STORM-1931
	MAINT-2773
	STORM-2011
	MAINT-3187
	BUG-3764
	STORM-1984
	STORM-1979
<<<<<<< HEAD
	STORM-2105
=======
	MAINT-5533
>>>>>>> 9c391b3d
Aralara Rajal
Arare Chantilly
	CHUIBUG-191
Ardy Lay
	STORM-859
	VWR-19499
	VWR-24917
Argent Stonecutter
	VWR-68
ArminWeatherHax
	STORM-1532
Armin Weatherwax
	VWR-8436
ArminasX Saiman
Arya Braveheart
Asaeda Meltingdots
Asturkon Jua
Asuka Neely
	VWR-3434
	VWR-8179
Aura Dirval
Avallyn Oakleaf
Avatar Quinzet
BabyA Littlething
Bacchus Ireto
Balp Allen
	VWR-4157
Bazaar
Be Holder
	SNOW-322
	SNOW-397
Beansy Twine
Benja Kepler
	VWR-746
Benjamin Bigdipper
Beth Walcher
Bezilon Kasei
Biancaluce Robbiani
	CT-225
	CT-226
	CT-227
	CT-228
	CT-229
	CT-230
	CT-231
	CT-321
	CT-352
Bill Walach
Blakar Ogre
	VWR-418
	VWR-881
	VWR-983
	VWR-1612
	VWR-1613
	VWR-2164
blino Nakamura
	VWR-17
Blitzckreed Levenque
Borg Capalini
Boroondas Gupte
	OPEN-29
	OPEN-39
	OPEN-54
	OPEN-99
	SNOW-278
	SNOW-503
	SNOW-510
	SNOW-527
	SNOW-610
	SNOW-624
	SNOW-737
	STORM-318
	STORM-1182
	VWR-233
	VWR-20583
	VWR-25654
	VWR-20891
	VWR-23455
	VWR-24487
	VWR-26066
	VWR-26458
	WEB-262
Bryn Oh
Buckaroo Mu
Bulli Schumann
	CT-218
	CT-219
	CT-220
	CT-221
	CT-222
	CT-223
	CT-224
	CT-319
	CT-350
	CT-352
bushing Spatula
	VWR-119
	VWR-424
blakopal Galicia
Callipygian Christensen
Cap Carver
Carjay McGinnis
	VWR-3737
	VWR-4070
	VWR-4212
	VWR-6154
	VWR-9400
	VWR-9620
Carla Broek
Carr Arbenlow
Catherine Pfeffer
	VWR-1282
	VWR-8624
	VWR-10854
Cayu Cluny
Celierra Darling
	VWR-1274
	VWR-6975
Chantal Harvey
Charles Courtois
Charlie Sazaland
Cherry Cheevers
ChickyBabes Zuzu
Christopher  Organiser
Ciaran Laval
Cinder Roxley
    BUG-2326
    BUG-3863
    BUG-8786
    OPEN-185
    OPEN-282
    STORM-1703
    STORM-1948
    STORM-1831
    STORM-1888
    STORM-1958
    STORM-1952
    STORM-1951
    STORM-2035
    STORM-2036
    STORM-2037
    STORM-2053
    STORM-2105
    STORM-2113
Clara Young
Coaldust Numbers
    VWR-1095
Colpo Wexler
Corinne Helendale
Corro Moseley
Coughdrop Littlething
Cron Stardust
	VWR-10579
	VWR-25120
	STORM-1075
	STORM-1919
	STORM-1920
	OPEN-209
	STORM-2017
Cypren Christenson
	STORM-417
Dante Tucker
Dale Glass
	VWR-120
	VWR-560
	VWR-2502
	VWR-1358
	VWR-2041
Darien Caldwell
	SH-3055
Dartagan Shepherd
Debs Regent
Decro Schmooz
Denim Kamachi
DiJodi Dubratt
Dil Spitz
	MAINT-4455
Dimitrio Lewis
Dirk
Draconis Neurocam
	STORM-1259
Drew Dri
	VWR-19683
Drew Dwi
Drewan Keats
	VWR-28
	VWR-248
	VWR-412
	VWR-638
	VWR-660
Dusan Writer
Dylan Haskell
	VWR-72
Dzonatas Sol
	VWR-187
	VWR-198
	VWR-777
	VWR-878
	VWR-962
	VWR-975
	VWR-1061
	VWR-1062
	VWR-1704
	VWR-1705
	VWR-1729
	VWR-1812
Eddi Decosta
	SNOW-586
Eddy Stryker
	VWR-15
	VWR-23
	VWR-1468
	VWR-1475
Edgware Marker
Egehan Dryke
Ellla McMahon
Elric Anatine
Emma Portilo
Emmie Fairymeadow
EponymousDylan Ra
	VWR-1289
	VWR-1465
Eva Nowicka
	CT-324
	CT-352
Eva Rau
Evangelista Emerald
Faelon Swordthain
Farallon Greyskin
	VWR-2036
Feep Larsson
	VWR-447
	VWR-1314
	VWR-4444
Fiachra Lach
Flemming Congrejo
	CT-193
	CT-318
Flower Ducatillon
Fluf Fredriksson
	VWR-3450
Fremont Cunningham
	VWR-1147
FreeSL Aeon
Frenchimmo Sabra
Frontera Thor
Fury Rosewood
Gaberoonie Zanzibar
Ganymedes Costagravas
Geenz Spad
	STORM-1823
	STORM-1900
	STORM-1905
	NORSPEC-229
Gene Frostbite
GeneJ Composer
Geneko Nemeth
	CT-117
	VWR-11069
Gentle Heron
Gentle Welinder
gwampa Lomu
Giggles Littlebird
Gigs Taggart
	SVC-493
	VWR-6
	VWR-38
	VWR-71
	VWR-101
	VWR-166
	VWR-234
	VWR-315
	VWR-326
	VWR-442
	VWR-493
	VWR-1203
	VWR-1217
	VWR-1434
	VWR-1987
	VWR-2065
	VWR-2491
	VWR-2502
	VWR-2331
	VWR-5308
	VWR-8781
	VWR-8783
Ginko Bayliss
	VWR-4
Grady Echegaray
Grazer Kline
	VWR-1092
	VWR-2113
Gudmund Shepherd
	VWR-1594
	VWR-1873
Guni Greenstein
Gwyneth Llewelyn
Gypsy Tripsa
Hackshaven Harford
Ham Rambler
Hamncheese Omlet
	VWR-333
Han Shuffle
Hanglow Short
HappySmurf Papp
	CT-193
Harleen Gretzky
Hatzfeld Runo
Henri Beauchamp
	VWR-1320
	VWR-1406
	VWR-4157
herina Bode
Hikkoshi Sakai
	VWR-429
Hiro Sommambulist
	VWR-66
	VWR-67
	VWR-97
	VWR-100
	VWR-105
	VWR-118
	VWR-132
	VWR-136
	VWR-143
Hitomi Tiponi
	STORM-1741
	STORM-1862
	BUG-1067
Holger Gilruth
Horatio Freund
Hoze Menges
	VWR-255
Hydra Shaftoe
Hypatia Callisto
Hypatia Pickens
Ian Kas
	VWR-8780 (Russian localization)
	[NO JIRA] (Ukranian localization)
	CT-322
	CT-325
Identity Euler
Ima Mechanique
	OPEN-50
	OPEN-61
	OPEN-76
	STORM-959
	STORM-1175
	STORM-1708
	STORM-1831
	STORM-1832
	STORM-1855
	VWR-10791
	VWR-20553
	VWR-19213
    VWR-22401
    VWR-23739
	VWR-24766
	VWR-28065
Imnotgoing Sideways
Inma Rau
Innula Zenovka
Irene Muni
	CT-324
	CT-352
Iskar Ariantho
	VWR-1223
	VWR-11759
Iyoba Tarantal
Jacek Antonelli
	SNOW-388
	VWR-165
	VWR-188
	VWR-427
	VWR-597
	VWR-2054
	VWR-2448
	VWR-2896
	VWR-2947
	VWR-2948
	VWR-3605
	VWR-8617
Jack Abraham
Jagga Meredith
JB Kraft
	VWR-5283
	VWR-7802
Jennifer Boyle
Jeremy Marquez
Jessica Qin
Jinx Nordberg
Jo Bernandes
Jocial Sonnenkern
Joel Savard
Joghert LeSabre
	VWR-64
Jonathan Yap
	STORM-435
	STORM-523
	STORM-596
	STORM-615
	STORM-616
	STORM-643
	STORM-679
	STORM-723
	STORM-726
	STORM-737
	STORM-785
	STORM-812
	STORM-829
	STORM-844
	STORM-953
	STORM-954
	STORM-960
	STORM-869
	STORM-974
	STORM-975
	STORM-977
	STORM-979
	STORM-980
	STORM-1040
	VWR-17801
	VWR-24347
	STORM-975
	STORM-990
	STORM-1019
	STORM-844
	STORM-643
	STORM-1020
	STORM-1064
	STORM-960
	STORM-1101
	STORM-1108
	STORM-1094
	STORM-1077
	STORM-953
	STORM-1128
	STORM-956
	STORM-1095
	STORM-1236
	STORM-1259
	STORM-787
	STORM-1313
	STORM-899
	STORM-1273
	STORM-1276
	STORM-1462
	STORM-1459
	STORM-1297
	STORM-1522
	STORM-1567
	STORM-1572
	STORM-1574
	STORM-1579
	STORM-1638
	STORM-976
	STORM-1639
	STORM-910
	STORM-1653
	STORM-1642
	STORM-591
	STORM-1105
	STORM-1679
	STORM-1222
	STORM-1659
	STORM-1674
	STORM-1685
	STORM-1718
	STORM-1721
	STORM-1718
	STORM-1727
	STORM-1725
	STORM-1719
	STORM-1712
	STORM-1728
	STORM-1736
	STORM-1804
	STORM-1734
	STORM-1731
	STORM-653
	STORM-1737
	STORM-1733
	STORM-1741
	STORM-1790
	STORM-1795
	STORM-1788
	STORM-1803
	STORM-1795
	STORM-1799
	STORM-1796
	STORM-1807
	STORM-1812
	STORM-1820
	STORM-1839
	STORM-1842
	STORM-1808
	STORM-637
	STORM-1822
	STORM-1809
	STORM-1793
	STORM-1810
	STORM-68
	STORM-1838
	STORM-1892
	STORM-1894
	STORM-1860
	STORM-1852
	STORM-1870
	STORM-1872
	STORM-1858
	STORM-1862
	STORM-1918
	STORM-1915
	STORM-1929
	STORM-1953
	OPEN-161
	STORM-1953
	STORM-1957
	STORM-1993
	STORM-2017
	STORM-2007
	STORM-1980
	OPEN-113
	STORM-1975
	STORM-1982
	STORM-1975
	STORM-1987
	STORM-1982
	STORM-1992
	STORM-1989
	STORM-1987
	STORM-1986
	STORM-1981
	STORM-2015
	STORM-2031
	STORM-2030
	STORM-2034
	STORM-2018
Kadah Coba
	STORM-1060
    STORM-1843
Jondan Lundquist
Josef Munster
Josette Windlow
Juilan Tripsa
Juro Kothari
Justin RiversRunRed
Kage Pixel
	VWR-11
Kagehi Kohn
Kaimen Takahe
Katharine Berry
	STORM-1900
    OPEN-149
	STORM-1940
    OPEN-149
	STORM-1941
Keklily Longfall
Ken Lavender
Ken March
	CT-245
Kestral Karas
Kerutsen Sellery
	VWR-1350
Khisme Nitely
Khyota Wulluf
	VWR-2085
	VWR-8885
	VWR-9256
	VWR-9966
Kimar Coba
Kithrak Kirkorian
Kitty Barnett
	VWR-19699
	STORM-288
	STORM-799
	STORM-800
	STORM-1001
	STORM-1175
	STORM-1905
    VWR-24217
	STORM-1804
Kolor Fall
Komiko Okamoto
Korvel Noh
Kunnis Basiat
	VWR-82
	VWR-102
Lance Corrimal
	STORM-1910
	VWR-25269
	STORM-2008
Latif Khalifa
	VWR-5370
leliel Mirihi
	STORM-1100
	STORM-1602
len Starship
Lisa Lowe
	CT-218
	CT-219
	CT-220
	CT-221
	CT-222
	CT-223
	CT-224
	CT-319
Lockhart Cordoso
	VWR-108
LSL Scientist
Lamorna Proctor
Lares Carter
Larry Pixel
Laurent Bechir
Leal Choche
Lenae Munz
Lexi Frua
Lillie Cordeaux
Lilly Zenovka
Lizzy Macarthur
Luban Yiyuan
Luc Starsider
Luminous Luminos
	STORM-959
Lunita Savira
Maccus McCullough
maciek marksman
	CT-86
Madison Blanc
Maggie Darwin
Magnus Balczo
	CT-138
Malarthi Behemoth
Mallory Destiny
Malwina Dollinger
	CT-138
Manx Wharton
march Korda
	SVC-1020
Marc Claridge
Marc2 Sands
Marianne McCann
Marine Kelley
    CHUIBUG-134
    STORM-281
    STORM-1910
MartinRJ Fayray
    STORM-1844
    STORM-1845
    STORM-1911
    STORM-1934
Matthew Anthony
Matthew Dowd
	VWR-1344
	VWR-1651
	VWR-1736
	VWR-1737
	VWR-1761
	VWR-2681
Matto Destiny
Maxim RiversRunRed
McCabe Maxsted
	SNOW-387
	VWR-1318
	VWR-4065
	VWR-4826
	VWR-6518
	VWR-7827
	VWR-7877
	VWR-7893
	VWR-8080
	VWR-8454
	VWR-8689
	VWR-9007
Medhue Simoni
Mel Vanbeeck
Melinda Latynina
Mencius Watts
Michelle2 Zenovka
    STORM-477
	VWR-2652
	VWR-2662
	VWR-2834
	VWR-3749
	VWR-4022
	VWR-4331
	VWR-4506
	VWR-4981
	VWR-5082
	VWR-5659
	VWR-7831
	VWR-8885
	VWR-8889
	VWR-8310
	VWR-9499
    STORM-1060
Michi Lumin
Midian Farspire
Miles Glaz
Mindy Mathy
Minerva Memel
Mitch Wagner
Mm Alder
	SNOW-376
	VWR-197
	VWR-3777
	VWR-4232
	VWR-4794
	VWR-13578
Mo Hax
Moon Metty
	STORM-2078
Mourna Biziou
Mr Greggan
	VWR-445
Nao Noe
naofan Teardrop
Naomah Beaumont
Nathiel Siamendes
Nber Medici
Neko Link
Netpat Igaly
Neutron Chesnokov
Newfie Pendragon
Nicholai Laviscu
Nicholaz Beresford
	VWR-132
	VWR-176
	VWR-193
	VWR-349
	VWR-353
	VWR-364
	VWR-374
	VWR-546
	VWR-691
	VWR-727
	VWR-793
	VWR-794
	VWR-802
	VWR-803
	VWR-804
	VWR-805
	VWR-807
	VWR-808
	VWR-809
	VWR-810
	VWR-823
	VWR-849
	VWR-856
	VWR-865
	VWR-869
	VWR-870
	VWR-871
	VWR-873
	VWR-908
	VWR-966
	VWR-1105
	VWR-1221
	VWR-1230
	VWR-1270
	VWR-1294
	VWR-1296
	VWR-1354
	VWR-1410
	VWR-1418
	VWR-1436
	VWR-1453
	VWR-1455
	VWR-1470
	VWR-1471
	VWR-1566
	VWR-1578
	VWR-1626
	VWR-1646
	VWR-1655
	VWR-1698
	VWR-1706
	VWR-1721
	VWR-1723
	VWR-1732
	VWR-1754
	VWR-1769
	VWR-1808
	VWR-1826
	VWR-1861
	VWR-1872
	VWR-1968
	VWR-2046
	VWR-2142
	VWR-2152
	VWR-2614
	VWR-2411
	VWR-2412
	VWR-2682
	VWR-2684
Nick Rhodes
NickyD
	MAINT-873
Nicky Dasmijn
	VWR-29228
	MAINT-873
	SUN-72
	BUG-2432
	STORM-1935
	STORM-1936
	BUG-3605
	CHUIBUG-197
	OPEN-187
	STORM-1937
	OPEN-187
    STORM-2010
Nicky Perian
	OPEN-1
	STORM-1087
	STORM-1090
	STORM-1828
    STORM-2080
Nicoladie Gymnast
NiranV Dean
    STORM-2040
    STORM-2042
    STORM-2043
    STORM-2044
    STORM-2045
    STORM-2046
    STORM-2047
    STORM-2048
    STORM-2049
    STORM-2050
    STORM-2051
    STORM-2052
    STORM-2057
    STORM-2058
    STORM-2059
    STORM-2060
    STORM-2061
    STORM-2063
    STORM-2065
    STORM-2066
    STORM-2068
    STORM-2073
    STORM-2076
    BUG-372
    BUG-1179
    BUG-6835
    BUG-6837
    BUG-6839
    BUG-6840
    BUG-6958
    BUG-7020
Nounouch Hapmouche
	VWR-238
Ollie Kubrick
Orenj Marat
Orion Delphis
Oryx Tempel
Parvati Silverweb
Patric Mills
	VWR-2645
Paul Churchill
	VWR-20
	VWR-493
	VWR-749
	VWR-1567
	VWR-1647
	VWR-1880
	VWR-2072
Paula Innis
	VWR-30
	VWR-293
	VWR-1049
	VWR-1562
Peekay Semyorka
	VWR-7
	VWR-19
	VWR-49
	VWR-79
Pell Smit
	MAINT-4323
	STORM-2069
	STORM-2070
	STORM-2071
	STORM-2072
Peter Lameth
	VWR-7331
PeterPunk Mooney
Pixel Gausman
Pixel Scientist
Pf Shan
	CT-225
	CT-226
	CT-227
	CT-228
	CT-229
	CT-230
	CT-231
	CT-321
	SNOW-422
Polo Gufler
Pounce Teazle
princess niven
	VWR-5733
	CT-85
	CT-320
	CT-352
Professor Noarlunga
Psi Merlin
Quantum Destiny
Questar Utu
Quicksilver Hermes
RAT Quan
Radio Signals
Ralf Setsuko
RedMokum Bravin
Renault Clio
	VWR-1976
resu Ampan
	SNOW-93
Revolution Perenti
Rezit Sideways
Rich Grainger
Ringo Tuxing
	CT-225
	CT-226
	CT-227
	CT-228
	CT-229
	CT-230
	CT-231
	CT-321
Riva
Robin Cornelius
	SNOW-108
	SNOW-204
	SNOW-287
	SNOW-484
	SNOW-504
	SNOW-506
	SNOW-507
	SNOW-511
	SNOW-512
	SNOW-514
	SNOW-520
	SNOW-585
	SNOW-599
	SNOW-747
	STORM-422
	STORM-591
	STORM-960
	STORM-1019
	STORM-1095
	STORM-1128
	STORM-1459
	VWR-2488
	VWR-9557
	VWR-10579
	VWR-11128
	VWR-12533
	VWR-12587
	VWR-12758
	VWR-12763
	VWR-12995
	VWR-20911
Rosco Teardrop
Rose Evans
Rudee Voom
RufusTT Horsefly
Ryozu Kojima
	VWR-53
	VWR-287
Sachi Vixen
Sahkolihaa Contepomi
	MATBUG-102
Saii Hallard
SaintLEOlions Zimer
Salahzar Stenvaag
	CT-225
	CT-226
	CT-227
	CT-228
	CT-229
	CT-230
	CT-231
	CT-321
Samm Larkham
Sammy Frederix
	VWR-6186
Sasy Scarborough
Satanello Miami
Satomi Ahn
	STORM-501
	STORM-229
	VWR-20553
	VWR-24502
Scrim Pinion
Scrippy Scofield
	VWR-3748
Seg Baphomet
	VWR-1475
	VWR-1525
	VWR-1585
	VWR-1586
	VWR-2662
	VWR-3206
	VWR-2488
Sergen Davies
	CT-225
	CT-226
	CT-227
	CT-228
	CT-229
	CT-230
	CT-231
	CT-321
SexySteven Morrisey
Shawn Kaufmat
	SNOW-240
Sheet Spotter
Shnurui Troughton
Shyotl Kuhr
	MAINT-1138
	MAINT-2334
Siana Gearz
	STORM-960
	STORM-1088
	MAINT-1138
	MAINT-2334
sicarius Thorne
Sicarius Toxx
SignpostMarv Martin
	VWR-153
	VWR-154
	VWR-155
	VWR-218
	VWR-373
	VWR-8357
Simon Nolan
	VWR-409
Sini Nubalo
Sitearm Madonna
SLB Wirefly
Slee Mayo
    SEC-1075
snowy Sidran
Sovereign Engineer
    MAINT-2334
    OPEN-189
    STORM-1972
    STORM-2113
    OPEN-195
    OPEN-217
    OPEN-295
SpacedOut Frye
	VWR-34
	VWR-45
	VWR-57
	VWR-94
	VWR-113
	VWR-121
	VWR-123
	VWR-130
	VWR-1823
Sporked Friis
	VWR-4903
Soupa Segura
Squirrel Wood
ST Mensing
Starshine Halasy
Stevex Janus
	VWR-1182
Stickman Ingmann
Still Defiant
	VWR-207
	VWR-227
	VWR-446
Strife Onizuka
	SVC-9
	VWR-14
	VWR-74
	VWR-85
	VWR-148
	WEB-164
	VWR-183
	VWR-2265
	VWR-4111
	SNOW-691
Sudane Erato
Synystyr Texan
Takeda Terrawyng
TankMaster Finesmith
	OPEN-140
	OPEN-142
	OPEN-154
	OPEN-295
	STORM-1100
	STORM-1258
	STORM-1602
	STORM-1868
	STORM-1950
    VWR-26622
	VWR-29224
Talamasca
Tali Rosca
Tayra Dagostino
	SNOW-517
	SNOW-543
	VWR-13947
TBBle Kurosawa
	VWR-938
	VWR-941
	VWR-942
	VWR-944
	VWR-945
	SNOW-543
	VWR-1891
	VWR-1892
Teardrops Fall
	VWR-5366
Techwolf Lupindo
	SNOW-92
	SNOW-592
	SNOW-649
	SNOW-650
	SNOW-651
	SNOW-654
	SNOW-687
	SNOW-680
	SNOW-681
	SNOW-685
	SNOW-690
	SNOW-746
	VWR-12385
	VWR-20893
	OPEN-161
Templar Merlin
tenebrous pau
	VWR-247
Tezcatlipoca Bisiani
Tharax Ferraris
	VWR-605
Thickbrick Sleaford
	SNOW-207
	SNOW-390
	SNOW-421
	SNOW-462
	SNOW-586
	SNOW-592
	SNOW-635
	SNOW-743
	VWR-7109
	VWR-9287
	VWR-13483
	VWR-13947
	VWR-24420
	STORM-956
	STORM-1147
	STORM-1325
Thraxis Epsilon
	SVC-371
	VWR-383
Tiel Stonecutter
tiamat bingyi
	CT-246
Tofu Buzzard
	CTS-411
	STORM-546
	VWR-24509
	SH-2477
	STORM-1684
	STORM-1819
    STORM-1921
    STORM-1927
    STORM-1928
Tony Kembia
Tonya Souther
	STORM-1905
	BUG-3875
	BUG-3968
Torben Trautman
TouchaHoney Perhaps
TraductoresAnonimos Alter
	CT-324
Trey Reanimator
TriloByte Zanzibar
	STORM-1100
Trinity Dechou
Trinity Dejavu
Tue Torok
	CT-68
	CT-69
	CT-70
	CT-72
	CT-73
	CT-74
Twisted Laws
	SNOW-352
	STORM-466
	STORM-467
	STORM-844
	STORM-643
	STORM-954
	STORM-1103
Unlikely Quintessa
UsikuFarasi Kanarik
Vadim Bigbear
	VWR-2681
Vaalith Jinn
    STORM-64
    MATBUG-8
Vector Hastings
	VWR-8726
Veritas Raymaker
Vex Streeter
	STORM-1642
Viaticus Speculaas
Vick Forcella
Villain Baroque
Vixen Heron
	VWR-2710
	CT-88
Vixie Durant
Void Singer
Watty Berkson
Westley Schridde
Westley Streeter
Whimsy Winx
Whirly Fizzle
	STORM-1895
	VWR-29543
	MAINT-873
	STORM-1930
	BUG-6659
	STORM-2078
Whoops Babii
	VWR-631
	VWR-1640
	VWR-3340
	SNOW-667
	VWR-4800
	VWR-4802
	VWR-4804
	VWR-4805
	VWR-4806
	VWR-4808
	VWR-4809
	VWR-4811
	VWR-4815
	VWR-4816
	VWR-4818
	VWR-5659
	VWR-8291
	VWR-8292
	VWR-8293
	VWR-8294
	VWR-8295
	VWR-8296
	VWR-8297
	VWR-8298
Winter Ventura
Wilton Lundquist
	VWR-7682
Wolf Loonie
	STORM-1868
WolfPup Lowenhar
	OPEN-1
	OPEN-37
	SNOW-622
	SNOW-772
	STORM-102
	STORM-103
	STORM-143
	STORM-236
	STORM-255
	STORM-256
	STORM-288
	STORM-535
	STORM-544
	STORM-654
	STORM-674
	STORM-776
	STORM-825
	STORM-859
	STORM-1098
	VWR-20741
	VWR-20933
Wundur Primbee
Xellessanova Zenith
	STORM-1793
Xiki Luik
xstorm Radek
YongYong Francois
Zak Westminster
Zai Lynch
	VWR-19505
    STORM-1902
Zana Kohime
Zaren Alexander
Zarkonnen Decosta
	VWR-253
Zeja Pyle
ZenMondo Wormser
Zi Ree
	SH-489
	VWR-423
	VWR-671
	VWR-682
	VWR-684
	VWR-9127
	VWR-1140
	VWR-24017
	VWR-25588
	STORM-1790
	STORM-1842
Zipherius Turas
	VWR-76
	VWR-77
Zoex Flanagan
<|MERGE_RESOLUTION|>--- conflicted
+++ resolved
@@ -185,11 +185,8 @@
 	BUG-3764
 	STORM-1984
 	STORM-1979
-<<<<<<< HEAD
 	STORM-2105
-=======
 	MAINT-5533
->>>>>>> 9c391b3d
 Aralara Rajal
 Arare Chantilly
 	CHUIBUG-191
