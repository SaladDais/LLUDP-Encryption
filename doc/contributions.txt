--- conflicted
+++ resolved
@@ -1304,12 +1304,9 @@
     MAINT-6107
     STORM-2107
     MAINT-6218
+    MAINT-6913
     STORM-2143
-<<<<<<< HEAD
-    MAINT-6913
-=======
     MAINT-7343
->>>>>>> ed9653f7
 SpacedOut Frye
 	VWR-34
 	VWR-45
