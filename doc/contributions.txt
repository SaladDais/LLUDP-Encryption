--- conflicted
+++ resolved
@@ -688,12 +688,9 @@
 Kaimen Takahe
 Katharine Berry
 	STORM-1900
-<<<<<<< HEAD
 	STORM-1940
+    OPEN-149
 	STORM-1941
-=======
-    OPEN-149
->>>>>>> 8dc273b9
 Keklily Longfall
 Ken Lavender
 Ken March
@@ -941,11 +938,8 @@
 	STORM-1936
 	BUG-3605
 	CHUIBUG-197
-<<<<<<< HEAD
 	STORM-1937
-=======
 	OPEN-187
->>>>>>> 8dc273b9
 Nicky Perian
 	OPEN-1
 	STORM-1087
