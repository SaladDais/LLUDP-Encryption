Linden Lab would like to acknowledge source code contributions from the
following residents. The Second Life resident name is given below,
along with the issue identifier corresponding to the patches we've
received from them. To see more about these contributions, visit the
browsable version: http://wiki.secondlife.com/wiki/Source_contributions

Able Whitman
	VWR-650
	VWR-1460
	VWR-1691
	VWR-1735
	VWR-1813
Adam Marker
	VWR-2755
Agathos Frascati
	CT-246
	CT-317
	CT-352
Aimee Trescothick
	SNOW-227
	SNOW-570
	SNOW-572
	SNOW-575
	VWR-3321
	VWR-3336
	VWR-3903
	VWR-4083
	VWR-4106
	VWR-5308
	VWR-6348
	VWR-6358
	VWR-6360
	VWR-6432
	VWR-6550
	VWR-6583
	VWR-6482
	VWR-6918
	VWR-7109
	VWR-7383
	VWR-7800
	VWR-8008
	VWR-8341
	VWR-8430
	VWR-8482
	VWR-9255
	VWR-10717
	VWR-10990
	VWR-11100
	VWR-11111
	VWR-11844
	VWR-12631
	VWR-12696
	VWR-12748
	VWR-13221
	VWR-14087
	VWR-14267
	VWR-14278
	VWR-14711
	VWR-14712
	VWR-15454
Alejandro Rosenthal
	VWR-1184
Aleric Inglewood
	SNOW-522
	SNOW-626
	SNOW-756
	SNOW-764
	VWR-10001
	VWR-10759
	VWR-10837
	VWR-12691
	VWR-12984
	VWR-13996
	VWR-14426
	SNOW-84
	SNOW-477
	SNOW-766
	STORM-163
Ales Beaumont
	VWR-9352
	SNOW-240
Alexandrea Fride
    STORM-255
Alissa Sabre
	VWR-81
	VWR-83
	VWR-109
	VWR-157
	VWR-171
	VWR-177
	VWR-213
	VWR-250
	VWR-251
	VWR-286
	VWR-414
	VWR-415
	VWR-459
	VWR-606
	VWR-652
	VWR-738
	VWR-1109
	VWR-1351
	VWR-1353
	VWR-1410
	VWR-1843
	VWR-2116
	VWR-2826
	VWR-3290
	VWR-3410
	VWR-3857
	VWR-4010
	VWR-5575
	VWR-5717
	VWR-5929
	VWR-6384
	VWR-6385
	VWR-6386
	VWR-6430
	VWR-6858
	VWR-6668
	VWR-7086
	VWR-7087
	VWR-7153
	VWR-7168
	VWR-9190
	VWR-10728
	VWR-11172
	VWR-12569
	VWR-12617
	VWR-12620
	VWR-12789
	SNOW-322
Angus Boyd
	VWR-592
Ann Congrejo
	CT-193
Ardy Lay
	VWR-19499
Argent Stonecutter
	VWR-68
Armin Weatherwax
	VWR-8436
Asuka Neely
	VWR-3434
	VWR-8179
Balp Allen
	VWR-4157
Be Holder
	SNOW-322
	SNOW-397
Benja Kepler
	VWR-746
Biancaluce Robbiani
	CT-225
	CT-226
	CT-227
	CT-228
	CT-229
	CT-230
	CT-231
	CT-321
	CT-352
Blakar Ogre
	VWR-418
	VWR-881
	VWR-983
	VWR-1612
	VWR-1613
	VWR-2164
blino Nakamura
	VWR-17
Boroondas Gupte
	SNOW-278
	SNOW-503
	SNOW-510
	SNOW-527
	SNOW-610
	SNOW-624
	SNOW-737
	STORM-318
	VWR-233
	VWR-20583
	VWR-20891
	VWR-23455
	WEB-262
Bulli Schumann
	CT-218
	CT-219
	CT-220
	CT-221
	CT-222
	CT-223
	CT-224
	CT-319
	CT-350
	CT-352
bushing Spatula
	VWR-119
	VWR-424
Carjay McGinnis
	VWR-3737
	VWR-4070
	VWR-4212
	VWR-6154
	VWR-9400
	VWR-9620
Catherine Pfeffer
	VWR-1282
	VWR-8624
	VWR-10854
Celierra Darling
	VWR-1274
	VWR-6975
Cypren Christenson
	STORM-417
Dale Glass
	VWR-120
	VWR-560
	VWR-2502
	VWR-1358
	VWR-2041
Drew Dri
	VWR-19683
Drewan Keats
	VWR-28
	VWR-248
	VWR-412
	VWR-638
	VWR-660
Dylan Haskell
	VWR-72
Dzonatas Sol
	VWR-187
	VWR-198
	VWR-777
	VWR-878
	VWR-962
	VWR-975
	VWR-1061
	VWR-1062
	VWR-1704
	VWR-1705
	VWR-1729
	VWR-1812
Eddi Decosta
	SNOW-586
Eddy Stryker
	VWR-15
	VWR-23
	VWR-1468
	VWR-1475
EponymousDylan Ra
	VWR-1289
	VWR-1465
Eva Nowicka
	CT-324
	CT-352
Farallon Greyskin
	VWR-2036
Feep Larsson
	VWR-447
	VWR-1314
	VWR-4444
Flemming Congrejo
	CT-193
	CT-318
Fluf Fredriksson
	VWR-3450
Fremont Cunningham
	VWR-1147
Geneko Nemeth
	CT-117
	VWR-11069
Gigs Taggart
	SVC-493
	VWR-6
	VWR-38
	VWR-71
	VWR-101
	VWR-166
	VWR-234
	VWR-315
	VWR-326
	VWR-442
	VWR-493
	VWR-1203
	VWR-1217
	VWR-1434
	VWR-1987
	VWR-2065
	VWR-2491
	VWR-2502
	VWR-2331
	VWR-5308
	VWR-8781
	VWR-8783
Ginko Bayliss
	VWR-4
Grazer Kline
	VWR-1092
	VWR-2113
Gudmund Shepherd
	VWR-1594
	VWR-1873
Hamncheese Omlet
	VWR-333
HappySmurf Papp
	CT-193
Henri Beauchamp
	VWR-1320
	VWR-1406
	VWR-4157
Hikkoshi Sakai
	VWR-429
Hiro Sommambulist
	VWR-66
	VWR-67
	VWR-97
	VWR-100
	VWR-105
	VWR-118
	VWR-132
	VWR-136
	VWR-143
Hoze Menges
	VWR-255
Ian Kas
	VWR-8780 (Russian localization)
	[NO JIRA] (Ukranian localization)
	CT-322
	CT-325
Irene Muni
	CT-324
	CT-352
Iskar Ariantho
	VWR-1223
	VWR-11759
Jacek Antonelli
	SNOW-388
	VWR-165
	VWR-188
	VWR-427
	VWR-597
	VWR-2054
	VWR-2448
	VWR-2896
	VWR-2947
	VWR-2948
	VWR-3605
	VWR-8617
JB Kraft
	VWR-5283
	VWR-7802
Joghert LeSabre
	VWR-64
Jonathan Yap
	VWR-17801
	STORM-616
<<<<<<< HEAD
	STORM-679
=======
	STORM-596
>>>>>>> 20e19202
Kage Pixel
	VWR-11
Ken March
	CT-245
Kerutsen Sellery
	VWR-1350
Khyota Wulluf
	VWR-2085
	VWR-8885
	VWR-9256
	VWR-9966
Kitty Barnett
	VWR-19699
Kunnis Basiat
	VWR-82
	VWR-102
Latif Khalifa
	VWR-5370
Lisa Lowe
	CT-218
	CT-219
	CT-220
	CT-221
	CT-222
	CT-223
	CT-224
	CT-319
Lockhart Cordoso
	VWR-108
maciek marksman
	CT-86
Magnus Balczo
	CT-138
Malwina Dollinger
	CT-138
march Korda
	SVC-1020
Marine Kelley
    STORM-281
Matthew Dowd
	VWR-1344
	VWR-1651
	VWR-1736
	VWR-1737
	VWR-1761
	VWR-2681
McCabe Maxsted
	SNOW-387
	VWR-1318
	VWR-4065
	VWR-4826
	VWR-6518
	VWR-7827
	VWR-7877
	VWR-7893
	VWR-8080
	VWR-8454
	VWR-8689
	VWR-9007
Michelle2 Zenovka
    STORM-477
	VWR-2652
	VWR-2662
	VWR-2834
	VWR-3749
	VWR-4022
	VWR-4331
	VWR-4506
	VWR-4981
	VWR-5082
	VWR-5659
	VWR-7831
	VWR-8885
	VWR-8889
	VWR-8310
	VWR-9499
Mm Alder
	SNOW-376
	VWR-197
	VWR-3777
	VWR-4232
	VWR-4794
	VWR-13578
Mr Greggan
	VWR-445
Nicholaz Beresford
	VWR-132
	VWR-176
	VWR-193
	VWR-349
	VWR-353
	VWR-364
	VWR-374
	VWR-546
	VWR-691
	VWR-727
	VWR-793
	VWR-794
	VWR-802
	VWR-803
	VWR-804
	VWR-805
	VWR-807
	VWR-808
	VWR-809
	VWR-810
	VWR-823
	VWR-849
	VWR-856
	VWR-865
	VWR-869
	VWR-870
	VWR-871
	VWR-873
	VWR-908
	VWR-966
	VWR-1105
	VWR-1221
	VWR-1230
	VWR-1270
	VWR-1294
	VWR-1296
	VWR-1354
	VWR-1410
	VWR-1418
	VWR-1436
	VWR-1453
	VWR-1455
	VWR-1470
	VWR-1471
	VWR-1566
	VWR-1578
	VWR-1626
	VWR-1646
	VWR-1655
	VWR-1698
	VWR-1706
	VWR-1721
	VWR-1723
	VWR-1732
	VWR-1754
	VWR-1769
	VWR-1808
	VWR-1826
	VWR-1861
	VWR-1872
	VWR-1968
	VWR-2046
	VWR-2142
	VWR-2152
	VWR-2614
	VWR-2411
	VWR-2412
	VWR-2682
	VWR-2684
Nounouch Hapmouche
	VWR-238
Patric Mills
	VWR-2645
Paul Churchill
	VWR-20
	VWR-493
	VWR-749
	VWR-1567
	VWR-1647
	VWR-1880
	VWR-2072
Paula Innis
	VWR-30
	VWR-293
	VWR-1049
	VWR-1562
Peekay Semyorka
	VWR-7
	VWR-19
	VWR-49
	VWR-79
Peter Lameth
	VWR-7331
Pf Shan
	CT-225
	CT-226
	CT-227
	CT-228
	CT-229
	CT-230
	CT-231
	CT-321
	SNOW-422
princess niven
	VWR-5733
	CT-85
	CT-320
	CT-352
Renault Clio
	VWR-1976
resu Ampan
	SNOW-93
Ringo Tuxing
	CT-225
	CT-226
	CT-227
	CT-228
	CT-229
	CT-230
	CT-231
	CT-321
Robin Cornelius
	SNOW-108
	SNOW-204
	SNOW-287
	SNOW-484
	SNOW-504
	SNOW-506
	SNOW-507
	SNOW-511
	SNOW-512
	SNOW-514
	SNOW-520
	SNOW-585
	SNOW-599
	SNOW-747
	STORM-422
	VWR-2488
	VWR-9557
	VWR-11128
	VWR-12533
	VWR-12587
	VWR-12758
	VWR-12763
	VWR-12995
	VWR-20911
Ryozu Kojima
	VWR-53
	VWR-287
Salahzar Stenvaag
	CT-225
	CT-226
	CT-227
	CT-228
	CT-229
	CT-230
	CT-231
	CT-321
Sammy Frederix
	VWR-6186
Satomi Ahn
	STORM-501
Scrippy Scofield
	VWR-3748
Seg Baphomet
	VWR-1475
	VWR-1525
	VWR-1585
	VWR-1586
	VWR-2662
	VWR-3206
	VWR-2488
Sergen Davies
	CT-225
	CT-226
	CT-227
	CT-228
	CT-229
	CT-230
	CT-231
	CT-321
Shawn Kaufmat
	SNOW-240
SignpostMarv Martin
	VWR-153
	VWR-154
	VWR-155
	VWR-218
	VWR-373
	VWR-8357
Simon Nolan
	VWR-409
SpacedOut Frye
	VWR-34
	VWR-45
	VWR-57
	VWR-94
	VWR-113
	VWR-121
	VWR-123
	VWR-130
	VWR-1823
Sporked Friis
	VWR-4903
Stevex Janus
	VWR-1182
Still Defiant
	VWR-207
	VWR-227
	VWR-446
Strife Onizuka
	SVC-9
	VWR-14
	VWR-74
	VWR-85
	VWR-148
	WEB-164
	VWR-183
	VWR-2265
	VWR-4111
	SNOW-691
Tayra Dagostino
	SNOW-517
	SNOW-543
	VWR-13947
TBBle Kurosawa
	VWR-938
	VWR-941
	VWR-942
	VWR-944
	VWR-945
	SNOW-543
	VWR-1891
	VWR-1892
Teardrops Fall
	VWR-5366
Techwolf Lupindo
	SNOW-92
	SNOW-592
	SNOW-649
	SNOW-650
	SNOW-651
	SNOW-654
	SNOW-687
	SNOW-680
	SNOW-681
	SNOW-685
	SNOW-690
	SNOW-746
	VWR-12385
	VWR-20893
tenebrous pau
	VWR-247
Tharax Ferraris
	VWR-605
Thickbrick Sleaford
	SNOW-207
	SNOW-390
	SNOW-421
	SNOW-462
	SNOW-586
	SNOW-592
	SNOW-635
	SNOW-743
	VWR-7109
	VWR-9287
	VWR-13483
	VWR-13947
Thraxis Epsilon
	SVC-371
	VWR-383
tiamat bingyi
	CT-246
Tofu Buzzard
	STORM-546
TraductoresAnonimos Alter
	CT-324
Tue Torok
	CT-68
	CT-69
	CT-70
	CT-72
	CT-73
	CT-74
Twisted Laws
	SNOW-352
Vadim Bigbear
	VWR-2681
Vector Hastings
	VWR-8726
Vixen Heron
	VWR-2710
	CT-88
Whoops Babii
	VWR-631
	VWR-1640
	VWR-3340
	SNOW-667
	VWR-4800
	VWR-4802
	VWR-4804
	VWR-4805
	VWR-4806
	VWR-4808
	VWR-4809
	VWR-4811
	VWR-4815
	VWR-4816
	VWR-4818
	VWR-5659
	VWR-8291
	VWR-8292
	VWR-8293
	VWR-8294
	VWR-8295
	VWR-8296
	VWR-8297
	VWR-8298
Wilton Lundquist
	VWR-7682
WolfPup Lowenhar
	SNOW-622
	SNOW-772
	STORM-102
	STORM-103
	STORM-143
	STORM-255
	STORM-256
	STORM-535
	STORM-544
	STORM-654
	STORM-674
	VWR-20741
	VWR-20933
Zai Lynch
	VWR-19505
Zarkonnen Decosta
	VWR-253
Zi Ree
	VWR-423
	VWR-671
	VWR-682
	VWR-684
	VWR-9127
	VWR-1140
Zipherius Turas
	VWR-76
	VWR-77
<|MERGE_RESOLUTION|>--- conflicted
+++ resolved
@@ -356,11 +356,8 @@
 Jonathan Yap
 	VWR-17801
 	STORM-616
-<<<<<<< HEAD
 	STORM-679
-=======
 	STORM-596
->>>>>>> 20e19202
 Kage Pixel
 	VWR-11
 Ken March
