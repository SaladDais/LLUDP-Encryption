Linden Lab would like to acknowledge contributions from the
following residents. The Second Life resident name is given below,
along with the issue identifiers to which they have contributed.

45ms Zhong
Able Whitman
	VWR-650
	VWR-1460
	VWR-1691
	VWR-1735
	VWR-1813
Adam Marker
	VWR-2755
Adeon Writer
Aeonix Aeon
Agathos Frascati
	CT-246
	CT-317
	CT-352
Ai Austin
Aiko Ying
Aimee Trescothick
	SNOW-227
	SNOW-570
	SNOW-572
	SNOW-575
	STORM-1315
	VWR-3321
	VWR-3336
	VWR-3903
	VWR-4083
	VWR-4106
	VWR-5308
	VWR-6348
	VWR-6358
	VWR-6360
	VWR-6432
	VWR-6550
	VWR-6583
	VWR-6482
	VWR-6918
	VWR-7109
	VWR-7383
	VWR-7800
	VWR-8008
	VWR-8341
	VWR-8430
	VWR-8482
	VWR-9255
	VWR-10717
	VWR-10990
	VWR-11100
	VWR-11111
	VWR-11844
	VWR-12631
	VWR-12696
	VWR-12748
	VWR-13221
	VWR-14087
	VWR-14267
	VWR-14278
	VWR-14711
	VWR-14712
	VWR-15454
Alejandro Rosenthal
	VWR-1184
Aleric Inglewood
	OPEN-38
	SNOW-240
	SNOW-477
	SNOW-522
	SNOW-626
	SNOW-744
	SNOW-756
	SNOW-764
	SNOW-766
	SNOW-800
	VWR-10001
	VWR-10579
	VWR-10759
	VWR-10837
	VWR-12691
	VWR-12984
	VWR-13040
	VWR-13996
	VWR-14426
	VWR-24247
	VWR-25654
	VWR-24251
	VWR-24252
	VWR-24254
	VWR-24261
	VWR-24315
	VWR-24317
	VWR-24320
	VWR-24321
	VWR-24337
 	VWR-24354
	VWR-24366
	VWR-24519
	VWR-24520
	STORM-163
	STORM-864
	STORM-955
	STORM-960
	STORM-1793
Ales Beaumont
	VWR-9352
	SNOW-240
Alexandrea Fride
    STORM-255
	STORM-960
	STORM-1459
Alissa Sabre
	VWR-81
	VWR-83
	VWR-109
	VWR-157
	VWR-171
	VWR-177
	VWR-213
	VWR-250
	VWR-251
	VWR-286
	VWR-414
	VWR-415
	VWR-459
	VWR-606
	VWR-652
	VWR-738
	VWR-1109
	VWR-1351
	VWR-1353
	VWR-1410
	VWR-1843
	VWR-2116
	VWR-2826
	VWR-3290
	VWR-3410
	VWR-3857
	VWR-4010
	VWR-5575
	VWR-5717
	VWR-5929
	VWR-6384
	VWR-6385
	VWR-6386
	VWR-6430
	VWR-6858
	VWR-6668
	VWR-7086
	VWR-7087
	VWR-7153
	VWR-7168
	VWR-9190
	VWR-10728
	VWR-11172
	VWR-12569
	VWR-12617
	VWR-12620
	VWR-12789
	SNOW-322
    STORM-1723
Alliez Mysterio
Angus Boyd
	VWR-592
Ann Congrejo
	CT-193
Annie Milestone
Annika Genezzia
Ansariel Hiller
	STORM-1101
	VWR-25480
	VWR-26150
	STORM-1685
	STORM-1713
Aralara Rajal
Ardy Lay
	STORM-859
	VWR-19499
	VWR-24917
Argent Stonecutter
	VWR-68
ArminWeatherHax
	STORM-1532
Armin Weatherwax
	VWR-8436
ArminasX Saiman
Arya Braveheart
Asaeda Meltingdots
Asturkon Jua
Asuka Neely
	VWR-3434
	VWR-8179
Aura Dirval
Avallyn Oakleaf
Avatar Quinzet
BabyA Littlething
Bacchus Ireto
Balp Allen
	VWR-4157
Bazaar
Be Holder
	SNOW-322
	SNOW-397
Beansy Twine
Benja Kepler
	VWR-746
Benjamin Bigdipper
Beth Walcher
Bezilon Kasei
Biancaluce Robbiani
	CT-225
	CT-226
	CT-227
	CT-228
	CT-229
	CT-230
	CT-231
	CT-321
	CT-352
Bill Walach
Blakar Ogre
	VWR-418
	VWR-881
	VWR-983
	VWR-1612
	VWR-1613
	VWR-2164
blino Nakamura
	VWR-17
Blitzckreed Levenque
Borg Capalini
Boroondas Gupte
	OPEN-29
	OPEN-39
	OPEN-39
	OPEN-99
	SNOW-278
	SNOW-503
	SNOW-510
	SNOW-527
	SNOW-610
	SNOW-624
	SNOW-737
	STORM-318
	STORM-1182
	VWR-233
	VWR-20583
	VWR-25654
	VWR-20891
	VWR-23455
	VWR-24487
	VWR-26066
	VWR-26458
	WEB-262
Bryn Oh
Buckaroo Mu
Bulli Schumann
	CT-218
	CT-219
	CT-220
	CT-221
	CT-222
	CT-223
	CT-224
	CT-319
	CT-350
	CT-352
bushing Spatula
	VWR-119
	VWR-424
blakopal Galicia
Callipygian Christensen
Cap Carver
Carjay McGinnis
	VWR-3737
	VWR-4070
	VWR-4212
	VWR-6154
	VWR-9400
	VWR-9620
Carla Broek
Carr Arbenlow
Catherine Pfeffer
	VWR-1282
	VWR-8624
	VWR-10854
Cayu Cluny
Celierra Darling
	VWR-1274
	VWR-6975
Chantal Harvey
Charles Courtois
Charlie Sazaland
Cherry Cheevers
ChickyBabes Zuzu
Christopher  Organiser
Ciaran Laval
Clara Young
Coaldust Numbers
    VWR-1095
Colpo Wexler
Corinne Helendale
Corro Moseley
Coughdrop Littlething
Cron Stardust
	VWR-10579
	VWR-25120
	STORM-1075
Cypren Christenson
	STORM-417
Dante Tucker
Dale Glass
	VWR-120
	VWR-560
	VWR-2502
	VWR-1358
	VWR-2041
Darien Caldwell
Dartagan Shepherd
Debs Regent
Decro Schmooz
Denim Kamachi
DiJodi Dubratt
Dil Spitz
Dimitrio Lewis
Dirk
Draconis Neurocam
	STORM-1259
Drew Dri
	VWR-19683
Drew Dwi
Drewan Keats
	VWR-28
	VWR-248
	VWR-412
	VWR-638
	VWR-660
Dusan Writer
Dylan Haskell
	VWR-72
Dzonatas Sol
	VWR-187
	VWR-198
	VWR-777
	VWR-878
	VWR-962
	VWR-975
	VWR-1061
	VWR-1062
	VWR-1704
	VWR-1705
	VWR-1729
	VWR-1812
Eddi Decosta
	SNOW-586
Eddy Stryker
	VWR-15
	VWR-23
	VWR-1468
	VWR-1475
Edgware Marker
Egehan Dryke
Ellla McMahon
Elric Anatine
Emma Portilo
Emmie Fairymeadow
EponymousDylan Ra
	VWR-1289
	VWR-1465
Eva Nowicka
	CT-324
	CT-352
Eva Rau
Evangelista Emerald
Faelon Swordthain
Farallon Greyskin
	VWR-2036
Feep Larsson
	VWR-447
	VWR-1314
	VWR-4444
Fiachra Lach
Flemming Congrejo
	CT-193
	CT-318
Flower Ducatillon
Fluf Fredriksson
	VWR-3450
Fremont Cunningham
	VWR-1147
FreeSL Aeon
Frenchimmo Sabra
Frontera Thor
Fury Rosewood
Gaberoonie Zanzibar
Ganymedes Costagravas
Gene Frostbite
GeneJ Composer
Geneko Nemeth
	CT-117
	VWR-11069
Gentle Heron
Gentle Welinder
gwampa Lomu
Giggles Littlebird
Gigs Taggart
	SVC-493
	VWR-6
	VWR-38
	VWR-71
	VWR-101
	VWR-166
	VWR-234
	VWR-315
	VWR-326
	VWR-442
	VWR-493
	VWR-1203
	VWR-1217
	VWR-1434
	VWR-1987
	VWR-2065
	VWR-2491
	VWR-2502
	VWR-2331
	VWR-5308
	VWR-8781
	VWR-8783
Ginko Bayliss
	VWR-4
Grady Echegaray
Grazer Kline
	VWR-1092
	VWR-2113
Gudmund Shepherd
	VWR-1594
	VWR-1873
Guni Greenstein
Gwyneth Llewelyn
Gypsy Tripsa
Hackshaven Harford
Ham Rambler
Hamncheese Omlet
	VWR-333
Han Shuffle
Hanglow Short
HappySmurf Papp
	CT-193
Harleen Gretzky
Hatzfeld Runo
Henri Beauchamp
	VWR-1320
	VWR-1406
	VWR-4157
herina Bode
Hikkoshi Sakai
	VWR-429
Hiro Sommambulist
	VWR-66
	VWR-67
	VWR-97
	VWR-100
	VWR-105
	VWR-118
	VWR-132
	VWR-136
	VWR-143
Holger Gilruth
Horatio Freund
Hoze Menges
	VWR-255
Hydra Shaftoe
Hypatia Callisto
Hypatia Pickens
Ian Kas
	VWR-8780 (Russian localization)
	[NO JIRA] (Ukranian localization)
	CT-322
	CT-325
Identity Euler
Ima Mechanique
	OPEN-50
	OPEN-61
	OPEN-76
	STORM-959
	STORM-1175
	STORM-1708
Imnotgoing Sideways
Inma Rau
Innula Zenovka
Irene Muni
	CT-324
	CT-352
Iskar Ariantho
	VWR-1223
	VWR-11759
Iyoba Tarantal
Jacek Antonelli
	SNOW-388
	VWR-165
	VWR-188
	VWR-427
	VWR-597
	VWR-2054
	VWR-2448
	VWR-2896
	VWR-2947
	VWR-2948
	VWR-3605
	VWR-8617
Jack Abraham
Jagga Meredith
JB Kraft
	VWR-5283
	VWR-7802
Jennifer Boyle
Jeremy Marquez
Jessica Qin
Jinx Nordberg
Jo Bernandes
Jocial Sonnenkern
Joel Savard
Joghert LeSabre
	VWR-64
Jonathan Yap
	STORM-435
	STORM-523
	STORM-596
	STORM-615
	STORM-616
	STORM-643
	STORM-679
	STORM-723
	STORM-726
	STORM-737
	STORM-785
	STORM-812
	STORM-829
	STORM-844
	STORM-953
	STORM-954
	STORM-960
	STORM-869
	STORM-974
	STORM-975
	STORM-977
	STORM-979
	STORM-980
	STORM-1040
	VWR-17801
	VWR-24347
	STORM-975
	STORM-990
	STORM-1019
	STORM-844
	STORM-643
	STORM-1020
	STORM-1064
	STORM-960
	STORM-1101
	STORM-1108
	STORM-1094
	STORM-1077
	STORM-953
	STORM-1128
	STORM-956
	STORM-1095
	STORM-1236
	STORM-1259
	STORM-787
	STORM-1313
	STORM-899
	STORM-1273
	STORM-1276
	STORM-1462
	STORM-1459
	STORM-1297
	STORM-1522
	STORM-1567
	STORM-1572
	STORM-1574
	STORM-1579
	STORM-1638
	STORM-976
	STORM-1639
<<<<<<< HEAD
	STORM-910
	STORM-1653
	STORM-1642
	STORM-591
	STORM-1105
	STORM-1679
	STORM-1222
	STORM-1659
	STORM-1674
	STORM-1685
	STORM-1721
	STORM-1727
	STORM-1725
	STORM-1719
	STORM-1712
	STORM-1728
	STORM-1736
	STORM-1734
	STORM-1731
	STORM-653
	STORM-1737
	STORM-1733
	STORM-1790
	STORM-1788
	STORM-1799
	STORM-1796
=======
	STORM-1793
>>>>>>> 2a3eb01f
Kadah Coba
	STORM-1060
Jondan Lundquist
Josef Munster
Josette Windlow
Juilan Tripsa
Juro Kothari
Justin RiversRunRed
Kage Pixel
	VWR-11
Kagehi Kohn
Kaimen Takahe
Keklily Longfall
Ken Lavender
Ken March
	CT-245
Kestral Karas
Kerutsen Sellery
	VWR-1350
Khisme Nitely
Khyota Wulluf
	VWR-2085
	VWR-8885
	VWR-9256
	VWR-9966
Kimar Coba
Kithrak Kirkorian
Kitty Barnett
	VWR-19699
	STORM-288
	STORM-799
	STORM-800
	STORM-1001
	STORM-1175
    VWR-24217
Kolor Fall
Komiko Okamoto
Korvel Noh
Kunnis Basiat
	VWR-82
	VWR-102
Lance Corrimal
	VWR-25269
Latif Khalifa
	VWR-5370
leliel Mirihi
	STORM-1100
	STORM-1602
len Starship
Lisa Lowe
	CT-218
	CT-219
	CT-220
	CT-221
	CT-222
	CT-223
	CT-224
	CT-319
Lockhart Cordoso
	VWR-108
LSL Scientist
Lamorna Proctor
Lares Carter
Larry Pixel
Laurent Bechir
Leal Choche
Lenae Munz
Lexi Frua
Lillie Cordeaux
Lilly Zenovka
Lizzy Macarthur
Luban Yiyuan
Luc Starsider
Luminous Luminos
	STORM-959
Lunita Savira
Maccus McCullough
maciek marksman
	CT-86
Madison Blanc
Maggie Darwin
Magnus Balczo
	CT-138
Malarthi Behemoth
Mallory Destiny
Malwina Dollinger
	CT-138
Manx Wharton
march Korda
	SVC-1020
Marc Claridge
Marc2 Sands
Marianne McCann
Marine Kelley
    STORM-281
Matthew Anthony
Matthew Dowd
	VWR-1344
	VWR-1651
	VWR-1736
	VWR-1737
	VWR-1761
	VWR-2681
Matto Destiny
Maxim RiversRunRed
McCabe Maxsted
	SNOW-387
	VWR-1318
	VWR-4065
	VWR-4826
	VWR-6518
	VWR-7827
	VWR-7877
	VWR-7893
	VWR-8080
	VWR-8454
	VWR-8689
	VWR-9007
Medhue Simoni
Mel Vanbeeck
Melinda Latynina
Mencius Watts
Michelle2 Zenovka
    STORM-477
	VWR-2652
	VWR-2662
	VWR-2834
	VWR-3749
	VWR-4022
	VWR-4331
	VWR-4506
	VWR-4981
	VWR-5082
	VWR-5659
	VWR-7831
	VWR-8885
	VWR-8889
	VWR-8310
	VWR-9499
    STORM-1060
Michi Lumin
Midian Farspire
Miles Glaz
Mindy Mathy
Minerva Memel
Mitch Wagner
Mm Alder
	SNOW-376
	VWR-197
	VWR-3777
	VWR-4232
	VWR-4794
	VWR-13578
Mo Hax
Mourna Biziou
Mr Greggan
	VWR-445
Nao Noe
naofan Teardrop
Naomah Beaumont
Nathiel Siamendes
Nber Medici
Neko Link
Netpat Igaly
Neutron Chesnokov
Newfie Pendragon
Nicholai Laviscu
Nicholaz Beresford
	VWR-132
	VWR-176
	VWR-193
	VWR-349
	VWR-353
	VWR-364
	VWR-374
	VWR-546
	VWR-691
	VWR-727
	VWR-793
	VWR-794
	VWR-802
	VWR-803
	VWR-804
	VWR-805
	VWR-807
	VWR-808
	VWR-809
	VWR-810
	VWR-823
	VWR-849
	VWR-856
	VWR-865
	VWR-869
	VWR-870
	VWR-871
	VWR-873
	VWR-908
	VWR-966
	VWR-1105
	VWR-1221
	VWR-1230
	VWR-1270
	VWR-1294
	VWR-1296
	VWR-1354
	VWR-1410
	VWR-1418
	VWR-1436
	VWR-1453
	VWR-1455
	VWR-1470
	VWR-1471
	VWR-1566
	VWR-1578
	VWR-1626
	VWR-1646
	VWR-1655
	VWR-1698
	VWR-1706
	VWR-1721
	VWR-1723
	VWR-1732
	VWR-1754
	VWR-1769
	VWR-1808
	VWR-1826
	VWR-1861
	VWR-1872
	VWR-1968
	VWR-2046
	VWR-2142
	VWR-2152
	VWR-2614
	VWR-2411
	VWR-2412
	VWR-2682
	VWR-2684
Nick Rhodes
Nicky Perian
	OPEN-1
	STORM-1087
	STORM-1090
Nicoladie Gymnast
Nounouch Hapmouche
	VWR-238
Ollie Kubrick
Orenj Marat
Orion Delphis
Oryx Tempel
Parvati Silverweb
Patric Mills
	VWR-2645
Paul Churchill
	VWR-20
	VWR-493
	VWR-749
	VWR-1567
	VWR-1647
	VWR-1880
	VWR-2072
Paula Innis
	VWR-30
	VWR-293
	VWR-1049
	VWR-1562
Peekay Semyorka
	VWR-7
	VWR-19
	VWR-49
	VWR-79
Peter Lameth
	VWR-7331
PeterPunk Mooney
Pixel Gausman
Pixel Scientist
Pf Shan
	CT-225
	CT-226
	CT-227
	CT-228
	CT-229
	CT-230
	CT-231
	CT-321
	SNOW-422
Polo Gufler
Pounce Teazle
princess niven
	VWR-5733
	CT-85
	CT-320
	CT-352
Professor Noarlunga
Psi Merlin
Quantum Destiny
Questar Utu
Quicksilver Hermes
RAT Quan
Radio Signals
Ralf Setsuko
RedMokum Bravin
Renault Clio
	VWR-1976
resu Ampan
	SNOW-93
Revolution Perenti
Rezit Sideways
Rich Grainger
Ringo Tuxing
	CT-225
	CT-226
	CT-227
	CT-228
	CT-229
	CT-230
	CT-231
	CT-321
Riva
Robin Cornelius
	SNOW-108
	SNOW-204
	SNOW-287
	SNOW-484
	SNOW-504
	SNOW-506
	SNOW-507
	SNOW-511
	SNOW-512
	SNOW-514
	SNOW-520
	SNOW-585
	SNOW-599
	SNOW-747
	STORM-422
	STORM-591
	STORM-960
	STORM-1019
	STORM-1095
	STORM-1128
	STORM-1459
	VWR-2488
	VWR-9557
	VWR-10579
	VWR-11128
	VWR-12533
	VWR-12587
	VWR-12758
	VWR-12763
	VWR-12995
	VWR-20911
Rosco Teardrop
Rose Evans
Rudee Voom
RufusTT Horsefly
Ryozu Kojima
	VWR-53
	VWR-287
Sachi Vixen
Sahkolihaa Contepomi
Saii Hallard
SaintLEOlions Zimer
Salahzar Stenvaag
	CT-225
	CT-226
	CT-227
	CT-228
	CT-229
	CT-230
	CT-231
	CT-321
Samm Larkham
Sammy Frederix
	VWR-6186
Sasy Scarborough
Satanello Miami
Satomi Ahn
	STORM-501
	STORM-229
	VWR-24502
Scrim Pinion
Scrippy Scofield
	VWR-3748
Seg Baphomet
	VWR-1475
	VWR-1525
	VWR-1585
	VWR-1586
	VWR-2662
	VWR-3206
	VWR-2488
Sergen Davies
	CT-225
	CT-226
	CT-227
	CT-228
	CT-229
	CT-230
	CT-231
	CT-321
SexySteven Morrisey
Shawn Kaufmat
	SNOW-240
Sheet Spotter
Shnurui Troughton
Siana Gearz
	STORM-960
	STORM-1088
sicarius Thorne
Sicarius Toxx
SignpostMarv Martin
	VWR-153
	VWR-154
	VWR-155
	VWR-218
	VWR-373
	VWR-8357
Simon Nolan
	VWR-409
Sini Nubalo
Sitearm Madonna
SLB Wirefly
snowy Sidran
SpacedOut Frye
	VWR-34
	VWR-45
	VWR-57
	VWR-94
	VWR-113
	VWR-121
	VWR-123
	VWR-130
	VWR-1823
Sporked Friis
	VWR-4903
Soupa Segura
Squirrel Wood
ST Mensing
Starshine Halasy
Stevex Janus
	VWR-1182
Stickman Ingmann
Still Defiant
	VWR-207
	VWR-227
	VWR-446
Strife Onizuka
	SVC-9
	VWR-14
	VWR-74
	VWR-85
	VWR-148
	WEB-164
	VWR-183
	VWR-2265
	VWR-4111
	SNOW-691
Sudane Erato
Synystyr Texan
Takeda Terrawyng
TankMaster Finesmith
	STORM-1100
	STORM-1602
	STORM-1258
    VWR-26622
Talamasca
Tali Rosca
Tayra Dagostino
	SNOW-517
	SNOW-543
	VWR-13947
TBBle Kurosawa
	VWR-938
	VWR-941
	VWR-942
	VWR-944
	VWR-945
	SNOW-543
	VWR-1891
	VWR-1892
Teardrops Fall
	VWR-5366
Techwolf Lupindo
	SNOW-92
	SNOW-592
	SNOW-649
	SNOW-650
	SNOW-651
	SNOW-654
	SNOW-687
	SNOW-680
	SNOW-681
	SNOW-685
	SNOW-690
	SNOW-746
	VWR-12385
	VWR-20893
Templar Merlin
tenebrous pau
	VWR-247
Tezcatlipoca Bisiani
Tharax Ferraris
	VWR-605
Thickbrick Sleaford
	SNOW-207
	SNOW-390
	SNOW-421
	SNOW-462
	SNOW-586
	SNOW-592
	SNOW-635
	SNOW-743
	VWR-7109
	VWR-9287
	VWR-13483
	VWR-13947
	VWR-24420
	STORM-956
	STORM-1147
	STORM-1325
Thraxis Epsilon
	SVC-371
	VWR-383
Tiel Stonecutter
tiamat bingyi
	CT-246
Tofu Buzzard
	CTS-411
	STORM-546
	VWR-24509
    STORM-1684
	SH-2477
	STORM-1684
Tony Kembia
Torben Trautman
TouchaHoney Perhaps
TraductoresAnonimos Alter
	CT-324
Trey Reanimator
TriloByte Zanzibar
	STORM-1100
Trinity Dechou
Trinity Dejavu
Tue Torok
	CT-68
	CT-69
	CT-70
	CT-72
	CT-73
	CT-74
Twisted Laws
	SNOW-352
	STORM-466
	STORM-467
	STORM-844
	STORM-643
	STORM-954
	STORM-1103
Unlikely Quintessa
UsikuFarasi Kanarik
Vadim Bigbear
	VWR-2681
Vector Hastings
	VWR-8726
Veritas Raymaker
Vex Streeter
	STORM-1642
Viaticus Speculaas
Vick Forcella
Villain Baroque
Vixen Heron
	VWR-2710
	CT-88
Vixie Durant
Void Singer
Watty Berkson
Westley Schridde
Westley Streeter
Whimsy Winx
Whoops Babii
	VWR-631
	VWR-1640
	VWR-3340
	SNOW-667
	VWR-4800
	VWR-4802
	VWR-4804
	VWR-4805
	VWR-4806
	VWR-4808
	VWR-4809
	VWR-4811
	VWR-4815
	VWR-4816
	VWR-4818
	VWR-5659
	VWR-8291
	VWR-8292
	VWR-8293
	VWR-8294
	VWR-8295
	VWR-8296
	VWR-8297
	VWR-8298
Winter Ventura
Wilton Lundquist
	VWR-7682
WolfPup Lowenhar
	OPEN-1
	OPEN-37
	SNOW-622
	SNOW-772
	STORM-102
	STORM-103
	STORM-143
	STORM-236
	STORM-255
	STORM-256
	STORM-288
	STORM-535
	STORM-544
	STORM-654
	STORM-674
	STORM-776
	STORM-825
	STORM-859
	STORM-1098
	VWR-20741
	VWR-20933
Wundur Primbee
Xellessanova Zenith
	STORM-1793
Xiki Luik
xstorm Radek
YongYong Francois
Zak Westminster
Zai Lynch
	VWR-19505
Zana Kohime
Zaren Alexander
Zarkonnen Decosta
	VWR-253
Zeja Pyle
ZenMondo Wormser
Zi Ree
	SH-489
	VWR-423
	VWR-671
	VWR-682
	VWR-684
	VWR-9127
	VWR-1140
	VWR-24017
	VWR-25588
	STORM-1790
Zipherius Turas
	VWR-76
	VWR-77
Zoex Flanagan



<|MERGE_RESOLUTION|>--- conflicted
+++ resolved
@@ -585,7 +585,6 @@
 	STORM-1638
 	STORM-976
 	STORM-1639
-<<<<<<< HEAD
 	STORM-910
 	STORM-1653
 	STORM-1642
@@ -612,9 +611,7 @@
 	STORM-1788
 	STORM-1799
 	STORM-1796
-=======
 	STORM-1793
->>>>>>> 2a3eb01f
 Kadah Coba
 	STORM-1060
 Jondan Lundquist
