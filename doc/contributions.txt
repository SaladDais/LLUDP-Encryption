Linden Lab would like to acknowledge contributions from the
following residents. The Second Life resident name is given below,
along with the issue identifiers to which they have contributed.

45ms Zhong
Able Whitman
	VWR-650
	VWR-1460
	VWR-1691
	VWR-1735
	VWR-1813
Adam Marker
	VWR-2755
Adeon Writer
Aeonix Aeon
Agathos Frascati
	CT-246
	CT-317
	CT-352
Ai Austin
Aiko Ying
Aimee Trescothick
	SNOW-227
	SNOW-570
	SNOW-572
	SNOW-575
	STORM-1315
	VWR-3321
	VWR-3336
	VWR-3903
	VWR-4083
	VWR-4106
	VWR-5308
	VWR-6348
	VWR-6358
	VWR-6360
	VWR-6432
	VWR-6550
	VWR-6583
	VWR-6482
	VWR-6918
	VWR-7109
	VWR-7383
	VWR-7800
	VWR-8008
	VWR-8341
	VWR-8430
	VWR-8482
	VWR-9255
	VWR-10717
	VWR-10990
	VWR-11100
	VWR-11111
	VWR-11844
	VWR-12631
	VWR-12696
	VWR-12748
	VWR-13221
	VWR-14087
	VWR-14267
	VWR-14278
	VWR-14711
	VWR-14712
	VWR-15454
Alejandro Rosenthal
	VWR-1184
Aleric Inglewood
	OPEN-38
	SNOW-240
	SNOW-477
	SNOW-522
	SNOW-626
	SNOW-744
	SNOW-756
	SNOW-764
	SNOW-766
	SNOW-800
	VWR-10001
	VWR-10579
	VWR-10759
	VWR-10837
	VWR-12691
	VWR-12984
	VWR-13040
	VWR-13996
	VWR-14426
	VWR-24247
	VWR-25654
	VWR-24251
	VWR-24252
	VWR-24254
	VWR-24261
	VWR-24315
	VWR-24317
	VWR-24320
	VWR-24321
	VWR-24337
 	VWR-24354
	VWR-24366
	VWR-24519
	VWR-24520
	STORM-163
	STORM-864
	STORM-955
	STORM-960
	STORM-1793
Ales Beaumont
	VWR-9352
	SNOW-240
Alexandrea Fride
    STORM-255
	STORM-960
	STORM-1459
Alissa Sabre
	VWR-81
	VWR-83
	VWR-109
	VWR-157
	VWR-171
	VWR-177
	VWR-213
	VWR-250
	VWR-251
	VWR-286
	VWR-414
	VWR-415
	VWR-459
	VWR-606
	VWR-652
	VWR-738
	VWR-1109
	VWR-1351
	VWR-1353
	VWR-1410
	VWR-1843
	VWR-2116
	VWR-2826
	VWR-3290
	VWR-3410
	VWR-3857
	VWR-4010
	VWR-5575
	VWR-5717
	VWR-5929
	VWR-6384
	VWR-6385
	VWR-6386
	VWR-6430
	VWR-6858
	VWR-6668
	VWR-7086
	VWR-7087
	VWR-7153
	VWR-7168
	VWR-9190
	VWR-10728
	VWR-11172
	VWR-12569
	VWR-12617
	VWR-12620
	VWR-12789
	SNOW-322
    STORM-1723
Alliez Mysterio
Angus Boyd
	VWR-592
Ann Congrejo
	CT-193
Annie Milestone
Annika Genezzia
Ansariel Hiller
	STORM-1101
	VWR-25480
	VWR-26150
	STORM-1685
	STORM-1713
	STORM-1899
	MAINT-2368
	STORM-1931
Aralara Rajal
Arare Chantilly
	CHUIBUG-191
Ardy Lay
	STORM-859
	VWR-19499
	VWR-24917
Argent Stonecutter
	VWR-68
ArminWeatherHax
	STORM-1532
Armin Weatherwax
	VWR-8436
ArminasX Saiman
Arya Braveheart
Asaeda Meltingdots
Asturkon Jua
Asuka Neely
	VWR-3434
	VWR-8179
Aura Dirval
Avallyn Oakleaf
Avatar Quinzet
BabyA Littlething
Bacchus Ireto
Balp Allen
	VWR-4157
Bazaar
Be Holder
	SNOW-322
	SNOW-397
Beansy Twine
Benja Kepler
	VWR-746
Benjamin Bigdipper
Beth Walcher
Bezilon Kasei
Biancaluce Robbiani
	CT-225
	CT-226
	CT-227
	CT-228
	CT-229
	CT-230
	CT-231
	CT-321
	CT-352
Bill Walach
Blakar Ogre
	VWR-418
	VWR-881
	VWR-983
	VWR-1612
	VWR-1613
	VWR-2164
blino Nakamura
	VWR-17
Blitzckreed Levenque
Borg Capalini
Boroondas Gupte
	OPEN-29
	OPEN-39
	OPEN-54
	OPEN-99
	SNOW-278
	SNOW-503
	SNOW-510
	SNOW-527
	SNOW-610
	SNOW-624
	SNOW-737
	STORM-318
	STORM-1182
	VWR-233
	VWR-20583
	VWR-25654
	VWR-20891
	VWR-23455
	VWR-24487
	VWR-26066
	VWR-26458
	WEB-262
Bryn Oh
Buckaroo Mu
Bulli Schumann
	CT-218
	CT-219
	CT-220
	CT-221
	CT-222
	CT-223
	CT-224
	CT-319
	CT-350
	CT-352
bushing Spatula
	VWR-119
	VWR-424
blakopal Galicia
Callipygian Christensen
Cap Carver
Carjay McGinnis
	VWR-3737
	VWR-4070
	VWR-4212
	VWR-6154
	VWR-9400
	VWR-9620
Carla Broek
Carr Arbenlow
Catherine Pfeffer
	VWR-1282
	VWR-8624
	VWR-10854
Cayu Cluny
Celierra Darling
	VWR-1274
	VWR-6975
Chantal Harvey
Charles Courtois
Charlie Sazaland
Cherry Cheevers
ChickyBabes Zuzu
Christopher  Organiser
Ciaran Laval
Cinder Roxley
    BUG-2326
    STORM-1703
	STORM-1948
    STORM-1952
Clara Young
Coaldust Numbers
    VWR-1095
Colpo Wexler
Corinne Helendale
Corro Moseley
Coughdrop Littlething
Cron Stardust
	VWR-10579
	VWR-25120
	STORM-1075
<<<<<<< HEAD
	BUG-885
=======
	STORM-1919
>>>>>>> 6e113858
Cypren Christenson
	STORM-417
Dante Tucker
Dale Glass
	VWR-120
	VWR-560
	VWR-2502
	VWR-1358
	VWR-2041
Darien Caldwell
	SH-3055
Dartagan Shepherd
Debs Regent
Decro Schmooz
Denim Kamachi
DiJodi Dubratt
Dil Spitz
Dimitrio Lewis
Dirk
Draconis Neurocam
	STORM-1259
Drew Dri
	VWR-19683
Drew Dwi
Drewan Keats
	VWR-28
	VWR-248
	VWR-412
	VWR-638
	VWR-660
Dusan Writer
Dylan Haskell
	VWR-72
Dzonatas Sol
	VWR-187
	VWR-198
	VWR-777
	VWR-878
	VWR-962
	VWR-975
	VWR-1061
	VWR-1062
	VWR-1704
	VWR-1705
	VWR-1729
	VWR-1812
Eddi Decosta
	SNOW-586
Eddy Stryker
	VWR-15
	VWR-23
	VWR-1468
	VWR-1475
Edgware Marker
Egehan Dryke
Ellla McMahon
Elric Anatine
Emma Portilo
Emmie Fairymeadow
EponymousDylan Ra
	VWR-1289
	VWR-1465
Eva Nowicka
	CT-324
	CT-352
Eva Rau
Evangelista Emerald
Faelon Swordthain
Farallon Greyskin
	VWR-2036
Feep Larsson
	VWR-447
	VWR-1314
	VWR-4444
Fiachra Lach
Flemming Congrejo
	CT-193
	CT-318
Flower Ducatillon
Fluf Fredriksson
	VWR-3450
Fremont Cunningham
	VWR-1147
FreeSL Aeon
Frenchimmo Sabra
Frontera Thor
Fury Rosewood
Gaberoonie Zanzibar
Ganymedes Costagravas
Geenz Spad
	STORM-1823
	STORM-1900
	STORM-1905
	NORSPEC-229
Gene Frostbite
GeneJ Composer
Geneko Nemeth
	CT-117
	VWR-11069
Gentle Heron
Gentle Welinder
gwampa Lomu
Giggles Littlebird
Gigs Taggart
	SVC-493
	VWR-6
	VWR-38
	VWR-71
	VWR-101
	VWR-166
	VWR-234
	VWR-315
	VWR-326
	VWR-442
	VWR-493
	VWR-1203
	VWR-1217
	VWR-1434
	VWR-1987
	VWR-2065
	VWR-2491
	VWR-2502
	VWR-2331
	VWR-5308
	VWR-8781
	VWR-8783
Ginko Bayliss
	VWR-4
Grady Echegaray
Grazer Kline
	VWR-1092
	VWR-2113
Gudmund Shepherd
	VWR-1594
	VWR-1873
Guni Greenstein
Gwyneth Llewelyn
Gypsy Tripsa
Hackshaven Harford
Ham Rambler
Hamncheese Omlet
	VWR-333
Han Shuffle
Hanglow Short
HappySmurf Papp
	CT-193
Harleen Gretzky
Hatzfeld Runo
Henri Beauchamp
	VWR-1320
	VWR-1406
	VWR-4157
herina Bode
Hikkoshi Sakai
	VWR-429
Hiro Sommambulist
	VWR-66
	VWR-67
	VWR-97
	VWR-100
	VWR-105
	VWR-118
	VWR-132
	VWR-136
	VWR-143
Hitomi Tiponi
	STORM-1741
	STORM-1862
	BUG-1067
Holger Gilruth
Horatio Freund
Hoze Menges
	VWR-255
Hydra Shaftoe
Hypatia Callisto
Hypatia Pickens
Ian Kas
	VWR-8780 (Russian localization)
	[NO JIRA] (Ukranian localization)
	CT-322
	CT-325
Identity Euler
Ima Mechanique
	OPEN-50
	OPEN-61
	OPEN-76
	STORM-959
	STORM-1175
	STORM-1708
	STORM-1855
	VWR-20553
Imnotgoing Sideways
Inma Rau
Innula Zenovka
Irene Muni
	CT-324
	CT-352
Iskar Ariantho
	VWR-1223
	VWR-11759
Iyoba Tarantal
Jacek Antonelli
	SNOW-388
	VWR-165
	VWR-188
	VWR-427
	VWR-597
	VWR-2054
	VWR-2448
	VWR-2896
	VWR-2947
	VWR-2948
	VWR-3605
	VWR-8617
Jack Abraham
Jagga Meredith
JB Kraft
	VWR-5283
	VWR-7802
Jennifer Boyle
Jeremy Marquez
Jessica Qin
Jinx Nordberg
Jo Bernandes
Jocial Sonnenkern
Joel Savard
Joghert LeSabre
	VWR-64
Jonathan Yap
	STORM-435
	STORM-523
	STORM-596
	STORM-615
	STORM-616
	STORM-643
	STORM-679
	STORM-723
	STORM-726
	STORM-737
	STORM-785
	STORM-812
	STORM-829
	STORM-844
	STORM-953
	STORM-954
	STORM-960
	STORM-869
	STORM-974
	STORM-975
	STORM-977
	STORM-979
	STORM-980
	STORM-1040
	VWR-17801
	VWR-24347
	STORM-975
	STORM-990
	STORM-1019
	STORM-844
	STORM-643
	STORM-1020
	STORM-1064
	STORM-960
	STORM-1101
	STORM-1108
	STORM-1094
	STORM-1077
	STORM-953
	STORM-1128
	STORM-956
	STORM-1095
	STORM-1236
	STORM-1259
	STORM-787
	STORM-1313
	STORM-899
	STORM-1273
	STORM-1276
	STORM-1462
	STORM-1459
	STORM-1297
	STORM-1522
	STORM-1567
	STORM-1572
	STORM-1574
	STORM-1579
	STORM-1638
	STORM-976
	STORM-1639
	STORM-910
	STORM-1653
	STORM-1642
	STORM-591
	STORM-1105
	STORM-1679
	STORM-1222
	STORM-1659
	STORM-1674
	STORM-1685
	STORM-1718
	STORM-1721
	STORM-1718
	STORM-1727
	STORM-1725
	STORM-1719
	STORM-1712
	STORM-1728
	STORM-1736
	STORM-1804
	STORM-1734
	STORM-1731
	STORM-653
	STORM-1737
	STORM-1733
	STORM-1741
	STORM-1790
	STORM-1795
	STORM-1788
	STORM-1803
	STORM-1795
	STORM-1799
	STORM-1796
	STORM-1807
	STORM-1812
	STORM-1820
	STORM-1839
	STORM-1842
	STORM-1808
	STORM-637
	STORM-1822
	STORM-1809
	STORM-1793
	STORM-1810
	STORM-1877
	STORM-1892
	STORM-1894
	STORM-1860
	STORM-1852
	STORM-1870
	STORM-1872
	STORM-1858
	STORM-1862
	STORM-1918
	STORM-1953
	OPEN-161
Kadah Coba
	STORM-1060
    STORM-1843
Jondan Lundquist
Josef Munster
Josette Windlow
Juilan Tripsa
Juro Kothari
Justin RiversRunRed
Kage Pixel
	VWR-11
Kagehi Kohn
Kaimen Takahe
Katharine Berry
	STORM-1900
Keklily Longfall
Ken Lavender
Ken March
	CT-245
Kestral Karas
Kerutsen Sellery
	VWR-1350
Khisme Nitely
Khyota Wulluf
	VWR-2085
	VWR-8885
	VWR-9256
	VWR-9966
Kimar Coba
Kithrak Kirkorian
Kitty Barnett
	VWR-19699
	STORM-288
	STORM-799
	STORM-800
	STORM-1001
	STORM-1175
	STORM-1905
    VWR-24217
	STORM-1804
Kolor Fall
Komiko Okamoto
Korvel Noh
Kunnis Basiat
	VWR-82
	VWR-102
Lance Corrimal
	STORM-1910
	VWR-25269
Latif Khalifa
	VWR-5370
leliel Mirihi
	STORM-1100
	STORM-1602
len Starship
Lisa Lowe
	CT-218
	CT-219
	CT-220
	CT-221
	CT-222
	CT-223
	CT-224
	CT-319
Lockhart Cordoso
	VWR-108
LSL Scientist
Lamorna Proctor
Lares Carter
Larry Pixel
Laurent Bechir
Leal Choche
Lenae Munz
Lexi Frua
Lillie Cordeaux
Lilly Zenovka
Lizzy Macarthur
Luban Yiyuan
Luc Starsider
Luminous Luminos
	STORM-959
Lunita Savira
Maccus McCullough
maciek marksman
	CT-86
Madison Blanc
Maggie Darwin
Magnus Balczo
	CT-138
Malarthi Behemoth
Mallory Destiny
Malwina Dollinger
	CT-138
Manx Wharton
march Korda
	SVC-1020
Marc Claridge
Marc2 Sands
Marianne McCann
Marine Kelley
    CHUIBUG-134
    STORM-281
    STORM-1910
MartinRJ Fayray
    STORM-1844
    STORM-1845
    STORM-1911
    STORM-1934
Matthew Anthony
Matthew Dowd
	VWR-1344
	VWR-1651
	VWR-1736
	VWR-1737
	VWR-1761
	VWR-2681
Matto Destiny
Maxim RiversRunRed
McCabe Maxsted
	SNOW-387
	VWR-1318
	VWR-4065
	VWR-4826
	VWR-6518
	VWR-7827
	VWR-7877
	VWR-7893
	VWR-8080
	VWR-8454
	VWR-8689
	VWR-9007
Medhue Simoni
Mel Vanbeeck
Melinda Latynina
Mencius Watts
Michelle2 Zenovka
    STORM-477
	VWR-2652
	VWR-2662
	VWR-2834
	VWR-3749
	VWR-4022
	VWR-4331
	VWR-4506
	VWR-4981
	VWR-5082
	VWR-5659
	VWR-7831
	VWR-8885
	VWR-8889
	VWR-8310
	VWR-9499
    STORM-1060
Michi Lumin
Midian Farspire
Miles Glaz
Mindy Mathy
Minerva Memel
Mitch Wagner
Mm Alder
	SNOW-376
	VWR-197
	VWR-3777
	VWR-4232
	VWR-4794
	VWR-13578
Mo Hax
Mourna Biziou
Mr Greggan
	VWR-445
Nao Noe
naofan Teardrop
Naomah Beaumont
Nathiel Siamendes
Nber Medici
Neko Link
Netpat Igaly
Neutron Chesnokov
Newfie Pendragon
Nicholai Laviscu
Nicholaz Beresford
	VWR-132
	VWR-176
	VWR-193
	VWR-349
	VWR-353
	VWR-364
	VWR-374
	VWR-546
	VWR-691
	VWR-727
	VWR-793
	VWR-794
	VWR-802
	VWR-803
	VWR-804
	VWR-805
	VWR-807
	VWR-808
	VWR-809
	VWR-810
	VWR-823
	VWR-849
	VWR-856
	VWR-865
	VWR-869
	VWR-870
	VWR-871
	VWR-873
	VWR-908
	VWR-966
	VWR-1105
	VWR-1221
	VWR-1230
	VWR-1270
	VWR-1294
	VWR-1296
	VWR-1354
	VWR-1410
	VWR-1418
	VWR-1436
	VWR-1453
	VWR-1455
	VWR-1470
	VWR-1471
	VWR-1566
	VWR-1578
	VWR-1626
	VWR-1646
	VWR-1655
	VWR-1698
	VWR-1706
	VWR-1721
	VWR-1723
	VWR-1732
	VWR-1754
	VWR-1769
	VWR-1808
	VWR-1826
	VWR-1861
	VWR-1872
	VWR-1968
	VWR-2046
	VWR-2142
	VWR-2152
	VWR-2614
	VWR-2411
	VWR-2412
	VWR-2682
	VWR-2684
Nick Rhodes
NickyD
	MAINT-873
Nicky Dasmijn
	VWR-29228
	MAINT-873
	SUN-72
	BUG-2432
	BUG-3605
	CHUIBUG-197
Nicky Perian
	OPEN-1
	STORM-1087
	STORM-1090
	STORM-1828
Nicoladie Gymnast
Nounouch Hapmouche
	VWR-238
Ollie Kubrick
Orenj Marat
Orion Delphis
Oryx Tempel
Parvati Silverweb
Patric Mills
	VWR-2645
Paul Churchill
	VWR-20
	VWR-493
	VWR-749
	VWR-1567
	VWR-1647
	VWR-1880
	VWR-2072
Paula Innis
	VWR-30
	VWR-293
	VWR-1049
	VWR-1562
Peekay Semyorka
	VWR-7
	VWR-19
	VWR-49
	VWR-79
Peter Lameth
	VWR-7331
PeterPunk Mooney
Pixel Gausman
Pixel Scientist
Pf Shan
	CT-225
	CT-226
	CT-227
	CT-228
	CT-229
	CT-230
	CT-231
	CT-321
	SNOW-422
Polo Gufler
Pounce Teazle
princess niven
	VWR-5733
	CT-85
	CT-320
	CT-352
Professor Noarlunga
Psi Merlin
Quantum Destiny
Questar Utu
Quicksilver Hermes
RAT Quan
Radio Signals
Ralf Setsuko
RedMokum Bravin
Renault Clio
	VWR-1976
resu Ampan
	SNOW-93
Revolution Perenti
Rezit Sideways
Rich Grainger
Ringo Tuxing
	CT-225
	CT-226
	CT-227
	CT-228
	CT-229
	CT-230
	CT-231
	CT-321
Riva
Robin Cornelius
	SNOW-108
	SNOW-204
	SNOW-287
	SNOW-484
	SNOW-504
	SNOW-506
	SNOW-507
	SNOW-511
	SNOW-512
	SNOW-514
	SNOW-520
	SNOW-585
	SNOW-599
	SNOW-747
	STORM-422
	STORM-591
	STORM-960
	STORM-1019
	STORM-1095
	STORM-1128
	STORM-1459
	VWR-2488
	VWR-9557
	VWR-10579
	VWR-11128
	VWR-12533
	VWR-12587
	VWR-12758
	VWR-12763
	VWR-12995
	VWR-20911
Rosco Teardrop
Rose Evans
Rudee Voom
RufusTT Horsefly
Ryozu Kojima
	VWR-53
	VWR-287
Sachi Vixen
Sahkolihaa Contepomi
	MATBUG-102
Saii Hallard
SaintLEOlions Zimer
Salahzar Stenvaag
	CT-225
	CT-226
	CT-227
	CT-228
	CT-229
	CT-230
	CT-231
	CT-321
Samm Larkham
Sammy Frederix
	VWR-6186
Sasy Scarborough
Satanello Miami
Satomi Ahn
	STORM-501
	STORM-229
	VWR-20553
	VWR-24502
Scrim Pinion
Scrippy Scofield
	VWR-3748
Seg Baphomet
	VWR-1475
	VWR-1525
	VWR-1585
	VWR-1586
	VWR-2662
	VWR-3206
	VWR-2488
Sergen Davies
	CT-225
	CT-226
	CT-227
	CT-228
	CT-229
	CT-230
	CT-231
	CT-321
SexySteven Morrisey
Shawn Kaufmat
	SNOW-240
Sheet Spotter
Shnurui Troughton
Shyotl Kuhr
	MAINT-1138
	MAINT-2334
Siana Gearz
	STORM-960
	STORM-1088
	MAINT-1138
	MAINT-2334
sicarius Thorne
Sicarius Toxx
SignpostMarv Martin
	VWR-153
	VWR-154
	VWR-155
	VWR-218
	VWR-373
	VWR-8357
Simon Nolan
	VWR-409
Sini Nubalo
Sitearm Madonna
SLB Wirefly
Slee Mayo
    SEC-1075
snowy Sidran
Sovereign Engineer
    MAINT-2334
SpacedOut Frye
	VWR-34
	VWR-45
	VWR-57
	VWR-94
	VWR-113
	VWR-121
	VWR-123
	VWR-130
	VWR-1823
Sporked Friis
	VWR-4903
Soupa Segura
Squirrel Wood
ST Mensing
Starshine Halasy
Stevex Janus
	VWR-1182
Stickman Ingmann
Still Defiant
	VWR-207
	VWR-227
	VWR-446
Strife Onizuka
	SVC-9
	VWR-14
	VWR-74
	VWR-85
	VWR-148
	WEB-164
	VWR-183
	VWR-2265
	VWR-4111
	SNOW-691
Sudane Erato
Synystyr Texan
Takeda Terrawyng
TankMaster Finesmith
	OPEN-140
	OPEN-142
	STORM-1100
	STORM-1258
	STORM-1602
	STORM-1868
    VWR-26622
	VWR-29224
Talamasca
Tali Rosca
Tayra Dagostino
	SNOW-517
	SNOW-543
	VWR-13947
TBBle Kurosawa
	VWR-938
	VWR-941
	VWR-942
	VWR-944
	VWR-945
	SNOW-543
	VWR-1891
	VWR-1892
Teardrops Fall
	VWR-5366
Techwolf Lupindo
	SNOW-92
	SNOW-592
	SNOW-649
	SNOW-650
	SNOW-651
	SNOW-654
	SNOW-687
	SNOW-680
	SNOW-681
	SNOW-685
	SNOW-690
	SNOW-746
	VWR-12385
	VWR-20893
	OPEN-161
Templar Merlin
tenebrous pau
	VWR-247
Tezcatlipoca Bisiani
Tharax Ferraris
	VWR-605
Thickbrick Sleaford
	SNOW-207
	SNOW-390
	SNOW-421
	SNOW-462
	SNOW-586
	SNOW-592
	SNOW-635
	SNOW-743
	VWR-7109
	VWR-9287
	VWR-13483
	VWR-13947
	VWR-24420
	STORM-956
	STORM-1147
	STORM-1325
Thraxis Epsilon
	SVC-371
	VWR-383
Tiel Stonecutter
tiamat bingyi
	CT-246
Tofu Buzzard
	CTS-411
	STORM-546
	VWR-24509
	SH-2477
	STORM-1684
	STORM-1819
    STORM-1921
    STORM-1927
    STORM-1928
Tony Kembia
Tonya Souther
	STORM-1905
Torben Trautman
TouchaHoney Perhaps
TraductoresAnonimos Alter
	CT-324
Trey Reanimator
TriloByte Zanzibar
	STORM-1100
Trinity Dechou
Trinity Dejavu
Tue Torok
	CT-68
	CT-69
	CT-70
	CT-72
	CT-73
	CT-74
Twisted Laws
	SNOW-352
	STORM-466
	STORM-467
	STORM-844
	STORM-643
	STORM-954
	STORM-1103
Unlikely Quintessa
UsikuFarasi Kanarik
Vadim Bigbear
	VWR-2681
Vaalith Jinn
    STORM-64
    MATBUG-8
Vector Hastings
	VWR-8726
Veritas Raymaker
Vex Streeter
	STORM-1642
Viaticus Speculaas
Vick Forcella
Villain Baroque
Vixen Heron
	VWR-2710
	CT-88
Vixie Durant
Void Singer
Watty Berkson
Westley Schridde
Westley Streeter
Whimsy Winx
Whirly Fizzle
	STORM-1895
	MAINT-873
	STORM-1930
Whoops Babii
	VWR-631
	VWR-1640
	VWR-3340
	SNOW-667
	VWR-4800
	VWR-4802
	VWR-4804
	VWR-4805
	VWR-4806
	VWR-4808
	VWR-4809
	VWR-4811
	VWR-4815
	VWR-4816
	VWR-4818
	VWR-5659
	VWR-8291
	VWR-8292
	VWR-8293
	VWR-8294
	VWR-8295
	VWR-8296
	VWR-8297
	VWR-8298
Winter Ventura
Wilton Lundquist
	VWR-7682
Wolf Loonie
	STORM-1868
WolfPup Lowenhar
	OPEN-1
	OPEN-37
	SNOW-622
	SNOW-772
	STORM-102
	STORM-103
	STORM-143
	STORM-236
	STORM-255
	STORM-256
	STORM-288
	STORM-535
	STORM-544
	STORM-654
	STORM-674
	STORM-776
	STORM-825
	STORM-859
	STORM-1098
	VWR-20741
	VWR-20933
Wundur Primbee
Xellessanova Zenith
	STORM-1793
Xiki Luik
xstorm Radek
YongYong Francois
Zak Westminster
Zai Lynch
	VWR-19505
Zana Kohime
Zaren Alexander
Zarkonnen Decosta
	VWR-253
Zeja Pyle
ZenMondo Wormser
Zi Ree
	SH-489
	VWR-423
	VWR-671
	VWR-682
	VWR-684
	VWR-9127
	VWR-1140
	VWR-24017
	VWR-25588
	STORM-1790
	STORM-1842
Zipherius Turas
	VWR-76
	VWR-77
Zoex Flanagan




<|MERGE_RESOLUTION|>--- conflicted
+++ resolved
@@ -318,11 +318,8 @@
 	VWR-10579
 	VWR-25120
 	STORM-1075
-<<<<<<< HEAD
+	STORM-1919
 	BUG-885
-=======
-	STORM-1919
->>>>>>> 6e113858
 Cypren Christenson
 	STORM-417
 Dante Tucker
