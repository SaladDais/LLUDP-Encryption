Linden Lab would like to acknowledge contributions from the
following residents. The Second Life resident name is given below,
along with the issue identifiers to which they have contributed.

45ms Zhong
Able Whitman
	VWR-650
	VWR-1460
	VWR-1691
	VWR-1735
	VWR-1813
Adam Marker
	VWR-2755
Adeon Writer
Aeonix Aeon
Agathos Frascati
	CT-246
	CT-317
	CT-352
Ai Austin
Aiko Ying
Aimee Trescothick
	SNOW-227
	SNOW-570
	SNOW-572
	SNOW-575
	STORM-1315
	VWR-3321
	VWR-3336
	VWR-3903
	VWR-4083
	VWR-4106
	VWR-5308
	VWR-6348
	VWR-6358
	VWR-6360
	VWR-6432
	VWR-6550
	VWR-6583
	VWR-6482
	VWR-6918
	VWR-7109
	VWR-7383
	VWR-7800
	VWR-8008
	VWR-8341
	VWR-8430
	VWR-8482
	VWR-9255
	VWR-10717
	VWR-10990
	VWR-11100
	VWR-11111
	VWR-11844
	VWR-12631
	VWR-12696
	VWR-12748
	VWR-13221
	VWR-14087
	VWR-14267
	VWR-14278
	VWR-14711
	VWR-14712
	VWR-15454
Alejandro Rosenthal
	VWR-1184
Aleric Inglewood
	OPEN-38
	SNOW-240
	SNOW-522
	SNOW-626
	SNOW-756
	SNOW-764
	SNOW-800
	VWR-10001
	VWR-10579
	VWR-10759
	VWR-10837
	VWR-12691
	VWR-12984
	VWR-13040
	VWR-13996
	VWR-14426
	VWR-24247
	VWR-25654
	VWR-24251
	VWR-24252
	VWR-24254
	VWR-24261
	VWR-24315
	VWR-24317
	VWR-24320
	VWR-24321
	VWR-24337
 	VWR-24354
	VWR-24366
	VWR-24519
	VWR-24520
	SNOW-84
	SNOW-477
	SNOW-744
	SNOW-766
	STORM-163
	STORM-955
	STORM-960
	STORM-1793
Ales Beaumont
	VWR-9352
	SNOW-240
Alexandrea Fride
    STORM-255
	STORM-960
	STORM-1459
Alissa Sabre
	VWR-81
	VWR-83
	VWR-109
	VWR-157
	VWR-171
	VWR-177
	VWR-213
	VWR-250
	VWR-251
	VWR-286
	VWR-414
	VWR-415
	VWR-459
	VWR-606
	VWR-652
	VWR-738
	VWR-1109
	VWR-1351
	VWR-1353
	VWR-1410
	VWR-1843
	VWR-2116
	VWR-2826
	VWR-3290
	VWR-3410
	VWR-3857
	VWR-4010
	VWR-5575
	VWR-5717
	VWR-5929
	VWR-6384
	VWR-6385
	VWR-6386
	VWR-6430
	VWR-6858
	VWR-6668
	VWR-7086
	VWR-7087
	VWR-7153
	VWR-7168
	VWR-9190
	VWR-10728
	VWR-11172
	VWR-12569
	VWR-12617
	VWR-12620
	VWR-12789
	SNOW-322
    STORM-1723
Alliez Mysterio
Angus Boyd
	VWR-592
Ann Congrejo
	CT-193
Annie Milestone
Annika Genezzia
Ansariel Hiller
	STORM-1101
	VWR-25480
	VWR-26150
	STORM-1685
	STORM-1713
	STORM-1899
	STORM-1932
	STORM-1933
	MAINT-2368
	STORM-1931
	MAINT-2773
	STORM-2011
	MAINT-3187
	BUG-3764
	STORM-1984
	STORM-1979
	STORM-2083
	STORM-2105
	MAINT-5533
	STORM-2094
	MAINT-5756
	MAINT-4677
<<<<<<< HEAD
	MAINT-2199
=======
>>>>>>> f710ab3d
	MAINT-6300
	MAINT-6397
	MAINT-6432
	MAINT-6513
	MAINT-6514
	MAINT-6552
	STORM-2133
Aralara Rajal
Arare Chantilly
	CHUIBUG-191
Ardy Lay
	STORM-859
	VWR-19499
	VWR-24917
Argent Stonecutter
	VWR-68
ArminWeatherHax
	STORM-1532
Armin Weatherwax
	VWR-8436
ArminasX Saiman
Arya Braveheart
Asaeda Meltingdots
Asturkon Jua
Asuka Neely
	VWR-3434
	VWR-8179
Aura Dirval
Avallyn Oakleaf
Avatar Quinzet
BabyA Littlething
Bacchus Ireto
Balp Allen
	VWR-4157
Bazaar
Be Holder
	SNOW-322
	SNOW-397
Beansy Twine
Benja Kepler
	VWR-746
Benjamin Bigdipper
Beth Walcher
Bezilon Kasei
Biancaluce Robbiani
	CT-225
	CT-226
	CT-227
	CT-228
	CT-229
	CT-230
	CT-231
	CT-321
	CT-352
Bill Walach
Blakar Ogre
	VWR-418
	VWR-881
	VWR-983
	VWR-1612
	VWR-1613
	VWR-2164
blino Nakamura
	VWR-17
Blitzckreed Levenque
Borg Capalini
Boroondas Gupte
	OPEN-29
	OPEN-39
	OPEN-54
	OPEN-99
	SNOW-278
	SNOW-503
	SNOW-510
	SNOW-527
	SNOW-610
	SNOW-624
	SNOW-737
	STORM-318
	STORM-1182
	VWR-233
	VWR-20583
	VWR-25654
	VWR-20891
	VWR-23455
	VWR-24487
	VWR-26066
	VWR-26458
	WEB-262
Bryn Oh
Buckaroo Mu
Bulli Schumann
	CT-218
	CT-219
	CT-220
	CT-221
	CT-222
	CT-223
	CT-224
	CT-319
	CT-350
	CT-352
bushing Spatula
	VWR-119
	VWR-424
blakopal Galicia
Callipygian Christensen
Cap Carver
Carjay McGinnis
	VWR-3737
	VWR-4070
	VWR-4212
	VWR-6154
	VWR-9400
	VWR-9620
Carla Broek
Carr Arbenlow
Catherine Pfeffer
	VWR-1282
	VWR-8624
	VWR-10854
Cayu Cluny
Celierra Darling
	VWR-1274
	VWR-6975
Chantal Harvey
Charles Courtois
Charlie Sazaland
Cherry Cheevers
ChickyBabes Zuzu
Christopher  Organiser
Ciaran Laval
Cinder Roxley
    BUG-2326
    BUG-3863
    BUG-8786
    OPEN-185
    OPEN-282
    OPEN-292
    OPEN-297
    STORM-1703
    STORM-1948
    STORM-1831
    STORM-1888
    STORM-1958
    STORM-1952
    STORM-1951
    STORM-2035
    STORM-2036
    STORM-2037
    STORM-2053
    STORM-2098
    STORM-2105
    STORM-2113
    STORM-2124
    STORM-2127
Clara Young
Coaldust Numbers
    VWR-1095
Colpo Wexler
Corinne Helendale
Corro Moseley
Coughdrop Littlething
Cron Stardust
	VWR-10579
	VWR-25120
	STORM-1075
	STORM-1919
	STORM-1920
	OPEN-209
	STORM-2017
Cypren Christenson
	STORM-417
Dante Tucker
Dale Glass
	VWR-120
	VWR-560
	VWR-2502
	VWR-1358
	VWR-2041
Darien Caldwell
	SH-3055
Dartagan Shepherd
Debs Regent
Decro Schmooz
Denim Kamachi
DiJodi Dubratt
Dil Spitz
	MAINT-4455
Dimitrio Lewis
Dirk
Draconis Neurocam
	STORM-1259
Drew Dri
	VWR-19683
Drew Dwi
Drewan Keats
	VWR-28
	VWR-248
	VWR-412
	VWR-638
	VWR-660
Dusan Writer
Dylan Haskell
	VWR-72
Dzonatas Sol
	VWR-187
	VWR-198
	VWR-777
	VWR-878
	VWR-962
	VWR-975
	VWR-1061
	VWR-1062
	VWR-1704
	VWR-1705
	VWR-1729
	VWR-1812
Eddi Decosta
	SNOW-586
Eddy Stryker
	VWR-15
	VWR-23
	VWR-1468
	VWR-1475
Edgware Marker
Egehan Dryke
Ellla McMahon
Elric Anatine
Emma Portilo
Emmie Fairymeadow
EponymousDylan Ra
	VWR-1289
	VWR-1465
Eva Nowicka
	CT-324
	CT-352
Eva Rau
Evangelista Emerald
Faelon Swordthain
Farallon Greyskin
	VWR-2036
Feep Larsson
	VWR-447
	VWR-1314
	VWR-4444
Fiachra Lach
Flemming Congrejo
	CT-193
	CT-318
Flower Ducatillon
Fluf Fredriksson
	VWR-3450
Fremont Cunningham
	VWR-1147
FreeSL Aeon
Frenchimmo Sabra
Frontera Thor
Fury Rosewood
Gaberoonie Zanzibar
Ganymedes Costagravas
Geenz Spad
	STORM-1823
	STORM-1900
	STORM-1905
	NORSPEC-229
Gene Frostbite
GeneJ Composer
Geneko Nemeth
	CT-117
	VWR-11069
Gentle Heron
Gentle Welinder
gwampa Lomu
Giggles Littlebird
Gigs Taggart
	SVC-493
	VWR-6
	VWR-38
	VWR-71
	VWR-101
	VWR-166
	VWR-234
	VWR-315
	VWR-326
	VWR-442
	VWR-493
	VWR-1203
	VWR-1217
	VWR-1434
	VWR-1987
	VWR-2065
	VWR-2491
	VWR-2502
	VWR-2331
	VWR-5308
	VWR-8781
	VWR-8783
Ginko Bayliss
	VWR-4
Grady Echegaray
Grazer Kline
	VWR-1092
	VWR-2113
Gudmund Shepherd
	VWR-1594
	VWR-1873
Guni Greenstein
Gwyneth Llewelyn
Gypsy Tripsa
Hackshaven Harford
Ham Rambler
Hamncheese Omlet
	VWR-333
Han Shuffle
Hanglow Short
HappySmurf Papp
	CT-193
Harleen Gretzky
Hatzfeld Runo
Henri Beauchamp
	VWR-1320
	VWR-1406
	VWR-4157
herina Bode
Hikkoshi Sakai
	VWR-429
Hiro Sommambulist
	VWR-66
	VWR-67
	VWR-97
	VWR-100
	VWR-105
	VWR-118
	VWR-132
	VWR-136
	VWR-143
Hitomi Tiponi
	STORM-1741
	STORM-1862
	BUG-1067
Holger Gilruth
Horatio Freund
Hoze Menges
	VWR-255
Hydra Shaftoe
Hypatia Callisto
Hypatia Pickens
Ian Kas
	VWR-8780 (Russian localization)
	[NO JIRA] (Ukranian localization)
	CT-322
	CT-325
Identity Euler
Ima Mechanique
	OPEN-50
	OPEN-61
	OPEN-76
	STORM-959
	STORM-1175
	STORM-1708
	STORM-1831
	STORM-1832
	STORM-1855
	VWR-10791
	VWR-20553
	VWR-19213
    VWR-22401
    VWR-23739
	VWR-24766
	VWR-28065
Imnotgoing Sideways
Inma Rau
Innula Zenovka
Irene Muni
	CT-324
	CT-352
Iskar Ariantho
	VWR-1223
	VWR-11759
Iyoba Tarantal
Jacek Antonelli
	SNOW-388
	VWR-165
	VWR-188
	VWR-427
	VWR-597
	VWR-2054
	VWR-2448
	VWR-2896
	VWR-2947
	VWR-2948
	VWR-3605
	VWR-8617
Jack Abraham
Jagga Meredith
JB Kraft
	VWR-5283
	VWR-7802
Jennifer Boyle
Jeremy Marquez
Jessica Qin
Jinx Nordberg
Jo Bernandes
Jocial Sonnenkern
Joel Savard
Joghert LeSabre
	VWR-64
Jonathan Yap
	STORM-435
	STORM-523
	STORM-596
	STORM-615
	STORM-616
	STORM-643
	STORM-679
	STORM-723
	STORM-726
	STORM-737
	STORM-785
	STORM-812
	STORM-829
	STORM-844
	STORM-953
	STORM-954
	STORM-960
	STORM-869
	STORM-974
	STORM-975
	STORM-977
	STORM-979
	STORM-980
	STORM-1040
	VWR-17801
	VWR-24347
	STORM-975
	STORM-990
	STORM-1019
	STORM-844
	STORM-643
	STORM-1020
	STORM-1064
	STORM-960
	STORM-1101
	STORM-1108
	STORM-1094
	STORM-1077
	STORM-953
	STORM-1128
	STORM-956
	STORM-1095
	STORM-1236
	STORM-1259
	STORM-787
	STORM-1313
	STORM-899
	STORM-1273
	STORM-1276
	STORM-1462
	STORM-1459
	STORM-1297
	STORM-1522
	STORM-1567
	STORM-1572
	STORM-1574
	STORM-1579
	STORM-1638
	STORM-976
	STORM-1639
	STORM-910
	STORM-1653
	STORM-1642
	STORM-591
	STORM-1105
	STORM-1679
	STORM-1222
	STORM-1659
	STORM-1674
	STORM-1685
	STORM-1718
	STORM-1721
	STORM-1718
	STORM-1727
	STORM-1725
	STORM-1719
	STORM-1712
	STORM-1728
	STORM-1736
	STORM-1804
	STORM-1734
	STORM-1731
	STORM-653
	STORM-1737
	STORM-1733
	STORM-1741
	STORM-1790
	STORM-1795
	STORM-1788
	STORM-1803
	STORM-1795
	STORM-1799
	STORM-1796
	STORM-1807
	STORM-1812
	STORM-1820
	STORM-1839
	STORM-1842
	STORM-1808
	STORM-637
	STORM-1822
	STORM-1809
	STORM-1793
	STORM-1810
	STORM-68
	STORM-1838
	STORM-1892
	STORM-1894
	STORM-1860
	STORM-1852
	STORM-1870
	STORM-1872
	STORM-1858
	STORM-1862
	STORM-1918
	STORM-1915
	STORM-1929
	STORM-1953
	OPEN-161
	STORM-1953
	STORM-1957
	STORM-1993
	STORM-2017
	STORM-2007
	STORM-1980
	OPEN-113
	STORM-1975
	STORM-1982
	STORM-1975
	STORM-1987
	STORM-1982
	STORM-1992
	STORM-1989
	STORM-1987
	STORM-1986
	STORM-1981
	STORM-2015
	STORM-2031
	STORM-2030
	STORM-2034
	STORM-2018
	STORM-2082
	STORM-2086
	STORM-2085
	STORM-2088
	STORM-2094
	STORM-2099
Kadah Coba
	STORM-1060
    STORM-1843
Jondan Lundquist
Josef Munster
Josette Windlow
Juilan Tripsa
Juro Kothari
Justin RiversRunRed
Kage Pixel
	VWR-11
Kagehi Kohn
Kaimen Takahe
Katharine Berry
	STORM-1900
    OPEN-149
	STORM-1940
    OPEN-149
	STORM-1941
Keklily Longfall
Ken Lavender
Ken March
	CT-245
Kestral Karas
Kerutsen Sellery
	VWR-1350
Khisme Nitely
Khyota Wulluf
	VWR-2085
	VWR-8885
	VWR-9256
	VWR-9966
Kimar Coba
Kithrak Kirkorian
Kitty Barnett
	VWR-19699
	STORM-288
	STORM-799
	STORM-800
	STORM-1001
	STORM-1175
	STORM-1905
    VWR-24217
	STORM-1804
	MAINT-5416
	MAINT-6041
	MAINT-6142
	MAINT-6144
	MAINT-6152
	MAINT-6153
	MAINT-6154
	MAINT-6568
Kolor Fall
Komiko Okamoto
Korvel Noh
Kunnis Basiat
	VWR-82
	VWR-102
Lance Corrimal
	STORM-1910
	VWR-25269
	STORM-2008
Latif Khalifa
	VWR-5370
leliel Mirihi
	STORM-1100
	STORM-1602
len Starship
Lisa Lowe
	CT-218
	CT-219
	CT-220
	CT-221
	CT-222
	CT-223
	CT-224
	CT-319
Lockhart Cordoso
	VWR-108
LSL Scientist
Lamorna Proctor
Lares Carter
Larry Pixel
Laurent Bechir
Leal Choche
Lenae Munz
Lexi Frua
Lillie Cordeaux
Lilly Zenovka
Lizzy Macarthur
Luban Yiyuan
Luc Starsider
Luminous Luminos
	STORM-959
Lunita Savira
Maccus McCullough
maciek marksman
	CT-86
Madison Blanc
Maggie Darwin
Magnus Balczo
	CT-138
Malarthi Behemoth
Mallory Destiny
Malwina Dollinger
	CT-138
Manx Wharton
march Korda
	SVC-1020
Marc Claridge
Marc2 Sands
Marianne McCann
Marine Kelley
    CHUIBUG-134
    STORM-281
    STORM-1910
MartinRJ Fayray
    STORM-1844
    STORM-1845
    STORM-1911
    STORM-1934
Matthew Anthony
Matthew Dowd
	VWR-1344
	VWR-1651
	VWR-1736
	VWR-1737
	VWR-1761
	VWR-2681
Matto Destiny
Maxim RiversRunRed
McCabe Maxsted
	SNOW-387
	VWR-1318
	VWR-4065
	VWR-4826
	VWR-6518
	VWR-7827
	VWR-7877
	VWR-7893
	VWR-8080
	VWR-8454
	VWR-8689
	VWR-9007
Medhue Simoni
Mel Vanbeeck
Melinda Latynina
Mencius Watts
Michelle2 Zenovka
    STORM-477
	VWR-2652
	VWR-2662
	VWR-2834
	VWR-3749
	VWR-4022
	VWR-4331
	VWR-4506
	VWR-4981
	VWR-5082
	VWR-5659
	VWR-7831
	VWR-8885
	VWR-8889
	VWR-8310
	VWR-9499
    STORM-1060
Michi Lumin
Midian Farspire
Miles Glaz
Mindy Mathy
Minerva Memel
Mitch Wagner
Mm Alder
	SNOW-376
	VWR-197
	VWR-3777
	VWR-4232
	VWR-4794
	VWR-13578
Mo Hax
Moon Metty
	STORM-2078
Mourna Biziou
Mr Greggan
	VWR-445
Nao Noe
naofan Teardrop
Naomah Beaumont
Nathiel Siamendes
Nber Medici
Neko Link
Netpat Igaly
Neutron Chesnokov
Newfie Pendragon
Nicholai Laviscu
Nicholaz Beresford
	VWR-132
	VWR-176
	VWR-193
	VWR-349
	VWR-353
	VWR-364
	VWR-374
	VWR-546
	VWR-691
	VWR-727
	VWR-793
	VWR-794
	VWR-802
	VWR-803
	VWR-804
	VWR-805
	VWR-807
	VWR-808
	VWR-809
	VWR-810
	VWR-823
	VWR-849
	VWR-856
	VWR-865
	VWR-869
	VWR-870
	VWR-871
	VWR-873
	VWR-908
	VWR-966
	VWR-1105
	VWR-1221
	VWR-1230
	VWR-1270
	VWR-1294
	VWR-1296
	VWR-1354
	VWR-1410
	VWR-1418
	VWR-1436
	VWR-1453
	VWR-1455
	VWR-1470
	VWR-1471
	VWR-1566
	VWR-1578
	VWR-1626
	VWR-1646
	VWR-1655
	VWR-1698
	VWR-1706
	VWR-1721
	VWR-1723
	VWR-1732
	VWR-1754
	VWR-1769
	VWR-1808
	VWR-1826
	VWR-1861
	VWR-1872
	VWR-1968
	VWR-2046
	VWR-2142
	VWR-2152
	VWR-2614
	VWR-2411
	VWR-2412
	VWR-2682
	VWR-2684
Nick Rhodes
NickyD
	MAINT-873
Nicky Dasmijn
	VWR-29228
	MAINT-1392
	MAINT-873
	SUN-72
	BUG-2432
	STORM-1935
	STORM-1936
	BUG-3605
	CHUIBUG-197
	OPEN-187
	STORM-1937
	OPEN-187
    STORM-2010
	STORM-2082
Nicky Perian
	OPEN-1
	STORM-1087
	STORM-1090
	STORM-1828
    STORM-2080
Nicoladie Gymnast
NiranV Dean
    STORM-2040
    STORM-2042
    STORM-2043
    STORM-2044
    STORM-2045
    STORM-2046
    STORM-2047
    STORM-2048
    STORM-2049
    STORM-2050
    STORM-2051
    STORM-2052
    STORM-2057
    STORM-2058
    STORM-2059
    STORM-2060
    STORM-2061
    STORM-2063
    STORM-2065
    STORM-2066
    STORM-2068
    STORM-2073
    STORM-2076
    BUG-372
    BUG-1179
    BUG-6835
    BUG-6837
    BUG-6839
    BUG-6840
    BUG-6958
    BUG-7020
Nounouch Hapmouche
	VWR-238
Ollie Kubrick
Orenj Marat
Orion Delphis
Oryx Tempel
Parvati Silverweb
Patric Mills
	VWR-2645
Paul Churchill
	VWR-20
	VWR-493
	VWR-749
	VWR-1567
	VWR-1647
	VWR-1880
	VWR-2072
Paula Innis
	VWR-30
	VWR-293
	VWR-1049
	VWR-1562
Peekay Semyorka
	VWR-7
	VWR-19
	VWR-49
	VWR-79
Pell Smit
	MAINT-4323
	STORM-2069
	STORM-2070
	STORM-2071
	STORM-2072
Peter Lameth
	VWR-7331
PeterPunk Mooney
Pixel Gausman
Pixel Scientist
Pf Shan
	CT-225
	CT-226
	CT-227
	CT-228
	CT-229
	CT-230
	CT-231
	CT-321
	SNOW-422
Polo Gufler
Pounce Teazle
princess niven
	VWR-5733
	CT-85
	CT-320
	CT-352
Professor Noarlunga
Psi Merlin
Quantum Destiny
Questar Utu
Quicksilver Hermes
RAT Quan
Radio Signals
Ralf Setsuko
RedMokum Bravin
Renault Clio
	VWR-1976
resu Ampan
	SNOW-93
Revolution Perenti
Rezit Sideways
Rich Grainger
Ringo Tuxing
	CT-225
	CT-226
	CT-227
	CT-228
	CT-229
	CT-230
	CT-231
	CT-321
Riva
Robin Cornelius
	SNOW-108
	SNOW-204
	SNOW-287
	SNOW-484
	SNOW-504
	SNOW-506
	SNOW-507
	SNOW-511
	SNOW-512
	SNOW-514
	SNOW-520
	SNOW-585
	SNOW-599
	SNOW-747
	STORM-422
	STORM-591
	STORM-960
	STORM-1019
	STORM-1095
	STORM-1128
	STORM-1459
	VWR-2488
	VWR-9557
	VWR-10579
	VWR-11128
	VWR-12533
	VWR-12587
	VWR-12758
	VWR-12763
	VWR-12995
	VWR-20911
Rosco Teardrop
Rose Evans
Rudee Voom
RufusTT Horsefly
Ryozu Kojima
	VWR-53
	VWR-287
Sachi Vixen
Sahkolihaa Contepomi
	MATBUG-102
Saii Hallard
SaintLEOlions Zimer
Salahzar Stenvaag
	CT-225
	CT-226
	CT-227
	CT-228
	CT-229
	CT-230
	CT-231
	CT-321
Samm Larkham
Sammy Frederix
	VWR-6186
Sasy Scarborough
Satanello Miami
Satomi Ahn
	STORM-501
	STORM-229
	VWR-20553
	VWR-24502
Scrim Pinion
Scrippy Scofield
	VWR-3748
Seg Baphomet
	VWR-1475
	VWR-1525
	VWR-1585
	VWR-1586
	VWR-2662
	VWR-3206
	VWR-2488
Sergen Davies
	CT-225
	CT-226
	CT-227
	CT-228
	CT-229
	CT-230
	CT-231
	CT-321
SexySteven Morrisey
Shawn Kaufmat
	SNOW-240
Sheet Spotter
Shnurui Troughton
Shyotl Kuhr
	MAINT-1138
	MAINT-2334
Siana Gearz
	STORM-960
	STORM-1088
	MAINT-1138
	MAINT-2334
sicarius Thorne
Sicarius Toxx
SignpostMarv Martin
	VWR-153
	VWR-154
	VWR-155
	VWR-218
	VWR-373
	VWR-8357
Simon Nolan
	VWR-409
Sini Nubalo
Sitearm Madonna
SLB Wirefly
Slee Mayo
    SEC-1075
snowy Sidran
Sovereign Engineer
    MAINT-2334
    OPEN-189
    STORM-1972
    STORM-2113
    OPEN-195
    OPEN-217
    OPEN-295
    MAINT-6107
    STORM-2107
    MAINT-6218
    MAINT-2141
SpacedOut Frye
	VWR-34
	VWR-45
	VWR-57
	VWR-94
	VWR-113
	VWR-121
	VWR-123
	VWR-130
	VWR-1823
Sporked Friis
	VWR-4903
Soupa Segura
Squirrel Wood
ST Mensing
Starshine Halasy
Stevex Janus
	VWR-1182
Stickman Ingmann
Still Defiant
	VWR-207
	VWR-227
	VWR-446
Strife Onizuka
	SVC-9
	VWR-14
	VWR-74
	VWR-85
	VWR-148
	WEB-164
	VWR-183
	VWR-2265
	VWR-4111
	SNOW-691
Sudane Erato
Synystyr Texan
Takeda Terrawyng
TankMaster Finesmith
	OPEN-140
	OPEN-142
	OPEN-154
	OPEN-295
	STORM-1100
	STORM-1258
	STORM-1602
	STORM-1868
	STORM-1950
    VWR-26622
	VWR-29224
Talamasca
Tali Rosca
Tayra Dagostino
	SNOW-517
	SNOW-543
	VWR-13947
TBBle Kurosawa
	VWR-938
	VWR-941
	VWR-942
	VWR-944
	VWR-945
	SNOW-543
	VWR-1891
	VWR-1892
Teardrops Fall
	VWR-5366
Techwolf Lupindo
	SNOW-92
	SNOW-592
	SNOW-649
	SNOW-650
	SNOW-651
	SNOW-654
	SNOW-687
	SNOW-680
	SNOW-681
	SNOW-685
	SNOW-690
	SNOW-746
	VWR-12385
	VWR-20893
	OPEN-161
Templar Merlin
tenebrous pau
	VWR-247
Tezcatlipoca Bisiani
Tharax Ferraris
	VWR-605
Thickbrick Sleaford
	SNOW-207
	SNOW-390
	SNOW-421
	SNOW-462
	SNOW-586
	SNOW-592
	SNOW-635
	SNOW-743
	VWR-7109
	VWR-9287
	VWR-13483
	VWR-13947
	VWR-24420
	STORM-956
	STORM-1147
	STORM-1325
Thraxis Epsilon
	SVC-371
	VWR-383
Tiel Stonecutter
tiamat bingyi
	CT-246
Tofu Buzzard
	CTS-411
	STORM-546
	VWR-24509
	SH-2477
	STORM-1684
	STORM-1819
Tony Kembia
Tonya Souther
	STORM-1905
	BUG-3875
	BUG-3968
Torben Trautman
TouchaHoney Perhaps
TraductoresAnonimos Alter
	CT-324
Trey Reanimator
TriloByte Zanzibar
	STORM-1100
Trinity Dechou
Trinity Dejavu
Tue Torok
	CT-68
	CT-69
	CT-70
	CT-72
	CT-73
	CT-74
Twisted Laws
	SNOW-352
	STORM-466
	STORM-467
	STORM-844
	STORM-643
	STORM-954
	STORM-1103
Unlikely Quintessa
UsikuFarasi Kanarik
Vadim Bigbear
	VWR-2681
Vaalith Jinn
    STORM-64
    MATBUG-8
Vector Hastings
	VWR-8726
Veritas Raymaker
Vex Streeter
	STORM-1642
Viaticus Speculaas
Vick Forcella
Villain Baroque
Vixen Heron
	VWR-2710
	CT-88
Vixie Durant
Void Singer
Watty Berkson
Westley Schridde
Westley Streeter
Whimsy Winx
Whirly Fizzle
	STORM-1895
	VWR-29543
	MAINT-873
	STORM-1930
	BUG-6659
	STORM-2078
Whoops Babii
	VWR-631
	VWR-1640
	VWR-3340
	SNOW-667
	VWR-4800
	VWR-4802
	VWR-4804
	VWR-4805
	VWR-4806
	VWR-4808
	VWR-4809
	VWR-4811
	VWR-4815
	VWR-4816
	VWR-4818
	VWR-5659
	VWR-8291
	VWR-8292
	VWR-8293
	VWR-8294
	VWR-8295
	VWR-8296
	VWR-8297
	VWR-8298
Winter Ventura
Wilton Lundquist
	VWR-7682
Wolf Loonie
	STORM-1868
WolfPup Lowenhar
	OPEN-1
	OPEN-37
	SNOW-622
	SNOW-772
	STORM-102
	STORM-103
	STORM-143
	STORM-236
	STORM-255
	STORM-256
	STORM-288
	STORM-535
	STORM-544
	STORM-654
	STORM-674
	STORM-776
	STORM-825
	STORM-859
	STORM-1098
	VWR-20741
	VWR-20933
Wundur Primbee
Xellessanova Zenith
	STORM-1793
Xiki Luik
xstorm Radek
YongYong Francois
Zak Westminster
Zai Lynch
	VWR-19505
    STORM-1902
Zana Kohime
Zaren Alexander
Zarkonnen Decosta
	VWR-253
Zeja Pyle
ZenMondo Wormser
Zi Ree
	SH-489
	VWR-423
	VWR-671
	VWR-682
	VWR-684
	VWR-9127
	VWR-1140
	VWR-24017
	VWR-25588
	STORM-1790
	STORM-1842
Zipherius Turas
	VWR-76
	VWR-77
Zoex Flanagan
<|MERGE_RESOLUTION|>--- conflicted
+++ resolved
@@ -191,10 +191,7 @@
 	STORM-2094
 	MAINT-5756
 	MAINT-4677
-<<<<<<< HEAD
 	MAINT-2199
-=======
->>>>>>> f710ab3d
 	MAINT-6300
 	MAINT-6397
 	MAINT-6432
