Linden Lab would like to acknowledge contributions from the
following residents. The Second Life resident name is given below,
along with the issue identifiers to which they have contributed.

45ms Zhong
Able Whitman
	VWR-650
	VWR-1460
	VWR-1691
	VWR-1735
	VWR-1813
Adam Marker
	VWR-2755
Adeon Writer
Aeonix Aeon
Agathos Frascati
	CT-246
	CT-317
	CT-352
Ai Austin
Aiko Ying
Aimee Trescothick
	SNOW-227
	SNOW-570
	SNOW-572
	SNOW-575
	STORM-1315
	VWR-3321
	VWR-3336
	VWR-3903
	VWR-4083
	VWR-4106
	VWR-5308
	VWR-6348
	VWR-6358
	VWR-6360
	VWR-6432
	VWR-6550
	VWR-6583
	VWR-6482
	VWR-6918
	VWR-7109
	VWR-7383
	VWR-7800
	VWR-8008
	VWR-8341
	VWR-8430
	VWR-8482
	VWR-9255
	VWR-10717
	VWR-10990
	VWR-11100
	VWR-11111
	VWR-11844
	VWR-12631
	VWR-12696
	VWR-12748
	VWR-13221
	VWR-14087
	VWR-14267
	VWR-14278
	VWR-14711
	VWR-14712
	VWR-15454
Alejandro Rosenthal
	VWR-1184
Aleric Inglewood
	OPEN-38
	SNOW-240
	SNOW-522
	SNOW-626
	SNOW-756
	SNOW-764
	SNOW-800
	VWR-10001
	VWR-10579
	VWR-10759
	VWR-10837
	VWR-12691
	VWR-12984
	VWR-13040
	VWR-13996
	VWR-14426
	VWR-24247
	VWR-25654
	VWR-24251
	VWR-24252
	VWR-24254
	VWR-24261
	VWR-24315
	VWR-24317
	VWR-24320
	VWR-24321
	VWR-24337
 	VWR-24354
	VWR-24366
	VWR-24519
	VWR-24520
	SNOW-84
	SNOW-477
	SNOW-744
	SNOW-766
	STORM-163
	STORM-955
	STORM-960
	STORM-1793
Ales Beaumont
	VWR-9352
	SNOW-240
Alexandrea Fride
    STORM-255
	STORM-960
	STORM-1459
Alissa Sabre
	VWR-81
	VWR-83
	VWR-109
	VWR-157
	VWR-171
	VWR-177
	VWR-213
	VWR-250
	VWR-251
	VWR-286
	VWR-414
	VWR-415
	VWR-459
	VWR-606
	VWR-652
	VWR-738
	VWR-1109
	VWR-1351
	VWR-1353
	VWR-1410
	VWR-1843
	VWR-2116
	VWR-2826
	VWR-3290
	VWR-3410
	VWR-3857
	VWR-4010
	VWR-5575
	VWR-5717
	VWR-5929
	VWR-6384
	VWR-6385
	VWR-6386
	VWR-6430
	VWR-6858
	VWR-6668
	VWR-7086
	VWR-7087
	VWR-7153
	VWR-7168
	VWR-9190
	VWR-10728
	VWR-11172
	VWR-12569
	VWR-12617
	VWR-12620
	VWR-12789
	SNOW-322
    STORM-1723
Alliez Mysterio
Angus Boyd
	VWR-592
Ann Congrejo
	CT-193
Annie Milestone
Annika Genezzia
Ansariel Hiller
	STORM-1101
	VWR-25480
	VWR-26150
	STORM-1685
	STORM-1713
	STORM-1899
	STORM-1932
	STORM-1933
	MAINT-2368
	STORM-1931
	MAINT-2773
	BUG-3764
	STORM-1984
	STORM-1979
Aralara Rajal
Arare Chantilly
	CHUIBUG-191
Ardy Lay
	STORM-859
	VWR-19499
	VWR-24917
Argent Stonecutter
	VWR-68
ArminWeatherHax
	STORM-1532
Armin Weatherwax
	VWR-8436
ArminasX Saiman
Arya Braveheart
Asaeda Meltingdots
Asturkon Jua
Asuka Neely
	VWR-3434
	VWR-8179
Aura Dirval
Avallyn Oakleaf
Avatar Quinzet
BabyA Littlething
Bacchus Ireto
Balp Allen
	VWR-4157
Bazaar
Be Holder
	SNOW-322
	SNOW-397
Beansy Twine
Benja Kepler
	VWR-746
Benjamin Bigdipper
Beth Walcher
Bezilon Kasei
Biancaluce Robbiani
	CT-225
	CT-226
	CT-227
	CT-228
	CT-229
	CT-230
	CT-231
	CT-321
	CT-352
Bill Walach
Blakar Ogre
	VWR-418
	VWR-881
	VWR-983
	VWR-1612
	VWR-1613
	VWR-2164
blino Nakamura
	VWR-17
Blitzckreed Levenque
Borg Capalini
Boroondas Gupte
	OPEN-29
	OPEN-39
	OPEN-54
	OPEN-99
	SNOW-278
	SNOW-503
	SNOW-510
	SNOW-527
	SNOW-610
	SNOW-624
	SNOW-737
	STORM-318
	STORM-1182
	VWR-233
	VWR-20583
	VWR-25654
	VWR-20891
	VWR-23455
	VWR-24487
	VWR-26066
	VWR-26458
	WEB-262
Bryn Oh
Buckaroo Mu
Bulli Schumann
	CT-218
	CT-219
	CT-220
	CT-221
	CT-222
	CT-223
	CT-224
	CT-319
	CT-350
	CT-352
bushing Spatula
	VWR-119
	VWR-424
blakopal Galicia
Callipygian Christensen
Cap Carver
Carjay McGinnis
	VWR-3737
	VWR-4070
	VWR-4212
	VWR-6154
	VWR-9400
	VWR-9620
Carla Broek
Carr Arbenlow
Catherine Pfeffer
	VWR-1282
	VWR-8624
	VWR-10854
Cayu Cluny
Celierra Darling
	VWR-1274
	VWR-6975
Chantal Harvey
Charles Courtois
Charlie Sazaland
Cherry Cheevers
ChickyBabes Zuzu
Christopher  Organiser
Ciaran Laval
Cinder Roxley
    BUG-2326
    BUG-3863
    OPEN-185
    STORM-1703
	STORM-1948
    STORM-1888
    STORM-1958
    STORM-1952
    STORM-1951
Clara Young
Coaldust Numbers
    VWR-1095
Colpo Wexler
Corinne Helendale
Corro Moseley
Coughdrop Littlething
Cron Stardust
	VWR-10579
	VWR-25120
	STORM-1075
	STORM-1919
Cypren Christenson
	STORM-417
Dante Tucker
Dale Glass
	VWR-120
	VWR-560
	VWR-2502
	VWR-1358
	VWR-2041
Darien Caldwell
	SH-3055
Dartagan Shepherd
Debs Regent
Decro Schmooz
Denim Kamachi
DiJodi Dubratt
Dil Spitz
Dimitrio Lewis
Dirk
Draconis Neurocam
	STORM-1259
Drew Dri
	VWR-19683
Drew Dwi
Drewan Keats
	VWR-28
	VWR-248
	VWR-412
	VWR-638
	VWR-660
Dusan Writer
Dylan Haskell
	VWR-72
Dzonatas Sol
	VWR-187
	VWR-198
	VWR-777
	VWR-878
	VWR-962
	VWR-975
	VWR-1061
	VWR-1062
	VWR-1704
	VWR-1705
	VWR-1729
	VWR-1812
Eddi Decosta
	SNOW-586
Eddy Stryker
	VWR-15
	VWR-23
	VWR-1468
	VWR-1475
Edgware Marker
Egehan Dryke
Ellla McMahon
Elric Anatine
Emma Portilo
Emmie Fairymeadow
EponymousDylan Ra
	VWR-1289
	VWR-1465
Eva Nowicka
	CT-324
	CT-352
Eva Rau
Evangelista Emerald
Faelon Swordthain
Farallon Greyskin
	VWR-2036
Feep Larsson
	VWR-447
	VWR-1314
	VWR-4444
Fiachra Lach
Flemming Congrejo
	CT-193
	CT-318
Flower Ducatillon
Fluf Fredriksson
	VWR-3450
Fremont Cunningham
	VWR-1147
FreeSL Aeon
Frenchimmo Sabra
Frontera Thor
Fury Rosewood
Gaberoonie Zanzibar
Ganymedes Costagravas
Geenz Spad
	STORM-1823
	STORM-1900
	STORM-1905
	NORSPEC-229
Gene Frostbite
GeneJ Composer
Geneko Nemeth
	CT-117
	VWR-11069
Gentle Heron
Gentle Welinder
gwampa Lomu
Giggles Littlebird
Gigs Taggart
	SVC-493
	VWR-6
	VWR-38
	VWR-71
	VWR-101
	VWR-166
	VWR-234
	VWR-315
	VWR-326
	VWR-442
	VWR-493
	VWR-1203
	VWR-1217
	VWR-1434
	VWR-1987
	VWR-2065
	VWR-2491
	VWR-2502
	VWR-2331
	VWR-5308
	VWR-8781
	VWR-8783
Ginko Bayliss
	VWR-4
Grady Echegaray
Grazer Kline
	VWR-1092
	VWR-2113
Gudmund Shepherd
	VWR-1594
	VWR-1873
Guni Greenstein
Gwyneth Llewelyn
Gypsy Tripsa
Hackshaven Harford
Ham Rambler
Hamncheese Omlet
	VWR-333
Han Shuffle
Hanglow Short
HappySmurf Papp
	CT-193
Harleen Gretzky
Hatzfeld Runo
Henri Beauchamp
	VWR-1320
	VWR-1406
	VWR-4157
herina Bode
Hikkoshi Sakai
	VWR-429
Hiro Sommambulist
	VWR-66
	VWR-67
	VWR-97
	VWR-100
	VWR-105
	VWR-118
	VWR-132
	VWR-136
	VWR-143
Hitomi Tiponi
	STORM-1741
	STORM-1862
	BUG-1067
Holger Gilruth
Horatio Freund
Hoze Menges
	VWR-255
Hydra Shaftoe
Hypatia Callisto
Hypatia Pickens
Ian Kas
	VWR-8780 (Russian localization)
	[NO JIRA] (Ukranian localization)
	CT-322
	CT-325
Identity Euler
Ima Mechanique
	OPEN-50
	OPEN-61
	OPEN-76
	STORM-959
	STORM-1175
	STORM-1708
	STORM-1855
	VWR-20553
Imnotgoing Sideways
Inma Rau
Innula Zenovka
Irene Muni
	CT-324
	CT-352
Iskar Ariantho
	VWR-1223
	VWR-11759
Iyoba Tarantal
Jacek Antonelli
	SNOW-388
	VWR-165
	VWR-188
	VWR-427
	VWR-597
	VWR-2054
	VWR-2448
	VWR-2896
	VWR-2947
	VWR-2948
	VWR-3605
	VWR-8617
Jack Abraham
Jagga Meredith
JB Kraft
	VWR-5283
	VWR-7802
Jennifer Boyle
Jeremy Marquez
Jessica Qin
Jinx Nordberg
Jo Bernandes
Jocial Sonnenkern
Joel Savard
Joghert LeSabre
	VWR-64
Jonathan Yap
	STORM-435
	STORM-523
	STORM-596
	STORM-615
	STORM-616
	STORM-643
	STORM-679
	STORM-723
	STORM-726
	STORM-737
	STORM-785
	STORM-812
	STORM-829
	STORM-844
	STORM-953
	STORM-954
	STORM-960
	STORM-869
	STORM-974
	STORM-975
	STORM-977
	STORM-979
	STORM-980
	STORM-1040
	VWR-17801
	VWR-24347
	STORM-975
	STORM-990
	STORM-1019
	STORM-844
	STORM-643
	STORM-1020
	STORM-1064
	STORM-960
	STORM-1101
	STORM-1108
	STORM-1094
	STORM-1077
	STORM-953
	STORM-1128
	STORM-956
	STORM-1095
	STORM-1236
	STORM-1259
	STORM-787
	STORM-1313
	STORM-899
	STORM-1273
	STORM-1276
	STORM-1462
	STORM-1459
	STORM-1297
	STORM-1522
	STORM-1567
	STORM-1572
	STORM-1574
	STORM-1579
	STORM-1638
	STORM-976
	STORM-1639
	STORM-910
	STORM-1653
	STORM-1642
	STORM-591
	STORM-1105
	STORM-1679
	STORM-1222
	STORM-1659
	STORM-1674
	STORM-1685
	STORM-1718
	STORM-1721
	STORM-1718
	STORM-1727
	STORM-1725
	STORM-1719
	STORM-1712
	STORM-1728
	STORM-1736
	STORM-1804
	STORM-1734
	STORM-1731
	STORM-653
	STORM-1737
	STORM-1733
	STORM-1741
	STORM-1790
	STORM-1795
	STORM-1788
	STORM-1803
	STORM-1795
	STORM-1799
	STORM-1796
	STORM-1807
	STORM-1812
	STORM-1820
	STORM-1839
	STORM-1842
	STORM-1808
	STORM-637
	STORM-1822
	STORM-1809
	STORM-1793
	STORM-1810
	STORM-1838
	STORM-1892
	STORM-1894
	STORM-1860
	STORM-1852
	STORM-1870
	STORM-1872
	STORM-1858
	STORM-1862
	STORM-1918
	STORM-1929
	STORM-1953
	OPEN-161
	STORM-1953
	STORM-1957
<<<<<<< HEAD
	STORM-1975
	STORM-1982
=======
	STORM-1987
>>>>>>> d533dceb
Kadah Coba
	STORM-1060
    STORM-1843
Jondan Lundquist
Josef Munster
Josette Windlow
Juilan Tripsa
Juro Kothari
Justin RiversRunRed
Kage Pixel
	VWR-11
Kagehi Kohn
Kaimen Takahe
Katharine Berry
	STORM-1900
    OPEN-149
	STORM-1940
    OPEN-149
	STORM-1941
Keklily Longfall
Ken Lavender
Ken March
	CT-245
Kestral Karas
Kerutsen Sellery
	VWR-1350
Khisme Nitely
Khyota Wulluf
	VWR-2085
	VWR-8885
	VWR-9256
	VWR-9966
Kimar Coba
Kithrak Kirkorian
Kitty Barnett
	VWR-19699
	STORM-288
	STORM-799
	STORM-800
	STORM-1001
	STORM-1175
	STORM-1905
    VWR-24217
	STORM-1804
Kolor Fall
Komiko Okamoto
Korvel Noh
Kunnis Basiat
	VWR-82
	VWR-102
Lance Corrimal
	STORM-1910
	VWR-25269
Latif Khalifa
	VWR-5370
leliel Mirihi
	STORM-1100
	STORM-1602
len Starship
Lisa Lowe
	CT-218
	CT-219
	CT-220
	CT-221
	CT-222
	CT-223
	CT-224
	CT-319
Lockhart Cordoso
	VWR-108
LSL Scientist
Lamorna Proctor
Lares Carter
Larry Pixel
Laurent Bechir
Leal Choche
Lenae Munz
Lexi Frua
Lillie Cordeaux
Lilly Zenovka
Lizzy Macarthur
Luban Yiyuan
Luc Starsider
Luminous Luminos
	STORM-959
Lunita Savira
Maccus McCullough
maciek marksman
	CT-86
Madison Blanc
Maggie Darwin
Magnus Balczo
	CT-138
Malarthi Behemoth
Mallory Destiny
Malwina Dollinger
	CT-138
Manx Wharton
march Korda
	SVC-1020
Marc Claridge
Marc2 Sands
Marianne McCann
Marine Kelley
    CHUIBUG-134
    STORM-281
    STORM-1910
MartinRJ Fayray
    STORM-1844
    STORM-1845
    STORM-1911
    STORM-1934
Matthew Anthony
Matthew Dowd
	VWR-1344
	VWR-1651
	VWR-1736
	VWR-1737
	VWR-1761
	VWR-2681
Matto Destiny
Maxim RiversRunRed
McCabe Maxsted
	SNOW-387
	VWR-1318
	VWR-4065
	VWR-4826
	VWR-6518
	VWR-7827
	VWR-7877
	VWR-7893
	VWR-8080
	VWR-8454
	VWR-8689
	VWR-9007
Medhue Simoni
Mel Vanbeeck
Melinda Latynina
Mencius Watts
Michelle2 Zenovka
    STORM-477
	VWR-2652
	VWR-2662
	VWR-2834
	VWR-3749
	VWR-4022
	VWR-4331
	VWR-4506
	VWR-4981
	VWR-5082
	VWR-5659
	VWR-7831
	VWR-8885
	VWR-8889
	VWR-8310
	VWR-9499
    STORM-1060
Michi Lumin
Midian Farspire
Miles Glaz
Mindy Mathy
Minerva Memel
Mitch Wagner
Mm Alder
	SNOW-376
	VWR-197
	VWR-3777
	VWR-4232
	VWR-4794
	VWR-13578
Mo Hax
Mourna Biziou
Mr Greggan
	VWR-445
Nao Noe
naofan Teardrop
Naomah Beaumont
Nathiel Siamendes
Nber Medici
Neko Link
Netpat Igaly
Neutron Chesnokov
Newfie Pendragon
Nicholai Laviscu
Nicholaz Beresford
	VWR-132
	VWR-176
	VWR-193
	VWR-349
	VWR-353
	VWR-364
	VWR-374
	VWR-546
	VWR-691
	VWR-727
	VWR-793
	VWR-794
	VWR-802
	VWR-803
	VWR-804
	VWR-805
	VWR-807
	VWR-808
	VWR-809
	VWR-810
	VWR-823
	VWR-849
	VWR-856
	VWR-865
	VWR-869
	VWR-870
	VWR-871
	VWR-873
	VWR-908
	VWR-966
	VWR-1105
	VWR-1221
	VWR-1230
	VWR-1270
	VWR-1294
	VWR-1296
	VWR-1354
	VWR-1410
	VWR-1418
	VWR-1436
	VWR-1453
	VWR-1455
	VWR-1470
	VWR-1471
	VWR-1566
	VWR-1578
	VWR-1626
	VWR-1646
	VWR-1655
	VWR-1698
	VWR-1706
	VWR-1721
	VWR-1723
	VWR-1732
	VWR-1754
	VWR-1769
	VWR-1808
	VWR-1826
	VWR-1861
	VWR-1872
	VWR-1968
	VWR-2046
	VWR-2142
	VWR-2152
	VWR-2614
	VWR-2411
	VWR-2412
	VWR-2682
	VWR-2684
Nick Rhodes
NickyD
	MAINT-873
Nicky Dasmijn
	VWR-29228
	MAINT-873
	SUN-72
	BUG-2432
	STORM-1935
	STORM-1936
	BUG-3605
	CHUIBUG-197
	OPEN-187
	STORM-1937
	OPEN-187
Nicky Perian
	OPEN-1
	STORM-1087
	STORM-1090
	STORM-1828
Nicoladie Gymnast
Nounouch Hapmouche
	VWR-238
Ollie Kubrick
Orenj Marat
Orion Delphis
Oryx Tempel
Parvati Silverweb
Patric Mills
	VWR-2645
Paul Churchill
	VWR-20
	VWR-493
	VWR-749
	VWR-1567
	VWR-1647
	VWR-1880
	VWR-2072
Paula Innis
	VWR-30
	VWR-293
	VWR-1049
	VWR-1562
Peekay Semyorka
	VWR-7
	VWR-19
	VWR-49
	VWR-79
Peter Lameth
	VWR-7331
PeterPunk Mooney
Pixel Gausman
Pixel Scientist
Pf Shan
	CT-225
	CT-226
	CT-227
	CT-228
	CT-229
	CT-230
	CT-231
	CT-321
	SNOW-422
Polo Gufler
Pounce Teazle
princess niven
	VWR-5733
	CT-85
	CT-320
	CT-352
Professor Noarlunga
Psi Merlin
Quantum Destiny
Questar Utu
Quicksilver Hermes
RAT Quan
Radio Signals
Ralf Setsuko
RedMokum Bravin
Renault Clio
	VWR-1976
resu Ampan
	SNOW-93
Revolution Perenti
Rezit Sideways
Rich Grainger
Ringo Tuxing
	CT-225
	CT-226
	CT-227
	CT-228
	CT-229
	CT-230
	CT-231
	CT-321
Riva
Robin Cornelius
	SNOW-108
	SNOW-204
	SNOW-287
	SNOW-484
	SNOW-504
	SNOW-506
	SNOW-507
	SNOW-511
	SNOW-512
	SNOW-514
	SNOW-520
	SNOW-585
	SNOW-599
	SNOW-747
	STORM-422
	STORM-591
	STORM-960
	STORM-1019
	STORM-1095
	STORM-1128
	STORM-1459
	VWR-2488
	VWR-9557
	VWR-10579
	VWR-11128
	VWR-12533
	VWR-12587
	VWR-12758
	VWR-12763
	VWR-12995
	VWR-20911
Rosco Teardrop
Rose Evans
Rudee Voom
RufusTT Horsefly
Ryozu Kojima
	VWR-53
	VWR-287
Sachi Vixen
Sahkolihaa Contepomi
	MATBUG-102
Saii Hallard
SaintLEOlions Zimer
Salahzar Stenvaag
	CT-225
	CT-226
	CT-227
	CT-228
	CT-229
	CT-230
	CT-231
	CT-321
Samm Larkham
Sammy Frederix
	VWR-6186
Sasy Scarborough
Satanello Miami
Satomi Ahn
	STORM-501
	STORM-229
	VWR-20553
	VWR-24502
Scrim Pinion
Scrippy Scofield
	VWR-3748
Seg Baphomet
	VWR-1475
	VWR-1525
	VWR-1585
	VWR-1586
	VWR-2662
	VWR-3206
	VWR-2488
Sergen Davies
	CT-225
	CT-226
	CT-227
	CT-228
	CT-229
	CT-230
	CT-231
	CT-321
SexySteven Morrisey
Shawn Kaufmat
	SNOW-240
Sheet Spotter
Shnurui Troughton
Shyotl Kuhr
	MAINT-1138
	MAINT-2334
Siana Gearz
	STORM-960
	STORM-1088
	MAINT-1138
	MAINT-2334
sicarius Thorne
Sicarius Toxx
SignpostMarv Martin
	VWR-153
	VWR-154
	VWR-155
	VWR-218
	VWR-373
	VWR-8357
Simon Nolan
	VWR-409
Sini Nubalo
Sitearm Madonna
SLB Wirefly
Slee Mayo
    SEC-1075
snowy Sidran
Sovereign Engineer
    MAINT-2334
    OPEN-189
    OPEN-195
SpacedOut Frye
	VWR-34
	VWR-45
	VWR-57
	VWR-94
	VWR-113
	VWR-121
	VWR-123
	VWR-130
	VWR-1823
Sporked Friis
	VWR-4903
Soupa Segura
Squirrel Wood
ST Mensing
Starshine Halasy
Stevex Janus
	VWR-1182
Stickman Ingmann
Still Defiant
	VWR-207
	VWR-227
	VWR-446
Strife Onizuka
	SVC-9
	VWR-14
	VWR-74
	VWR-85
	VWR-148
	WEB-164
	VWR-183
	VWR-2265
	VWR-4111
	SNOW-691
Sudane Erato
Synystyr Texan
Takeda Terrawyng
TankMaster Finesmith
	OPEN-140
	OPEN-142
	STORM-1100
	STORM-1258
	STORM-1602
	STORM-1868
	STORM-1950
    VWR-26622
	VWR-29224
Talamasca
Tali Rosca
Tayra Dagostino
	SNOW-517
	SNOW-543
	VWR-13947
TBBle Kurosawa
	VWR-938
	VWR-941
	VWR-942
	VWR-944
	VWR-945
	SNOW-543
	VWR-1891
	VWR-1892
Teardrops Fall
	VWR-5366
Techwolf Lupindo
	SNOW-92
	SNOW-592
	SNOW-649
	SNOW-650
	SNOW-651
	SNOW-654
	SNOW-687
	SNOW-680
	SNOW-681
	SNOW-685
	SNOW-690
	SNOW-746
	VWR-12385
	VWR-20893
	OPEN-161
Templar Merlin
tenebrous pau
	VWR-247
Tezcatlipoca Bisiani
Tharax Ferraris
	VWR-605
Thickbrick Sleaford
	SNOW-207
	SNOW-390
	SNOW-421
	SNOW-462
	SNOW-586
	SNOW-592
	SNOW-635
	SNOW-743
	VWR-7109
	VWR-9287
	VWR-13483
	VWR-13947
	VWR-24420
	STORM-956
	STORM-1147
	STORM-1325
Thraxis Epsilon
	SVC-371
	VWR-383
Tiel Stonecutter
tiamat bingyi
	CT-246
Tofu Buzzard
	CTS-411
	STORM-546
	VWR-24509
	SH-2477
	STORM-1684
	STORM-1819
Tony Kembia
Tonya Souther
	STORM-1905
	BUG-3875
	BUG-3968
Torben Trautman
TouchaHoney Perhaps
TraductoresAnonimos Alter
	CT-324
Trey Reanimator
TriloByte Zanzibar
	STORM-1100
Trinity Dechou
Trinity Dejavu
Tue Torok
	CT-68
	CT-69
	CT-70
	CT-72
	CT-73
	CT-74
Twisted Laws
	SNOW-352
	STORM-466
	STORM-467
	STORM-844
	STORM-643
	STORM-954
	STORM-1103
Unlikely Quintessa
UsikuFarasi Kanarik
Vadim Bigbear
	VWR-2681
Vaalith Jinn
    STORM-64
    MATBUG-8
Vector Hastings
	VWR-8726
Veritas Raymaker
Vex Streeter
	STORM-1642
Viaticus Speculaas
Vick Forcella
Villain Baroque
Vixen Heron
	VWR-2710
	CT-88
Vixie Durant
Void Singer
Watty Berkson
Westley Schridde
Westley Streeter
Whimsy Winx
Whirly Fizzle
	STORM-1895
	VWR-29543
	MAINT-873
	STORM-1930
Whoops Babii
	VWR-631
	VWR-1640
	VWR-3340
	SNOW-667
	VWR-4800
	VWR-4802
	VWR-4804
	VWR-4805
	VWR-4806
	VWR-4808
	VWR-4809
	VWR-4811
	VWR-4815
	VWR-4816
	VWR-4818
	VWR-5659
	VWR-8291
	VWR-8292
	VWR-8293
	VWR-8294
	VWR-8295
	VWR-8296
	VWR-8297
	VWR-8298
Winter Ventura
Wilton Lundquist
	VWR-7682
Wolf Loonie
	STORM-1868
WolfPup Lowenhar
	OPEN-1
	OPEN-37
	SNOW-622
	SNOW-772
	STORM-102
	STORM-103
	STORM-143
	STORM-236
	STORM-255
	STORM-256
	STORM-288
	STORM-535
	STORM-544
	STORM-654
	STORM-674
	STORM-776
	STORM-825
	STORM-859
	STORM-1098
	VWR-20741
	VWR-20933
Wundur Primbee
Xellessanova Zenith
	STORM-1793
Xiki Luik
xstorm Radek
YongYong Francois
Zak Westminster
Zai Lynch
	VWR-19505
    STORM-1902
Zana Kohime
Zaren Alexander
Zarkonnen Decosta
	VWR-253
Zeja Pyle
ZenMondo Wormser
Zi Ree
	SH-489
	VWR-423
	VWR-671
	VWR-682
	VWR-684
	VWR-9127
	VWR-1140
	VWR-24017
	VWR-25588
	STORM-1790
	STORM-1842
Zipherius Turas
	VWR-76
	VWR-77
Zoex Flanagan




<|MERGE_RESOLUTION|>--- conflicted
+++ resolved
@@ -678,12 +678,9 @@
 	OPEN-161
 	STORM-1953
 	STORM-1957
-<<<<<<< HEAD
 	STORM-1975
+	STORM-1987
 	STORM-1982
-=======
-	STORM-1987
->>>>>>> d533dceb
 Kadah Coba
 	STORM-1060
     STORM-1843
