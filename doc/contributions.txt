Linden Lab would like to acknowledge contributions from the
following residents. The Second Life resident name is given below,
along with the issue identifiers to which they have contributed.

45ms Zhong
Able Whitman
	VWR-650
	VWR-1460
	VWR-1691
	VWR-1735
	VWR-1813
Adam Marker
	VWR-2755
Adeon Writer
Aeonix Aeon
Agathos Frascati
	CT-246
	CT-317
	CT-352
Ai Austin
Aiko Ying
Aimee Trescothick
	SNOW-227
	SNOW-570
	SNOW-572
	SNOW-575
	STORM-1315
	VWR-3321
	VWR-3336
	VWR-3903
	VWR-4083
	VWR-4106
	VWR-5308
	VWR-6348
	VWR-6358
	VWR-6360
	VWR-6432
	VWR-6550
	VWR-6583
	VWR-6482
	VWR-6918
	VWR-7109
	VWR-7383
	VWR-7800
	VWR-8008
	VWR-8341
	VWR-8430
	VWR-8482
	VWR-9255
	VWR-10717
	VWR-10990
	VWR-11100
	VWR-11111
	VWR-11844
	VWR-12631
	VWR-12696
	VWR-12748
	VWR-13221
	VWR-14087
	VWR-14267
	VWR-14278
	VWR-14711
	VWR-14712
	VWR-15454
Alejandro Rosenthal
	VWR-1184
Aleric Inglewood
	OPEN-38
	SNOW-240
	SNOW-477
	SNOW-522
	SNOW-626
	SNOW-744
	SNOW-756
	SNOW-764
	SNOW-766
	SNOW-800
	VWR-10001
	VWR-10579
	VWR-10759
	VWR-10837
	VWR-12691
	VWR-12984
	VWR-13040
	VWR-13996
	VWR-14426
	VWR-24247
	VWR-25654
	VWR-24251
	VWR-24252
	VWR-24254
	VWR-24261
	VWR-24315
	VWR-24317
	VWR-24320
	VWR-24321
	VWR-24337
 	VWR-24354
	VWR-24366
	VWR-24519
	VWR-24520
	STORM-163
	STORM-864
	STORM-955
	STORM-960
	STORM-1793
Ales Beaumont
	VWR-9352
	SNOW-240
Alexandrea Fride
    STORM-255
	STORM-960
	STORM-1459
Alissa Sabre
	VWR-81
	VWR-83
	VWR-109
	VWR-157
	VWR-171
	VWR-177
	VWR-213
	VWR-250
	VWR-251
	VWR-286
	VWR-414
	VWR-415
	VWR-459
	VWR-606
	VWR-652
	VWR-738
	VWR-1109
	VWR-1351
	VWR-1353
	VWR-1410
	VWR-1843
	VWR-2116
	VWR-2826
	VWR-3290
	VWR-3410
	VWR-3857
	VWR-4010
	VWR-5575
	VWR-5717
	VWR-5929
	VWR-6384
	VWR-6385
	VWR-6386
	VWR-6430
	VWR-6858
	VWR-6668
	VWR-7086
	VWR-7087
	VWR-7153
	VWR-7168
	VWR-9190
	VWR-10728
	VWR-11172
	VWR-12569
	VWR-12617
	VWR-12620
	VWR-12789
	SNOW-322
    STORM-1723
Alliez Mysterio
Angus Boyd
	VWR-592
Ann Congrejo
	CT-193
Annie Milestone
Annika Genezzia
Ansariel Hiller
	STORM-1101
	VWR-25480
	VWR-26150
	STORM-1685
	STORM-1713
	STORM-1899
	STORM-1932
	STORM-1933
	MAINT-2368
	STORM-1931
	MAINT-2773
	STORM-2011
	MAINT-3187
	BUG-3764
	STORM-1984
	STORM-1979
	STORM-2083
	STORM-2094
	STORM-2105
	MAINT-5533
	MAINT-5756
	MAINT-4677
<<<<<<< HEAD
	MAINT-2199
=======
	MAINT-6300
	MAINT-6397
	MAINT-6432	
>>>>>>> 057c034c
Aralara Rajal
Arare Chantilly
	CHUIBUG-191
Ardy Lay
	STORM-859
	VWR-19499
	VWR-24917
Argent Stonecutter
	VWR-68
ArminWeatherHax
	STORM-1532
Armin Weatherwax
	VWR-8436
ArminasX Saiman
Arya Braveheart
Asaeda Meltingdots
Asturkon Jua
Asuka Neely
	VWR-3434
	VWR-8179
Aura Dirval
Avallyn Oakleaf
Avatar Quinzet
BabyA Littlething
Bacchus Ireto
Balp Allen
	VWR-4157
Bazaar
Be Holder
	SNOW-322
	SNOW-397
Beansy Twine
Benja Kepler
	VWR-746
Benjamin Bigdipper
Beth Walcher
Bezilon Kasei
Biancaluce Robbiani
	CT-225
	CT-226
	CT-227
	CT-228
	CT-229
	CT-230
	CT-231
	CT-321
	CT-352
Bill Walach
Blakar Ogre
	VWR-418
	VWR-881
	VWR-983
	VWR-1612
	VWR-1613
	VWR-2164
blino Nakamura
	VWR-17
Blitzckreed Levenque
Borg Capalini
Boroondas Gupte
	OPEN-29
	OPEN-39
	OPEN-54
	OPEN-99
	SNOW-278
	SNOW-503
	SNOW-510
	SNOW-527
	SNOW-610
	SNOW-624
	SNOW-737
	STORM-318
	STORM-1182
	VWR-233
	VWR-20583
	VWR-25654
	VWR-20891
	VWR-23455
	VWR-24487
	VWR-26066
	VWR-26458
	WEB-262
Bryn Oh
Buckaroo Mu
Bulli Schumann
	CT-218
	CT-219
	CT-220
	CT-221
	CT-222
	CT-223
	CT-224
	CT-319
	CT-350
	CT-352
bushing Spatula
	VWR-119
	VWR-424
blakopal Galicia
Callipygian Christensen
Cap Carver
Carjay McGinnis
	VWR-3737
	VWR-4070
	VWR-4212
	VWR-6154
	VWR-9400
	VWR-9620
Carla Broek
Carr Arbenlow
Catherine Pfeffer
	VWR-1282
	VWR-8624
	VWR-10854
Cayu Cluny
Celierra Darling
	VWR-1274
	VWR-6975
Chantal Harvey
Charles Courtois
Charlie Sazaland
Cherry Cheevers
ChickyBabes Zuzu
Christopher  Organiser
Ciaran Laval
Cinder Roxley
    BUG-2326
    BUG-3863
    BUG-8786
    OPEN-185
    OPEN-282
    OPEN-292
    OPEN-297
    STORM-1703
    STORM-1948
    STORM-1831
    STORM-1888
    STORM-1958
    STORM-1952
    STORM-1951
    STORM-2035
    STORM-2036
    STORM-2037
    STORM-2053
    STORM-2098
    STORM-2105
    STORM-2113
    STORM-2124
    STORM-2127
Clara Young
Coaldust Numbers
    VWR-1095
Colpo Wexler
Corinne Helendale
Corro Moseley
Coughdrop Littlething
Cron Stardust
	VWR-10579
	VWR-25120
	STORM-1075
	STORM-1919
	STORM-1920
	OPEN-209
	STORM-2017
Cypren Christenson
	STORM-417
Dante Tucker
Dale Glass
	VWR-120
	VWR-560
	VWR-2502
	VWR-1358
	VWR-2041
Darien Caldwell
	SH-3055
Dartagan Shepherd
Debs Regent
Decro Schmooz
Denim Kamachi
DiJodi Dubratt
Dil Spitz
	MAINT-4455
Dimitrio Lewis
Dirk
Draconis Neurocam
	STORM-1259
Drew Dri
	VWR-19683
Drew Dwi
Drewan Keats
	VWR-28
	VWR-248
	VWR-412
	VWR-638
	VWR-660
Dusan Writer
Dylan Haskell
	VWR-72
Dzonatas Sol
	VWR-187
	VWR-198
	VWR-777
	VWR-878
	VWR-962
	VWR-975
	VWR-1061
	VWR-1062
	VWR-1704
	VWR-1705
	VWR-1729
	VWR-1812
Eddi Decosta
	SNOW-586
Eddy Stryker
	VWR-15
	VWR-23
	VWR-1468
	VWR-1475
Edgware Marker
Egehan Dryke
Ellla McMahon
Elric Anatine
Emma Portilo
Emmie Fairymeadow
EponymousDylan Ra
	VWR-1289
	VWR-1465
Eva Nowicka
	CT-324
	CT-352
Eva Rau
Evangelista Emerald
Faelon Swordthain
Farallon Greyskin
	VWR-2036
Feep Larsson
	VWR-447
	VWR-1314
	VWR-4444
Fiachra Lach
Flemming Congrejo
	CT-193
	CT-318
Flower Ducatillon
Fluf Fredriksson
	VWR-3450
Fremont Cunningham
	VWR-1147
FreeSL Aeon
Frenchimmo Sabra
Frontera Thor
Fury Rosewood
Gaberoonie Zanzibar
Ganymedes Costagravas
Geenz Spad
	STORM-1823
	STORM-1900
	STORM-1905
	NORSPEC-229
Gene Frostbite
GeneJ Composer
Geneko Nemeth
	CT-117
	VWR-11069
Gentle Heron
Gentle Welinder
gwampa Lomu
Giggles Littlebird
Gigs Taggart
	SVC-493
	VWR-6
	VWR-38
	VWR-71
	VWR-101
	VWR-166
	VWR-234
	VWR-315
	VWR-326
	VWR-442
	VWR-493
	VWR-1203
	VWR-1217
	VWR-1434
	VWR-1987
	VWR-2065
	VWR-2491
	VWR-2502
	VWR-2331
	VWR-5308
	VWR-8781
	VWR-8783
Ginko Bayliss
	VWR-4
Grady Echegaray
Grazer Kline
	VWR-1092
	VWR-2113
Gudmund Shepherd
	VWR-1594
	VWR-1873
Guni Greenstein
Gwyneth Llewelyn
Gypsy Tripsa
Hackshaven Harford
Ham Rambler
Hamncheese Omlet
	VWR-333
Han Shuffle
Hanglow Short
HappySmurf Papp
	CT-193
Harleen Gretzky
Hatzfeld Runo
Henri Beauchamp
	VWR-1320
	VWR-1406
	VWR-4157
herina Bode
Hikkoshi Sakai
	VWR-429
Hiro Sommambulist
	VWR-66
	VWR-67
	VWR-97
	VWR-100
	VWR-105
	VWR-118
	VWR-132
	VWR-136
	VWR-143
Hitomi Tiponi
	STORM-1741
	STORM-1862
	BUG-1067
Holger Gilruth
Horatio Freund
Hoze Menges
	VWR-255
Hydra Shaftoe
Hypatia Callisto
Hypatia Pickens
Ian Kas
	VWR-8780 (Russian localization)
	[NO JIRA] (Ukranian localization)
	CT-322
	CT-325
Identity Euler
Ima Mechanique
	OPEN-50
	OPEN-61
	OPEN-76
	STORM-959
	STORM-1175
	STORM-1708
	STORM-1831
	STORM-1832
	STORM-1855
	VWR-10791
	VWR-20553
	VWR-19213
    VWR-22401
    VWR-23739
	VWR-24766
	VWR-28065
Imnotgoing Sideways
Inma Rau
Innula Zenovka
Irene Muni
	CT-324
	CT-352
Iskar Ariantho
	VWR-1223
	VWR-11759
Iyoba Tarantal
Jacek Antonelli
	SNOW-388
	VWR-165
	VWR-188
	VWR-427
	VWR-597
	VWR-2054
	VWR-2448
	VWR-2896
	VWR-2947
	VWR-2948
	VWR-3605
	VWR-8617
Jack Abraham
Jagga Meredith
JB Kraft
	VWR-5283
	VWR-7802
Jennifer Boyle
Jeremy Marquez
Jessica Qin
Jinx Nordberg
Jo Bernandes
Jocial Sonnenkern
Joel Savard
Joghert LeSabre
	VWR-64
Jonathan Yap
	STORM-435
	STORM-523
	STORM-596
	STORM-615
	STORM-616
	STORM-643
	STORM-679
	STORM-723
	STORM-726
	STORM-737
	STORM-785
	STORM-812
	STORM-829
	STORM-844
	STORM-953
	STORM-954
	STORM-960
	STORM-869
	STORM-974
	STORM-975
	STORM-977
	STORM-979
	STORM-980
	STORM-1040
	VWR-17801
	VWR-24347
	STORM-975
	STORM-990
	STORM-1019
	STORM-844
	STORM-643
	STORM-1020
	STORM-1064
	STORM-960
	STORM-1101
	STORM-1108
	STORM-1094
	STORM-1077
	STORM-953
	STORM-1128
	STORM-956
	STORM-1095
	STORM-1236
	STORM-1259
	STORM-787
	STORM-1313
	STORM-899
	STORM-1273
	STORM-1276
	STORM-1462
	STORM-1459
	STORM-1297
	STORM-1522
	STORM-1567
	STORM-1572
	STORM-1574
	STORM-1579
	STORM-1638
	STORM-976
	STORM-1639
	STORM-910
	STORM-1653
	STORM-1642
	STORM-591
	STORM-1105
	STORM-1679
	STORM-1222
	STORM-1659
	STORM-1674
	STORM-1685
	STORM-1718
	STORM-1721
	STORM-1718
	STORM-1727
	STORM-1725
	STORM-1719
	STORM-1712
	STORM-1728
	STORM-1736
	STORM-1804
	STORM-1734
	STORM-1731
	STORM-653
	STORM-1737
	STORM-1733
	STORM-1741
	STORM-1790
	STORM-1795
	STORM-1788
	STORM-1803
	STORM-1795
	STORM-1799
	STORM-1796
	STORM-1807
	STORM-1812
	STORM-1820
	STORM-1839
	STORM-1842
	STORM-1808
	STORM-637
	STORM-1822
	STORM-1809
	STORM-1793
	STORM-1810
	STORM-68
	STORM-1838
	STORM-1892
	STORM-1894
	STORM-1860
	STORM-1852
	STORM-1870
	STORM-1872
	STORM-1858
	STORM-1862
	STORM-1918
	STORM-1915
	STORM-1929
	STORM-1953
	OPEN-161
	STORM-1953
	STORM-1957
	STORM-1993
	STORM-2017
	STORM-2007
	STORM-1980
	OPEN-113
	STORM-1975
	STORM-1982
	STORM-1975
	STORM-1987
	STORM-1982
	STORM-1992
	STORM-1989
	STORM-1987
	STORM-1986
	STORM-1981
	STORM-2015
	STORM-2031
	STORM-2030
	STORM-2034
	STORM-2018
	STORM-2082
	STORM-2086
	STORM-2085
	STORM-2088
	STORM-2094
	STORM-2099
Kadah Coba
	STORM-1060
    STORM-1843
Jondan Lundquist
Josef Munster
Josette Windlow
Juilan Tripsa
Juro Kothari
Justin RiversRunRed
Kage Pixel
	VWR-11
Kagehi Kohn
Kaimen Takahe
Katharine Berry
	STORM-1900
    OPEN-149
	STORM-1940
    OPEN-149
	STORM-1941
Keklily Longfall
Ken Lavender
Ken March
	CT-245
Kestral Karas
Kerutsen Sellery
	VWR-1350
Khisme Nitely
Khyota Wulluf
	VWR-2085
	VWR-8885
	VWR-9256
	VWR-9966
Kimar Coba
Kithrak Kirkorian
Kitty Barnett
	VWR-19699
	STORM-288
	STORM-799
	STORM-800
	STORM-1001
	STORM-1175
	STORM-1905
    VWR-24217
	STORM-1804
	MAINT-5416
	MAINT-6041
	MAINT-6142
	MAINT-6144
	MAINT-6152
	MAINT-6153
	MAINT-6154
Kolor Fall
Komiko Okamoto
Korvel Noh
Kunnis Basiat
	VWR-82
	VWR-102
Lance Corrimal
	STORM-1910
	VWR-25269
	STORM-2008
Latif Khalifa
	VWR-5370
leliel Mirihi
	STORM-1100
	STORM-1602
len Starship
Lisa Lowe
	CT-218
	CT-219
	CT-220
	CT-221
	CT-222
	CT-223
	CT-224
	CT-319
Lockhart Cordoso
	VWR-108
LSL Scientist
Lamorna Proctor
Lares Carter
Larry Pixel
Laurent Bechir
Leal Choche
Lenae Munz
Lexi Frua
Lillie Cordeaux
Lilly Zenovka
Lizzy Macarthur
Luban Yiyuan
Luc Starsider
Luminous Luminos
	STORM-959
Lunita Savira
Maccus McCullough
maciek marksman
	CT-86
Madison Blanc
Maggie Darwin
Magnus Balczo
	CT-138
Malarthi Behemoth
Mallory Destiny
Malwina Dollinger
	CT-138
Manx Wharton
march Korda
	SVC-1020
Marc Claridge
Marc2 Sands
Marianne McCann
Marine Kelley
    CHUIBUG-134
    STORM-281
    STORM-1910
MartinRJ Fayray
    STORM-1844
    STORM-1845
    STORM-1911
    STORM-1934
Matthew Anthony
Matthew Dowd
	VWR-1344
	VWR-1651
	VWR-1736
	VWR-1737
	VWR-1761
	VWR-2681
Matto Destiny
Maxim RiversRunRed
McCabe Maxsted
	SNOW-387
	VWR-1318
	VWR-4065
	VWR-4826
	VWR-6518
	VWR-7827
	VWR-7877
	VWR-7893
	VWR-8080
	VWR-8454
	VWR-8689
	VWR-9007
Medhue Simoni
Mel Vanbeeck
Melinda Latynina
Mencius Watts
Michelle2 Zenovka
    STORM-477
	VWR-2652
	VWR-2662
	VWR-2834
	VWR-3749
	VWR-4022
	VWR-4331
	VWR-4506
	VWR-4981
	VWR-5082
	VWR-5659
	VWR-7831
	VWR-8885
	VWR-8889
	VWR-8310
	VWR-9499
    STORM-1060
Michi Lumin
Midian Farspire
Miles Glaz
Mindy Mathy
Minerva Memel
Mitch Wagner
Mm Alder
	SNOW-376
	VWR-197
	VWR-3777
	VWR-4232
	VWR-4794
	VWR-13578
Mo Hax
Moon Metty
	STORM-2078
Mourna Biziou
Mr Greggan
	VWR-445
Nao Noe
naofan Teardrop
Naomah Beaumont
Nathiel Siamendes
Nber Medici
Neko Link
Netpat Igaly
Neutron Chesnokov
Newfie Pendragon
Nicholai Laviscu
Nicholaz Beresford
	VWR-132
	VWR-176
	VWR-193
	VWR-349
	VWR-353
	VWR-364
	VWR-374
	VWR-546
	VWR-691
	VWR-727
	VWR-793
	VWR-794
	VWR-802
	VWR-803
	VWR-804
	VWR-805
	VWR-807
	VWR-808
	VWR-809
	VWR-810
	VWR-823
	VWR-849
	VWR-856
	VWR-865
	VWR-869
	VWR-870
	VWR-871
	VWR-873
	VWR-908
	VWR-966
	VWR-1105
	VWR-1221
	VWR-1230
	VWR-1270
	VWR-1294
	VWR-1296
	VWR-1354
	VWR-1410
	VWR-1418
	VWR-1436
	VWR-1453
	VWR-1455
	VWR-1470
	VWR-1471
	VWR-1566
	VWR-1578
	VWR-1626
	VWR-1646
	VWR-1655
	VWR-1698
	VWR-1706
	VWR-1721
	VWR-1723
	VWR-1732
	VWR-1754
	VWR-1769
	VWR-1808
	VWR-1826
	VWR-1861
	VWR-1872
	VWR-1968
	VWR-2046
	VWR-2142
	VWR-2152
	VWR-2614
	VWR-2411
	VWR-2412
	VWR-2682
	VWR-2684
Nick Rhodes
NickyD
	MAINT-873
Nicky Dasmijn
	VWR-29228
	MAINT-1392
	MAINT-873
	SUN-72
	BUG-2432
	STORM-1935
	STORM-1936
	BUG-3605
	CHUIBUG-197
	OPEN-187
	STORM-1937
	OPEN-187
    STORM-2010
	STORM-2082
Nicky Perian
	OPEN-1
	STORM-1087
	STORM-1090
	STORM-1828
    STORM-2080
Nicoladie Gymnast
NiranV Dean
    STORM-2040
    STORM-2042
    STORM-2043
    STORM-2044
    STORM-2045
    STORM-2046
    STORM-2047
    STORM-2048
    STORM-2049
    STORM-2050
    STORM-2051
    STORM-2052
    STORM-2057
    STORM-2058
    STORM-2059
    STORM-2060
    STORM-2061
    STORM-2063
    STORM-2065
    STORM-2066
    STORM-2068
    STORM-2073
    STORM-2076
    BUG-372
    BUG-1179
    BUG-6835
    BUG-6837
    BUG-6839
    BUG-6840
    BUG-6958
    BUG-7020
Nounouch Hapmouche
	VWR-238
Ollie Kubrick
Orenj Marat
Orion Delphis
Oryx Tempel
Parvati Silverweb
Patric Mills
	VWR-2645
Paul Churchill
	VWR-20
	VWR-493
	VWR-749
	VWR-1567
	VWR-1647
	VWR-1880
	VWR-2072
Paula Innis
	VWR-30
	VWR-293
	VWR-1049
	VWR-1562
Peekay Semyorka
	VWR-7
	VWR-19
	VWR-49
	VWR-79
Pell Smit
	MAINT-4323
	STORM-2069
	STORM-2070
	STORM-2071
	STORM-2072
Peter Lameth
	VWR-7331
PeterPunk Mooney
Pixel Gausman
Pixel Scientist
Pf Shan
	CT-225
	CT-226
	CT-227
	CT-228
	CT-229
	CT-230
	CT-231
	CT-321
	SNOW-422
Polo Gufler
Pounce Teazle
princess niven
	VWR-5733
	CT-85
	CT-320
	CT-352
Professor Noarlunga
Psi Merlin
Quantum Destiny
Questar Utu
Quicksilver Hermes
RAT Quan
Radio Signals
Ralf Setsuko
RedMokum Bravin
Renault Clio
	VWR-1976
resu Ampan
	SNOW-93
Revolution Perenti
Rezit Sideways
Rich Grainger
Ringo Tuxing
	CT-225
	CT-226
	CT-227
	CT-228
	CT-229
	CT-230
	CT-231
	CT-321
Riva
Robin Cornelius
	SNOW-108
	SNOW-204
	SNOW-287
	SNOW-484
	SNOW-504
	SNOW-506
	SNOW-507
	SNOW-511
	SNOW-512
	SNOW-514
	SNOW-520
	SNOW-585
	SNOW-599
	SNOW-747
	STORM-422
	STORM-591
	STORM-960
	STORM-1019
	STORM-1095
	STORM-1128
	STORM-1459
	VWR-2488
	VWR-9557
	VWR-10579
	VWR-11128
	VWR-12533
	VWR-12587
	VWR-12758
	VWR-12763
	VWR-12995
	VWR-20911
Rosco Teardrop
Rose Evans
Rudee Voom
RufusTT Horsefly
Ryozu Kojima
	VWR-53
	VWR-287
Sachi Vixen
Sahkolihaa Contepomi
	MATBUG-102
Saii Hallard
SaintLEOlions Zimer
Salahzar Stenvaag
	CT-225
	CT-226
	CT-227
	CT-228
	CT-229
	CT-230
	CT-231
	CT-321
Samm Larkham
Sammy Frederix
	VWR-6186
Sasy Scarborough
Satanello Miami
Satomi Ahn
	STORM-501
	STORM-229
	VWR-20553
	VWR-24502
Scrim Pinion
Scrippy Scofield
	VWR-3748
Seg Baphomet
	VWR-1475
	VWR-1525
	VWR-1585
	VWR-1586
	VWR-2662
	VWR-3206
	VWR-2488
Sergen Davies
	CT-225
	CT-226
	CT-227
	CT-228
	CT-229
	CT-230
	CT-231
	CT-321
SexySteven Morrisey
Shawn Kaufmat
	SNOW-240
Sheet Spotter
Shnurui Troughton
Shyotl Kuhr
	MAINT-1138
	MAINT-2334
Siana Gearz
	STORM-960
	STORM-1088
	MAINT-1138
	MAINT-2334
sicarius Thorne
Sicarius Toxx
SignpostMarv Martin
	VWR-153
	VWR-154
	VWR-155
	VWR-218
	VWR-373
	VWR-8357
Simon Nolan
	VWR-409
Sini Nubalo
Sitearm Madonna
SLB Wirefly
Slee Mayo
    SEC-1075
snowy Sidran
Sovereign Engineer
    MAINT-2334
    OPEN-189
    STORM-1972
    STORM-2113
    OPEN-195
    OPEN-217
    OPEN-295
    MAINT-6107
    STORM-2107
    MAINT-6218
SpacedOut Frye
	VWR-34
	VWR-45
	VWR-57
	VWR-94
	VWR-113
	VWR-121
	VWR-123
	VWR-130
	VWR-1823
Sporked Friis
	VWR-4903
Soupa Segura
Squirrel Wood
ST Mensing
Starshine Halasy
Stevex Janus
	VWR-1182
Stickman Ingmann
Still Defiant
	VWR-207
	VWR-227
	VWR-446
Strife Onizuka
	SVC-9
	VWR-14
	VWR-74
	VWR-85
	VWR-148
	WEB-164
	VWR-183
	VWR-2265
	VWR-4111
	SNOW-691
Sudane Erato
Synystyr Texan
Takeda Terrawyng
TankMaster Finesmith
	OPEN-140
	OPEN-142
	OPEN-154
	OPEN-295
	STORM-1100
	STORM-1258
	STORM-1602
	STORM-1868
	STORM-1950
    VWR-26622
	VWR-29224
Talamasca
Tali Rosca
Tayra Dagostino
	SNOW-517
	SNOW-543
	VWR-13947
TBBle Kurosawa
	VWR-938
	VWR-941
	VWR-942
	VWR-944
	VWR-945
	SNOW-543
	VWR-1891
	VWR-1892
Teardrops Fall
	VWR-5366
Techwolf Lupindo
	SNOW-92
	SNOW-592
	SNOW-649
	SNOW-650
	SNOW-651
	SNOW-654
	SNOW-687
	SNOW-680
	SNOW-681
	SNOW-685
	SNOW-690
	SNOW-746
	VWR-12385
	VWR-20893
	OPEN-161
Templar Merlin
tenebrous pau
	VWR-247
Tezcatlipoca Bisiani
Tharax Ferraris
	VWR-605
Thickbrick Sleaford
	SNOW-207
	SNOW-390
	SNOW-421
	SNOW-462
	SNOW-586
	SNOW-592
	SNOW-635
	SNOW-743
	VWR-7109
	VWR-9287
	VWR-13483
	VWR-13947
	VWR-24420
	STORM-956
	STORM-1147
	STORM-1325
Thraxis Epsilon
	SVC-371
	VWR-383
Tiel Stonecutter
tiamat bingyi
	CT-246
Tofu Buzzard
	CTS-411
	STORM-546
	VWR-24509
	SH-2477
	STORM-1684
	STORM-1819
    STORM-1921
    STORM-1927
    STORM-1928
Tony Kembia
Tonya Souther
	STORM-1905
	BUG-3875
	BUG-3968
Torben Trautman
TouchaHoney Perhaps
TraductoresAnonimos Alter
	CT-324
Trey Reanimator
TriloByte Zanzibar
	STORM-1100
Trinity Dechou
Trinity Dejavu
Tue Torok
	CT-68
	CT-69
	CT-70
	CT-72
	CT-73
	CT-74
Twisted Laws
	SNOW-352
	STORM-466
	STORM-467
	STORM-844
	STORM-643
	STORM-954
	STORM-1103
Unlikely Quintessa
UsikuFarasi Kanarik
Vadim Bigbear
	VWR-2681
Vaalith Jinn
    STORM-64
    MATBUG-8
Vector Hastings
	VWR-8726
Veritas Raymaker
Vex Streeter
	STORM-1642
Viaticus Speculaas
Vick Forcella
Villain Baroque
Vixen Heron
	VWR-2710
	CT-88
Vixie Durant
Void Singer
Watty Berkson
Westley Schridde
Westley Streeter
Whimsy Winx
Whirly Fizzle
	STORM-1895
	VWR-29543
	MAINT-873
	STORM-1930
	BUG-6659
	STORM-2078
Whoops Babii
	VWR-631
	VWR-1640
	VWR-3340
	SNOW-667
	VWR-4800
	VWR-4802
	VWR-4804
	VWR-4805
	VWR-4806
	VWR-4808
	VWR-4809
	VWR-4811
	VWR-4815
	VWR-4816
	VWR-4818
	VWR-5659
	VWR-8291
	VWR-8292
	VWR-8293
	VWR-8294
	VWR-8295
	VWR-8296
	VWR-8297
	VWR-8298
Winter Ventura
Wilton Lundquist
	VWR-7682
Wolf Loonie
	STORM-1868
WolfPup Lowenhar
	OPEN-1
	OPEN-37
	SNOW-622
	SNOW-772
	STORM-102
	STORM-103
	STORM-143
	STORM-236
	STORM-255
	STORM-256
	STORM-288
	STORM-535
	STORM-544
	STORM-654
	STORM-674
	STORM-776
	STORM-825
	STORM-859
	STORM-1098
	VWR-20741
	VWR-20933
Wundur Primbee
Xellessanova Zenith
	STORM-1793
Xiki Luik
xstorm Radek
YongYong Francois
Zak Westminster
Zai Lynch
	VWR-19505
    STORM-1902
Zana Kohime
Zaren Alexander
Zarkonnen Decosta
	VWR-253
Zeja Pyle
ZenMondo Wormser
Zi Ree
	SH-489
	VWR-423
	VWR-671
	VWR-682
	VWR-684
	VWR-9127
	VWR-1140
	VWR-24017
	VWR-25588
	STORM-1790
	STORM-1842
Zipherius Turas
	VWR-76
	VWR-77
Zoex Flanagan
<|MERGE_RESOLUTION|>--- conflicted
+++ resolved
@@ -191,13 +191,10 @@
 	MAINT-5533
 	MAINT-5756
 	MAINT-4677
-<<<<<<< HEAD
 	MAINT-2199
-=======
 	MAINT-6300
 	MAINT-6397
 	MAINT-6432	
->>>>>>> 057c034c
 Aralara Rajal
 Arare Chantilly
 	CHUIBUG-191
