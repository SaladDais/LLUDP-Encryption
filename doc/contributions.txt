Linden Lab would like to acknowledge contributions from the
following residents. The Second Life resident name is given below,
along with the issue identifiers to which they have contributed.

45ms Zhong
Able Whitman
	VWR-650
	VWR-1460
	VWR-1691
	VWR-1735
	VWR-1813
Adam Marker
	VWR-2755
Adeon Writer
Aeonix Aeon
Agathos Frascati
	CT-246
	CT-317
	CT-352
Ai Austin
Aiko Ying
Aimee Trescothick
	SNOW-227
	SNOW-570
	SNOW-572
	SNOW-575
	STORM-1315
	VWR-3321
	VWR-3336
	VWR-3903
	VWR-4083
	VWR-4106
	VWR-5308
	VWR-6348
	VWR-6358
	VWR-6360
	VWR-6432
	VWR-6550
	VWR-6583
	VWR-6482
	VWR-6918
	VWR-7109
	VWR-7383
	VWR-7800
	VWR-8008
	VWR-8341
	VWR-8430
	VWR-8482
	VWR-9255
	VWR-10717
	VWR-10990
	VWR-11100
	VWR-11111
	VWR-11844
	VWR-12631
	VWR-12696
	VWR-12748
	VWR-13221
	VWR-14087
	VWR-14267
	VWR-14278
	VWR-14711
	VWR-14712
	VWR-15454
Alejandro Rosenthal
	VWR-1184
Aleric Inglewood
	SNOW-240
	SNOW-522
	SNOW-626
	SNOW-756
	SNOW-764
	SNOW-800
	VWR-10001
	VWR-10579
	VWR-10759
	VWR-10837
	VWR-12691
	VWR-12984
	VWR-13040
	VWR-13996
	VWR-14426
	VWR-24247
	VWR-25654
	VWR-24251
	VWR-24252
	VWR-24254
	VWR-24261
	VWR-24315
	VWR-24317
	VWR-24320
	VWR-24321
	VWR-24337
 	VWR-24354
	VWR-24366
	VWR-24519
	VWR-24520
	SNOW-84
	SNOW-477
	SNOW-744
	SNOW-766
	STORM-163
	STORM-955
	STORM-960
Ales Beaumont
	VWR-9352
	SNOW-240
Alexandrea Fride
    STORM-255
	STORM-960
	STORM-1459
Alissa Sabre
	VWR-81
	VWR-83
	VWR-109
	VWR-157
	VWR-171
	VWR-177
	VWR-213
	VWR-250
	VWR-251
	VWR-286
	VWR-414
	VWR-415
	VWR-459
	VWR-606
	VWR-652
	VWR-738
	VWR-1109
	VWR-1351
	VWR-1353
	VWR-1410
	VWR-1843
	VWR-2116
	VWR-2826
	VWR-3290
	VWR-3410
	VWR-3857
	VWR-4010
	VWR-5575
	VWR-5717
	VWR-5929
	VWR-6384
	VWR-6385
	VWR-6386
	VWR-6430
	VWR-6858
	VWR-6668
	VWR-7086
	VWR-7087
	VWR-7153
	VWR-7168
	VWR-9190
	VWR-10728
	VWR-11172
	VWR-12569
	VWR-12617
	VWR-12620
	VWR-12789
	SNOW-322
Alliez Mysterio
Angus Boyd
	VWR-592
Ann Congrejo
	CT-193
Annie Milestone
Annika Genezzia
Ansariel Hiller
	STORM-1101
	VWR-25480
	VWR-26150
Aralara Rajal
Ardy Lay
	STORM-859
	VWR-19499
	VWR-24917
Argent Stonecutter
	VWR-68
Armin Weatherwax
	VWR-8436
ArminasX Saiman
Arya Braveheart
Asaeda Meltingdots
Asturkon Jua
Asuka Neely
	VWR-3434
	VWR-8179
Aura Dirval
Avallyn Oakleaf
Avatar Quinzet
BabyA Littlething
Bacchus Ireto
Balp Allen
	VWR-4157
Bazaar
Be Holder
	SNOW-322
	SNOW-397
Beansy Twine
Benja Kepler
	VWR-746
Benjamin Bigdipper
Beth Walcher
Bezilon Kasei
Biancaluce Robbiani
	CT-225
	CT-226
	CT-227
	CT-228
	CT-229
	CT-230
	CT-231
	CT-321
	CT-352
Bill Walach
Blakar Ogre
	VWR-418
	VWR-881
	VWR-983
	VWR-1612
	VWR-1613
	VWR-2164
blino Nakamura
	VWR-17
Blitzckreed Levenque
Borg Capalini
Boroondas Gupte
	OPEN-29
	OPEN-39
	OPEN-39
	OPEN-99
	SNOW-278
	SNOW-503
	SNOW-510
	SNOW-527
	SNOW-610
	SNOW-624
	SNOW-737
	STORM-318
	STORM-1182
	VWR-233
	VWR-20583
	VWR-25654
	VWR-20891
	VWR-23455
	VWR-24487
	VWR-26066
	VWR-26458
	WEB-262
Bryn Oh
Buckaroo Mu
Bulli Schumann
	CT-218
	CT-219
	CT-220
	CT-221
	CT-222
	CT-223
	CT-224
	CT-319
	CT-350
	CT-352
bushing Spatula
	VWR-119
	VWR-424
blakopal Galicia
Callipygian Christensen
Cap Carver
Carjay McGinnis
	VWR-3737
	VWR-4070
	VWR-4212
	VWR-6154
	VWR-9400
	VWR-9620
Carla Broek
Carr Arbenlow
Catherine Pfeffer
	VWR-1282
	VWR-8624
	VWR-10854
Cayu Cluny
Celierra Darling
	VWR-1274
	VWR-6975
Chantal Harvey
Charles Courtois
Charlie Sazaland
Cherry Cheevers
ChickyBabes Zuzu
Christopher  Organiser
Ciaran Laval
Clara Young
Coaldust Numbers
    VWR-1095
Colpo Wexler
Corinne Helendale
Corro Moseley
Coughdrop Littlething
Cron Stardust
	VWR-10579
	VWR-25120
	STORM-1075
Cypren Christenson
	STORM-417
Dante Tucker
Dale Glass
	VWR-120
	VWR-560
	VWR-2502
	VWR-1358
	VWR-2041
Darien Caldwell
Dartagan Shepherd
Debs Regent
Decro Schmooz
Denim Kamachi
DiJodi Dubratt
Dil Spitz
Dimitrio Lewis
Dirk
Draconis Neurocam
	STORM-1259
Drew Dri
	VWR-19683
Drew Dwi
Drewan Keats
	VWR-28
	VWR-248
	VWR-412
	VWR-638
	VWR-660
Dusan Writer
Dylan Haskell
	VWR-72
Dzonatas Sol
	VWR-187
	VWR-198
	VWR-777
	VWR-878
	VWR-962
	VWR-975
	VWR-1061
	VWR-1062
	VWR-1704
	VWR-1705
	VWR-1729
	VWR-1812
Eddi Decosta
	SNOW-586
Eddy Stryker
	VWR-15
	VWR-23
	VWR-1468
	VWR-1475
Edgware Marker
Egehan Dryke
Ellla McMahon
Elric Anatine
Emma Portilo
Emmie Fairymeadow
EponymousDylan Ra
	VWR-1289
	VWR-1465
Eva Nowicka
	CT-324
	CT-352
Eva Rau
Evangelista Emerald
Faelon Swordthain
Farallon Greyskin
	VWR-2036
Feep Larsson
	VWR-447
	VWR-1314
	VWR-4444
Fiachra Lach
Flemming Congrejo
	CT-193
	CT-318
Flower Ducatillon
Fluf Fredriksson
	VWR-3450
Fremont Cunningham
	VWR-1147
FreeSL Aeon
Frenchimmo Sabra
Frontera Thor
Fury Rosewood
Gaberoonie Zanzibar
Ganymedes Costagravas
Gene Frostbite
GeneJ Composer
Geneko Nemeth
	CT-117
	VWR-11069
Gentle Heron
Gentle Welinder
gwampa Lomu
Giggles Littlebird
Gigs Taggart
	SVC-493
	VWR-6
	VWR-38
	VWR-71
	VWR-101
	VWR-166
	VWR-234
	VWR-315
	VWR-326
	VWR-442
	VWR-493
	VWR-1203
	VWR-1217
	VWR-1434
	VWR-1987
	VWR-2065
	VWR-2491
	VWR-2502
	VWR-2331
	VWR-5308
	VWR-8781
	VWR-8783
Ginko Bayliss
	VWR-4
Grady Echegaray
Grazer Kline
	VWR-1092
	VWR-2113
Gudmund Shepherd
	VWR-1594
	VWR-1873
Guni Greenstein
Gwyneth Llewelyn
Gypsy Tripsa
Hackshaven Harford
Ham Rambler
Hamncheese Omlet
	VWR-333
Han Shuffle
Hanglow Short
HappySmurf Papp
	CT-193
Harleen Gretzky
Hatzfeld Runo
Henri Beauchamp
	VWR-1320
	VWR-1406
	VWR-4157
herina Bode
Hikkoshi Sakai
	VWR-429
Hiro Sommambulist
	VWR-66
	VWR-67
	VWR-97
	VWR-100
	VWR-105
	VWR-118
	VWR-132
	VWR-136
	VWR-143
Holger Gilruth
Horatio Freund
Hoze Menges
	VWR-255
Hydra Shaftoe
Hypatia Callisto
Hypatia Pickens
Ian Kas
	VWR-8780 (Russian localization)
	[NO JIRA] (Ukranian localization)
	CT-322
	CT-325
Identity Euler
Ima Mechanique
	OPEN-50
	OPEN-61
	STORM-1175
Imnotgoing Sideways
Inma Rau
Innula Zenovka
Irene Muni
	CT-324
	CT-352
Iskar Ariantho
	VWR-1223
	VWR-11759
Iyoba Tarantal
Jacek Antonelli
	SNOW-388
	VWR-165
	VWR-188
	VWR-427
	VWR-597
	VWR-2054
	VWR-2448
	VWR-2896
	VWR-2947
	VWR-2948
	VWR-3605
	VWR-8617
Jack Abraham
Jagga Meredith
JB Kraft
	VWR-5283
	VWR-7802
Jennifer Boyle
Jeremy Marquez
Jessica Qin
Jinx Nordberg
Jo Bernandes
Jocial Sonnenkern
Joel Savard
Joghert LeSabre
	VWR-64
Jonathan Yap
	STORM-435
	STORM-523
	STORM-596
	STORM-615
	STORM-616
	STORM-643
	STORM-679
	STORM-723
	STORM-726
	STORM-737
	STORM-785
	STORM-812
	STORM-829
	STORM-844
	STORM-953
	STORM-954
	STORM-960
	STORM-869
	STORM-974
	STORM-975
	STORM-977
	STORM-979
	STORM-980
	STORM-1040
	VWR-17801
	VWR-24347
	STORM-975
	STORM-990
	STORM-1019
	STORM-844
	STORM-643
	STORM-1020
	STORM-1064
	STORM-960
	STORM-1101
	STORM-1108
	STORM-1094
	STORM-1077
	STORM-953
	STORM-1128
	STORM-956
	STORM-1095
	STORM-1236
	STORM-1259
	STORM-787
	STORM-1313
	STORM-899
	STORM-1273
<<<<<<< HEAD
	STORM-1462
	STORM-1459
Kadah Coba
    STORM-1060
Jondan Lundquist
Josef Munster
Josette Windlow
Juilan Tripsa
Juro Kothari
Justin RiversRunRed
=======
	STORM-1276
>>>>>>> cce5dd64
Kage Pixel
	VWR-11
Kagehi Kohn
Kaimen Takahe
Keklily Longfall
Ken Lavender
Ken March
	CT-245
Kestral Karas
Kerutsen Sellery
	VWR-1350
Khisme Nitely
Khyota Wulluf
	VWR-2085
	VWR-8885
	VWR-9256
	VWR-9966
Kimar Coba
Kithrak Kirkorian
Kitty Barnett
	VWR-19699
	STORM-288
	STORM-799
	STORM-800
	STORM-1001
	STORM-1175
    VWR-24217
Kolor Fall
Komiko Okamoto
Korvel Noh
Kunnis Basiat
	VWR-82
	VWR-102
Lance Corrimal
	VWR-25269
Latif Khalifa
	VWR-5370
leliel Mirihi
	STORM-1100
len Starship
Lisa Lowe
	CT-218
	CT-219
	CT-220
	CT-221
	CT-222
	CT-223
	CT-224
	CT-319
Lockhart Cordoso
	VWR-108
LSL Scientist
Lamorna Proctor
Lares Carter
Larry Pixel
Laurent Bechir
Leal Choche
Lenae Munz
Lexi Frua
Lillie Cordeaux
Lilly Zenovka
Lizzy Macarthur
Luban Yiyuan
Luc Starsider
Lunita Savira
Maccus McCullough
maciek marksman
	CT-86
Madison Blanc
Maggie Darwin
Magnus Balczo
	CT-138
Malarthi Behemoth
Mallory Destiny
Malwina Dollinger
	CT-138
Manx Wharton
march Korda
	SVC-1020
Marc Claridge
Marc2 Sands
Marianne McCann
Marine Kelley
    STORM-281
Matthew Anthony
Matthew Dowd
	VWR-1344
	VWR-1651
	VWR-1736
	VWR-1737
	VWR-1761
	VWR-2681
Matto Destiny
Maxim RiversRunRed
McCabe Maxsted
	SNOW-387
	VWR-1318
	VWR-4065
	VWR-4826
	VWR-6518
	VWR-7827
	VWR-7877
	VWR-7893
	VWR-8080
	VWR-8454
	VWR-8689
	VWR-9007
Medhue Simoni
Mel Vanbeeck
Melinda Latynina
Mencius Watts
Michelle2 Zenovka
    STORM-477
	VWR-2652
	VWR-2662
	VWR-2834
	VWR-3749
	VWR-4022
	VWR-4331
	VWR-4506
	VWR-4981
	VWR-5082
	VWR-5659
	VWR-7831
	VWR-8885
	VWR-8889
	VWR-8310
	VWR-9499
    STORM-1060
Michi Lumin
Midian Farspire
Miles Glaz
Mindy Mathy
Minerva Memel
Mitch Wagner
Mm Alder
	SNOW-376
	VWR-197
	VWR-3777
	VWR-4232
	VWR-4794
	VWR-13578
Mo Hax
Mourna Biziou
Mr Greggan
	VWR-445
Nao Noe
naofan Teardrop
Naomah Beaumont
Nathiel Siamendes
Nber Medici
Neko Link
Netpat Igaly
Neutron Chesnokov
Newfie Pendragon
Nicholai Laviscu
Nicholaz Beresford
	VWR-132
	VWR-176
	VWR-193
	VWR-349
	VWR-353
	VWR-364
	VWR-374
	VWR-546
	VWR-691
	VWR-727
	VWR-793
	VWR-794
	VWR-802
	VWR-803
	VWR-804
	VWR-805
	VWR-807
	VWR-808
	VWR-809
	VWR-810
	VWR-823
	VWR-849
	VWR-856
	VWR-865
	VWR-869
	VWR-870
	VWR-871
	VWR-873
	VWR-908
	VWR-966
	VWR-1105
	VWR-1221
	VWR-1230
	VWR-1270
	VWR-1294
	VWR-1296
	VWR-1354
	VWR-1410
	VWR-1418
	VWR-1436
	VWR-1453
	VWR-1455
	VWR-1470
	VWR-1471
	VWR-1566
	VWR-1578
	VWR-1626
	VWR-1646
	VWR-1655
	VWR-1698
	VWR-1706
	VWR-1721
	VWR-1723
	VWR-1732
	VWR-1754
	VWR-1769
	VWR-1808
	VWR-1826
	VWR-1861
	VWR-1872
	VWR-1968
	VWR-2046
	VWR-2142
	VWR-2152
	VWR-2614
	VWR-2411
	VWR-2412
	VWR-2682
	VWR-2684
Nick Rhodes
Nicky Perian
	OPEN-1
	STORM-1087
	STORM-1090
Nicoladie Gymnast
Nounouch Hapmouche
	VWR-238
Ollie Kubrick
Orenj Marat
Orion Delphis
Oryx Tempel
Parvati Silverweb
Patric Mills
	VWR-2645
Paul Churchill
	VWR-20
	VWR-493
	VWR-749
	VWR-1567
	VWR-1647
	VWR-1880
	VWR-2072
Paula Innis
	VWR-30
	VWR-293
	VWR-1049
	VWR-1562
Peekay Semyorka
	VWR-7
	VWR-19
	VWR-49
	VWR-79
Peter Lameth
	VWR-7331
PeterPunk Mooney
Pixel Gausman
Pixel Scientist
Pf Shan
	CT-225
	CT-226
	CT-227
	CT-228
	CT-229
	CT-230
	CT-231
	CT-321
	SNOW-422
Polo Gufler
Pounce Teazle
princess niven
	VWR-5733
	CT-85
	CT-320
	CT-352
Professor Noarlunga
Psi Merlin
Quantum Destiny
Questar Utu
Quicksilver Hermes
RAT Quan
Radio Signals
Ralf Setsuko
RedMokum Bravin
Renault Clio
	VWR-1976
resu Ampan
	SNOW-93
Revolution Perenti
Rezit Sideways
Rich Grainger
Ringo Tuxing
	CT-225
	CT-226
	CT-227
	CT-228
	CT-229
	CT-230
	CT-231
	CT-321
Riva
Robin Cornelius
	SNOW-108
	SNOW-204
	SNOW-287
	SNOW-484
	SNOW-504
	SNOW-506
	SNOW-507
	SNOW-511
	SNOW-512
	SNOW-514
	SNOW-520
	SNOW-585
	SNOW-599
	SNOW-747
	STORM-422
	STORM-960
	STORM-1019
	STORM-1095
	STORM-1128
	STORM-1459
	VWR-2488
	VWR-9557
	VWR-10579
	VWR-11128
	VWR-12533
	VWR-12587
	VWR-12758
	VWR-12763
	VWR-12995
	VWR-20911
Rosco Teardrop
Rose Evans
Rudee Voom
RufusTT Horsefly
Ryozu Kojima
	VWR-53
	VWR-287
Sachi Vixen
Sahkolihaa Contepomi
Saii Hallard
SaintLEOlions Zimer
Salahzar Stenvaag
	CT-225
	CT-226
	CT-227
	CT-228
	CT-229
	CT-230
	CT-231
	CT-321
Samm Larkham
Sammy Frederix
	VWR-6186
Sasy Scarborough
Satanello Miami
Satomi Ahn
	STORM-501
	STORM-229
	VWR-24502
Scrim Pinion
Scrippy Scofield
	VWR-3748
Seg Baphomet
	VWR-1475
	VWR-1525
	VWR-1585
	VWR-1586
	VWR-2662
	VWR-3206
	VWR-2488
Sergen Davies
	CT-225
	CT-226
	CT-227
	CT-228
	CT-229
	CT-230
	CT-231
	CT-321
SexySteven Morrisey
Shawn Kaufmat
	SNOW-240
Sheet Spotter
Shnurui Troughton
Siana Gearz
	STORM-960
	STORM-1088
sicarius Thorne
Sicarius Toxx
SignpostMarv Martin
	VWR-153
	VWR-154
	VWR-155
	VWR-218
	VWR-373
	VWR-8357
Simon Nolan
	VWR-409
Sini Nubalo
Sitearm Madonna
SLB Wirefly
snowy Sidran
SpacedOut Frye
	VWR-34
	VWR-45
	VWR-57
	VWR-94
	VWR-113
	VWR-121
	VWR-123
	VWR-130
	VWR-1823
Sporked Friis
	VWR-4903
Soupa Segura
Squirrel Wood
ST Mensing
Starshine Halasy
Stevex Janus
	VWR-1182
Stickman Ingmann
Still Defiant
	VWR-207
	VWR-227
	VWR-446
Strife Onizuka
	SVC-9
	VWR-14
	VWR-74
	VWR-85
	VWR-148
	WEB-164
	VWR-183
	VWR-2265
	VWR-4111
	SNOW-691
Sudane Erato
Synystyr Texan
Takeda Terrawyng
TankMaster Finesmith
	STORM-1100
Talamasca
Tali Rosca
Tayra Dagostino
	SNOW-517
	SNOW-543
	VWR-13947
TBBle Kurosawa
	VWR-938
	VWR-941
	VWR-942
	VWR-944
	VWR-945
	SNOW-543
	VWR-1891
	VWR-1892
Teardrops Fall
	VWR-5366
Techwolf Lupindo
	SNOW-92
	SNOW-592
	SNOW-649
	SNOW-650
	SNOW-651
	SNOW-654
	SNOW-687
	SNOW-680
	SNOW-681
	SNOW-685
	SNOW-690
	SNOW-746
	VWR-12385
	VWR-20893
Templar Merlin
tenebrous pau
	VWR-247
Tezcatlipoca Bisiani
Tharax Ferraris
	VWR-605
Thickbrick Sleaford
	SNOW-207
	SNOW-390
	SNOW-421
	SNOW-462
	SNOW-586
	SNOW-592
	SNOW-635
	SNOW-743
	VWR-7109
	VWR-9287
	VWR-13483
	VWR-13947
	VWR-24420
	STORM-956
	STORM-1147
	STORM-1325
Thraxis Epsilon
	SVC-371
	VWR-383
Tiel Stonecutter
tiamat bingyi
	CT-246
Tofu Buzzard
	CTS-411
	STORM-546
	VWR-24509
Tony Kembia
Torben Trautman
TouchaHoney Perhaps
TraductoresAnonimos Alter
	CT-324
Trey Reanimator
TriloByte Zanzibar
	STORM-1100
Trinity Dechou
Trinity Dejavu
Tue Torok
	CT-68
	CT-69
	CT-70
	CT-72
	CT-73
	CT-74
Twisted Laws
	SNOW-352
	STORM-466
	STORM-467
	STORM-844
	STORM-643
	STORM-954
	STORM-1103
Unlikely Quintessa
UsikuFarasi Kanarik
Vadim Bigbear
	VWR-2681
Vector Hastings
	VWR-8726
Veritas Raymaker
Vex Streeter
Viaticus Speculaas
Vick Forcella
Villain Baroque
Vixen Heron
	VWR-2710
	CT-88
Vixie Durant
Void Singer
Watty Berkson
Westley Schridde
Westley Streeter
Whimsy Winx
Whoops Babii
	VWR-631
	VWR-1640
	VWR-3340
	SNOW-667
	VWR-4800
	VWR-4802
	VWR-4804
	VWR-4805
	VWR-4806
	VWR-4808
	VWR-4809
	VWR-4811
	VWR-4815
	VWR-4816
	VWR-4818
	VWR-5659
	VWR-8291
	VWR-8292
	VWR-8293
	VWR-8294
	VWR-8295
	VWR-8296
	VWR-8297
	VWR-8298
Winter Ventura
Wilton Lundquist
	VWR-7682
WolfPup Lowenhar
	OPEN-1
	OPEN-37
	SNOW-622
	SNOW-772
	STORM-102
	STORM-103
	STORM-143
	STORM-236
	STORM-255
	STORM-256
	STORM-288
	STORM-535
	STORM-544
	STORM-654
	STORM-674
	STORM-776
	STORM-825
	STORM-859
	STORM-1098
	VWR-20741
	VWR-20933
Wundur Primbee
Xiki Luik
xstorm Radek
YongYong Francois
Zak Westminster
Zai Lynch
	VWR-19505
Zana Kohime
Zaren Alexander
Zarkonnen Decosta
	VWR-253
Zeja Pyle
ZenMondo Wormser
Zi Ree
	SH-489
	VWR-423
	VWR-671
	VWR-682
	VWR-684
	VWR-9127
	VWR-1140
	VWR-24017
	VWR-25588
Zipherius Turas
	VWR-76
	VWR-77
Zoex Flanagan



<|MERGE_RESOLUTION|>--- conflicted
+++ resolved
@@ -563,7 +563,7 @@
 	STORM-1313
 	STORM-899
 	STORM-1273
-<<<<<<< HEAD
+	STORM-1276
 	STORM-1462
 	STORM-1459
 Kadah Coba
@@ -574,9 +574,6 @@
 Juilan Tripsa
 Juro Kothari
 Justin RiversRunRed
-=======
-	STORM-1276
->>>>>>> cce5dd64
 Kage Pixel
 	VWR-11
 Kagehi Kohn
