--- conflicted
+++ resolved
@@ -196,13 +196,10 @@
 blino Nakamura
 	VWR-17
 Boroondas Gupte
-<<<<<<< HEAD
 	OPEN-29
 	OPEN-39
 	OPEN-39
-=======
 	OPEN-99
->>>>>>> a28a53fc
 	SNOW-278
 	SNOW-503
 	SNOW-510
