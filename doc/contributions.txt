Linden Lab would like to acknowledge contributions from the
following residents. The Second Life resident name is given below,
along with the issue identifiers to which they have contributed.

45ms Zhong
Able Whitman
	VWR-650
	VWR-1460
	VWR-1691
	VWR-1735
	VWR-1813
Adam Marker
	VWR-2755
Adeon Writer
Aeonix Aeon
Agathos Frascati
	CT-246
	CT-317
	CT-352
Ai Austin
Aiko Ying
Aimee Trescothick
	SNOW-227
	SNOW-570
	SNOW-572
	SNOW-575
	STORM-1315
	VWR-3321
	VWR-3336
	VWR-3903
	VWR-4083
	VWR-4106
	VWR-5308
	VWR-6348
	VWR-6358
	VWR-6360
	VWR-6432
	VWR-6550
	VWR-6583
	VWR-6482
	VWR-6918
	VWR-7109
	VWR-7383
	VWR-7800
	VWR-8008
	VWR-8341
	VWR-8430
	VWR-8482
	VWR-9255
	VWR-10717
	VWR-10990
	VWR-11100
	VWR-11111
	VWR-11844
	VWR-12631
	VWR-12696
	VWR-12748
	VWR-13221
	VWR-14087
	VWR-14267
	VWR-14278
	VWR-14711
	VWR-14712
	VWR-15454
Alejandro Rosenthal
	VWR-1184
Aleric Inglewood
	OPEN-38
	SNOW-240
	SNOW-522
	SNOW-626
	SNOW-756
	SNOW-764
	SNOW-800
	VWR-10001
	VWR-10579
	VWR-10759
	VWR-10837
	VWR-12691
	VWR-12984
	VWR-13040
	VWR-13996
	VWR-14426
	VWR-24247
	VWR-25654
	VWR-24251
	VWR-24252
	VWR-24254
	VWR-24261
	VWR-24315
	VWR-24317
	VWR-24320
	VWR-24321
	VWR-24337
 	VWR-24354
	VWR-24366
	VWR-24519
	VWR-24520
	SNOW-84
	SNOW-477
	SNOW-744
	SNOW-766
	STORM-163
	STORM-955
	STORM-960
	STORM-1793
Ales Beaumont
	VWR-9352
	SNOW-240
Alexandrea Fride
    STORM-255
	STORM-960
	STORM-1459
Alissa Sabre
	VWR-81
	VWR-83
	VWR-109
	VWR-157
	VWR-171
	VWR-177
	VWR-213
	VWR-250
	VWR-251
	VWR-286
	VWR-414
	VWR-415
	VWR-459
	VWR-606
	VWR-652
	VWR-738
	VWR-1109
	VWR-1351
	VWR-1353
	VWR-1410
	VWR-1843
	VWR-2116
	VWR-2826
	VWR-3290
	VWR-3410
	VWR-3857
	VWR-4010
	VWR-5575
	VWR-5717
	VWR-5929
	VWR-6384
	VWR-6385
	VWR-6386
	VWR-6430
	VWR-6858
	VWR-6668
	VWR-7086
	VWR-7087
	VWR-7153
	VWR-7168
	VWR-9190
	VWR-10728
	VWR-11172
	VWR-12569
	VWR-12617
	VWR-12620
	VWR-12789
	SNOW-322
    STORM-1723
Alliez Mysterio
Angus Boyd
	VWR-592
Ann Congrejo
	CT-193
Annie Milestone
Annika Genezzia
Ansariel Hiller
	STORM-1101
	VWR-25480
	VWR-26150
	STORM-1685
	STORM-1713
	STORM-1899
<<<<<<< HEAD
	MAINT-2368
=======
	STORM-1931
>>>>>>> 86b40196
Aralara Rajal
Arare Chantilly
	CHUIBUG-191
Ardy Lay
	STORM-859
	VWR-19499
	VWR-24917
Argent Stonecutter
	VWR-68
ArminWeatherHax
	STORM-1532
Armin Weatherwax
	VWR-8436
ArminasX Saiman
Arya Braveheart
Asaeda Meltingdots
Asturkon Jua
Asuka Neely
	VWR-3434
	VWR-8179
Aura Dirval
Avallyn Oakleaf
Avatar Quinzet
BabyA Littlething
Bacchus Ireto
Balp Allen
	VWR-4157
Bazaar
Be Holder
	SNOW-322
	SNOW-397
Beansy Twine
Benja Kepler
	VWR-746
Benjamin Bigdipper
Beth Walcher
Bezilon Kasei
Biancaluce Robbiani
	CT-225
	CT-226
	CT-227
	CT-228
	CT-229
	CT-230
	CT-231
	CT-321
	CT-352
Bill Walach
Blakar Ogre
	VWR-418
	VWR-881
	VWR-983
	VWR-1612
	VWR-1613
	VWR-2164
blino Nakamura
	VWR-17
Blitzckreed Levenque
Borg Capalini
Boroondas Gupte
	OPEN-29
	OPEN-39
	OPEN-54
	OPEN-99
	SNOW-278
	SNOW-503
	SNOW-510
	SNOW-527
	SNOW-610
	SNOW-624
	SNOW-737
	STORM-318
	STORM-1182
	VWR-233
	VWR-20583
	VWR-25654
	VWR-20891
	VWR-23455
	VWR-24487
	VWR-26066
	VWR-26458
	WEB-262
Bryn Oh
Buckaroo Mu
Bulli Schumann
	CT-218
	CT-219
	CT-220
	CT-221
	CT-222
	CT-223
	CT-224
	CT-319
	CT-350
	CT-352
bushing Spatula
	VWR-119
	VWR-424
blakopal Galicia
Callipygian Christensen
Cap Carver
Carjay McGinnis
	VWR-3737
	VWR-4070
	VWR-4212
	VWR-6154
	VWR-9400
	VWR-9620
Carla Broek
Carr Arbenlow
Catherine Pfeffer
	VWR-1282
	VWR-8624
	VWR-10854
Cayu Cluny
Celierra Darling
	VWR-1274
	VWR-6975
Chantal Harvey
Charles Courtois
Charlie Sazaland
Cherry Cheevers
ChickyBabes Zuzu
Christopher  Organiser
Ciaran Laval
Cinder Roxley
    BUG-2326
    STORM-1703
	STORM-1948
    STORM-1952
Clara Young
Coaldust Numbers
    VWR-1095
Colpo Wexler
Corinne Helendale
Corro Moseley
Coughdrop Littlething
Cron Stardust
	VWR-10579
	VWR-25120
	STORM-1075
	STORM-1919
Cypren Christenson
	STORM-417
Dante Tucker
Dale Glass
	VWR-120
	VWR-560
	VWR-2502
	VWR-1358
	VWR-2041
Darien Caldwell
	SH-3055
Dartagan Shepherd
Debs Regent
Decro Schmooz
Denim Kamachi
DiJodi Dubratt
Dil Spitz
Dimitrio Lewis
Dirk
Draconis Neurocam
	STORM-1259
Drew Dri
	VWR-19683
Drew Dwi
Drewan Keats
	VWR-28
	VWR-248
	VWR-412
	VWR-638
	VWR-660
Dusan Writer
Dylan Haskell
	VWR-72
Dzonatas Sol
	VWR-187
	VWR-198
	VWR-777
	VWR-878
	VWR-962
	VWR-975
	VWR-1061
	VWR-1062
	VWR-1704
	VWR-1705
	VWR-1729
	VWR-1812
Eddi Decosta
	SNOW-586
Eddy Stryker
	VWR-15
	VWR-23
	VWR-1468
	VWR-1475
Edgware Marker
Egehan Dryke
Ellla McMahon
Elric Anatine
Emma Portilo
Emmie Fairymeadow
EponymousDylan Ra
	VWR-1289
	VWR-1465
Eva Nowicka
	CT-324
	CT-352
Eva Rau
Evangelista Emerald
Faelon Swordthain
Farallon Greyskin
	VWR-2036
Feep Larsson
	VWR-447
	VWR-1314
	VWR-4444
Fiachra Lach
Flemming Congrejo
	CT-193
	CT-318
Flower Ducatillon
Fluf Fredriksson
	VWR-3450
Fremont Cunningham
	VWR-1147
FreeSL Aeon
Frenchimmo Sabra
Frontera Thor
Fury Rosewood
Gaberoonie Zanzibar
Ganymedes Costagravas
Geenz Spad
	STORM-1823
	STORM-1900
	STORM-1905
	NORSPEC-229
Gene Frostbite
GeneJ Composer
Geneko Nemeth
	CT-117
	VWR-11069
Gentle Heron
Gentle Welinder
gwampa Lomu
Giggles Littlebird
Gigs Taggart
	SVC-493
	VWR-6
	VWR-38
	VWR-71
	VWR-101
	VWR-166
	VWR-234
	VWR-315
	VWR-326
	VWR-442
	VWR-493
	VWR-1203
	VWR-1217
	VWR-1434
	VWR-1987
	VWR-2065
	VWR-2491
	VWR-2502
	VWR-2331
	VWR-5308
	VWR-8781
	VWR-8783
Ginko Bayliss
	VWR-4
Grady Echegaray
Grazer Kline
	VWR-1092
	VWR-2113
Gudmund Shepherd
	VWR-1594
	VWR-1873
Guni Greenstein
Gwyneth Llewelyn
Gypsy Tripsa
Hackshaven Harford
Ham Rambler
Hamncheese Omlet
	VWR-333
Han Shuffle
Hanglow Short
HappySmurf Papp
	CT-193
Harleen Gretzky
Hatzfeld Runo
Henri Beauchamp
	VWR-1320
	VWR-1406
	VWR-4157
herina Bode
Hikkoshi Sakai
	VWR-429
Hiro Sommambulist
	VWR-66
	VWR-67
	VWR-97
	VWR-100
	VWR-105
	VWR-118
	VWR-132
	VWR-136
	VWR-143
Hitomi Tiponi
	STORM-1741
	STORM-1862
	BUG-1067
Holger Gilruth
Horatio Freund
Hoze Menges
	VWR-255
Hydra Shaftoe
Hypatia Callisto
Hypatia Pickens
Ian Kas
	VWR-8780 (Russian localization)
	[NO JIRA] (Ukranian localization)
	CT-322
	CT-325
Identity Euler
Ima Mechanique
	OPEN-50
	OPEN-61
	OPEN-76
	STORM-959
	STORM-1175
	STORM-1708
	STORM-1855
	VWR-20553
Imnotgoing Sideways
Inma Rau
Innula Zenovka
Irene Muni
	CT-324
	CT-352
Iskar Ariantho
	VWR-1223
	VWR-11759
Iyoba Tarantal
Jacek Antonelli
	SNOW-388
	VWR-165
	VWR-188
	VWR-427
	VWR-597
	VWR-2054
	VWR-2448
	VWR-2896
	VWR-2947
	VWR-2948
	VWR-3605
	VWR-8617
Jack Abraham
Jagga Meredith
JB Kraft
	VWR-5283
	VWR-7802
Jennifer Boyle
Jeremy Marquez
Jessica Qin
Jinx Nordberg
Jo Bernandes
Jocial Sonnenkern
Joel Savard
Joghert LeSabre
	VWR-64
Jonathan Yap
	STORM-435
	STORM-523
	STORM-596
	STORM-615
	STORM-616
	STORM-643
	STORM-679
	STORM-723
	STORM-726
	STORM-737
	STORM-785
	STORM-812
	STORM-829
	STORM-844
	STORM-953
	STORM-954
	STORM-960
	STORM-869
	STORM-974
	STORM-975
	STORM-977
	STORM-979
	STORM-980
	STORM-1040
	VWR-17801
	VWR-24347
	STORM-975
	STORM-990
	STORM-1019
	STORM-844
	STORM-643
	STORM-1020
	STORM-1064
	STORM-960
	STORM-1101
	STORM-1108
	STORM-1094
	STORM-1077
	STORM-953
	STORM-1128
	STORM-956
	STORM-1095
	STORM-1236
	STORM-1259
	STORM-787
	STORM-1313
	STORM-899
	STORM-1273
	STORM-1276
	STORM-1462
	STORM-1459
	STORM-1297
	STORM-1522
	STORM-1567
	STORM-1572
	STORM-1574
	STORM-1579
	STORM-1638
	STORM-976
	STORM-1639
	STORM-910
	STORM-1653
	STORM-1642
	STORM-591
	STORM-1105
	STORM-1679
	STORM-1222
	STORM-1659
	STORM-1674
	STORM-1685
	STORM-1718
	STORM-1721
	STORM-1718
	STORM-1727
	STORM-1725
	STORM-1719
	STORM-1712
	STORM-1728
	STORM-1736
	STORM-1804
	STORM-1734
	STORM-1731
	STORM-653
	STORM-1737
	STORM-1733
	STORM-1741
	STORM-1790
	STORM-1795
	STORM-1788
	STORM-1803
	STORM-1795
	STORM-1799
	STORM-1796
	STORM-1807
	STORM-1812
	STORM-1820
	STORM-1839
	STORM-1842
	STORM-1808
	STORM-637
	STORM-1822
	STORM-1809
	STORM-1793
	STORM-1810
	STORM-1877
	STORM-1892
	STORM-1894
	STORM-1860
	STORM-1852
	STORM-1870
	STORM-1872
	STORM-1858
	STORM-1862
	STORM-1918
	STORM-1953
	OPEN-161
Kadah Coba
	STORM-1060
    STORM-1843
Jondan Lundquist
Josef Munster
Josette Windlow
Juilan Tripsa
Juro Kothari
Justin RiversRunRed
Kage Pixel
	VWR-11
Kagehi Kohn
Kaimen Takahe
Katharine Berry
	STORM-1900
Keklily Longfall
Ken Lavender
Ken March
	CT-245
Kestral Karas
Kerutsen Sellery
	VWR-1350
Khisme Nitely
Khyota Wulluf
	VWR-2085
	VWR-8885
	VWR-9256
	VWR-9966
Kimar Coba
Kithrak Kirkorian
Kitty Barnett
	VWR-19699
	STORM-288
	STORM-799
	STORM-800
	STORM-1001
	STORM-1175
	STORM-1905
    VWR-24217
	STORM-1804
Kolor Fall
Komiko Okamoto
Korvel Noh
Kunnis Basiat
	VWR-82
	VWR-102
Lance Corrimal
	STORM-1910
	VWR-25269
Latif Khalifa
	VWR-5370
leliel Mirihi
	STORM-1100
	STORM-1602
len Starship
Lisa Lowe
	CT-218
	CT-219
	CT-220
	CT-221
	CT-222
	CT-223
	CT-224
	CT-319
Lockhart Cordoso
	VWR-108
LSL Scientist
Lamorna Proctor
Lares Carter
Larry Pixel
Laurent Bechir
Leal Choche
Lenae Munz
Lexi Frua
Lillie Cordeaux
Lilly Zenovka
Lizzy Macarthur
Luban Yiyuan
Luc Starsider
Luminous Luminos
	STORM-959
Lunita Savira
Maccus McCullough
maciek marksman
	CT-86
Madison Blanc
Maggie Darwin
Magnus Balczo
	CT-138
Malarthi Behemoth
Mallory Destiny
Malwina Dollinger
	CT-138
Manx Wharton
march Korda
	SVC-1020
Marc Claridge
Marc2 Sands
Marianne McCann
Marine Kelley
    CHUIBUG-134
    STORM-281
    STORM-1910
MartinRJ Fayray
    STORM-1844
    STORM-1845
    STORM-1911
    STORM-1934
Matthew Anthony
Matthew Dowd
	VWR-1344
	VWR-1651
	VWR-1736
	VWR-1737
	VWR-1761
	VWR-2681
Matto Destiny
Maxim RiversRunRed
McCabe Maxsted
	SNOW-387
	VWR-1318
	VWR-4065
	VWR-4826
	VWR-6518
	VWR-7827
	VWR-7877
	VWR-7893
	VWR-8080
	VWR-8454
	VWR-8689
	VWR-9007
Medhue Simoni
Mel Vanbeeck
Melinda Latynina
Mencius Watts
Michelle2 Zenovka
    STORM-477
	VWR-2652
	VWR-2662
	VWR-2834
	VWR-3749
	VWR-4022
	VWR-4331
	VWR-4506
	VWR-4981
	VWR-5082
	VWR-5659
	VWR-7831
	VWR-8885
	VWR-8889
	VWR-8310
	VWR-9499
    STORM-1060
Michi Lumin
Midian Farspire
Miles Glaz
Mindy Mathy
Minerva Memel
Mitch Wagner
Mm Alder
	SNOW-376
	VWR-197
	VWR-3777
	VWR-4232
	VWR-4794
	VWR-13578
Mo Hax
Mourna Biziou
Mr Greggan
	VWR-445
Nao Noe
naofan Teardrop
Naomah Beaumont
Nathiel Siamendes
Nber Medici
Neko Link
Netpat Igaly
Neutron Chesnokov
Newfie Pendragon
Nicholai Laviscu
Nicholaz Beresford
	VWR-132
	VWR-176
	VWR-193
	VWR-349
	VWR-353
	VWR-364
	VWR-374
	VWR-546
	VWR-691
	VWR-727
	VWR-793
	VWR-794
	VWR-802
	VWR-803
	VWR-804
	VWR-805
	VWR-807
	VWR-808
	VWR-809
	VWR-810
	VWR-823
	VWR-849
	VWR-856
	VWR-865
	VWR-869
	VWR-870
	VWR-871
	VWR-873
	VWR-908
	VWR-966
	VWR-1105
	VWR-1221
	VWR-1230
	VWR-1270
	VWR-1294
	VWR-1296
	VWR-1354
	VWR-1410
	VWR-1418
	VWR-1436
	VWR-1453
	VWR-1455
	VWR-1470
	VWR-1471
	VWR-1566
	VWR-1578
	VWR-1626
	VWR-1646
	VWR-1655
	VWR-1698
	VWR-1706
	VWR-1721
	VWR-1723
	VWR-1732
	VWR-1754
	VWR-1769
	VWR-1808
	VWR-1826
	VWR-1861
	VWR-1872
	VWR-1968
	VWR-2046
	VWR-2142
	VWR-2152
	VWR-2614
	VWR-2411
	VWR-2412
	VWR-2682
	VWR-2684
Nick Rhodes
NickyD
	MAINT-873
Nicky Dasmijn
	VWR-29228
	MAINT-873
	SUN-72
	BUG-2432
	BUG-3605
	CHUIBUG-197
Nicky Perian
	OPEN-1
	STORM-1087
	STORM-1090
	STORM-1828
Nicoladie Gymnast
Nounouch Hapmouche
	VWR-238
Ollie Kubrick
Orenj Marat
Orion Delphis
Oryx Tempel
Parvati Silverweb
Patric Mills
	VWR-2645
Paul Churchill
	VWR-20
	VWR-493
	VWR-749
	VWR-1567
	VWR-1647
	VWR-1880
	VWR-2072
Paula Innis
	VWR-30
	VWR-293
	VWR-1049
	VWR-1562
Peekay Semyorka
	VWR-7
	VWR-19
	VWR-49
	VWR-79
Peter Lameth
	VWR-7331
PeterPunk Mooney
Pixel Gausman
Pixel Scientist
Pf Shan
	CT-225
	CT-226
	CT-227
	CT-228
	CT-229
	CT-230
	CT-231
	CT-321
	SNOW-422
Polo Gufler
Pounce Teazle
princess niven
	VWR-5733
	CT-85
	CT-320
	CT-352
Professor Noarlunga
Psi Merlin
Quantum Destiny
Questar Utu
Quicksilver Hermes
RAT Quan
Radio Signals
Ralf Setsuko
RedMokum Bravin
Renault Clio
	VWR-1976
resu Ampan
	SNOW-93
Revolution Perenti
Rezit Sideways
Rich Grainger
Ringo Tuxing
	CT-225
	CT-226
	CT-227
	CT-228
	CT-229
	CT-230
	CT-231
	CT-321
Riva
Robin Cornelius
	SNOW-108
	SNOW-204
	SNOW-287
	SNOW-484
	SNOW-504
	SNOW-506
	SNOW-507
	SNOW-511
	SNOW-512
	SNOW-514
	SNOW-520
	SNOW-585
	SNOW-599
	SNOW-747
	STORM-422
	STORM-591
	STORM-960
	STORM-1019
	STORM-1095
	STORM-1128
	STORM-1459
	VWR-2488
	VWR-9557
	VWR-10579
	VWR-11128
	VWR-12533
	VWR-12587
	VWR-12758
	VWR-12763
	VWR-12995
	VWR-20911
Rosco Teardrop
Rose Evans
Rudee Voom
RufusTT Horsefly
Ryozu Kojima
	VWR-53
	VWR-287
Sachi Vixen
Sahkolihaa Contepomi
	MATBUG-102
Saii Hallard
SaintLEOlions Zimer
Salahzar Stenvaag
	CT-225
	CT-226
	CT-227
	CT-228
	CT-229
	CT-230
	CT-231
	CT-321
Samm Larkham
Sammy Frederix
	VWR-6186
Sasy Scarborough
Satanello Miami
Satomi Ahn
	STORM-501
	STORM-229
	VWR-20553
	VWR-24502
Scrim Pinion
Scrippy Scofield
	VWR-3748
Seg Baphomet
	VWR-1475
	VWR-1525
	VWR-1585
	VWR-1586
	VWR-2662
	VWR-3206
	VWR-2488
Sergen Davies
	CT-225
	CT-226
	CT-227
	CT-228
	CT-229
	CT-230
	CT-231
	CT-321
SexySteven Morrisey
Shawn Kaufmat
	SNOW-240
Sheet Spotter
Shnurui Troughton
Shyotl Kuhr
	MAINT-1138
	MAINT-2334
Siana Gearz
	STORM-960
	STORM-1088
	MAINT-1138
	MAINT-2334
sicarius Thorne
Sicarius Toxx
SignpostMarv Martin
	VWR-153
	VWR-154
	VWR-155
	VWR-218
	VWR-373
	VWR-8357
Simon Nolan
	VWR-409
Sini Nubalo
Sitearm Madonna
SLB Wirefly
Slee Mayo
    SEC-1075
snowy Sidran
Sovereign Engineer
    MAINT-2334
SpacedOut Frye
	VWR-34
	VWR-45
	VWR-57
	VWR-94
	VWR-113
	VWR-121
	VWR-123
	VWR-130
	VWR-1823
Sporked Friis
	VWR-4903
Soupa Segura
Squirrel Wood
ST Mensing
Starshine Halasy
Stevex Janus
	VWR-1182
Stickman Ingmann
Still Defiant
	VWR-207
	VWR-227
	VWR-446
Strife Onizuka
	SVC-9
	VWR-14
	VWR-74
	VWR-85
	VWR-148
	WEB-164
	VWR-183
	VWR-2265
	VWR-4111
	SNOW-691
Sudane Erato
Synystyr Texan
Takeda Terrawyng
TankMaster Finesmith
	OPEN-140
	OPEN-142
	STORM-1100
	STORM-1258
	STORM-1602
	STORM-1868
    VWR-26622
	VWR-29224
Talamasca
Tali Rosca
Tayra Dagostino
	SNOW-517
	SNOW-543
	VWR-13947
TBBle Kurosawa
	VWR-938
	VWR-941
	VWR-942
	VWR-944
	VWR-945
	SNOW-543
	VWR-1891
	VWR-1892
Teardrops Fall
	VWR-5366
Techwolf Lupindo
	SNOW-92
	SNOW-592
	SNOW-649
	SNOW-650
	SNOW-651
	SNOW-654
	SNOW-687
	SNOW-680
	SNOW-681
	SNOW-685
	SNOW-690
	SNOW-746
	VWR-12385
	VWR-20893
	OPEN-161
Templar Merlin
tenebrous pau
	VWR-247
Tezcatlipoca Bisiani
Tharax Ferraris
	VWR-605
Thickbrick Sleaford
	SNOW-207
	SNOW-390
	SNOW-421
	SNOW-462
	SNOW-586
	SNOW-592
	SNOW-635
	SNOW-743
	VWR-7109
	VWR-9287
	VWR-13483
	VWR-13947
	VWR-24420
	STORM-956
	STORM-1147
	STORM-1325
Thraxis Epsilon
	SVC-371
	VWR-383
Tiel Stonecutter
tiamat bingyi
	CT-246
Tofu Buzzard
	CTS-411
	STORM-546
	VWR-24509
	SH-2477
	STORM-1684
	STORM-1819
Tony Kembia
Tonya Souther
	STORM-1905
Torben Trautman
TouchaHoney Perhaps
TraductoresAnonimos Alter
	CT-324
Trey Reanimator
TriloByte Zanzibar
	STORM-1100
Trinity Dechou
Trinity Dejavu
Tue Torok
	CT-68
	CT-69
	CT-70
	CT-72
	CT-73
	CT-74
Twisted Laws
	SNOW-352
	STORM-466
	STORM-467
	STORM-844
	STORM-643
	STORM-954
	STORM-1103
Unlikely Quintessa
UsikuFarasi Kanarik
Vadim Bigbear
	VWR-2681
Vaalith Jinn
    STORM-64
    MATBUG-8
Vector Hastings
	VWR-8726
Veritas Raymaker
Vex Streeter
	STORM-1642
Viaticus Speculaas
Vick Forcella
Villain Baroque
Vixen Heron
	VWR-2710
	CT-88
Vixie Durant
Void Singer
Watty Berkson
Westley Schridde
Westley Streeter
Whimsy Winx
Whirly Fizzle
	STORM-1895
	MAINT-873
	STORM-1930
Whoops Babii
	VWR-631
	VWR-1640
	VWR-3340
	SNOW-667
	VWR-4800
	VWR-4802
	VWR-4804
	VWR-4805
	VWR-4806
	VWR-4808
	VWR-4809
	VWR-4811
	VWR-4815
	VWR-4816
	VWR-4818
	VWR-5659
	VWR-8291
	VWR-8292
	VWR-8293
	VWR-8294
	VWR-8295
	VWR-8296
	VWR-8297
	VWR-8298
Winter Ventura
Wilton Lundquist
	VWR-7682
Wolf Loonie
	STORM-1868
WolfPup Lowenhar
	OPEN-1
	OPEN-37
	SNOW-622
	SNOW-772
	STORM-102
	STORM-103
	STORM-143
	STORM-236
	STORM-255
	STORM-256
	STORM-288
	STORM-535
	STORM-544
	STORM-654
	STORM-674
	STORM-776
	STORM-825
	STORM-859
	STORM-1098
	VWR-20741
	VWR-20933
Wundur Primbee
Xellessanova Zenith
	STORM-1793
Xiki Luik
xstorm Radek
YongYong Francois
Zak Westminster
Zai Lynch
	VWR-19505
Zana Kohime
Zaren Alexander
Zarkonnen Decosta
	VWR-253
Zeja Pyle
ZenMondo Wormser
Zi Ree
	SH-489
	VWR-423
	VWR-671
	VWR-682
	VWR-684
	VWR-9127
	VWR-1140
	VWR-24017
	VWR-25588
	STORM-1790
	STORM-1842
Zipherius Turas
	VWR-76
	VWR-77
Zoex Flanagan




<|MERGE_RESOLUTION|>--- conflicted
+++ resolved
@@ -175,11 +175,8 @@
 	STORM-1685
 	STORM-1713
 	STORM-1899
-<<<<<<< HEAD
 	MAINT-2368
-=======
 	STORM-1931
->>>>>>> 86b40196
 Aralara Rajal
 Arare Chantilly
 	CHUIBUG-191
