--- conflicted
+++ resolved
@@ -1253,11 +1253,8 @@
 Shyotl Kuhr
 	MAINT-1138
 	MAINT-2334
-<<<<<<< HEAD
+    STORM-2143
 	MAINT-6913
-=======
-    STORM-2143
->>>>>>> 5d6a01a8
 Siana Gearz
 	STORM-960
 	STORM-1088
@@ -1291,11 +1288,8 @@
     MAINT-6107
     STORM-2107
     MAINT-6218
-<<<<<<< HEAD
+    STORM-2143
     MAINT-6913
-=======
-    STORM-2143
->>>>>>> 5d6a01a8
 SpacedOut Frye
 	VWR-34
 	VWR-45
