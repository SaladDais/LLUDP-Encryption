<?xml version="1.0" ?>
<llsd>
<map>
    <key>installables</key>
    <map>
      <key>GL</key>
      <map>
        <key>copyright</key>
        <string>Copyright (c) 1991-2000 Silicon Graphics, Inc.</string>
        <key>description</key>
        <string>A standard for 3D Graphics rendering engine.</string>
        <key>license</key>
        <string>GL</string>
        <key>packages</key>
        <map>
          <key>darwin</key>
          <map>
            <key>md5sum</key>
            <string>0bd2795a2afe09f6c563f2f888f24cc9</string>
            <key>url</key>
            <uri>http://s3.amazonaws.com/viewer-source-downloads/install_pkgs/GL-darwin-20080613.tar.bz2</uri>
          </map>
          <key>linux</key>
          <map>
            <key>md5sum</key>
            <string>2ab29212a7f3acdaebf10059af816be0</string>
            <key>url</key>
            <uri>http://s3.amazonaws.com/viewer-source-downloads/install_pkgs/GL-linux-20080812.tar.bz2</uri>
          </map>
          <key>linux64</key>
          <map>
            <key>md5sum</key>
            <string>9c3dff3817f1105f9054401fdef1fe50</string>
            <key>url</key>
            <uri>http://s3.amazonaws.com/viewer-source-downloads/install_pkgs/GL-linux64-20080909.tar.bz2</uri>
          </map>
          <key>windows</key>
          <map>
            <key>md5sum</key>
            <string>91155239b02f576384603795d41eb971</string>
            <key>url</key>
            <uri>http://s3.amazonaws.com/viewer-source-downloads/install_pkgs/GL-windows-20090505.tar.bz2</uri>
          </map>
        </map>
      </map>
      <key>SDL</key>
      <map>
        <key>copyright</key>
        <string>Copyright (C) 1997, 1998, 1999, 2000, 2001, 2002  Sam Lantinga</string>
        <key>description</key>
        <string>The Simple DirectMedia Layer libraries are used for handling input and basic window/GL setup on the Linux client.  Packages also include cursors.</string>
        <key>license</key>
        <string>lgpl</string>
        <key>packages</key>
        <map>
          <key>linux</key>
          <map>
            <key>md5sum</key>
            <string>fce0ff7d2cdf0f36c1647e6a3916e29e</string>
            <key>url</key>
            <uri>http://s3.amazonaws.com/viewer-source-downloads/install_pkgs/SDL-1.2.12-linux-20090218.tar.bz2</uri>
          </map>
        </map>
      </map>
      <key>apr_suite</key>
      <map>
        <key>license</key>
        <string>apache 2.0</string>
        <key>packages</key>
        <map>
          <key>darwin</key>
          <map>
            <key>md5sum</key>
            <string>115d8ac44a91efdb173e9b3e478c46b6</string>
            <key>url</key>
            <uri>http://s3.amazonaws.com/viewer-source-downloads/install_pkgs/apr_suite-1.3.7-darwin-20090805.tar.bz2</uri>
          </map>
          <key>linux</key>
          <map>
            <key>md5sum</key>
            <string>7b84cd6a3c601a104d9c09e58ef2f50c</string>
            <key>url</key>
            <uri>http://s3.amazonaws.com/viewer-source-downloads/install_pkgs/apr_suite-1.2.8-linux-20080812.tar.bz2</uri>
          </map>
          <key>linux64</key>
          <map>
            <key>md5sum</key>
            <string>1a7e1186855d48d8316ce86803095f70</string>
            <key>url</key>
            <uri>http://s3.amazonaws.com/viewer-source-downloads/install_pkgs/apr_suite-1.2.8-linux64-20080909a.tar.bz2</uri>
          </map>
          <key>windows</key>
          <map>
            <key>md5sum</key>
            <string>a02619c1e30a3db02d3883bf1ad7a1e6</string>
            <key>url</key>
            <uri>http://s3.amazonaws.com/viewer-source-downloads/install_pkgs/apr_suite-1.3.8-windows-20090911.tar.bz2</uri>
          </map>
        </map>
      </map>
      <key>ares</key>
      <map>
        <key>copyright</key>
        <string>Copyright 1998 by the Massachusetts Institute of Technology.</string>
        <key>description</key>
        <string>Performs DNS requests and name resolves asynchronously. Used with libcurl to keep all HTTP operations async.</string>
        <key>license</key>
        <string>c-ares</string>
        <key>packages</key>
        <map>
          <key>darwin</key>
          <map>
            <key>md5sum</key>
            <string>d9ce3ace9235249b7edf6f564de83395</string>
            <key>url</key>
            <uri>http://s3.amazonaws.com/viewer-source-downloads/install_pkgs/ares-1.4.0-darwin-20080731b.tar.bz2</uri>
          </map>
          <key>linux</key>
          <map>
            <key>md5sum</key>
            <string>91694429e391efeea1de974df26032a2</string>
            <key>url</key>
            <uri>http://s3.amazonaws.com/viewer-source-downloads/install_pkgs/ares-1.7.1-linux-20100527.tar.bz2</uri>
          </map>
          <key>linux64</key>
          <map>
            <key>md5sum</key>
            <string>c4242416e0b2e642c0bf062a19a250e4</string>
            <key>url</key>
            <uri>http://s3.amazonaws.com/viewer-source-downloads/install_pkgs/ares-1.3.0-linux64-20080909.tar.bz2</uri>
          </map>
          <key>windows</key>
          <map>
            <key>md5sum</key>
            <string>f5cf8d121b26f2e7944f7e63cdbff04d</string>
            <key>url</key>
            <uri>http://s3.amazonaws.com/viewer-source-downloads/install_pkgs/ares-1.6.0-windows-20091105.tar.bz2</uri>
          </map>
        </map>
      </map>
      <key>artwork-common</key>
      <map>
        <key>copyright</key>
        <string>(C) 2008 Linden Research, Inc.</string>
        <key>description</key>
        <string>Second Life(TM) Viewer Artwork</string>
        <key>license</key>
        <string>artwork</string>
        <key>packages</key>
        <map>
          <key>darwin</key>
          <map>
            <key>md5sum</key>
            <string>5e047437d73d1017bf270a6c6e936f23</string>
            <key>url</key>
            <uri>http://s3.amazonaws.com/viewer-source-downloads/install_pkgs/artwork-common-20090415.tar.bz2</uri>
          </map>
          <key>linux</key>
          <map>
            <key>md5sum</key>
            <string>5e047437d73d1017bf270a6c6e936f23</string>
            <key>url</key>
            <uri>http://s3.amazonaws.com/viewer-source-downloads/install_pkgs/artwork-common-20090415.tar.bz2</uri>
          </map>
          <key>windows</key>
          <map>
            <key>md5sum</key>
            <string>5e047437d73d1017bf270a6c6e936f23</string>
            <key>url</key>
            <uri>http://s3.amazonaws.com/viewer-source-downloads/install_pkgs/artwork-common-20090415.tar.bz2</uri>
          </map>
        </map>
      </map>
      <key>berkeley</key>
      <map>
        <key>copyright</key>
        <string>Copyright (c) 1990-1999 Sleepycat Software. All rights reserved.</string>
        <key>description</key>
        <string>a high-performance, embedded database library</string>
        <key>license</key>
        <string>sleepycat</string>
      </map>
      <key>boost</key>
      <map>
        <key>copyright</key>
        <string>various</string>
        <key>description</key>
        <string>A set of portable C++ libraries which provide a wide set of functionality. Used primarily for tokenization. </string>
        <key>license</key>
        <string>boost</string>
        <key>packages</key>
        <map>
          <key>darwin</key>
          <map>
            <key>md5sum</key>
            <string>71defd179827bf172b76d6020023e0e8</string>
            <key>url</key>
            <uri>http://s3.amazonaws.com/viewer-source-downloads/install_pkgs/boost-1.39.0-darwin-20100222a.tar.bz2</uri>
          </map>
          <key>linux</key>
          <map>
            <key>md5sum</key>
            <string>d58ac1a8396ac983b67cc3e3541457e3</string>
            <key>url</key>
            <uri>http://s3.amazonaws.com/viewer-source-downloads/install_pkgs/boost-1.39.0-linux-20100222a.tar.bz2</uri>
          </map>
          <key>linux64</key>
          <map>
            <key>md5sum</key>
            <string>af4badd6b2c10bc4db82ff1256695892</string>
            <key>url</key>
            <uri>http://s3.amazonaws.com/viewer-source-downloads/install_pkgs/boost-1.39.0-linux64-20100119.tar.bz2</uri>
          </map>
          <key>windows</key>
          <map>
            <key>md5sum</key>
            <string>94fd43f534e2055858d524086384907d</string>
            <key>url</key>
            <uri>http://s3.amazonaws.com/viewer-source-downloads/install_pkgs/boost-1.39.0-windows-20100219.tar.bz2</uri>
          </map>
        </map>
      </map>
      <key>curl</key>
      <map>
        <key>copyright</key>
        <string>Copyright (c) 1996 - 2008, Daniel Stenberg, &lt;daniel@haxx.se&gt;.</string>
        <key>description</key>
        <string>Client-side URL transfer library. Handles moving data across the net in many different protocols. Used to GET/POST/PUT/DELETE web resources. </string>
        <key>license</key>
        <string>curl</string>
        <key>packages</key>
        <map>
          <key>darwin</key>
          <map>
            <key>md5sum</key>
            <string>1bece4ebdc5fc3818854bc3df14b511b</string>
            <key>url</key>
            <uri>http://s3.amazonaws.com/viewer-source-downloads/install_pkgs/curl-7.16.4a-darwin-20090304.tar.bz2</uri>
          </map>
          <key>linux</key>
          <map>
            <key>md5sum</key>
            <string>a20e73f2e7d6a032ff25a5161b1b7394</string>
            <key>url</key>
            <uri>http://s3.amazonaws.com/viewer-source-downloads/install_pkgs/curl-7.20.1-linux-20100527.tar.bz2</uri>
          </map>
          <key>linux64</key>
          <map>
            <key>md5sum</key>
            <string>6994192cea7ab2d885a158a3de474273</string>
            <key>url</key>
            <uri>http://s3.amazonaws.com/viewer-source-downloads/install_pkgs/curl-7.16.4a-linux64-20090303.tar.bz2</uri>
          </map>
          <key>windows</key>
          <map>
            <key>md5sum</key>
            <string>78ccac8aaf8ea5bec482dfbcdbeb1651</string>
            <key>url</key>
            <uri>http://s3.amazonaws.com/viewer-source-downloads/install_pkgs/curl-7.19.6-windows-20100414.tar.bz2</uri>
          </map>
        </map>
      </map>
      <key>dbghelp</key>
      <map>
        <key>copyright</key>
        <string>Copyright Microsoft Corporation</string>
        <key>description</key>
        <string>dbghelp: Debug helper from Microsoft Debugging Tools For Windows</string>
        <key>license</key>
        <string>MSDTW</string>
        <key>packages</key>
        <map>
          <key>windows</key>
          <map>
            <key>md5sum</key>
            <string>b7563064037e032143ca2d610aae5153</string>
            <key>url</key>
            <uri>http://s3.amazonaws.com/viewer-source-downloads/install_pkgs/dbghelp-6.11.1.404-windows-20090520.tar.bz2</uri>
          </map>
        </map>
      </map>
      <key>dbusglib</key>
      <map>
        <key>copyright</key>
        <string>Copyright (C) 2002, 2003 CodeFactory AB / Copyright (C) 2003, 2004 Red Hat, Inc.</string>
        <key>description</key>
        <string>dbus/dbus-glib: headers only</string>
        <key>license</key>
        <string>AFL2.1</string>
        <key>packages</key>
        <map>
          <key>linux</key>
          <map>
            <key>md5sum</key>
            <string>eb25444142d4102b0ce1b7ffaadb071e</string>
            <key>url</key>
            <uri>http://s3.amazonaws.com/viewer-source-downloads/install_pkgs/dbusglib-linux-20080707.tar.bz2</uri>
          </map>
        </map>
      </map>
      <key>elfio</key>
      <map>
        <key>license</key>
        <string>lgpl</string>
        <key>packages</key>
        <map>
          <key>linux</key>
          <map>
            <key>md5sum</key>
            <string>82ea408af2f968cfe5f013ab241323ef</string>
            <key>url</key>
            <uri>http://s3.amazonaws.com/viewer-source-downloads/install_pkgs/elfio-1.0.3-linux-20080812.tar.bz2</uri>
          </map>
        </map>
      </map>
      <key>expat</key>
      <map>
        <key>copyright</key>
        <string>Copyright (c) 1998, 1999, 2000 Thai Open Source Software Center Ltd</string>
        <key>description</key>
        <string>An XML parser library written in C. It is a stream-oriented parser in which an application registers handlers for things the parser might find in the XML document (like start tags).</string>
        <key>license</key>
        <string>mit</string>
        <key>packages</key>
        <map>
          <key>darwin</key>
          <map>
            <key>md5sum</key>
            <string>c457a0a041ac4946265889a503d26c3d</string>
            <key>url</key>
            <uri>http://s3.amazonaws.com/viewer-source-downloads/install_pkgs/expat-1.95.8-darwin-20090805.tar.bz2</uri>
          </map>
          <key>linux</key>
          <map>
            <key>md5sum</key>
            <string>67b470fd446b08c9831d1039674eae4e</string>
            <key>url</key>
            <uri>http://s3.amazonaws.com/viewer-source-downloads/install_pkgs/expat-1.95.8-linux-20080812.tar.bz2</uri>
          </map>
          <key>linux64</key>
          <map>
            <key>md5sum</key>
            <string>278c61871419b9a4d50a4f88b7922403</string>
            <key>url</key>
            <uri>http://s3.amazonaws.com/viewer-source-downloads/install_pkgs/expat-1.95.8-linux64-20080909.tar.bz2</uri>
          </map>
          <key>windows</key>
          <map>
            <key>md5sum</key>
            <string>5dbbdb4a9b5bec86d180ef20a5f8ccfb</string>
            <key>url</key>
            <uri>http://s3.amazonaws.com/viewer-source-downloads/install_pkgs/expat-1.95.8-windows-20090917.tar.bz2</uri>
          </map>
        </map>
      </map>
      <key>fmod</key>
      <map>
        <key>copyright</key>
        <string>FMOD Sound System, copyright (C) Firelight Technologies Pty, Ltd., 1994-2006.</string>
        <key>description</key>
        <string>Audio engine and mp3 stream decoder .</string>
        <key>license</key>
        <string>fmod</string>
        <key>packages</key>
        <map>
          <key>darwin</key>
          <map>
            <key>md5sum</key>
            <string>c7e317bec481b7efa2a0319e163dcc65</string>
            <key>url</key>
            <uri>scp:install-packages.lindenlab.com:/local/www/install-packages/doc/fmod-3.75-darwin-20080818.tar.bz2</uri>
          </map>
          <key>linux</key>
          <map>
            <key>md5sum</key>
            <string>abd2b4ba4ac993f19d82804af387eb7c</string>
            <key>url</key>
            <uri>scp:install-packages.lindenlab.com:/local/www/install-packages/doc/fmod-3.75-linux-20080818.tar.bz2</uri>
          </map>
          <key>windows</key>
          <map>
            <key>md5sum</key>
            <string>1a55dec2907821f5f785648a660126c3</string>
            <key>url</key>
            <uri>scp:install-packages.lindenlab.com:/local/www/install-packages/doc/fmod-3.75-windows-20080611.tar.bz2</uri>
          </map>
        </map>
      </map>
      <key>fontconfig</key>
      <map>
        <key>license</key>
        <string>mit</string>
        <key>packages</key>
        <map>
          <key>linux</key>
          <map>
            <key>md5sum</key>
            <string>9af6a1ed39fa540bfcaa402b0ea22f78</string>
            <key>url</key>
            <uri>http://s3.amazonaws.com/viewer-source-downloads/install_pkgs/fontconfig-2.2.3-linux-20080613.tar.bz2</uri>
          </map>
        </map>
      </map>
      <key>freeglut</key>
      <map>
        <key>license</key>
        <string>mit</string>
        <key>packages</key>
        <map>
          <key>windows</key>
          <map>
            <key>md5sum</key>
            <string>fcbb695ff203775fad96d184bf5f34fc</string>
            <key>url</key>
            <uri>http://s3.amazonaws.com/viewer-source-downloads/install_pkgs/freeglut-2.4.0-windows-20090608.tar.bz2</uri>
          </map>
        </map>
      </map>
      <key>freetype</key>
      <map>
        <key>copyright</key>
        <string>Copyright</string>
        <key>description</key>
        <string>Font</string>
        <key>license</key>
        <string>freetype</string>
        <key>packages</key>
        <map>
          <key>darwin</key>
          <map>
            <key>md5sum</key>
            <string>f00144dfb597140f328774c3244f0c3e</string>
            <key>url</key>
            <uri>http://s3.amazonaws.com/viewer-source-downloads/install_pkgs/freetype-2.3.9-darwin-20090922.tar.bz2</uri>
          </map>
          <key>linux</key>
          <map>
            <key>md5sum</key>
            <string>9de3f44be65645c7f6af236139596942</string>
            <key>url</key>
            <uri>http://s3.amazonaws.com/viewer-source-downloads/install_pkgs/freetype-2.3.9-linux-2010-02-19a-nommap.tar.bz2</uri>
          </map>
          <key>linux64</key>
          <map>
            <key>md5sum</key>
            <string>35f6fa557ba90f9cda0a18d1af2055a4</string>
            <key>url</key>
            <uri>http://s3.amazonaws.com/viewer-source-downloads/install_pkgs/freetype-2.1.5-linux64-20080909.tar.bz2</uri>
          </map>
          <key>windows</key>
          <map>
            <key>md5sum</key>
            <string>88980fd6d91ac541b62dea877ebe6ba6</string>
            <key>url</key>
            <uri>http://s3.amazonaws.com/viewer-source-downloads/install_pkgs/freetype-2.3.9-windows-20090917.tar.bz2</uri>
          </map>
        </map>
      </map>
      <key>glh_linear</key>
      <map>
        <key>copyright</key>
        <string>Copyright (c) 2000 Cass Everitt; Copyright (c) 2000 NVIDIA Corporation; All rights reserved.</string>
        <key>description</key>
        <string>nVidia NVParse SDK: platform-indepenedent C++ Apple OpenGL helper library</string>
        <key>license</key>
        <string>glh_linear</string>
        <key>packages</key>
        <map>
          <key>darwin</key>
          <map>
            <key>md5sum</key>
            <string>23bd9a75e5a2365a827461e6c324f52b</string>
            <key>url</key>
            <uri>http://s3.amazonaws.com/viewer-source-downloads/install_pkgs/glh_linear-darwin-20080613.tar.bz2</uri>
          </map>
          <key>linux</key>
          <map>
            <key>md5sum</key>
            <string>23bd9a75e5a2365a827461e6c324f52b</string>
            <key>url</key>
            <uri>http://s3.amazonaws.com/viewer-source-downloads/install_pkgs/glh_linear-linux-20080812.tar.bz2</uri>
          </map>
          <key>linux64</key>
          <map>
            <key>md5sum</key>
            <string>2965646aea1d2a6aec1fbc431c02733f</string>
            <key>url</key>
            <uri>http://s3.amazonaws.com/viewer-source-downloads/install_pkgs/glh_linear-linux-20080613.tar.bz2</uri>
          </map>
          <key>windows</key>
          <map>
            <key>md5sum</key>
            <string>38b9ddfe8dceff55ee4351016a937d1b</string>
            <key>url</key>
            <uri>http://s3.amazonaws.com/viewer-source-downloads/install_pkgs/glh_linear-windows-20080613.tar.bz2</uri>
          </map>
        </map>
      </map>
      <key>glib</key>
      <map>
        <key>description</key>
        <string>GLib is a library containing many useful C routines for things such as trees, hashes, and lists.</string>
        <key>license</key>
        <string>gpl</string>
        <key>packages</key>
        <map>
          <key>darwin</key>
          <map>
            <key>md5sum</key>
            <string>6cc5ce1fafd10299fdb890b3d4c3cf53</string>
            <key>url</key>
            <uri>http://s3.amazonaws.com/viewer-source-downloads/install_pkgs/glib-2.0-darwin-20080817.tar.bz2</uri>
          </map>
          <key>linux</key>
          <map>
            <key>md5sum</key>
            <string>2f1a9e14f9213c2c9564c1c1cfdd6d47</string>
            <key>url</key>
            <uri>http://s3.amazonaws.com/viewer-source-downloads/install_pkgs/glib-2.0-linux-20080817.tar.bz2</uri>
          </map>
          <key>windows</key>
          <map>
            <key>md5sum</key>
            <string>3d5e29d444dde4815b36082eedfc775a</string>
            <key>url</key>
            <uri>http://s3.amazonaws.com/viewer-source-downloads/install_pkgs/glib-2.0-windows-20080817.tar.bz2</uri>
          </map>
        </map>
      </map>
      <key>glui</key>
      <map>
        <key>license</key>
        <string>lgpl</string>
        <key>packages</key>
        <map>
          <key>darwin</key>
          <map>
            <key>md5sum</key>
            <string>84f792a860691d0fad6d1de6eeb31baa</string>
            <key>url</key>
            <uri>http://s3.amazonaws.com/viewer-source-downloads/install_pkgs/glui-2.36-darwin-20090623a.tar.bz2</uri>
          </map>
          <key>windows</key>
          <map>
            <key>md5sum</key>
            <string>5b8631fe510d4ebaeb965c673937e1e7</string>
            <key>url</key>
            <uri>http://s3.amazonaws.com/viewer-source-downloads/install_pkgs/glui-2.3.6-windows-freeglut-20090608.tar.bz2</uri>
          </map>
        </map>
      </map>
      <key>google</key>
      <map>
        <key>license</key>
        <string>mit</string>
        <key>packages</key>
        <map>
          <key>linux</key>
          <map>
            <key>md5sum</key>
            <string>40db900872612615e849f17cbdfd2c27</string>
            <key>url</key>
            <uri>http://s3.amazonaws.com/viewer-source-downloads/install_pkgs/google-linux-20080812.tar.bz2</uri>
          </map>
        </map>
      </map>
      <key>google-perftools</key>
      <map>
        <key>copyright</key>
        <string>Copyright (c) 2005, Google Inc.</string>
        <key>description</key>
        <string>Heap performance and validity checking tools from google. Includes TCMalloc, heap-checker, heap-profiler and cpu-profiler.</string>
        <key>license</key>
        <string>bsd</string>
        <key>packages</key>
        <map>
          <key>windows</key>
          <map>
            <key>md5sum</key>
            <string>32dba32ddd460a08e082898ebba6315c</string>
            <key>url</key>
            <uri>http://s3.amazonaws.com/viewer-source-downloads/install_pkgs/google-perftools-1.0-windows-20090406.tar.bz2</uri>
          </map>
        </map>
      </map>
      <key>google_breakpad</key>
      <map>
        <key>copyright</key>
        <string>Copyright (c) 2006, Google Inc.</string>
        <key>description</key>
        <string>An open-source multi-platform crash reporting system </string>
        <key>license</key>
        <string>bsd</string>
        <key>packages</key>
        <map>
          <key>darwin</key>
          <map>
            <key>md5sum</key>
            <string>765f207aab10c5bf70d328927cf88e8f</string>
            <key>url</key>
            <uri>http://s3.amazonaws.com/viewer-source-downloads/install_pkgs/google_breakpad-0.0.0-rev599-darwin-20100527.tar.bz2</uri>
          </map>
          <key>linux</key>
          <map>
            <key>md5sum</key>
            <string>29c3e7dad60bbf02c811786436d99523</string>
            <key>url</key>
            <uri>http://s3.amazonaws.com/viewer-source-downloads/install_pkgs/google_breakpad-0.0.0-rev599-linux-20100521b.tar.bz2</uri>
          </map>
          <key>windows</key>
          <map>
            <key>md5sum</key>
            <string>0859d47242990125f17eaab30bece2ff</string>
            <key>url</key>
            <uri>http://viewer-source-downloads.s3.amazonaws.com/install_pkgs/google_breakpad-0.0.0-rev599-windows-20100524.tar.bz2</uri>
          </map>
        </map>
      </map>
      <key>googlemock</key>
      <map>
        <key>copyright</key>
        <string>Copyright 2008, Google Inc.</string>
        <key>description</key>
        <string>Google C++ Mocking Framework (or Google Mock for short) is a library for writing and using C++ mock classes.</string>
        <key>license</key>
        <string>bsd</string>
        <key>packages</key>
        <map>
          <key>darwin</key>
          <map>
            <key>md5sum</key>
            <string>4863e9fea433d0a4be761ea5d3e8346a</string>
            <key>url</key>
            <uri>http://s3.amazonaws.com/viewer-source-downloads/install_pkgs/googlemock-1.1.0-darwin-20090626.tar.bz2</uri>
          </map>
          <key>linux</key>
          <map>
            <key>md5sum</key>
            <string>877dabecf84339690191c6115c76366e</string>
            <key>url</key>
            <uri>http://s3.amazonaws.com/viewer-source-downloads/install_pkgs/googlemock-1.1.0-linux32-20090527.tar.bz2</uri>
          </map>
          <key>windows</key>
          <map>
            <key>md5sum</key>
            <string>f601a82ea91030974072da8924cae41e</string>
            <key>url</key>
            <uri>http://s3.amazonaws.com/viewer-source-downloads/install_pkgs/googlemock-1.1.0-windows-20090921.tar.bz2</uri>
          </map>
        </map>
      </map>
      <key>gstreamer</key>
      <map>
        <key>license</key>
        <string>lgpl</string>
        <key>packages</key>
        <map>
          <key>linux</key>
          <map>
            <key>md5sum</key>
            <string>c829b638b6eef71ca63418cb9aea46a2</string>
            <key>url</key>
            <uri>http://s3.amazonaws.com/viewer-source-downloads/install_pkgs/gstreamer-linux-20080613.tar.bz2</uri>
          </map>
          <key>linux64</key>
          <map>
            <key>md5sum</key>
            <string>befc7520fe01250f39458f65c29bc584</string>
            <key>url</key>
            <uri>http://s3.amazonaws.com/viewer-source-downloads/install_pkgs/gstreamer-linux64-20080909.tar.bz2</uri>
          </map>
        </map>
      </map>
      <key>gtk-atk-pango-glib</key>
      <map>
        <key>copyright</key>
        <string>Copyright (C) 1995-1997 Peter Mattis, Spencer Kimball and Josh MacDonald</string>
        <key>description</key>
        <string>Libraries associated with GTK for gui features. atk: interfaces for accessibility; glib: low-level core functionality for using GTK+ and GNOME; pango: layout/rendering of text w/ emphasis on internationalization.</string>
        <key>license</key>
        <string>lgpl</string>
        <key>packages</key>
        <map>
          <key>linux</key>
          <map>
            <key>md5sum</key>
            <string>21c16a74f8fc9a62e3ab944a6eb7403d</string>
            <key>url</key>
            <uri>http://s3.amazonaws.com/viewer-source-downloads/install_pkgs/gtk-atk-pango-glib-linux-20080616.tar.bz</uri>
          </map>
          <key>windows</key>
          <map>
            <key>md5sum</key>
            <string>d963750bcd333a108b3697d220c87d09</string>
            <key>url</key>
            <uri>http://s3.amazonaws.com/viewer-source-downloads/install_pkgs/gtk-atk-pango-glib-windows-20080613.tar.bz2</uri>
          </map>
        </map>
      </map>
      <key>havok</key>
      <map>
        <key>copyright</key>
        <string>on file</string>
        <key>description</key>
        <string>Physics engine for the simulator</string>
        <key>license</key>
        <string>havok</string>
        <key>packages</key>
        <map>
          <key>darwin</key>
          <map>
            <key>md5sum</key>
            <string>f64c08771a4fc456db2a55b47302078b</string>
            <key>url</key>
            <uri>scp:install-packages.lindenlab.com:/local/www/install-packages/doc/havok-4.6-darwin-20080812.tar.bz2</uri>
          </map>
          <key>linux</key>
          <map>
            <key>md5sum</key>
            <string>af7b1fc9072443009f19e43fb3c8342f</string>
            <key>url</key>
            <uri>scp:install-packages.lindenlab.com:/local/www/install-packages/doc/havok-4.6.1-linux-20081029.tar.bz2</uri>
          </map>
          <key>linux64</key>
          <map>
            <key>md5sum</key>
            <string>cd4076d6caf5fabff36bf48bd01e4ba8</string>
            <key>url</key>
            <uri>scp:install-packages.lindenlab.com:/local/www/install-packages/doc/havok-4.6.1-linux64-20081030.tar.bz2</uri>
          </map>
          <key>windows</key>
          <map>
            <key>md5sum</key>
            <string>f25fbb29c2275267233c79f0c68ca37f</string>
            <key>url</key>
            <uri>scp:install-packages.lindenlab.com:/local/www/install-packages/doc/havok-4.6.1-windows-20081030.tar.bz2</uri>
          </map>
        </map>
      </map>
      <key>jpeglib</key>
      <map>
        <key>copyright</key>
        <string>Copyright (c) 2003, Yves Piguet.</string>
        <key>description</key>
        <string>An open-source JPEG (JFIF) library</string>
        <key>license</key>
        <string>jpeglib</string>
        <key>packages</key>
        <map>
          <key>darwin</key>
          <map>
            <key>md5sum</key>
            <string>8d38d74c481e9aab4518c8f2a7d52800</string>
            <key>url</key>
            <uri>http://s3.amazonaws.com/viewer-source-downloads/install_pkgs/jpeglib-6b-darwin-20080812.tar.bz2</uri>
          </map>
          <key>linux</key>
          <map>
            <key>md5sum</key>
            <string>8aa8e01e0c21f60f0ede0ffb04e9214f</string>
            <key>url</key>
            <uri>http://s3.amazonaws.com/viewer-source-downloads/install_pkgs/jpeglib-6b-linux-20081218.tar.bz2</uri>
          </map>
          <key>linux64</key>
          <map>
            <key>md5sum</key>
            <string>0e7facf7d48531d20c0cd6a3c3f04021</string>
            <key>url</key>
            <uri>http://s3.amazonaws.com/viewer-source-downloads/install_pkgs/jpeglib-6b-linux64-20080909.tar.bz2</uri>
          </map>
          <key>windows</key>
          <map>
            <key>md5sum</key>
            <string>6a6bb0143a2561e3276dab4bcfa425ef</string>
            <key>url</key>
            <uri>http://s3.amazonaws.com/viewer-source-downloads/install_pkgs/jpeglib-6b-windows-20090917a.tar.bz2</uri>
          </map>
        </map>
      </map>
      <key>kdu</key>
      <map>
        <key>copyright</key>
        <string>on file</string>
        <key>description</key>
        <string>Kakadu (KDU) JPEG-2000 decoder library. </string>
        <key>license</key>
        <string>kdu</string>
        <key>packages</key>
        <map>
          <key>darwin</key>
          <map>
            <key>md5sum</key>
            <string>3b40e7170dea82c1443e8d90cd44a13d</string>
            <key>url</key>
            <uri>scp:install-packages.lindenlab.com:/local/www/install-packages/doc/kdu-4.2.1-darwin-20080926.tar.bz2</uri>
          </map>
          <key>linux</key>
          <map>
            <key>md5sum</key>
            <string>a6d2f0995c25d7f53bd12b8ec0d6b462</string>
            <key>url</key>
            <uri>scp:install-packages.lindenlab.com:/local/www/install-packages/doc/kdu-4.2.1-linux-20080930.tar.bz2</uri>
          </map>
          <key>linux64</key>
          <map>
            <key>md5sum</key>
            <string>f4e2e2b3440594527729a8c85119e508</string>
            <key>url</key>
            <uri>scp:install-packages.lindenlab.com:/local/www/install-packages/doc/kdu-5.2.1-linux64-20080926.tar.bz2</uri>
          </map>
          <key>windows</key>
          <map>
            <key>md5sum</key>
            <string>1b9f61140f8b599cdae5e00d21dbb177</string>
            <key>url</key>
            <uri>scp:install-packages.lindenlab.com:/local/www/install-packages/doc/kdu-4.2.1-windows-20080926.tar.bz2</uri>
          </map>
        </map>
      </map>
      <key>kdu-binaries</key>
      <map>
        <key>copyright</key>
        <string>see kdu</string>
        <key>description</key>
        <string>see kdu</string>
        <key>license</key>
        <string>kdu</string>
        <key>packages</key>
        <map>
          <key>darwin</key>
          <map>
            <key>md5sum</key>
            <string>480fbeeb47c9b9c4a2f947e310c9821c</string>
            <key>url</key>
            <uri>http://s3.amazonaws.com/viewer-source-downloads/install_pkgs/kdu-binaries-5.2.1-darwin-20080617.tar.bz2</uri>
          </map>
          <key>linux</key>
          <map>
            <key>md5sum</key>
            <string>ca87644e377a6cf16db4ba6dbd2f8689</string>
            <key>url</key>
            <uri>http://s3.amazonaws.com/viewer-source-downloads/install_pkgs/kdu-binaries-5.2.1-linux-20080617.tar.bz2</uri>
          </map>
          <key>windows</key>
          <map>
            <key>md5sum</key>
            <string>c4cf53deda9148549e6534a98b56e866</string>
            <key>url</key>
            <uri>http://s3.amazonaws.com/viewer-source-downloads/install_pkgs/kdu-binaries-4.2-windows-20080723.tar.bz2</uri>
          </map>
        </map>
      </map>
      <key>libmono</key>
      <map>
        <key>copyright</key>
        <string>(C) 2005 Novell, Inc. http://www.novell.com</string>
        <key>description</key>
        <string>An open source implementation of the ECMA/ISO ECMA-334 Common L\
anguage Infrstructure (CLI) international standard</string>
        <key>license</key>
        <string>lgpl</string>
        <key>packages</key>
        <map>
          <key>darwin</key>
          <map>
            <key>md5sum</key>
            <string>39a803fcbe6f11b72358fc78b7777b6c</string>
            <key>url</key>
            <uri>http://s3.amazonaws.com/viewer-source-downloads/install_pkgs/libmono-darwin-20080724.tar.bz2</uri>
          </map>
          <key>linux</key>
          <map>
            <key>md5sum</key>
            <string>9bc0f8b7d5e0ff194b6d5635daf9ae3a</string>
            <key>url</key>
            <uri>http://s3.amazonaws.com/viewer-source-downloads/install_pkgs/libmono-1.2.6-linux-20080816a.tar.bz2</uri>
          </map>
          <key>linux64</key>
          <map>
            <key>md5sum</key>
            <string>451521b4cb57c35caf3efb8dcf99b99e</string>
            <key>url</key>
            <uri>http://s3.amazonaws.com/viewer-source-downloads/install_pkgs/libmono-1.2.6-linux64-20080926.tar.bz2</uri>
          </map>
          <key>windows</key>
          <map>
            <key>md5sum</key>
            <string>6712a09311a914752f47d5d62562a239</string>
            <key>url</key>
            <uri>http://s3.amazonaws.com/viewer-source-downloads/install_pkgs/libmono-1.2.6-windows-20080903.tar.bz2</uri>
          </map>
        </map>
      </map>
      <key>libpng</key>
      <map>
        <key>copyright</key>
        <string>Copyright (c) 2004, 2006-2008 Glenn Randers-Pehrson</string>
        <key>description</key>
        <string>An open, extensible image format with lossless compression. PNG Reference Library </string>
        <key>license</key>
        <string>libpng</string>
        <key>packages</key>
        <map>
          <key>darwin</key>
          <map>
            <key>md5sum</key>
            <string>82659b48831cbf58bf04b86602939e0b</string>
            <key>url</key>
            <uri>http://s3.amazonaws.com/viewer-source-downloads/install_pkgs/libpng-1.2.35-darwin-20090304.tar.bz2</uri>
          </map>
          <key>linux</key>
          <map>
            <key>md5sum</key>
            <string>f5e84c991f6e3caacb26db259593cbea</string>
            <key>url</key>
            <uri>http://s3.amazonaws.com/viewer-source-downloads/install_pkgs/libpng-1.2.35-linux-20090304.tar.bz2</uri>
          </map>
          <key>linux64</key>
          <map>
            <key>md5sum</key>
            <string>5ee1e62bde38520c7f134c4afb9ac9b1</string>
            <key>url</key>
            <uri>http://s3.amazonaws.com/viewer-source-downloads/install_pkgs/libpng-1.2.35-linux64-20090304.tar.bz2</uri>
          </map>
          <key>windows</key>
          <map>
            <key>md5sum</key>
            <string>c781cd9846cf20afb90ac40ad1a0ce9d</string>
            <key>url</key>
            <uri>http://s3.amazonaws.com/viewer-source-downloads/install_pkgs/libpng-1.2.35-windows-20090917.tar.bz2</uri>
          </map>
        </map>
      </map>
      <key>libuuid</key>
      <map>
        <key>copyright</key>
        <string>Copyright (C) 2007 Free Software Foundation, Inc. &lt;http://fsf.org/&gt;</string>
        <key>description</key>
        <string>Generates UUIDs under Linux. Originally a part of the ext2fs filesystem. Also see lluuid.cpp for all platforms. Part of the e2fsprogs package.</string>
        <key>license</key>
        <string>lgpl</string>
        <key>packages</key>
        <map>
          <key>linux</key>
          <map>
            <key>md5sum</key>
            <string>91b194aed4b38bc23493b198009a8c6a</string>
            <key>url</key>
            <uri>http://s3.amazonaws.com/viewer-source-downloads/install_pkgs/libuuid-linux-20090417.tar.bz2</uri>
          </map>
        </map>
      </map>
      <key>libxml</key>
      <map>
        <key>license</key>
        <string>mit</string>
        <key>packages</key>
        <map>
          <key>linux</key>
          <map>
            <key>md5sum</key>
            <string>4b5d2dcfe8a49b73fb69f10aab441092</string>
            <key>url</key>
            <uri>http://s3.amazonaws.com/viewer-source-downloads/install_pkgs/libxml-2.6.24-linux-20080613.tar.bz2</uri>
          </map>
          <key>linux64</key>
          <map>
            <key>md5sum</key>
            <string>921d7f980519101afb74623e29e9d175</string>
            <key>url</key>
            <uri>http://s3.amazonaws.com/viewer-source-downloads/install_pkgs/libxml-2.6.24-linux64-20080909.tar.bz2</uri>
          </map>
        </map>
      </map>
      <key>llqtwebkit</key>
      <map>
        <key>license</key>
        <string>lgpl</string>
        <key>packages</key>
        <map>
          <key>darwin</key>
          <map>
            <key>md5sum</key>
            <string>1417e04ca4bec1ed281c43d37b613845</string>
            <key>url</key>
<<<<<<< HEAD
            <uri>http://s3.amazonaws.com/viewer-source-downloads/install_pkgs/llqtwebkit-4.6+cookies-darwin-20100519.tar.bz2</uri>
=======
            <uri>http://s3.amazonaws.com/viewer-source-downloads/install_pkgs/llqtwebkit-4.6+cookies-darwin-20100415.tar.bz2</uri>
>>>>>>> 4e8d423c
          </map>
          <key>linux</key>
          <map>
            <key>md5sum</key>
            <string>7a5e02d252b76ab41bdca58506fa4147</string>
            <key>url</key>
            <uri>http://s3.amazonaws.com/viewer-source-downloads/install_pkgs/llqtwebkit-linux-20100521.tar.bz2</uri>
          </map>
          <key>windows</key>
          <map>
            <key>md5sum</key>
            <string>1d9697fed57084eea7b3dc250e9c66f7</string>
            <key>url</key>
            <uri>http://s3.amazonaws.com/viewer-source-downloads/install_pkgs/llqtwebkit-windows-qt4.6-20100525.tar.bz2</uri>
          </map>
        </map>
      </map>
      <key>mesa</key>
      <map>
        <key>copyright</key>
        <string>Copyright (C) 1999-2007  Brian Paul All Rights Reserved.</string>
        <key>description</key>
        <string>Mesa 3-D graphics library. Provides the required Apple OpenGL headers under Linux.</string>
        <key>license</key>
        <string>mesa</string>
        <key>packages</key>
        <map>
          <key>linux</key>
          <map>
            <key>md5sum</key>
            <string>70d0bbe1145fff29a0131349c898260e</string>
            <key>url</key>
            <uri>http://s3.amazonaws.com/viewer-source-downloads/install_pkgs/mesa-7.0-linux-20080812.tar.bz2</uri>
          </map>
          <key>linux64</key>
          <map>
            <key>md5sum</key>
            <string>56630977f9261bd82039b0da08a0685c</string>
            <key>url</key>
            <uri>http://s3.amazonaws.com/viewer-source-downloads/install_pkgs/mesa-6.2.1-linux64-20081016.tar.bz2</uri>
          </map>
          <key>windows</key>
          <map>
            <key>md5sum</key>
            <string>82cdcdcb2d0615389a7480485ea35f4c</string>
            <key>url</key>
            <uri>http://s3.amazonaws.com/viewer-source-downloads/install_pkgs/mesa-7.0-windows-20080613.tar.bz2</uri>
          </map>
        </map>
      </map>
      <key>mysql</key>
      <map>
        <key>license</key>
        <string>gpl</string>
        <key>packages</key>
        <map>
          <key>darwin</key>
          <map>
            <key>md5sum</key>
            <string>df27f2db244ea2762759a06cd75ada4e</string>
            <key>url</key>
            <uri>scp:install-packages.lindenlab.com:/local/www/install-packages/doc/mysql-darwin-20080812.tar.bz2</uri>
          </map>
          <key>linux</key>
          <map>
            <key>md5sum</key>
            <string>cc86b4cc858655e23704d1168325d7b9</string>
            <key>url</key>
            <uri>scp:install-packages.lindenlab.com:/local/www/install-packages/doc/mysqlclient-linux-20090320.tar.bz2</uri>
          </map>
          <key>windows</key>
          <map>
            <key>md5sum</key>
            <string>98bac06680dca907e783d8dd4aa9edde</string>
            <key>url</key>
            <uri>scp:install-packages.lindenlab.com:/local/www/install-packages/doc/mysql-windows-20080804.tar.bz2</uri>
          </map>
        </map>
      </map>
      <key>ndofdev</key>
      <map>
        <key>copyright</key>
        <string>Copyright (c) 2007, 3Dconnexion, Inc. - All rights reserved.</string>
        <key>description</key>
        <string>in use on windows and darwin for joystick support.</string>
        <key>license</key>
        <string>linden</string>
        <key>packages</key>
        <map>
          <key>darwin</key>
          <map>
            <key>md5sum</key>
            <string>17999c47e17f2dd9e12a22372ce8ff14</string>
            <key>url</key>
            <uri>http://s3.amazonaws.com/viewer-source-downloads/install_pkgs/ndofdev-darwin-20080812.tar.bz2</uri>
          </map>
          <key>linux</key>
          <map>
            <key>md5sum</key>
            <string>9469c3732a33a154fa0a2807b9f36ccc</string>
            <key>url</key>
            <uri>http://s3.amazonaws.com/viewer-source-downloads/install_pkgs/ndofdev-linux-0.2-20080828.tar.bz2</uri>
          </map>
          <key>windows</key>
          <map>
            <key>md5sum</key>
            <string>f0df8a1e60991095e3adca1450b8c9c0</string>
            <key>url</key>
            <uri>http://s3.amazonaws.com/viewer-source-downloads/install_pkgs/ndofdev-windows-20090917.tar.bz2</uri>
          </map>
        </map>
      </map>
      <key>ogg-vorbis</key>
      <map>
        <key>copyright</key>
        <string>Copyright (C) 2008 Xiph.org Foundation</string>
        <key>description</key>
        <string>Ogg: container format Vorbis: audio compression scheme</string>
        <key>license</key>
        <string>ogg-vorbis</string>
        <key>packages</key>
        <map>
          <key>darwin</key>
          <map>
            <key>md5sum</key>
            <string>a6843398b780645c4897c9776c688926</string>
            <key>url</key>
            <uri>http://s3.amazonaws.com/viewer-source-downloads/install_pkgs/ogg-vorbis-1.03-1.1.2-darwin-20080812.tar.bz2</uri>
          </map>
          <key>linux</key>
          <map>
            <key>md5sum</key>
            <string>6dc0536329a0aadf76e3054ffd4da61c</string>
            <key>url</key>
            <uri>http://s3.amazonaws.com/viewer-source-downloads/install_pkgs/ogg-vorbis-1.2.0-linux-20081201.tar.bz2</uri>
          </map>
          <key>linux64</key>
          <map>
            <key>md5sum</key>
            <string>964c71e6ee22be1bcaf6d480e74cdd14</string>
            <key>url</key>
            <uri>http://s3.amazonaws.com/viewer-source-downloads/install_pkgs/ogg-vorbis-1.2.0-linux64-20080909.tar.bz2</uri>
          </map>
          <key>windows</key>
          <map>
            <key>md5sum</key>
            <string>9bf1fea65e66b2cd3075e6ffd7eb57ad</string>
            <key>url</key>
            <uri>http://s3.amazonaws.com/viewer-source-downloads/install_pkgs/ogg-vorbis-1.1.3-1.2.0-windows-20080723.tar.bz2</uri>
          </map>
        </map>
      </map>
      <key>openSSL</key>
      <map>
        <key>license</key>
        <string>openSSL</string>
        <key>packages</key>
        <map>
          <key>darwin</key>
          <map>
            <key>md5sum</key>
            <string>11d2be4f2b172430747b7d4a6739e3d8</string>
            <key>url</key>
            <uri>http://s3.amazonaws.com/viewer-source-downloads/install_pkgs/openSSL-0.9.8l-darwin-20100428.tar.bz2</uri>
          </map>
          <key>linux</key>
          <map>
            <key>md5sum</key>
            <string>f219ef07b02e2abb9282345c3a8f2b39</string>
            <key>url</key>
            <uri>http://s3.amazonaws.com/viewer-source-downloads/install_pkgs/openSSL-0.9.7c-linux-20080812.tar.bz2</uri>
          </map>
          <key>linux64</key>
          <map>
            <key>md5sum</key>
            <string>00b23f28a2457d9dabbaff0b29ee7323</string>
            <key>url</key>
            <uri>http://s3.amazonaws.com/viewer-source-downloads/install_pkgs/openSSL-0.9.8g-linux64-20080909.tar.bz2</uri>
          </map>
          <key>windows</key>
          <map>
            <key>md5sum</key>
            <string>dd85209081b832e836de6e1538541d89</string>
            <key>url</key>
            <uri>http://s3.amazonaws.com/viewer-source-downloads/install_pkgs/openSSL-0.9.8j-windows-20090129.tar.bz2</uri>
          </map>
        </map>
      </map>
      <key>openal-soft</key>
      <map>
        <key>copyright</key>
        <string>Copyright (C) 2008 by authors.</string>
        <key>description</key>
        <string>3D Audio library</string>
        <key>license</key>
        <string>lgpl</string>
        <key>packages</key>
        <map>
          <key>darwin</key>
          <map>
            <key>md5sum</key>
            <string>a0757244e3e6688fde2ffeea35cc1f96</string>
            <key>url</key>
            <uri>http://s3.amazonaws.com/viewer-source-downloads/install_pkgs/openal-darwin-20080924.tar.bz2</uri>
          </map>
          <key>linux</key>
          <map>
            <key>md5sum</key>
            <string>75a7004ab14bea46594b1c652f1a6040</string>
            <key>url</key>
            <uri>http://s3.amazonaws.com/viewer-source-downloads/install_pkgs/openal-linux-20100120-3ad86a1c.tar.bz2</uri>
          </map>
          <key>linux64</key>
          <map>
            <key>md5sum</key>
            <string>5ad0a3ab623356c1ad61394ba238f99f</string>
            <key>url</key>
            <uri>http://s3.amazonaws.com/viewer-source-downloads/install_pkgs/openal-soft-1.6.372-linux64-20081219.tar.bz2</uri>
          </map>
          <key>windows</key>
          <map>
            <key>md5sum</key>
            <string>a0757244e3e6688fde2ffeea35cc1f96</string>
            <key>url</key>
            <uri>http://s3.amazonaws.com/viewer-source-downloads/install_pkgs/openal-windows-20080924.tar.bz2</uri>
          </map>
        </map>
      </map>
      <key>openjpeg</key>
      <map>
        <key>copyright</key>
        <string>Copyright (c) 2002-2007, Communications and Remote Sensing Laboratory, Universite catholique de Louvain (UCL), Belgium</string>
        <key>description</key>
        <string>An open-source JPEG-2000 library; a slower alternative to Kadaku. Used in the open source release </string>
        <key>license</key>
        <string>openjpeg</string>
        <key>packages</key>
        <map>
          <key>darwin</key>
          <map>
            <key>md5sum</key>
            <string>23313fda213a2496945435db2a0ee78b</string>
            <key>url</key>
            <uri>http://s3.amazonaws.com/viewer-source-downloads/install_pkgs/openjpeg-1.3.0-darwin-20090501.tar.bz2</uri>
          </map>
          <key>linux</key>
          <map>
            <key>md5sum</key>
            <string>02af0dad64803e0d821bc09e6038682c</string>
            <key>url</key>
            <uri>http://s3.amazonaws.com/viewer-source-downloads/install_pkgs/openjpeg-1.3-linux-20081124b.tar.bz2</uri>
          </map>
          <key>linux64</key>
          <map>
            <key>md5sum</key>
            <string>44f1bc9d47e4a54fc274c213f2cb565f</string>
            <key>url</key>
            <uri>http://s3.amazonaws.com/viewer-source-downloads/install_pkgs/openjpeg-1.2.0-linux64-20080909.tar.bz2</uri>
          </map>
          <key>windows</key>
          <map>
            <key>md5sum</key>
            <string>41541a98106894e28a6bf585010fea65</string>
            <key>url</key>
            <uri>http://s3.amazonaws.com/viewer-source-downloads/install_pkgs/openjpeg-1.3-windows-20090407.tar.bz2</uri>
          </map>
        </map>
      </map>
      <key>pth</key>
      <map>
        <key>copyright</key>
        <string>Copyright (c) 1999-2006 Ralf S. Engelschall &lt;rse@gnu.org&gt;</string>
        <key>description</key>
        <string>Portable cooperative threads package, used to support Boost.Coroutine on Mac OS X 10.4</string>
        <key>license</key>
        <string>lgpl</string>
        <key>packages</key>
        <map>
          <key>darwin</key>
          <map>
            <key>md5sum</key>
            <string>216cb6217a06c64dfae30a55ab8b975c</string>
            <key>url</key>
            <uri>http://s3.amazonaws.com/viewer-source-downloads/install_pkgs/pth-2.0.7-darwin-20090923.tar.bz2</uri>
          </map>
          <key>linux</key>
          <map>
            <key>md5sum</key>
            <string>c5c2f73847c126e679d925beab48c7d4</string>
            <key>url</key>
            <uri>http://s3.amazonaws.com/viewer-source-downloads/install_pkgs/pth-2.0.7-linux-20090427.tar.bz2</uri>
          </map>
          <key>linux32</key>
          <map>
            <key>md5sum</key>
            <string>c5c2f73847c126e679d925beab48c7d4</string>
            <key>url</key>
            <uri>http://s3.amazonaws.com/viewer-source-downloads/install_pkgs/pth-2.0.7-linux32-20090427.tar.bz2</uri>
          </map>
          <key>linux64</key>
          <map>
            <key>md5sum</key>
            <string>c5c2f73847c126e679d925beab48c7d4</string>
            <key>url</key>
            <uri>http://s3.amazonaws.com/viewer-source-downloads/install_pkgs/pth-2.0.7-linux64-20090427.tar.bz2</uri>
          </map>
          <key>windows</key>
          <map>
            <key>md5sum</key>
            <string>c5c2f73847c126e679d925beab48c7d4</string>
            <key>url</key>
            <uri>http://s3.amazonaws.com/viewer-source-downloads/install_pkgs/pth-2.0.7-windows-20090427.tar.bz2</uri>
          </map>
        </map>
      </map>
      <key>pulseaudio</key>
      <map>
        <key>copyright</key>
        <string>Copyright 2004-2006 Lennart Poettering, Copyright 2006 Pierre Ossman (ossman@cendio.se) for Cendio AB</string>
        <key>description</key>
        <string>pulseaudio: headers only</string>
        <key>license</key>
        <string>lgpl</string>
        <key>packages</key>
        <map>
          <key>linux</key>
          <map>
            <key>md5sum</key>
            <string>30cb00069fe2a545fbf7be1070386236</string>
            <key>url</key>
            <uri>http://s3.amazonaws.com/viewer-source-downloads/install_pkgs/linux-pulse-headers-0.9.14.tar.bz2</uri>
          </map>
        </map>
      </map>
      <key>quicktime</key>
      <map>
        <key>copyright</key>
        <string>Copyright (C) 1990-2007 by Apple Computer, Inc., all rights reserved.</string>
        <key>description</key>
        <string>Separate download. Used to play in-world video clips on a prim. </string>
        <key>license</key>
        <string>quicktime</string>
        <key>packages</key>
        <map>
          <key>windows</key>
          <map>
            <key>md5sum</key>
            <string>be45825cc14ede53790ac93c58307dcb</string>
            <key>url</key>
            <uri>scp:install-packages.lindenlab.com:/local/www/install-packages/doc/quicktime-sdk-windows-7.3-20091110.tar.bz2</uri>
          </map>
        </map>
      </map>
      <key>smartheap</key>
      <map>
        <key>copyright</key>
        <string>Copyright (C) 1991-2000 Compuware Corporation. All Rights Reserved.</string>
        <key>description</key>
        <string>Memory Management Library</string>
        <key>license</key>
        <string>smartheap</string>
        <key>packages</key>
        <map>
          <key>darwin</key>
          <map>
            <key>md5sum</key>
            <string>f54131b5f228e805c64c2e4e6c96579a</string>
            <key>url</key>
            <uri>scp:install-packages.lindenlab.com:/local/www/install-packages/doc/smartheap-6.0.2-darwin-20080610.tar.bz2</uri>
          </map>
          <key>linux</key>
          <map>
            <key>md5sum</key>
            <string>499208522bf7d7843e1d014d64214e06</string>
            <key>url</key>
            <uri>scp:install-packages.lindenlab.com:/local/www/install-packages/doc/smartheap-6.0.2-linux-20080610.tar.bz2</uri>
          </map>
          <key>windows</key>
          <map>
            <key>md5sum</key>
            <string>78fd47017f21d11eae43bca3e38a3e1e</string>
            <key>url</key>
            <uri>scp:install-packages.lindenlab.com:/local/www/install-packages/doc/smartheap-6.0.2-windows-20080611.tar.bz2</uri>
          </map>
        </map>
      </map>
      <key>tut</key>
      <map>
        <key>copyright</key>
        <string>Copyright 2002-2006 Vladimir Dyuzhev, Copyright 2007 Denis Kononenko, Copyright 2008 Michal Rzechonek</string>
        <key>description</key>
        <string>C++ Template Unit Test</string>
        <key>license</key>
        <string>bsd</string>
        <key>packages</key>
        <map>
          <key>common</key>
          <map>
            <key>md5sum</key>
            <string>a1b8a118ba9df1f2a73f6aafa7980e83</string>
            <key>url</key>
            <uri>http://s3.amazonaws.com/viewer-source-downloads/install_pkgs/tut-2008-11-30-common-20081208.tar.bz2</uri>
          </map>
        </map>
      </map>
      <key>unistd</key>
      <map>
        <key>copyright</key>
        <string>(c) 2008 Linden Lab.</string>
        <key>description</key>
        <string>Placeholder file to make flex happy on windows.</string>
        <key>license</key>
        <string>linden</string>
        <key>packages</key>
        <map>
          <key>windows</key>
          <map>
            <key>md5sum</key>
            <string>6353aff33d7d03b22055aec76f53a866</string>
            <key>url</key>
            <uri>http://s3.amazonaws.com/viewer-source-downloads/install_pkgs/unistd-windows-20080611.tar.bz2</uri>
          </map>
        </map>
      </map>
      <key>vivox</key>
      <map>
        <key>copyright</key>
        <string> </string>
        <key>license</key>
        <string>vivox</string>
        <key>packages</key>
        <map>
          <key>darwin</key>
          <map>
            <key>md5sum</key>
            <string>4d29351a842fafe617de65a8183da160</string>
            <key>url</key>
            <uri>http://s3.amazonaws.com/viewer-source-downloads/install_pkgs/vivox-3.1.0001.8744-darwin-20100519.tar.bz2</uri>
          </map>
          <key>linux</key>
          <map>
            <key>md5sum</key>
            <string>7541138c439b1c0312610d18968f27d2</string>
            <key>url</key>
            <uri>http://s3.amazonaws.com/viewer-source-downloads/install_pkgs/vivox-3.1.0001.8744-linux-20100519.tar.bz2</uri>
          </map>
          <key>windows</key>
          <map>
            <key>md5sum</key>
            <string>5d2b049ca5239da2dcebde91f7f25a43</string>
            <key>url</key>
            <uri>http://s3.amazonaws.com/viewer-source-downloads/install_pkgs/vivox-3.1.0001.8744-windows-20100519.tar.bz2</uri>
          </map>
        </map>
      </map>
      <key>xmlrpc-epi</key>
      <map>
        <key>copyright</key>
        <string>Copyright 2000 Epinions, Inc.</string>
        <key>description</key>
        <string>Implementation of the xmlrpc protocol in C that provides an API for developers to serialize RPC requests to and from XML. </string>
        <key>license</key>
        <string>xmlrpc-epi</string>
        <key>packages</key>
        <map>
          <key>darwin</key>
          <map>
            <key>md5sum</key>
            <string>2d3a918c88d756422c1a8139ebe15f56</string>
            <key>url</key>
            <uri>http://s3.amazonaws.com/viewer-source-downloads/install_pkgs/xmlrpc-epi-0.51-darwin-20080812.tar.bz2</uri>
          </map>
          <key>linux</key>
          <map>
            <key>md5sum</key>
            <string>84a219199240ea70f54439c02acef0cd</string>
            <key>url</key>
            <uri>http://s3.amazonaws.com/viewer-source-downloads/install_pkgs/xmlrpc-epi-0.51-linux-20080812.tar.bz2</uri>
          </map>
          <key>linux64</key>
          <map>
            <key>md5sum</key>
            <string>dc67b896c56116df8e18f2d1bbd07031</string>
            <key>url</key>
            <uri>http://s3.amazonaws.com/viewer-source-downloads/install_pkgs/xmlrpc-epi-0.51-linux64-20080909.tar.bz2</uri>
          </map>
          <key>windows</key>
          <map>
            <key>md5sum</key>
            <string>262629bcaa39dcf7266caa50da01a599</string>
            <key>url</key>
            <uri>http://s3.amazonaws.com/viewer-source-downloads/install_pkgs/xmlrpc-epi-0.51-windows-20091016.tar.bz2</uri>
          </map>
        </map>
      </map>
      <key>zlib</key>
      <map>
        <key>copyright</key>
        <string>Copyright (C) 1995-2003 Jean-loup Gailly and Mark Adler</string>
        <key>description</key>
        <string>A Massively Spiffy Yet Delicately Unobtrusive Compression Library (Also Free, Not to Mention Unencumbered by Patents)</string>
        <key>license</key>
        <string>zlib</string>
        <key>packages</key>
        <map>
          <key>darwin</key>
          <map>
            <key>md5sum</key>
            <string>c844e1b05723ce078dbbd5aea9cdd3ad</string>
            <key>url</key>
            <uri>http://s3.amazonaws.com/viewer-source-downloads/install_pkgs/zlib-1.1.4-darwin-20080818.tar.bz2</uri>
          </map>
          <key>linux</key>
          <map>
            <key>md5sum</key>
            <string>26fe88213c213dc6153690ab142c25ca</string>
            <key>url</key>
            <uri>http://s3.amazonaws.com/viewer-source-downloads/install_pkgs/zlib-1.2.3dfsg-linux-20091208.tar.bz2</uri>
          </map>
          <key>linux64</key>
          <map>
            <key>md5sum</key>
            <string>4bddfb2c6dd7b1470a3ed675ac14bd9a</string>
            <key>url</key>
            <uri>http://s3.amazonaws.com/viewer-source-downloads/install_pkgs/zlib-1.2.3-linux64-20080909.tar.bz2</uri>
          </map>
          <key>windows</key>
          <map>
            <key>md5sum</key>
            <string>73baf52a740d151fddbc2a008369c462</string>
            <key>url</key>
            <uri>http://s3.amazonaws.com/viewer-source-downloads/install_pkgs/zlib-1.2.3-windows-20090921.tar.bz2</uri>
          </map>
        </map>
      </map>
    </map>
    <key>licenses</key>
    <map>
      <key>AFL2.1</key>
      <map>
        <key>url</key>
        <string>http://opensource-definition.org/licenses/afl-2.1.html</string>
      </map>
      <key>GL</key>
      <map>
        <key>url</key>
        <string>http://www.xfree86.org/4.4.0/LICENSE9.html#sgi</string>
      </map>
      <key>MSDTW</key>
      <map>
        <key>text</key>
        <string>MICROSOFT SOFTWARE LICENSE TERMS 
MICROSOFT DEBUGGING TOOLS FOR WINDOWS 
These license terms are an agreement between Microsoft Corporation (or based on where you live, one of 
its affiliates) and you.  Please read them.  They apply to the software named above, which includes the 
media on which you received it, if any.  The terms also apply to any Microsoft
*	updates,
*	supplements,
*	Internet-based services 
*	support services, and
*	Debugging symbol files that you may access over the internet 
for this software, unless other terms accompany those items.  If so, those terms apply.
By using the software, you accept these terms.  If you do not accept them, do not use the 
software.
If you comply with these license terms, you have the rights below.
1.	INSTALLATION AND USE RIGHTS.  One user may install and use any number of copies of the 
software on your devices to design, develop, debug and test your programs.
2.	ADDITIONAL LICENSING REQUIREMENTS AND/OR USE RIGHTS.
a.	Distributable Code.  The software contains code that you are permitted to distribute in programs 
you develop if you comply with the terms below.
i.	Right to Use and Distribute.  The code and text files listed below are Distributable Code.
*	REDIST.TXT Files.  You may copy and distribute the object code form of code listed in 
REDIST.TXT files.
*	Sample Code.  You may modify, copy, and distribute the source and object code form of 
code marked as sample.
*	Third Party Distribution.  You may permit distributors of your programs to copy and 
distribute the Distributable Code as part of those programs.
ii.	Distribution Requirements.  For any Distributable Code you distribute, you must
*	add significant primary functionality to it in your programs;
*	require distributors and external end users to agree to terms that protect it at least as much 
as this agreement; 
*	display your valid copyright notice on your programs; and
*	indemnify, defend, and hold harmless Microsoft from any claims, including attorneys fees, 
related to the distribution or use of your programs.
iii.	Distribution Restrictions.  You may not
*	alter any copyright, trademark or patent notice in the Distributable Code; 
*	distribute any symbol files which you may access or use under these license terms for the 
software;
*	use Microsofts trademarks in your programs names or in a way that suggests your 
programs come from or are endorsed by Microsoft; 
*	distribute Distributable Code to run on a platform other than the Windows platform;
*	include Distributable Code in malicious, deceptive or unlawful programs; or
*	modify or distribute the source code of any Distributable Code so that any part of it 
becomes subject to an Excluded License.  An Excluded License is one that requires, as a 
condition of use, modification or distribution, that
*	the code be disclosed or distributed in source code form; or 
*	others have the right to modify it.
3.	SCOPE OF LICENSE.  The software is licensed, not sold. This agreement only gives you some rights 
to use the software.  Microsoft reserves all other rights.  Unless applicable law gives you more rights 
despite this limitation, you may use the software only as expressly permitted in this agreement.  In 
doing so, you must comply with any technical limitations in the software that only allow you to use it in 
certain ways.    You may not
*	work around any technical limitations in the software;
*	reverse engineer, decompile or disassemble the software, except and only to the extent that 
applicable law expressly permits, despite this limitation;
*	make more copies of the software than specified in this agreement or allowed by applicable law, 
despite this limitation;
*	publish the software for others to copy;
*	rent, lease or lend the software;
*	transfer the software or this agreement to any third party; or
*	use the software for commercial software hosting services.   
4.	INTERNET-BASED SERVICES.  Microsoft provides Internet-based services with the software.  It may 
change or cancel them at any time.
a.	Consent for Internet-Based Services.  The software contains features which may connect to 
Microsoft or service provider computer systems over the Internet.  In some cases, you will not 
receive a separate notice when they connect.  You may switch these features on or you may 
choose not to use them.  For more information about these features, see 
http://www.microsoft.com/info/privacy/default.mspx.  By using these features, you consent to the transmission of 
this information.  Microsoft does not use the information to identify or contact you.
b.	Misuse of Internet-based Services.  You may not use these services in any way that could 
harm them or impair anyone elses use of them.  You may not use the services to try to gain 
unauthorized access to any service, data, account or network by any means.     
  
5.	BACKUP COPY.  You may make one backup copy of the software.  You may use it only to reinstall the 
software.
6.	DOCUMENTATION.  Any person that has valid access to your computer or internal network may copy 
and use the documentation for your internal, reference purposes.
7.	EXPORT RESTRICTIONS.  The software is subject to United States export laws and regulations.  You 
must comply with all domestic and international export laws and regulations that apply to the software.  
These laws include restrictions on destinations, end users and end use.  For additional information, see 
www.microsoft.com/exporting.
8.	SUPPORT SERVICES. Because this software is as is, we may not provide support services for it.
9.	ENTIRE AGREEMENT.  This agreement, and the terms for supplements, updates, Internet-based 
services and support services that you use, are the entire agreement for the software and support 
services.
10.	APPLICABLE LAW.
a.	United States.  If you acquired the software in the United States, Washington state law governs 
the interpretation of this agreement and applies to claims for breach of it, regardless of conflict of 
laws principles.  The laws of the state where you live govern all other claims, including claims under 
state consumer protection laws, unfair competition laws, and in tort.
b.	Outside the United States.  If you acquired the software in any other country, the laws of that 
country apply.
11.	LEGAL EFFECT.  This agreement describes certain legal rights.  You may have other rights under the 
laws of your country.  You may also have rights with respect to the party from whom you acquired the 
software.  This agreement does not change your rights under the laws of your country if the laws of 
your country do not permit it to do so.
12.	DISCLAIMER OF WARRANTY.   The software is licensed as-is.  You bear the risk of using 
it.  Microsoft gives no express warranties, guarantees or conditions.  You may have 
additional consumer rights under your local laws which this agreement cannot change.  To 
the extent permitted under your local laws, Microsoft excludes the implied warranties of 
merchantability, fitness for a particular purpose and non-infringement.
13.	LIMITATION ON AND EXCLUSION OF REMEDIES AND DAMAGES.   You can recover from 
Microsoft and its suppliers only direct damages up to U.S. $5.00.  You cannot recover any 
other damages, including consequential, lost profits, special, indirect or incidental 
damages.
This limitation applies to
*	anything related to the software, services, content (including code) on third party Internet sites, or 
third party programs; and
*	claims for breach of contract, breach of warranty, guarantee or condition, strict liability, negligence, 
or other tort to the extent permitted by applicable law.
It also applies even if Microsoft knew or should have known about the possibility of the damages.  The 
above limitation or exclusion may not apply to you because your country may not allow the exclusion or 
limitation of incidental, consequential or other damages.
	</string>
      </map>
      <key>apache 2.0</key>
      <map>
        <key>url</key>
        <string>http://www.apache.org/licenses/LICENSE-2.0</string>
      </map>
      <key>artwork</key>
      <map>
        <key>text</key>
        <string>COPYRIGHT AND PERMISSION NOTICE

Second Life(TM) Viewer Artwork.  Copyright (C) 2008 Linden Research, Inc.

Linden Research, Inc. ("Linden Lab") licenses the Second Life viewer
artwork and other works in the files distributed with this Notice under
the Creative Commons Attribution-Share Alike 3.0 License, available at 
http://creativecommons.org/licenses/by-sa/3.0/legalcode.  For the license
summary, see http://creativecommons.org/licenses/by-sa/3.0/.

Notwithstanding the foregoing, all of Linden Lab's trademarks, including
but not limited to the Second Life brand name and Second Life Eye-in-Hand
logo, are subject to our trademark policy at
http://secondlife.com/corporate/trademark/.

If you distribute any copies or adaptations of the Second Life viewer
artwork or any other works in these files, you must include this Notice
and clearly identify any changes made to the original works.  Include
this Notice and information where copyright notices are usually included,
for example, after your own copyright notice acknowledging your use of
the Second Life viewer artwork, in a text file distributed with your
program, in your application's About window, or on a credits page for
your work.
</string>
        <key>url</key>
        <string>http://svn.secondlife.com/svn/linden/trunk/doc/LICENSE-logos.txt</string>
      </map>
      <key>boost</key>
      <map>
        <key>url</key>
        <string>http://www.boost.org/LICENSE_1_0.txt</string>
      </map>
      <key>bsd</key>
      <map>
        <key>url</key>
        <string>http://www.opensource.org/licenses/bsd-license.php</string>
      </map>
      <key>c-ares</key>
      <map>
        <key>text</key>
        <string>http://daniel.haxx.se/projects/c-ares/license.html</string>
      </map>
      <key>curl</key>
      <map>
        <key>url</key>
        <string>http://curl.haxx.se/docs/copyright.html</string>
      </map>
      <key>fmod</key>
      <map>
        <key>url</key>
        <string>http://www.fmod.org/ifmodlicense.html</string>
      </map>
      <key>freetype</key>
      <map>
        <key>url</key>
        <string>http://freetype.sourceforge.net/FTL.TXT</string>
      </map>
      <key>glh_linear</key>
      <map>
        <key>text</key>
        <string>glh - is a platform-indepenedent C++ OpenGL helper library

Copyright (c) 2000 Cass Everitt
Copyright (c) 2000 NVIDIA Corporation
All rights reserved.

Redistribution and use in source and binary forms, with or
without modification, are permitted provided that the following
conditions are met:

Redistributions of source code must retain the above
copyright notice, this list of conditions and the following
disclaimer.
Redistributions in binary form must reproduce the above
copyright notice, this list of conditions and the following
disclaimer in the documentation and/or other materials
provided with the distribution.
The names of contributors to this software may not be used
to endorse or promote products derived from this software
without specific prior written permission.
THIS SOFTWARE IS PROVIDED BY THE COPYRIGHT HOLDERS AND CONTRIBUTORS
``AS IS'' AND ANY EXPRESS OR IMPLIED WARRANTIES, INCLUDING, BUT NOT
LIMITED TO, THE IMPLIED WARRANTIES OF MERCHANTABILITY AND FITNESS
FOR A PARTICULAR PURPOSE ARE DISCLAIMED. IN NO EVENT SHALL THE
REGENTS OR CONTRIBUTORS BE LIABLE FOR ANY DIRECT, INDIRECT,
INCIDENTAL, SPECIAL, EXEMPLARY, OR CONSEQUENTIAL DAMAGES (INCLUDING,
BUT NOT LIMITED TO, PROCUREMENT OF SUBSTITUTE GOODS OR SERVICES;
LOSS OF USE, DATA, OR PROFITS; OR BUSINESS INTERRUPTION) HOWEVER
CAUSED AND ON ANY THEORY OF LIABILITY, WHETHER IN CONTRACT, STRICT
LIABILITY, OR TORT (INCLUDING NEGLIGENCE OR OTHERWISE) ARISING IN
ANY WAY OUT OF THE USE OF THIS SOFTWARE, EVEN IF ADVISED OF THE
POSSIBILITY OF SUCH DAMAGE.

Cass Everitt - cass@r3.nu

</string>
      </map>
      <key>glut</key>
      <map>
        <key>url</key>
        <string>http://www.xmission.com/~nate/glut/README-win32.txt</string>
      </map>
      <key>gpl</key>
      <map>
        <key>url</key>
        <string>http://www.gnu.org/licenses/gpl.html</string>
      </map>
      <key>havok</key>
      <map>
        <key>text</key>
        <string>on file</string>
      </map>
      <key>intel</key>
      <map>
        <key>text</key>
        <string>Haven't yet found.
</string>
      </map>
      <key>jpeglib</key>
      <map>
        <key>text</key>
        <string>http://nyctergatis.com/jpeglib/</string>
      </map>
      <key>kdu</key>
      <map>
        <key>text</key>
        <string>jpeg2000 license #00024 (on file)</string>
      </map>
      <key>lgpl</key>
      <map>
        <key>url</key>
        <string>http://www.gnu.org/copyleft/lgpl.html</string>
      </map>
      <key>libpng</key>
      <map>
        <key>text</key>
        <string>http://www.libpng.org/pub/png/src/libpng-LICENSE.txt</string>
      </map>
      <key>linden</key>
      <map>
        <key>text</key>
        <string>Using this license for Linden Lab owned library files</string>
      </map>
      <key>mesa</key>
      <map>
        <key>url</key>
        <string>http://www.mesa3d.org/license.html</string>
      </map>
      <key>mit</key>
      <map>
        <key>text</key>
        <string>http://www.jclark.com/xml/copying.txt</string>
      </map>
      <key>ogg-vorbis</key>
      <map>
        <key>url</key>
        <string>http://www.xiph.org/licenses/bsd/</string>
      </map>
      <key>openSSL</key>
      <map>
        <key>url</key>
        <string>http://www.openssl.org/source/license.html</string>
      </map>
      <key>openjpeg</key>
      <map>
        <key>url</key>
        <string>http://www.openjpeg.org/BSDlicense.txt</string>
      </map>
      <key>quicktime</key>
      <map>
        <key>text</key>
        <string>ENGLISH

Apple Computer, Inc.
QuickTime 7 Software Developer Kit (SDK)
Software License Agreement

PLEASE READ THIS SOFTWARE LICENSE AGREEMENT ("LICENSE") BEFORE USING THE SOFTWARE.  BY USING THE SOFTWARE, YOU ARE AGREEING TO BE BOUND BY THE TERMS OF THIS LICENSE.  IF YOU ARE ACCESSING THE SOFTWARE ELECTRONICALLY, SIGNIFY YOUR AGREEMENT TO BE BOUND BY THE TERMS OF THIS LICENSE BY CLICKING THE "AGREE/ACCEPT" BUTTON. IF YOU DO NOT AGREE TO THE TERMS OF THIS LICENSE, RETURN THE APPLE SOFTWARE TO THE PLACE WHERE YOU OBTAINED IT FOR A REFUND OR, IF THE SOFTWARE WAS ACCESSED ELECTRONICALLY, CLICK "DISAGREE/DECLINE".

IMPORTANT NOTE: To the extent this software may be used to reproduce materials, it is licensed to you only for reproduction of materials you are authorized or legally permitted to reproduce.

1. License.  Any software, tools, utilities, sample code, documentation, fonts, API?s, header files and other materials accompanying this License, whether on disk, print or electronic documentation, in read only memory, or any other media, (collectively, the "Apple Software") are licensed, not sold, to you by Apple Computer, Inc. ("Apple") for use only under the terms of this License, and Apple reserves all rights not expressly granted to you.  The rights granted herein are limited to Apple's and its licensors' intellectual property rights in the Apple Software and do not include any other patents or intellectual property rights.   You own the media on which the Apple Software is recorded but Apple and/or Apple's licensor(s) retain ownership of the Apple Software itself.  The Apple Software in this package and any copies, modifications and derivative works that this License authorizes you to make are subject to this License.

2. Permitted Uses and Restrictions.  You may use the Apple Software to develop application software that is compatible with, and runs only on Mac OS X and/or Windows platforms with QuickTime installed.  Except for compiling header files and linking libraries as necessary to build your application software, you have no right to modify, incorporate into or include in combination with your own programs, license or otherwise redistribute any portion of the Apple Software. Your software application may not interfere with the functionality of QuickTime Player or the QuickTime Plug-in, including but not limited to file type or MIME type associations that are registered to QuickTime. You may make only as many internal use copies of the Apple Software as reasonably necessary to use the Apple Software as permitted in this paragraph and distribute such copies only to your employees whose job duties require them to so use the Apple Software. You must reproduce on each copy of the Apple Software or portion thereof, the Apple copyright notice and any other proprietary legends that were on the original copy of the Apple Software.  Except as expressly permitted in this License, you may not decompile, reverse engineer, disassemble, modify, rent, lease, loan, sublicense, distribute or create derivative works based upon the Apple Software in whole or part.  Your rights under this License will terminate automatically without notice from Apple if you fail to comply with any term(s) of this License. In addition, Apple reserves the right to terminate this License if a new version of Apple's operating system software or the Apple Software is released which is incompatible with the Apple Software.

3. Disclaimer Of Warranty.  The Apple Software may be "alpha", "beta", "development", pre-release, untested, and/or not fully tested and may contain errors that could cause failures or loss of data, be incomplete or contain inaccuracies.  YOU EXPRESSLY ACKNOWLEDGE AND AGREE THAT USE OF THE APPLE SOFTWARE IS AT YOUR SOLE RISK AND THAT THE ENTIRE RISK AS TO SATISFACTORY QUALITY, PERFORMANCE, ACCURACY AND EFFORT IS WITH YOU. EXCEPT FOR THE LIMITED WARRANTY ON MEDIA SET FORTH ABOVE AND TO THE MAXIMUM EXTENT PERMITTED BY APPLICABLE LAW, THE APPLE SOFTWARE IS PROVIDED "AS IS", WITH ALL FAULTS AND WITHOUT WARRANTY OF ANY KIND, AND APPLE AND APPLE'S LICENSORS (COLLECTIVELY REFERRED TO AS "APPLE" FOR THE PURPOSES OF SECTIONS 4 AND 5) HEREBY DISCLAIM ALL WARRANTIES AND CONDITIONS WITH RESPECT TO THE APPLE SOFTWARE, EITHER EXPRESS, IMPLIED OR STATUTORY, INCLUDING, BUT NOT LIMITED TO, THE IMPLIED WARRANTIES AND/OR CONDITIONS OF MERCHANTABILITY, OF SATISFACTORY QUALITY, OF FITNESS FOR A PARTICULAR PURPOSE, OF ACCURACY, OF QUIET ENJOYMENT, AND NON-INFRINGEMENT OF THIRD PARTY RIGHTS.  APPLE DOES NOT WARRANT AGAINST INTERFERENCE WITH YOUR ENJOYMENT OF THE APPLE SOFTWARE, THAT THE FUNCTIONS CONTAINED IN THE APPLE SOFTWARE WILL MEET YOUR REQUIREMENTS, THAT THE OPERATION OF THE APPLE SOFTWARE WILL BE UNINTERRUPTED OR ERROR-FREE, OR THAT DEFECTS IN THE APPLE SOFTWARE WILL BE CORRECTED. NO ORAL OR WRITTEN INFORMATION OR ADVICE GIVEN BY APPLE OR AN APPLE AUTHORIZED REPRESENTATIVE SHALL CREATE A WARRANTY.  SHOULD THE APPLE SOFTWARE PROVE DEFECTIVE, YOU ASSUME THE ENTIRE COST OF ALL NECESSARY SERVICING, REPAIR OR CORRECTION.  SOME JURISDICTIONS DO NOT ALLOW THE EXCLUSION OF IMPLIED WARRANTIES OR LIMITATIONS ON APPLICABLE STATUTORY RIGHTS OF A CONSUMER, SO THE ABOVE EXCLUSION AND LIMITATIONS MAY NOT APPLY TO YOU.

4. Limitation Of Liability. TO THE EXTENT NOT PROHIBITED BY LAW, IN NO EVENT SHALL APPLE BE LIABLE FOR PERSONAL INJURY, OR ANY INCIDENTAL, SPECIAL, INDIRECT OR CONSEQUENTIAL DAMAGES WHATSOEVER, INCLUDING, WITHOUT LIMITATION, DAMAGES FOR LOSS OF PROFITS, LOSS OF DATA, BUSINESS INTERRUPTION OR ANY OTHER COMMERCIAL DAMAGES OR LOSSES, ARISING OUT OF OR RELATED TO YOUR USE OR INABILITY TO USE THE APPLE SOFTWARE, HOWEVER CAUSED, REGARDLESS OF THE THEORY OF LIABILITY (CONTRACT, TORT OR OTHERWISE) AND EVEN IF APPLE HAS BEEN ADVISED OF THE POSSIBILITY OF SUCH DAMAGES. SOME JURISDICTIONS DO NOT ALLOW THE LIMITATION OF LIABILITY FOR PERSONAL INJURY, OR OF INCIDENTAL OR CONSEQUENTIAL DAMAGES, SO THIS LIMITATION MAY NOT APPLY TO YOU.  In no event shall Apple's total liability to you for all damages (other than as may be required by applicable law in cases involving personal injury) exceed the amount of fifty dollars ($50.00).  The foregoing limitations will apply even if the above stated remedy fails of its essential purpose.

5. Export Control. You may not use or otherwise export or reexport the Apple Product except as authorized by United States law and the laws of the jurisdiction in which the Apple Product was obtained. In particular, but without limitation, the Apple Product may not be exported or re-exported (a) into any U.S. embargoed countries or (b) to anyone on the U.S. Treasury Department's list of Specially Designated Nationals or the U.S. Department of Commerce Denied Person?s List or Entity List.  By using the Apple Product, you represent and warrant that you are not located in any such country or on any such list.

6. Government End Users.  The Apple Software and related documentation are "Commercial Items", as that term is defined at 48 C.F.R. ?2.101, consisting of "Commercial Computer Software" and "Commercial Computer Software Documentation", as such terms are used in 48 C.F.R. ?12.212 or 48 C.F.R. ?227.7202, as applicable.  Consistent with 48 C.F.R. ?12.212 or 48 C.F.R. ?227.7202-1through 227.7202-4, as applicable, the Commercial Computer Software and Commercial Computer Software Documentation are being licensed to U.S. Government end users (a) only as Commercial Items and (b) with only those rights as are granted to all other end users pursuant to the terms and conditions herein.  Unpublished-rights reserved under the copyright laws of the United States.

7. Controlling Law and Severability.  This License will be governed by and construed in accordance with the laws of the State of California, as applied to agreements entered into and to be performed entirely within California between California residents. This License shall not be governed by the United Nations Convention on Contracts for the International Sale of Goods, the application of which is expressly excluded. If for any reason a court of competent jurisdiction finds any provision, or portion thereof, to be unenforceable, the remainder of this License shall continue in full force and effect.

8. Complete Agreement.  This License constitutes the entire agreement between the parties with respect to the use of the Apple Software licensed hereunder and supersedes all prior or contemporaneous understandings regarding such subject matter.  No amendment to or modification of this License will be binding unless in writing and signed by Apple. Any translation of this License is done for local requirements and in the event of a dispute between the English and any non-English versions, the English version of this License shall govern.

EA0300
</string>
      </map>
      <key>sleepycat</key>
      <map>
        <key>url</key>
        <string>http://opensource.org/licenses/sleepycat.php</string>
      </map>
      <key>smartheap</key>
      <map>
        <key>text</key>
        <string>on file
</string>
      </map>
      <key>things</key>
      <map>
      </map>
      <key>vivox</key>
      <map>
        <key>text</key>
        <string>on file</string>
      </map>
      <key>xmlrpc-epi</key>
      <map>
        <key>url</key>
        <string>http://xmlrpc-epi.sourceforge.net/main.php?t=license</string>
      </map>
      <key>zlib</key>
      <map>
        <key>url</key>
        <string>http://www.gzip.org/zlib/zlib_license.html</string>
      </map>
    </map>
  </map>
</llsd><|MERGE_RESOLUTION|>--- conflicted
+++ resolved
@@ -983,11 +983,7 @@
             <key>md5sum</key>
             <string>1417e04ca4bec1ed281c43d37b613845</string>
             <key>url</key>
-<<<<<<< HEAD
             <uri>http://s3.amazonaws.com/viewer-source-downloads/install_pkgs/llqtwebkit-4.6+cookies-darwin-20100519.tar.bz2</uri>
-=======
-            <uri>http://s3.amazonaws.com/viewer-source-downloads/install_pkgs/llqtwebkit-4.6+cookies-darwin-20100415.tar.bz2</uri>
->>>>>>> 4e8d423c
           </map>
           <key>linux</key>
           <map>
